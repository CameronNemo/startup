--- conflicted
+++ resolved
@@ -24,71 +24,6 @@
 
 	waiting [shape=diamond];
 	starting [label="starting\n(emit starting)"];
-<<<<<<< HEAD
-	security_setup [label="security-setup"];
-	security [label="security"];
-	pre_start_setup [label="pre-start-setup"];
-	pre_start [label="pre-start"];
-	setup [label="setup"];
-	spawned [label="spawned\n(wait for pid)"];
-	post_start_setup [label="post-start-setup"];
-	post_start [label="post-start"];
-	emit_started [shape=rectangle,label="emit started"];
-	running [shape=diamond];
-	pre_stop_setup [label="pre-stop-setup"];
-	pre_stop [label="pre-stop"];
-	stopping [label="stopping\n(emit stopping)"];
-	killed [label="killed\n(wait for SIGCHLD)"];
-	post_stop_setup [label="post-stop-setup"];
-	post_stop [label="post-stop"];
-	emit_stopped [shape=rectangle,label="emit stopped"];
-
-	waiting -> starting [color=green];
-
-	starting -> security_setup [color=green];
-	starting -> stopping [color=red];
-
-	security_setup -> security [color=green];
-	security_setup -> stopping [color=red];
-
-	security -> pre_start_setup [color=green];
-	security -> stopping [color=red];
-
-	pre_start_setup -> pre_start [color=green];
-	pre_start_setup -> stopping [color=red];
-
-	pre_start -> setup [color=green];
-	pre_start -> stopping [color=red];
-
-	setup -> spawned [color=green];
-	setup -> stopping [color=red];
-
-	spawned -> post_start_setup [color=green];
-	spawned -> stopping [color=red];
-
-	post_start_setup -> post_start [color=green];
-	post_start_setup -> stopping [color=red];
-
-	post_start -> emit_started -> running [color=green];
-	post_start -> stopping [color=red];
-
-	running -> pre_stop_setup [color=red,label="pid > 0"];
-	running -> stopping [color=red,label="pid == 0"];
-	running -> stopping [color=green,label="respawn"];
-
-	pre_stop_setup -> pre_stop [color=green];
-	pre_stop_setup -> stopping [color=red];
-
-	pre_stop -> running [color=green];
-	pre_stop -> stopping [color=red];
-
-	stopping -> killed [color=green];
-	stopping -> killed [color=red];
-	killed -> post_stop_setup [color=green];
-	killed -> post_stop_setup [color=red];
-
-	post_stop_setup -> post_stop [color=green];
-=======
 	security_spawning [label="security-spawning"];
 	security [label="security"];
 	pre_starting [label="pre-starting"];
@@ -155,7 +90,6 @@
 
 	post_stopping -> post_stop [color=green,weight=10];
 	post_stopping -> post_stop [color=red];
->>>>>>> 847d8c13
 
 	post_stop -> starting [color=green];
 	post_stop -> emit_stopped [color=red,weight=10];
