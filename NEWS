0.6.7  xxxx-xx-xx

<<<<<<< HEAD
	* Manpage fixes.  (Bugs: #677392, #686734)
=======
	* Upstart now emits a "GoalChanged" D-Bus signal immediately after
	  changing the "goal" property of an instance, a "StateChanged"
	  signal after changing the "state" property, and a "Failed" signal
	  after marking an instance as failed.
>>>>>>> e2d8fac3

0.6.6  2010-04-27  "No, she's dead, this is her son"

	* Upstart will automatically mount /proc and /sys on boot if they
	  have not already been mounted by the kernel or initramfs.
	  (Bug: #426263)

	* Fixed double-quoting issue with the --with-local-libnih configure
	  option.  (Bug: #530385)

	* libnih 1.0.2 is now required.

0.6.5  2010-02-04  "Our last, best hope for victory"

	* Since libnih has been separated out into its own project, Upstart
	  no longer includes its source and now uses the installed version by
	  default.

	* The external nih-dbus-tool means that cross-compilation is trivial,
	  the path to it may be overriden with NIH_DBUS_TOOL=... as an
	  argument to configure.  (Bug: #426740)

	* Developers may still build against a local libnih source tree by
	  passing --with-local-libnih=/path/to/libnih to configure.

	* There is a new initctl "reload" command, with matching
	  /sbin/reload symlink.  This sends the SIGHUP signal to the running
	  main process of the named job instance.

	* Event operator matches in jobs now support "!=" in addition to the
	  usual "=", e.g.:

		start on net-device-added INTERFACE!=eth*

	  (Bug: #513035)

	* Moved D-Bus system bus reconnection trigger from SIGHUP to SIGUSR1,
	  since SIGHUP is already used for a forced configuration reload and
	  causes Upstart to "forget" state.

	* Fixed bug where the default runlevel would be lost when an
	  /etc/inittab file exists without an initdefault line.  (Bug: #405847)

	* Fixed "Unhandled error" message from shutdown.  (Bug: #426332)

	* Fixed "Unhandled error" assertion crash from Upstart child
	  processes when failing to spawn a job.  (Bug: #451917)

	* No longer holds /dev/console open, so the SAK SysRq key will not
	  kill Upstart.  (Bug: #486005)

	* Restored sync() call before reboot().

	* Added missing OPTIONS section to init(8) manpage.  (Bug: #449883)

0.6.3  2009-08-02  "Our last, best hope for peace"

	* Fixed an assertion when a job's main process is terminated
	  while in the stopping state.  (Bug: #406408)

	* Fixed compilation on ia64.

	* nih-dbus-tool(1) manpage will not be installed, since the binary
	  is not.  (Bug: #403103)

0.6.2  2009-07-21  "Buggrit, millennium hand and shrimp"

	* Fixed an assertion when a job receives a stop event or the
	  stop command while still in the starting state.

	* Changed exec() trace handling to allow the main process to
	  exec another before fork()ing while still following (e.g.
	  main script exec'ing a daemon)

	* Restored missing chdir("/") call when catching crashes.

0.6.1  2009-07-16  "Born in the wagon of a travelling show"

	* D-Bus 1.2.16 is now required.

	* Updated ptrace() code to handle receiving the trapped stopped
	  child _before_ we receive the trapped fork() syscall, which
	  seems to be the most common way the race goes when running
	  as init.  This seems to make "expect fork/daemon" largely work.
	  (Bug: #264711)

	* runlevel will now output "unknown" and exit with an error when
	  called before the first telinit call.  (Bug: #400248)

	* runlevel will prefix error messages with the utmp filename being
	  used.  (Bug: #400241)

0.6.0  2009-07-09  "How appropriate, you fight like a cow"

	* The licence for Upstart has been changed back to version 2 of the
	  GNU GPL.

	* D-Bus 1.2.15 is now required, this is the current GIT HEAD
	  pending a 1.2.16 release.

	* Configuration paths have changed.  Global configuration now
	  resides in "/etc/init.conf" while jobs are now configured in
	  "/etc/init"

	* Job configuration filenames must now end in ".conf"

	* Default configuration files are now supplied in the "conf"
	  sub-directory of the source, and installed into "/etc/init".

	  These match the Debian/Ubuntu sysvinit configuration so may
	  require some tweaking for other distributions, but provide an
	  excellent base.

	  The old example-jobs tarballs are deprecated.

	* The D-Bus interface remains unstable, to reflect this the current
	  interface name has changed to "com.ubuntu.Upstart0_6" and the
	  name of the job and instance interfaces have changed to match.

	* The "EmitEvent" D-Bus method gains a wait argument, when given
	  as TRUE (the recommended setting) the method call will be blocked
	  until all effects of the event have finished.  When FALSE the
	  method call will return once the event has been queued.

	* The "Start", "Stop" and "Restart" D-Bus methods of jobs and
	  instances gain a similar wait argument.

	* The Upstart D-Bus object now has "version" and "log_priority"
	  properties.  The former is to obtain the version of the init daemon,
	  the latter allows you to obtain and change the logging priority.

	* Job D-Bus objects now have "name", "description", "author" and
	  "version" properties to obtain the job name and the contents of
	  the equivalent job file fields for the others.

	* Instance D-Bus objects now have "name", "goal", "state" and
	  "processes" properties to obtain the instance name, goal, state
	  and list of running processes and their pids respectively.

	* The default D-Bus security policy now permits use of the "Get"
	  methods by all users, including obtaining values of properties.

	* initctl has been rewritten with functionality more along the
	  lines of Upstart 0.3.x than before; since many distributions are
	  still shipping 0.3.x the summary of changes for the tool reflects
	  both changes from 0.3.x and 0.5.x

	* The global "-p"/"--pid" argument has been dropped, since
	  communication is over D-Bus.  New "--system" and "--dest" arguments
	  have been added to force communication over the system bus, and
	  specify the destination, instead of using the private socket (this
	  is the default when run as non-root to permit "list" and "status"
	  to work for ordinary users).

	* The "-i"/"--id" and "--show-ids" options to commands have been
	  dropped since jobs no longer have ids.

	* Since instances may now have names, these will be displayed in
	  brackets after the job name when one is present.  The output of
	  the goal and state are now expressed as "start/running" instead
	  of "(start) running" to disambiguate.

	* initctl "start" and "stop" now only output the final state of
	  the job, not intermediate states it passes through.  When called
	  with "--no-wait", the commands now output a status before
	  returning (which may not be the final status).

	* initctl "start", "stop" and "status" now only accept a single
	  job name.  Further arguments are taken as KEY=VALUE environment
	  variables to pass to the job, replacing the previous "-e" option.

	* There is a new initctl "restart" command, with matching
	  /sbin/restart symlink.  This is the atomic equivalent of calling
	  "stop" and "start" with the exception that a stopped job will
	  not be started again.

	* In keeping with the newer instance model, instance jobs are now
	  output on separate lines with their full names rather than
	  indented under a "master" instance.

	* initctl "status" will exit non-zero if the job name was not
	  found.  (Bug: #328323)

	* initctl "status" now outputs information for multi-instance
	  jobs.  (Bug: #331407)

	* initctl "list" no longer accepts a pattern, use grep.  Output
	  is no longer sorted.

	* initctl "emit" no longer outputs changes that occur as a result
	  of the event.

	* When initctl "emit" is called with "--no-wait", it will return
	  immediately.  (Bug: #324890)

	* initctl "emit" now only accepts a single event name.  Further
	  arguments are taken as KEY=VALUE environment for the event,
	  replacing the previous "-e" option.

	* initctl "jobs" and "events" have been dropped.

	* initctl "log-priority" may be called without arguments, in
	  which case it will output the current priority.  (Bug: #280529)

	* initctl "reload" has been renamed to "reload-configuration"
	  to avoid confusion with reloading a job's configuration.

	* initctl(8) man page updated.  (Bug: #285753)

	* runlevel no longer accepts the --set and --reboot arguments,
	  instead telinit and shutdown write these records into utmp and wtmp.

	* runlevel(7) man page added to describe the runlevel event, and
	  the implementation of runlevels and System V compatibility in
	  Upstart.  (Bug: #60429)

	* telinit will no longer silently ignore the "a", "b" or "c"
	  runlevels.

	* telinit now accepts the previously ignored "-e" argument, passing
	  the environment variables given along with the runlevel event.

	* telinit now officially accepts the "q"/"Q" and "u"/"U" arguments,
	  the former will reload the Upstart configuration while the latter
	  will re-execute Upstart.

	* telinit q will also attempt to reconnect to the D-Bus system bus
	  if the connection has not been made, or has been lost.
	  (Bug: #323022)

	* reboot no longer silently ignores the "-t" option.

	* reboot now silently ignores the "-n", "-i" and "-h" options; it
	  will no longer sync your disks, down your network interfaces or
	  spin down your hard drives.  This functionality is all handled
	  by the kernel on a modern system.  (Bug: #92685)

	* reboot now writes a "shutdown" record to /var/log/wtmp, this means
	  that the "-w" option is honoured with its original intent.  We
	  still silently ignore the "-d" option.

	* shutdown message generation fixed to be more easily translatable.
	  (Bug: #102565)

	* The TERM/KILL timeout, and other system timeouts, now use the
	  monotonic clock so are unaffected by system clock changes.
	  (Bug: #389588)

	* Respawn detection now uses the monotonic clock so is unaffected
	  by system clock changes.  (Bug: #389586)

	* Significant improvement in the amount of manual pages included
	  with Upstart and their content.  (Bug: #60429)

	* A manual page refering people from /etc/inittab to /etc/init
	  is also included.  (Bug: #72058)

0.5.3  2009-06-22  "Britain's Flag Carrier"

	* Fixed segfault when initctl status called with arguments.
	  (Bug: #388753)

	* Fixed segfault when initctl log-priority called with no argument.
	  (Bug: #280529)

	* Fixed shutdown to pass $INIT_HALT variable as last argument, not
	  as first.  (Bug: #303574)

	* Added temporary support for "telinit u" until we have true re-exec
	  support.  This will be replaced by an initctl command in future.
	  (Bug: #388742)

	* Corrected formatting of initctl(8) manpage.  (Bug: #388745)

0.5.2  2009-06-17  "Something, something, something, D-Bus"

	* The licence for Upstart has been updated to GNU GPL v3.

	* Overhaul of the automatically generated D-Bus bindings code,
	  fixing many issues with memory leaks, inconsistent return values
	  and loss of method returns after the method has taken place.

	* D-Bus 1.2.4 is now required, and must be patched to fix
	  https://bugs.freedesktop.org/show_bug.cgi?id=22316

	* D-Bus Job objects now have "name", "description", "author"
	  and "version" properties.

	* D-Bus Instance object now have "name", "goal" and "state"
	  properties.

	* initctl now obtains the name properties for display instead of
	  printing the mangled object path component.  (Bug: #299290)

	* D-Bus configuration updated now that the daemon is fixed to be
	  deny-by-default, and updated to avoid bare "send_interface"
	  stanzas.  (Bug: #323021)

	* Fixed assertion caused by the post-start or pre-stop scripts
          exiting after the main process of a respawning job had exited
          (Bug: #381048)

	* The /proc filesystem need not be mounted if the "oom_adj"
	  configuration stanza is not used.  (Bug: #259801)

	* Overly large values to configuration stanzas are now caught
	  and rejected.  (Bug: #340134)

	* The --enable-compiler-warnings configure option has been
	  extended to add -Wextra, but turns off a few of the more extreme
	  warnings

	* GNU C Library v2.4 (or backported inotify support) is required

	* pkg-config 0.22 is now required, it probably was anyway but we
	  now explicitly check for it.

	* Dependency on Python for the D-Bus binding tool has been dropped
	  and replaced with a dependency on expat 2.0.0

0.5.1  2009-01-29  "Unexpected item in bagging area"

	* Major rewrite of the memory allocator used by Upstart; the
	  old allocator had several limitations and a few issues.
	  I must stress that none of the issues were known to affect
	  Upstart itself, however it pays to be prudent.

	* An issue where an object in a linked list would be freed after
	  the linked list was freed was fixed.  Upstart had some twisty
	  code logic to work around it, which has now been dropped.

	* An issue where a string could fail to be appended in an OOM
	  situation was fixed; if Upstart is affected, this could cause
	  D-Bus Introspection data to be corrupted.

	* An issue where multiple socket watches being freed could lead
	  to bad memory access has been fixed; Upstart 0.5.0 included a
	  temporary fix for the D-Bus connection handling, this replaces
	  that with a proper fix that also corrects the same problem for
	  timers and other main loop watches that Upstart was not believed
	  to be affected by.

	* Compiler warnings when compiling the test suite with -O1 and
	  above have been fixed where found.

	* A race condition in the test cases for a process stopping with
	  SIGSTOP has been fixed, this could sometimes cause this test
	  to hang.

0.5.0  2008-08-12  "One of those deaf-mutes"

	* The relationship between job definitions and their running
          instances has been overhauled completely.  Jobs may have
          zero or more instances, each one uniquely identified by
          their instance name which is set by expanding the argument
          to the "instance" stanza against the instance's environment.

	  For example, a job with "instance $TTY" in its definition
	  will have new instances created when started with TTY=tty1
	  and TTY=tty2, but starting again with TTY=tty1 will fail if
	  that instance is already running.

	* The default job configuration remains to be a singleton,
          however this is now accomplished simply by having the
          default for the instance stanza set to a static string.

	* Job events now include the instance name in a new $INSTANCE
          variable, and will always have $UPSTART_INSTANCE set in the
          environment of their processes.

	* Jobs may export environment from themselves into the job
          events using the new "export" stanza.

	* Events no longer have both arguments and environment,
          instead the order the environment is specified in is
          remembered and is used when matching.

	* The "start on" and "stop on" stanzas may now only be
          specified once, multiple events should be joined with the
          new "or" operator.  A new "and" operator exists as well, and
          parentheses are permitted, allowing arbitrarily complicated
          expression matches.

	* All environment from the matched start events is placed in
          the job, with the list of matched events placed in the
          $UPSTART_EVENTS variable, replacing the previous singular
          $UPSTART_EVENT variable.

	* The matches for the "stop on" stanza may refer to variables
          from the job environment, which comes from the "start on"
          stanza.

	  For example:
	      start on started apache or started httpd
	      stop on stopping $JOB

	* Job environment from the start command or events is
          available to all scripts, including "pre-stop" and "post-stop".

	* Environment from the matched stop events is only available
          to the "pre-stop" script, with the list of matched events
          placed in the $UPSTART_STOP_EVENTS variable so that the list
          of events that started the job is still available.

	* Environment is no longer lost after a respawn.

	* Environment from the kernel or initramfs may be included in
          a job by use of the "env NAME" stanza without a value set.

	* The "started" event is no longer emitted if the pre-stop
          script restarts the job, since the "stopping" event was
          never emitted.

	* By default, jobs now have the most suitable settings for
	  a daemon process that would match what they would have had
	  by calling daemon(). In particular, this means that the
	  previous "service" stanza is now the default and tasks need
	  to specify a "task" stanza.  It also means that if the job
	  really wishes to be a session leader (e.g. getty), it must
	  specify the new "session leader" stanza.

	* Processes that fork once may be supervised with the new
          "expect fork" stanza, processes that fork twice (most
          daemons) may be supervised with the new "expect daemon"
          stanza and processes that do not fork may signal readiness
          by SIGSTOP with the new "expect stop" stanza.

	* The "pid file", "pid timeout" and "daemon" stanzas have been
          removed in favour of the new functionality.

	* "respawn" now works for tasks, this will repeat the task
          until it finishes with a zero exit status or any other
          specified by "normal exit".

	* "respawn limit" now only affects automatic respawns, not
          those done by command.

	* If the main process fails to start due to exec() error, or
          other process setup error, it will not be respawned.

	* "respawn limit" may be "unlimited".

	* The "stalled" event has been removed.

	* "logd" was not maintained, and did not function correctly,
          so has been removed from the source.  The "console logged"
          stanza has also been removed.

	* New "oom" stanza allows adjustment of the OOM killer
          priority of the process and may be "never" to inhibit it.

	* The configuration directory has now changed to
          /etc/init/jobs.d

	* Configuration is still reloaded with inotify, but may be
          forced by sending init a HUP signal or with "initctl reload".

	* Support for the STOP, CONT and TERM signals has been
          removed.

	* libupstart and the native IPC mechanism has been removed,
          communication is now via D-Bus which is a new dependency.

	* The dependency on D-Bus introduces build-dependencies on
          pkg-config and Python.

	* The minimal recommended kernel version is now 2.6.24

	* The compat directory has been removed, the utilities are now
          considered part of Upstart.

	* initctl jobs has been dropped.

	* initctl commands do not support --no-wait yet

	* initctl status with no arguments now shows all jobs.

	* initctl events no longer exists

0.3.10 2009-06-17  "Two minutes to Belgium"

	* Compilation fixes

	* Fixed assertion caused by the post-start or pre-stop scripts
	  exiting after the main process of a respawning job had exited
	  (Bug: #381048)

0.3.9  2007-10-11  "Highway to the Danger Zone"

	* Fixed crasher caused by starting a job with a no-arguments event.

	* Initialisation order changed so that the control socket is opened
	  and configuration parsed after inherited file descriptors are closed
	  and the console opened.  Otherwise if we inherit fewer than the
	  standard three file descriptors (e.g. from OpenVZ) we closed our
	  own control socket, etc.  (Bug: #87173)

	* Kill all processes in a supervised process's process group so that
	  we catch looping or sleeping processes that a shell is waiting
	  for.  (Bug: #121733)

	* Missing inotify support detected correctly and warning suppressed.

	* Stanza names in configuration may no longer be placed inside quotes.

	* Fix dangling halt and poweroff symlinks when Upstart compiled
	  without --enable-compat=sysv.  (Bug: #93356)

	* Fix that --with-included-gettext did not include libintl.a
	  as it should have.  (Bug: #117848)

	* Updated hacking requirements to Automake 1.10 and Gettext 0.16.1
	  since this version of Automake makes it easier for package
	  maintainers because it causes us to ship libtool.m4 ourselves.

0.3.8  2007-03-11  "I had a little drink about an hour ago"

	* Fix an assertion error that occurred whenever a stop event for an
	  instance job was emitted.

	* Correct a bug where calling "stop" from a job without arguments
	  would stop the running job, and attempt to block until it was
	  stopped.  This can obviously never happen since it won't stop until
	  stop unblocks.

	* Add "version" and "log-priority" commands to initctl.

0.3.7  2007-03-09  "Lines of communication"

	* The "normalexit" stanza has been changed to "normal exit".

	* The "respawn COMMAND" short-cut for specifying both "respawn" and
	  "exec" in the same stanza has been removed.  Jobs that previously
	  used syntax such as:

		respawn /sbin/getty 38400 tty1

	  Should be changed to use:

		exec /sbin/getty 38400 tty1
		respawn

	  While the shortcut saved a little typing, it caused confusion and
	  hid the fact that "exec" and "script" were both options for
	  respawning services.

	* The "on EVENT" stanza has been removed, change your jobs to use
	  the identical "start on EVENT" instead.  This is because the "on"
	  stanza may be useful for other things in future.

	* Stanzas in job definitions may no longer be surrounded by single
	  or double quotes, allowing them to be turned into ordinary
	  tokens by quoting them.

	* Configuration of running jobs is no longer immediately changed
	  when the definition is changed on disk; the job must be stopped
	  first.  If the job is an instance job, all instances must be
	  stopped before an instance of the changed job definition will be
	  started.

	  This ensures that the post-stop process run when the job is stopped
	  matches the pre-start process run when it was started, and for
	  instance jobs ensures that any locking between them is identical.

	  Jobs marked for deletion, or jobs that have not yet replaced
	  another, will not ordinarily show up in the output of initctl
	  "status" or "list" unless addressed by id.  They cannot be
	  started or stopped, even when addressed by id.

	* Job definitions may safely omit "exec"/"script"; the job will stay
	  in the running state with no process until it is stopped manually
	  or by an event.

	  This allows a service to define hardware configuration; for example
	  the mixer service could restore the ALSA mixer in its pre-start
	  script and save the mixer state in its stop script.  "start mixer"
	  would restore the state, "status mixer" would show it was running
	  and "stop mixer" would save the state again and presumably mute it.

	* Sending the SIGPWR signal to init will emit the power-status-changed
	  event.  A simple job can hook this event, check the /etc/powerstatus
	  file and take further action.

	* As well as their name, all jobs now also have a unique id exported
	  in the UPSTART_JOB_ID environment variable and viewable with initctl
	  by using the "--show-ids" option to "status" or "list".

	  The unique id is changed whenever the job is reloaded from disk, or
	  whenever a new instance is started.  "start" and "stop" now default
	  to UPSTART_JOB_ID if no arguments are given (falling back to
	  UPSTART_JOB if that is not present either).  This means they act on
	  the current instance of the job, rather than spawning a new instance
	  or stopping all instances.

	  "start", "status" and "stop" also accept a new "--by-id" option
	  which makes them expect job ids as arguments instead of job names.

	* The initctl "status" and "list" commands group instances of
	  instance jobs together in their output, rather than repeating them
	  without further clarification.  E.g.:

		foo (instance)
		    (start) starting
		    (start) running, process 1000
		    (stop) post-stop, process 1050

	  The "stop" command will stop all instances when given the name of
	  an instance job; individual instances can be stopped using "--by-id"
	  after obtaining the id from "status --show-ids".

	* Wildcard patterns of job names to be listed can be given as an
	  argument to the initctl "list" command.

	* Starting and stopping jobs with initctl will now block until the
	  job reaches its goal state, outputting all status changes and
	  process ids until the goal is reached and will also output an error
	  and exit with a non-zero status if the job fails.

	  Remember that jobs default to being tasks, so "start" will actually
	  block until the job finishes and returns back to "(stop) waiting".
	  Use the "service" or "respawn" stanza to turn them into services to
	  that they only block until the "(start) running" state is reached.

0.3.5  2007-02-10  "Wear flowers in your hair"

	* Serialisation of job state between upstart processes is disabled;
	  though upstart will still re-exec itself when sent the TERM
	  signal, the new copy will not have any of the state of the old.
	  This will be restored in a later release.

	* WARNING: if you have any job declared "console owner" which is
	  run by the "stalled" event, comment out the "start on" stanza
	  before sending the TERM signal -- otherwise the newly started
	  process will start that job, which will kill your running X
	  server.

	* logd and the "console logged" (default) option are currently
	  disabled, pending large-scale changes to the way that this
	  works.

	* Job scripts have been renamed; "start" to "pre-start" and
	  "stop" to "pre-stop".

	* A new "post-start" script has been added, it's run after the
	  main process has been started and the "started" event is not
	  emitted until it finished.

	* A new "pre-stop" script has also been added, it's run when a
	  request or event comes in to stop a job, before the "stopping"
	  event is emitted and before the job is killed.  If this restarts
	  the job, it will not be stopped.

	* Job processes now have an UPSTART_JOB environment variable
	  containing the name of the job.

	* initctl start, stop and status will default to using UPSTART_JOB
	  if no arguments are given.  Therefore you can just put "stop"
	  or "start" into a job script.

	* Where a job was started or stopped by an event, the processes
	  now have an UPSTART_EVENT environment variable containing the
	  name of the event.

	* Events may now have arguments and environment variables attached,
	  these can be specified with initctl, e.g.

	  # initctl emit network-interface-up eth0 -eADDR=00:11:22:33:44:55:66

	* These arguments can be matched in the job by placing them after
	  the event name for the "start on" or "stop on" stanzas:

	  start on network-interface-up eth*

	  Additional arguments in the event are assumed to match if not
	  specified in the job definition, and wildcards may be used within
	  the job definition as shown above.

	* The arguments are also passed to the script of any job started or
	  stopped by this event as positional arguments, and the environment
	  variables are placed into the environment of the job.

	* The set of events emitted due to a job state change have been
	  completely changed.  The new events are as follows:

	  started: this is emitted once the job is running and ready, and
	  receives the job name as an argument.

	  stopped: this is emitted once the job has been fully stopped.  As
	  well as the job name, if the job terminated normally it will have
	  the "ok" argument; otherwise it will have the "failed" argument
	  followed by the name of the script that failed ("running" for the
	  main job) and either an EXIT_STATUS or EXIT_SIGNAL environemtn
	  variable indicating why it failed.

	  starting: this is emitted before the job is started (before even
	  the pre-start script is run).  Arguments are as "started".  The
	  job will not be started until this event has finished.

	  stopping: this is emitted before the job is stopped (but after the
	  pre-stop script is run).  Arguments are as "stopped".  The job will
	  not be stopped until this event has finished.

	  These events can be usefully combined as follows.

	  If the "hal" job requires "dbus" to be running, and "hal" must be
	  stopped before "dbus" may stop:

	  start on started dbus
	  stop on stopping dbus

	  If the "tomcat" job believes that it must be running before "apache"
	  can run, and should not be stopped until "apache" has been stopped:

	  start on starting apache
	  stop on stopped apache

	* The event named for the job has been completely removed; thus
	  jobs and events no longer share a namespace.

	* Jobs have goals to reach; for a task (the default), the goal is
	  to go from stopped, to started and back to stopped again.  This
	  means that when used for the "starting" or "stopping" event, the
	  entire task has to complete before the referenced job can actually
	  be started or stopped.

	  Services will normally only want the goal to be to go from stopped
	  to started; thus when used in "starting" in the example above, the
	  referenced job can be started once the service has been started
	  (and not stopped again).  A service is defined by specifying either
	  "respawn" or "service" in the definition.

	* The list of exit codes that determine whether the main process
	  failed or succeeded can be specified by the "normalexit"
	  configuration stanza.  The arguments to this stanza can be exit
	  codes or signal names, e.g.

	  normalexit 1 99 100 INT QUIT

	  Zero is implied in the list, unless the job is marked "respawn"
	  since for those jobs, this is the list of exit codes and signals
	  that cause the job to be not respawned.

	* There is no longer a respawning state, or "respawn script".  Jobs
	  will instead be stopped and started through the same scripts.

	* Jobs marked with the "instance" stanza can be started multiple
	  times; each time they are started, a new instance is created.

	* If any job whose goal is changed by an event fail to reach their
	  new goal, a further "EVENT-NAME/failed" event will be emitted once
	  the event has finished being handled.

	  This can be used to emit, for example, a "path-unmounting" event
	  and to not proceed to "path-unmounted" unless it succeeds.

	* initctl emit will block until the event has been handled; it will
	  also output job status information for any job changed by the event
	  and terminate with an exit status of 1 if any of those jobs failed
	  to reach their new goal.

	* The set of events emitted by the "telinit" compatibility command
	  have been changed.  It now only emits a single "runlevel" event,
	  and supplies the new runlevel as an argument to it.

	  You should change job files that use:

	      start on runlevel-2

	  to use the following:

	      start on runlevel 2

	  This means also that "stop on runlevel" would stop the job on
	  any runlevel change.

	* Neither the "telinit" nor "shutdown" commands now emit a
	  "shutdown" event, in fact, this event has been removed altogether.
	  "shutdown" now simply emits the appropriate runlevel event;
	  the -H and -P arguments set the INIT_HALT variable in the
	  environment of that event, just as it does in sysvinit.

	* Normal output from initctl, etc. is no longer prefixed "initctl:"

	* The "ctrlaltdel" event has been renamed to "control-alt-delete".

0.3.2  2007-02-06  "Could anybody have tampered with your luggage?"

	* Fix leak of inotify file descriptor that could allow any process
	  on the system to remove upstart's watch on its configuration
	  directory.

	* New "emits" configuration stanza, used to list events that are
	  emitted by the job itself.  Intended for use by front-ends to
	  draw event graphs and the like.

	* Dropped "depends" configuration stanza and all related code.
	  This will be replaced by the complex state mechanism.

	* Rewritten IPC code to be significantly simpler, with the goal of
	  having a stable interface once we hit the end of this milestone
	  series.

	* Rewritten configuration parser and inotify watch infrastructure
	  to be more maintainable in future.

	* Now supports systems where inotify is disabled.

	* Duplicate configuration stanzas are no longer permitted.

	* Bug fixes, especially concerning malloc failure.

0.3.1  2006-12-13  "The Gathering"

	* Compilation fixes

	* Bug fixes.

	* Massive improvement to test framework, which should make it much
	  easier to test new features.

0.3.0  2006-10-17

	* Reverted logd behaviour from previous version, it's up to the
	  init scripts to send messages to the console if they wish.

	* Compatibility programs must now be explicitly enabled by using
	  ./configure --enable-compat=sysv

	* "shutdown" and "reboot" are now considered System V compatibility
	  programs, as they emulate the behaviour of those.  Dropped some
	  added options to make them fit.

	* All programs given improved --help text.

	* "initctl" rewritten, any sub-command can be run directly by
	  making it a symlink to "initctl" itself.

	* "start", "stop" and "status" are now just symlinks to "initctl";
	  not a separate binary.

0.2.7  2006-09-20

	* logd writes received messages to the console unless "quiet" is
	  on the kernel command-line

	* runaway jobs are now caught when they start, rather than respawn,
	  so stop/start loops are caught

	* Include inotify support for compiling under glibc 2.3

0.2.6  2006-09-13

	* Fix major bug on architectures with 64-bit kernel and 32-bit
	  user-land caused by an inconsitency between the behaviour of
	  kernel's compat_sys_waitid() vs. sys_waitid() functions.

	* "halt" now only calls "shutdown -h now"

0.2.5  2006-09-09

	* "control-alt-delete" event name changed to "ctrlaltdel".

	* "initctl shutdown EVENT" added that performs the same job as
	  "shutdown" but without all the usual warnings, timings, etc.

	* "logd" has now been written, if installed this is started by init
	  before sending the "startup" call and all jobs with "console logged"
	  (the default) will have their output sent to this daemon.  It
	  currently just logs to /var/log/boot.

	* "shutdown -k" implemented.

	* The "shutdown" utility has been changed to generate "system-halt"
	  for "-H", "power-off" for "-P" and just "halt" if only "-h" given.

	* If "shutdown" is run when running under sysvinit, it will now
	  send the appropriate /dev/initctl message to allow upgrades.

	* "telinit S" implemented.

	* Instead of trying to start or stop jobs, "telinit" now just sends
	  "runlevel-X" events.

	* The "telinit" utility now ensures a "shutdown" event is sent
	  before switching to runlevel 0, 1 or 6.

	* If "telinit" is installed and init is called by the super-user,
	  "telinit" is invoked instead.

	* Basic manual pages included.

0.2.1  2006-09-01

	* Compilation fixes

0.2.0  2006-09-01

	* "shutdown", "reboot", "halt" and "poweroff" utilities provided
	  that match their traditional equivalents.

	* "start", "stop" and "status" utilities provided to start, stop
	  and query the status of jobs respectively.

	* "runlevel" and "telinit" utilities provided for compatibility.

	* "initctl list" will list active jobs.

	* Events vastly simplified to just simple strings.

	* Jobs now generate "jobname/start", "jobname/started",
	  "jobname/stop" and "jobname/stopped" events as they go through
	  state transitions.

	* Services generate a "jobname" event when they are running.

	* Tasks generate a "jobname" event when they have finished.

	* The "shutdown" utility will generate a "shutdown" event followed
	  by one of "maintenance", "reboot", "halt" or "poweroff" or any
	  admin-specified event.

	* "stalled" event generated when no jobs are running or queued.

	* "control-alt-delete" event generated when that key combination
	  is pressed

	* "kbdrequest" event generated when Alt-UpArrow is pressed

	* Runaway respawning services will now be caught.

	* init will re-exec on receipt of the SIGUSR1 signal.

0.1.1  2006-08-25

	* Minor bug fixes.

0.1.0  2006-08-24
 
	* Initial public release.
<|MERGE_RESOLUTION|>--- conflicted
+++ resolved
@@ -1,13 +1,11 @@
 0.6.7  xxxx-xx-xx
 
-<<<<<<< HEAD
-	* Manpage fixes.  (Bugs: #677392, #686734)
-=======
 	* Upstart now emits a "GoalChanged" D-Bus signal immediately after
 	  changing the "goal" property of an instance, a "StateChanged"
 	  signal after changing the "state" property, and a "Failed" signal
 	  after marking an instance as failed.
->>>>>>> e2d8fac3
+
+	* Manpage fixes.  (Bugs: #677392, #686734)
 
 0.6.6  2010-04-27  "No, she's dead, this is her son"
 
