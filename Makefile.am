--- conflicted
+++ resolved
@@ -1,10 +1,6 @@
 ## Process this file with automake to produce Makefile.in
 
-<<<<<<< HEAD
-SUBDIRS = intl dbus init util udev conf doc contrib po
-=======
 SUBDIRS = intl dbus init util extra conf doc contrib po
->>>>>>> 472a439c
 
 EXTRA_DIST = HACKING
 
