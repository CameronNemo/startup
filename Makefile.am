--- conflicted
+++ resolved
@@ -1,10 +1,6 @@
 ## Process this file with automake to produce Makefile.in
 
-<<<<<<< HEAD
-SUBDIRS = intl dbus init util extra lib conf doc contrib po scripts
-=======
-SUBDIRS = test intl dbus init util extra conf doc contrib po scripts
->>>>>>> f80ee50a
+SUBDIRS = test intl dbus init util extra lib conf doc contrib po scripts
 
 EXTRA_DIST = HACKING
 
