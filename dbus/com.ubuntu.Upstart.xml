<?xml version="1.0" encoding="UTF-8" ?>
<!-- upstart

     com.ubuntu.Upstart.xml - interface definition for manager object

     Copyright © 2009 Canonical Ltd.
     Author: Scott James Remnant <scott@netsplit.com>.

     This file is free software; Canonical Ltd gives unlimited permission
     to copy and/or distribute it, with or without modifications, as long
     as this notice is preserved.

     Communication and interaction with Upstart through this interface is
     permitted without restriction.
  -->

<!DOCTYPE node PUBLIC
  "-//freedesktop//DTD D-BUS Object Introspection 1.0//EN"
  "http://www.freedesktop.org/standards/dbus/1.0/introspect.dtd">

<node name="/com/ubuntu/Upstart">
  <interface name="com.ubuntu.Upstart0_6">
    <!-- Reload all configuration sources -->
    <method name="ReloadConfiguration">
    </method>

    <!-- Get object paths for jobs, while you can figure them out, it's
         better form to use these -->
    <method name="GetJobByName">
      <arg name="name" type="s" direction="in" />
      <arg name="job" type="o" direction="out" />
    </method>
    <method name="GetAllJobs">
      <arg name="jobs" type="ao" direction="out" />
    </method>

    <method name="GetState">
      <arg name="state" type="s" direction="out" />
    </method>

<<<<<<< HEAD
    <method name="Restart"/>
=======
    <method name="Restart">
      <annotation name="com.netsplit.Nih.Method.Async" value="true" />
    </method>
>>>>>>> 98bce71c

    <!-- Signals for changes to the job list -->
    <signal name="JobAdded">
      <arg name="job" type="o" />
    </signal>
    <signal name="JobRemoved">
      <arg name="job" type="o" />
    </signal>

    <!-- Event emission -->
    <method name="EmitEvent">
      <annotation name="com.netsplit.Nih.Method.Async" value="true" />
      <arg name="name" type="s" direction="in" />
      <arg name="env" type="as" direction="in" />
      <arg name="wait" type="b" direction="in" />
    </method>
    <method name="EmitEventWithFile">
      <annotation name="com.netsplit.Nih.Method.Async" value="true" />
      <arg name="name" type="s" direction="in" />
      <arg name="env" type="as" direction="in" />
      <arg name="wait" type="b" direction="in" />
      <arg name="file" type="h" direction="in" />
    </method>

    <method name="NotifyDiskWriteable">
    </method>

    <!-- Basic information about Upstart -->
    <property name="version" type="s" access="read" />
    <property name="log_priority" type="s" access="readwrite" />
  </interface>
</node><|MERGE_RESOLUTION|>--- conflicted
+++ resolved
@@ -38,13 +38,9 @@
       <arg name="state" type="s" direction="out" />
     </method>
 
-<<<<<<< HEAD
-    <method name="Restart"/>
-=======
     <method name="Restart">
       <annotation name="com.netsplit.Nih.Method.Async" value="true" />
     </method>
->>>>>>> 98bce71c
 
     <!-- Signals for changes to the job list -->
     <signal name="JobAdded">
