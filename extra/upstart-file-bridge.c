/* upstart
 *
 * Copyright © 2013 Canonical Ltd.
 * Author: James Hunt <james.hunt@canonical.com>.
 *
 * This program is free software; you can redistribute it and/or modify
 * it under the terms of the GNU General Public License version 2, as
 * published by the Free Software Foundation.
 *
 * This program is distributed in the hope that it will be useful,
 * but WITHOUT ANY WARRANTY; without even the implied warranty of
 * MERCHANTABILITY or FITNESS FOR A PARTICULAR PURPOSE.  See the
 * GNU General Public License for more details.
 *
 * You should have received a copy of the GNU General Public License along
 * with this program; if not, write to the Free Software Foundation, Inc.,
 * 51 Franklin Street, Fifth Floor, Boston, MA 02110-1301 USA.
 */

/**
 * This is the Upstart File Bridge which allows jobs to react to files
 * being created, modified and deleted.
 *
 * = Design =
 *
 * This bridge creates inotify watches on the _first existing parent
 * directory_ for the file (normal or directory) being watched for. As
 * directories are created, the watch is moved to become more specific
 * (closer to the actually requested file path) and as directories are
 * deleted, the watch is correspondingly changed to a less specific, but
 * existing, directory.
 *
 * This is necessary since:
 *
 * - It conserves system resources.
 *
 *   There is little point creating 'n' watches on existing files when a
 *   single watch on the parent directory will suffice.
 *
 * - It is not possible to create an inotify watch for a non-existent
 *   entity (*).
 *
 * - In a sense, it simplifies the design.
 *
 *   Otherwise the bridge would have to put a watch on each existing
 *   file for modify and delete requests, but watch the parent for
 *   create requests. And for a combination of requests who share
 *   a parent directory, it's easier to just watch the parent alone.
 *
 * = Limitations =
 *
 * Since inotify is used, this bridge has a number of significant
 * limitations:
 *
 * 1) It cannot be anything but inherently racy.
 *
 * inotify(7) does not support recursive watches, so in some -- and not
 * necessarily pathological -- cases, events may be missed. This is
 * unfortunately exacerbated by the design of the bridge which creates
 * watches on the parent directory. This takes time, but in the window
 * when the watch is being created, files may have been modified
 * undetectably.
 *
 * For example, if the user requests a watch on '/var/log/app/foo.log',
 * the following might happen:
 *
 * (1) Watch is created for existing directory '/var/log/'.
 * (2) A process creates '/var/log/app/'.
 * (3) The bridge detects this and moves the watch from
 *     '/var/log/' to '/var/log/app/'.
 * (4) Whilst (3) is happening, some process removes '/var/log/app/'.
 * (5) The bridge now has an impotent watch on the now-deleted
 *     '/var/log/app/'.
 * (6) The app starts and (re-)creates '/var/log/app/'.
 * (7) The app now creates '/var/log/app/foo.log'.
 * (8) No event is emitted due to the impotent watch in (5).
 *
 * The situation is sadly actually worse than this: if a job watches for
 * a deep directory, if any one of the directory elements that is
 * created gets missed due to a race between the directory creation and
 * this bridge creating or moving a watch, the event will not be
 * emitted.
 *
 * = Advice =
 *
 * - Attempt to only watch for files to be created/modified/deleted
 *   in directories that are guaranteed to already exist at
 *   system startup. This avoids the racy behaviour between
 *   directory creation and inotify watch manipulation.
 *
 * - If the directory is not guaranteed to exist at system startup,
 *   create an Upstart job that creates the directory before the bridge
 *   starts ('start on starting upstart-file-bridge').
 *
 * = Alternative Approaches =
 *
 * fanotify is an alternative but again, it is limited:
 *
 * == Pros ==
 *
 * + Supports recursive watches.
 *
 * == Cons ==
 *
 * - Does not support a file delete event.
 *
 * - Potentially high system performance impact since _every_ file
 *   operation on the partition (except delete) is inspected.
 *
 *---------- 
 *
 * (*) - this is half true: inotify alarmingly does allow a watch to be
 * created on a non-existent entity, but is impotent - if that entity is
 * ever created, no event is received.
 **/

#ifdef HAVE_CONFIG_H
# include <config.h>
#endif /* HAVE_CONFIG_H */

#include <stdlib.h>
#include <string.h>
#include <syslog.h>
#include <unistd.h>
#include <libgen.h>
#include <sys/types.h>
#include <sys/stat.h>
#include <fnmatch.h>
#include <glob.h>
#include <pwd.h>

#include <nih/alloc.h>
#include <nih/command.h>
#include <nih/error.h>
#include <nih/hash.h>
#include <nih/io.h>
#include <nih/list.h>
#include <nih/logging.h>
#include <nih/macros.h>
#include <nih/main.h>
#include <nih/option.h>
#include <nih/string.h>
#include <nih/test.h>
#include <nih/timer.h>
#include <nih/watch.h>

#include <nih-dbus/dbus_connection.h>
#include <nih-dbus/dbus_proxy.h>

#include "dbus/upstart.h"
#include "com.ubuntu.Upstart.h"
#include "com.ubuntu.Upstart.Job.h"

/**
 * FILE_EVENT:
 *
 * Name of event this program handles
 **/
#define FILE_EVENT "file"

/**
 * ALL_FILE_EVENTS:
 *
 * All the inotify file events we care about.
 **/
#define ALL_FILE_EVENTS (IN_CREATE|IN_MODIFY|IN_CLOSE_WRITE|IN_DELETE)

/**
 * GLOB_CHARS:
 *
 * Wildcard characters recognised by glob(3) and fnmatch(3).
 **/
#define GLOB_CHARS	"*?[]"

/**
 * original_path:
 *
 * @file: WatchedFile:
 *
 * Obtain the appropriate WatchedFile path: either the original if the
 * path underwent expansion, else the initial unexpanded path.
 *
 * Required for emitting events since jobs need the unexpanded path to
 * allow their start/stop condition to match even if the path has
 * subsequently been expanded by this bridge.
 **/
#define original_path(file) \
	 (file->original ? file->original : file->path)

/**
 * skip_slashes:
 *
 * @path: pointer to path string.
 *
 * Increment @path to skip over multiple leading slashes.
 **/
#define skip_slashes(path) \
	while (*(path) == '/' && (path)+1 && *((path)+1) == '/') \
		(path)++

/**
 * Job:
 *
 * @entry: list header,
 * @path: D-Bus path of Upstart job,
 * @files: list of pointers to WatchedFile files Job will watch.
 *
 * Structure we use for tracking Upstart jobs.
 **/
typedef struct job {
	NihList   entry;
	char     *path;
	NihList   files;
} Job;

/** 
 * WatchedDir:
 *
 * @entry: list header,
 * @path: full path of directory being watched,
 * @files: hash of WatchedFile objects representing all files
 *         watched in directory @path and sub-directories,
 * @watch: watch object.
 *
 * Every watched file is handled by watching the first parent
 * directory that currently exists. This allows use to:
 *
 * - minimise watch descriptors
 * - easily handle the case where a job wants to watch for a file being
 *   created when that file doesn't yet exist (*).
 *
 * The drawback to this strategy is the complexity of handling watched
 * files and directories when files are created and deleted.
 *
 * Note that the WatchedFiles in @files are not necessarily _immediate_
 * children of @path, but they are children.
 *
 * (*) Irritatingly, inotify _does_ allow for a watch on a
 *     non-existing file to be created, but the watch is
 *     impotent in that when the file _is_ created, no inotify
 *     event results.
 *
 **/
typedef struct watched_dir {
	NihList    entry;
	char      *path;
	NihHash   *files;
	NihWatch  *watch;
} WatchedDir;

/**
 * WatchedFile:
 *
 * @entry: list header,
 * @path: full path to file being watched (or a glob),
 * @original: original (relative) path as specified by job
 *  (or NULL if path expansion was not necessary),
 * @glob: glob file pattern (or NULL if globbing disabled),
 * @dir: TRUE if @path is a directory,
 * @events: mask of inotify events file is interested in,
 * @parent: parent who is watching over us.
 *
 * Details of the file being watched.
 **/
typedef struct watched_file {
	NihList      entry;
	char        *path;
	char        *original;
	char        *glob;
	int          dir;
	uint32_t     events;
	WatchedDir  *parent;
} WatchedFile;

/**
 * FileEvent:
 *
 * @entry: list header,
 * @path: full path to file being watched,
 * @event: event to emit,
 * @match: optional file match if @path is a directory or glob.
 *
 * Details of the event to be emitted.
 **/
typedef struct file_event {
	NihList      entry;
	char        *path;
	uint32_t     event;
	char        *match;
} FileEvent;

/* Prototypes for static functions */
static WatchedDir *watched_dir_new (const char *path, const struct stat *statbuf)
	__attribute__ ((warn_unused_result));

static WatchedFile *watched_file_new (const char *path,
				      const char *original,
				      uint32_t events,
				      const char *glob)
	__attribute__ ((warn_unused_result));

static Job *job_new (const char *class_path)
	__attribute__ ((warn_unused_result));

static int  file_filter (WatchedDir *dir, const char *path, int is_dir);

static void create_handler (WatchedDir *dir, NihWatch *watch,
				  const char *path, struct stat *statbuf);

static void modify_handler (WatchedDir *dir, NihWatch *watch,
				  const char *path, struct stat *statbuf);

static void delete_handler (WatchedDir *dir, NihWatch *watch,
				  const char *path);

static void upstart_job_added (void *data, NihDBusMessage *message,
				  const char *job_path);

static void upstart_job_removed (void *data, NihDBusMessage *message,
				  const char *job_path);

static void job_add_file (Job *job, char **file_info);

static void emit_event_error (void *data, NihDBusMessage *message);
static int  emit_event (const char *path, uint32_t event_type,
				  const char  *match);

static FileEvent *file_event_new (void *parent, const char *path,
				  uint32_t event, const char *match);

static void upstart_disconnected (DBusConnection *connection);

static void handle_event (NihHash *handled, const char  *path,
			  uint32_t event, const char  *match);

static int job_destroy (Job *job);

static char * find_first_parent (const char *path)
	__attribute__ ((warn_unused_result));

void watched_dir_init (void);

static void ensure_watched (Job *job, WatchedFile *file);

static int string_match (const char *a, const char *b)
	__attribute__ ((warn_unused_result));

char * expand_path (const void *parent, const char *path)
	__attribute__ ((warn_unused_result));

static int path_valid (const char *path)
	__attribute__ ((warn_unused_result));

/**
 * daemonise:
 *
 * Set to TRUE if we should become a daemon, rather than just running
 * in the foreground.
 **/
static int daemonise = FALSE;

/**
 * jobs:
 *
 * Hash of Upstart jobs that we're monitoring.
 **/
static NihHash *jobs = NULL;

/**
 * watched_dirs:
 *
 * Hash of WatchedDir objects representing the minimum set of existing
 * parent directories that allow all WatchedFiles to be watched for.
 **/
static NihHash *watched_dirs = NULL;

/**
 * upstart:
 *
 * Proxy to Upstart daemon.
 **/
static NihDBusProxy *upstart = NULL;

/**
 * user:
 *
 * If TRUE, run in User Session mode connecting to the Session Init
 * rather than PID 1. In this mode, certain relative paths are also
 * expanded.
 **/
static int user = FALSE;

/**
 * home_dir:
 *
 * Full path to home directory.
 **/
char home_dir[PATH_MAX];

/**
 * options:
 *
 * Command-line options accepted by this program.
 **/
static NihOption options[] = {
	{ 0, "daemon", N_("Detach and run in the background"),
	  NULL, NULL, &daemonise, NULL },
	{ 0, "user", N_("Connect to user session"),
	  NULL, NULL, &user, NULL },

	NIH_OPTION_LAST
};


int
main (int   argc,
      char *argv[])
{
	char          **args;
	DBusConnection *connection;
	char          **job_class_paths;
	int             ret;
	char           *user_session_addr = NULL;

	nih_main_init (argv[0]);

	nih_option_set_synopsis (_("Bridge inotify events into upstart"));
	nih_option_set_help (
		_("By default, upstart-inotify-bridge does not detach from the "
		  "console and remains in the foreground.  Use the --daemon "
		  "option to have it detach."));

	args = nih_option_parser (NULL, argc, argv, options, FALSE);
	if (! args)
		exit (EXIT_FAILURE);

	if (user) {
		struct passwd *pw;
		user_session_addr = getenv ("UPSTART_SESSION");
		if (! user_session_addr) {
			nih_fatal (_("UPSTART_SESSION isn't set in environment"));
			exit (EXIT_FAILURE);
		}

		pw = getpwuid (getuid ());

		if (! pw) {
			nih_error ("Failed to get password entry");
			exit (EXIT_FAILURE);
		}

		nih_assert (pw->pw_dir);

		memset (home_dir, '\0', sizeof (home_dir));
		strncpy (home_dir, pw->pw_dir, sizeof (home_dir)-1);
	}

	/* Allocate jobs hash table */
	jobs = NIH_MUST (nih_hash_string_new (NULL, 0));

	/* Initialise the connection to Upstart */
	connection = NIH_SHOULD (nih_dbus_connect (user
				? user_session_addr
				: DBUS_ADDRESS_UPSTART,
				upstart_disconnected));
	if (! connection) {
		NihError *err;

		err = nih_error_get ();
		nih_fatal ("%s: %s", _("Could not connect to Upstart"),
			   err->message);
		nih_free (err);

		exit (EXIT_FAILURE);
	}

	upstart = NIH_SHOULD (nih_dbus_proxy_new (NULL, connection,
						  NULL, DBUS_PATH_UPSTART,
						  NULL, NULL));
	if (! upstart) {
		NihError *err;

		err = nih_error_get ();
		nih_fatal ("%s: %s", _("Could not create Upstart proxy"),
			   err->message);
		nih_free (err);

		exit (EXIT_FAILURE);
	}

	/* Connect signals to be notified when jobs come and go */
	if (! nih_dbus_proxy_connect (upstart, &upstart_com_ubuntu_Upstart0_6, "JobAdded",
				      (NihDBusSignalHandler)upstart_job_added, NULL)) {
		NihError *err;

		err = nih_error_get ();
		nih_fatal ("%s: %s", _("Could not create JobAdded signal connection"),
			   err->message);
		nih_free (err);

		exit (EXIT_FAILURE);
	}

	if (! nih_dbus_proxy_connect (upstart, &upstart_com_ubuntu_Upstart0_6, "JobRemoved",
				      (NihDBusSignalHandler)upstart_job_removed, NULL)) {
		NihError *err;

		err = nih_error_get ();
		nih_fatal ("%s: %s", _("Could not create JobRemoved signal connection"),
			   err->message);
		nih_free (err);

		exit (EXIT_FAILURE);
	}

	/* Request a list of all current jobs */
	if (upstart_get_all_jobs_sync (NULL, upstart, &job_class_paths) < 0) {
		NihError *err;

		err = nih_error_get ();
		nih_fatal ("%s: %s", _("Could not obtain job list"),
			   err->message);
		nih_free (err);

		exit (EXIT_FAILURE);
	}

	/* Look for jobs that specify the FILE_EVENT event and handle
	 * them.
	 */
	for (char **job_class_path = job_class_paths;
	     job_class_path && *job_class_path; job_class_path++) {
		upstart_job_added (NULL, NULL, *job_class_path);
	}

	nih_free (job_class_paths);

	/* Become daemon */
	if (daemonise) {
		if (nih_main_daemonise () < 0) {
			NihError *err;

			err = nih_error_get ();
			nih_fatal ("%s: %s", _("Unable to become daemon"),
				   err->message);
			nih_free (err);

			exit (EXIT_FAILURE);
		}

		/* Send all logging output to syslog */
		openlog (program_name, LOG_PID, LOG_DAEMON);
		nih_log_set_logger (nih_logger_syslog);
	}

	if (user) {
		/* Ensure we are sitting in $HOME so relative FILE
		 * values work as expected.
		 */
		if (chdir (home_dir) < 0) {
			nih_error ("Failed to change working directory");
			exit (EXIT_FAILURE);
		}
	}

	/* Handle TERM and INT signals gracefully */
	nih_signal_set_handler (SIGTERM, nih_signal_handler);
	NIH_MUST (nih_signal_add_handler (NULL, SIGTERM, nih_main_term_signal, NULL));

	if (! daemonise) {
		nih_signal_set_handler (SIGINT, nih_signal_handler);
		NIH_MUST (nih_signal_add_handler (NULL, SIGINT, nih_main_term_signal, NULL));
	}

	ret = nih_main_loop ();

	return ret;
}

/**
 * upstart_job_added:
 *
 * @data: (unused),
 * @message: Nih D-Bus message (unused),
 * @job_path: Upstart job class (D-Bus) path associated with job.
 *
 * Called automatically when a new Upstart job appears on D-Bus ("JobAdded" signal).
 **/
static void
upstart_job_added (void            *data,
		   NihDBusMessage  *message,
		   const char      *job_path)
{
	Job                      *job;
	nih_local NihDBusProxy   *job_class = NULL;
	nih_local char         ***start_on = NULL;
	nih_local char         ***stop_on = NULL;

	nih_assert (job_path);

	/* Obtain a proxy to the job */
	job_class = nih_dbus_proxy_new (NULL, upstart->connection,
					upstart->name, job_path,
					NULL, NULL);
	if (! job_class) {
		NihError *err;

		err = nih_error_get ();
		nih_error ("Could not create proxy for job %s: %s",
			   job_path, err->message);
		nih_free (err);

		return;
	}

	job_class->auto_start = FALSE;

	/* Obtain the start_on and stop_on properties of the job */
	if (job_class_get_start_on_sync (NULL, job_class, &start_on) < 0) {
		NihError *err;

		err = nih_error_get ();
		nih_error ("Could not obtain job start condition %s: %s",
			   job_path, err->message);
		nih_free (err);

		return;
	}

	if (job_class_get_stop_on_sync (NULL, job_class, &stop_on) < 0) {
		NihError *err;

		err = nih_error_get ();
		nih_error ("Could not obtain job stop condition %s: %s",
			   job_path, err->message);
		nih_free (err);

		return;
	}

	/* Free any existing record for the job (should never happen,
	 * but worth being safe).
	 */
	job = (Job *)nih_hash_lookup (jobs, job_path);
	if (job)
		nih_free (job);

	/* Create new record for the job */
	job = job_new (job_path);
	if (! job) {
		nih_error ("%s %s",
			_("Failed to create job"), job_path);
		return;
	}

	/* Find out whether this job listens for any FILE_EVENT events */
	for (char ***event = start_on; event && *event && **event; event++) {
		if (! strcmp (**event, FILE_EVENT))
			job_add_file (job, *event);
	}

	for (char ***event = stop_on; event && *event && **event; event++)
		if (! strcmp (**event, FILE_EVENT))
			job_add_file (job, *event);

	/* If we didn't end up with any files, free the job and move on */
	if (NIH_LIST_EMPTY (&job->files)) {
		nih_free (job);
		return;
	}

	nih_message ("Job got added %s", job_path);
}

/**
 * upstart_job_removed:
 *
 * @data: (unused),
 * @message: Nih D-Bus message (unused),
 * @job_path: Upstart job class (D-Bus) path associated with job.
 *
 * Called automatically when an Upstart job disappears from D-Bus
 * ("JobRemoved" signal).
 *
 **/
static void
upstart_job_removed (void            *data,
		     NihDBusMessage  *message,
		     const char      *job_path)
{
	Job *job;

	nih_assert (job_path);

	job = (Job *)nih_hash_lookup (jobs, job_path);

	if (! job)
		return;

	nih_message ("Job went away %s", job_path);

	nih_free (job);
}


/**
 * job_add_file:
 *
 * @job: Job,
 * @file_info: environment variables Upstart job has specified
 * relating to FILE_EVENT.
 *
 * Create a WatchedFile object based on @file_info and ensure that
 * WatchedFile file (or glob) is watched.
 **/
static void
job_add_file (Job    *job,
	      char  **file_info)
{
	uint32_t         events = 0x0;
	WatchedFile     *file = NULL;
	nih_local char  *error = NULL;
	nih_local char  *glob_expr = NULL;
	nih_local char  *expanded = NULL;
	nih_local char  *path = NULL;

	nih_assert (job);
	nih_assert (job->path);
	nih_assert (file_info);
	nih_assert (! strcmp (file_info[0], FILE_EVENT));

	for (char **env = file_info + 1; env && *env; env++) {
		char   *val;
		size_t  name_len;

		val = strchr (*env, '=');
		if (! val) {
			nih_warn ("%s: Ignored %s event without variable name",
					job->path, FILE_EVENT);
			return;
		}

		name_len = val - *env;
		val++;

<<<<<<< HEAD
		if (! strncmp (*env, "FILE", name_len)) {
			char     dirpart[PATH_MAX];
			char     basepart[PATH_MAX];
=======
		if (! strncmp (*env, "FPATH", name_len)) {
			nih_local char  *dirpart = NULL;
			nih_local char  *basepart = NULL;
>>>>>>> 83c1ab0f
			char    *dir;
			char    *base;
			size_t   len2;

			path = NIH_MUST (nih_strdup (NULL, val));

			if (user && path[0] != '/') {
				expanded = expand_path (NULL, path);
				if (! expanded) {
					nih_error ("Failed to expand path");
					return;
				}
			}

			if (! path_valid (path))
				return;

			dirpart = NIH_MUST (nih_strdup (NULL, path));
			dir = dirname (dirpart);

			/* See dirname(3) */
			nih_assert (*dir != '.');

			len2 = strlen (dir);

			if (strcspn (dir, GLOB_CHARS) < len2) {
				nih_warn ("%s: %s", job->path, _("Directory globbing not supported"));
				return;
			}

			basepart = NIH_MUST (nih_strdup (NULL, path));
			base = basename (basepart);

			/* See dirname(3) */
			nih_assert (strcmp (base, basepart));

			len2 = strlen (base);

			if (strcspn (base, GLOB_CHARS) < len2) {
				nih_free (path);
				path = NIH_MUST (nih_strdup (NULL, dir));
				glob_expr = NIH_MUST (nih_strdup (NULL, base));
			}
		} else if (! strncmp (*env, "EVENT", name_len)) {
			if (! strcmp (val, "create")) {
				events = IN_CREATE;
			} else if (! strcmp (val, "modify")) {
				events = (IN_MODIFY|IN_CLOSE_WRITE);
			} else if (! strcmp (val, "delete")) {
				events |= IN_DELETE;
			}
		}
	}

	if (! path)
		return;

	if (! events)
		events = ALL_FILE_EVENTS;

	file = watched_file_new (expanded ? expanded : path,
			expanded ? path : NULL,
			events, glob_expr);

	if (! file) {
		nih_warn ("%s: %s",
			_("Failed to add new file"), path);
		return;
	}

	/* If the job cares about the file or directory existing and it
	 * _already_ exists, emit the event.
	 *
	 * Although technically fraudulent (the file might not have _just
	 * been created_ - it may have existed forever), it is necessary
	 * since otherwise jobs will hang around wating for the file to
	 * be 'freshly-created'. However, although nih_watch_new() has
	 * been told to run the create handler for pre-existing files
	 * that doesn't help as we don't watch the files, we watch
	 * their first existing parent directory.
	 **/
	if ((file->events & IN_CREATE)) {
		struct stat statbuf;

		if (glob_expr) {
			glob_t   globbuf;
			char     pattern[PATH_MAX];

			sprintf (pattern, "%s/%s",
					expanded ? expanded : path, glob_expr);

			if (! glob (pattern, 0, NULL, &globbuf)) {
				size_t    i;
				char    **results;

				results = globbuf.gl_pathv;

				/* emit one event per matching file */
				for (i = 0; i < globbuf.gl_pathc; i++) {
					emit_event (pattern, IN_CREATE, results[i]);
				}
			}

			globfree (&globbuf);
		} else {
			if (! stat (file->path, &statbuf))
				emit_event (file->path, IN_CREATE, NULL);
		}
	}

	ensure_watched (job, file);
}

/**
 * file_filter:
 *
 * @dir: WatchedDir,
 * @path: full path to file to consider,
 * @is_dir: TRUE if @path is a directory, else FALSE.
 *
 * Watch handler function to sift the wheat from the chaff.
 *
 * Returns: TRUE if @path should be ignored, FALSE otherwise.
 **/
int
file_filter (WatchedDir  *dir,
	     const char  *path,
	     int          is_dir)
{
	nih_assert (dir);
	nih_assert (path);

	skip_slashes (path);

	NIH_HASH_FOREACH_SAFE (dir->files, iter) {
		WatchedFile *file = (WatchedFile *)iter;

		if (strstr (file->path, path) == file->path) {
			/* Either an exact match or path is a child of the watched file.
			 * Paths in the latter category will be inspected more closely by
			 * the handlers.
			 */
			return FALSE;
		} else if ((file->dir || file->glob) && strstr (path, file->path) == path) {
			return FALSE;
		}
	}

	return TRUE;
}

/**
 * create_handler:
 *
 * @dir: WatchedDir,
 * @watch: NihWatch for directory tree,
 * @path: full path to file,
 * @statbuf: stat of @path.
 *
 * Watch handler function called when a WatchedFile is created in @dir.
 **/
void
create_handler (WatchedDir   *dir,
		NihWatch     *watch,
		const char   *path,
		struct stat  *statbuf)
{
	WatchedDir         *new_dir;
	char               *p;
	int                 add_dir = FALSE;
	int                 empty;

	/* Hash of events already emitted (required to avoid sending
	 * same event multiple times).
	 */
	nih_local NihHash  *handled = NULL;

	/* List of existing WatchedFiles that need to be added against
	 * @path (since @path either exactly matches their path, or
	 * @path is more specific ancestor of their path).
	 */
	NihList             entries;

	nih_assert (dir);
	nih_assert (watch);
	nih_assert (path);
	nih_assert (statbuf);

	skip_slashes (path);

	/* path should be a file below the WatchedDir */
	nih_assert (strstr (path, dir->path) == path);

	nih_list_init (&entries);
	handled = NIH_MUST (nih_hash_string_new (NULL, 0));

	NIH_HASH_FOREACH_SAFE (dir->files, iter) {
		WatchedFile *file = (WatchedFile *)iter;

		if (file->dir) {
			if (! strcmp (file->path, dir->path)) {
				/* Watch is on the directory itself and a file within that
				 * watched directory was created, hence emit the _directory_
				 * was modified.
				 */
				if (file->events & IN_MODIFY)
					handle_event (handled, file->path, IN_MODIFY, path);
			} else if (! strcmp (file->path, path)) {
				/* Directory has been created */
				handle_event (handled, file->path, IN_CREATE, NULL);
				add_dir = TRUE;
				nih_list_add (&entries, &file->entry);
			}
		} else if (file->glob) {
			nih_local char *full_path = NULL;

			/* reconstruct the full path */
			full_path = NIH_MUST (nih_sprintf (NULL, "%s/%s", file->path, file->glob));

			if (! fnmatch (full_path, path, FNM_PATHNAME) && (file->events & IN_CREATE))
				handle_event (handled, full_path, IN_CREATE, path);
		} else {
			if (! strcmp (file->path, path) && (file->events & IN_CREATE)) {
				/* exact match, so emit event */
				handle_event (handled, file->path, IN_CREATE, NULL);

			} else if ((p=strstr (file->path, path)) && p == file->path
					&& S_ISDIR (statbuf->st_mode)) {
				/* The created file is actually a directory
				 * more specific that the current watch
				 * directory associated with @file.
				 *
				 * As such, we can make the watch on @file more
				 * specific by dropping the old watch, creating
				 * a new WatchedDir for @path and adding @file
				 * to the new WatchedDir's files hash.
				 *
				 * This has to be handled carefully due to NIH
				 * list/hash handling constraints. First, the
				 * new directory is marked as needing to be
				 * added to the directory hash and secondly we
				 * add the WatchedFile to a list representing
				 * all WatchedFiles that need to be added for
				 * the new path.
				 */
				add_dir = TRUE;
				nih_list_add (&entries, &file->entry);
			}
		}
	}

	if (! add_dir)
		return;

	/* we should have atleast 1 file to add to the new watch */
	nih_assert (! NIH_LIST_EMPTY (&entries));

	new_dir = watched_dir_new (path, statbuf);
	if (! new_dir) {
		nih_warn ("%s: %s",
				_("Failed to watch directory"), path);
		return;
	}

	/* Add all list entries to the newly-created WatchedDir */
	NIH_LIST_FOREACH_SAFE (&entries, iter) {
		WatchedFile *file = (WatchedFile *)iter;

		nih_hash_add (new_dir->files, &file->entry);
	}

	empty = TRUE;
	NIH_HASH_FOREACH (dir->files, iter) {
		empty = FALSE;
		break;
	}

	if (empty) {
		/* Remove the old directory watch */
		nih_free (dir);
	}
}

/**
 * modify_handler:
 *
 * @dir: WatchedDir,
 * @watch: NihWatch for directory tree,
 * @path: full path to file,
 * @statbuf: stat of @path.
 *
 * Watch handler function called when a WatchedFile is modified in @dir.
 **/
void
modify_handler (WatchedDir   *dir,
		NihWatch     *watch,
		const char   *path,
		struct stat  *statbuf)
{
	nih_local NihHash  *handled = NULL;

	nih_assert (dir);
	nih_assert (watch);
	nih_assert (path);
	nih_assert (statbuf);

	/* path should be a file below the WatchedDir */
	nih_assert (strstr (path, dir->path) == path);

	skip_slashes (path);

	handled = NIH_MUST (nih_hash_string_new (NULL, 0));

	NIH_HASH_FOREACH_SAFE (dir->files, iter) {
		WatchedFile *file = (WatchedFile *)iter;

		if (! (file->events & IN_MODIFY))
			continue;

		if (file->dir) {
			if (! strcmp (file->path, dir->path)) {
				/* Watch is on the directory itself and a file within that
				 * watched directory was modified, hence emit the _directory_
				 * was modified.
				 */
				handle_event (handled, original_path (file), IN_MODIFY, path);
			}
		} else if (file->glob) {
			nih_local char *full_path = NULL;

			/* reconstruct the full path */
			full_path = NIH_MUST (nih_sprintf (NULL, "%s/%s", file->path, file->glob));

			if (! fnmatch (full_path, path, FNM_PATHNAME) && (file->events & IN_MODIFY))
				handle_event (handled, full_path, IN_MODIFY, path);
		} else {
			if (! strcmp (file->path, path)) {
				/* exact match, so emit event */
				handle_event (handled, original_path (file), IN_MODIFY, NULL);
			} else if (file->dir && strstr (path, file->path) == path) {
				/* file in watched directory modified, so emit event */
				handle_event (handled, path, IN_MODIFY, NULL);
			}
		}
	}
}

/**
 * delete_handler:
 *
 * @dir: WatchedDir,
 * @watch: NihWatch for directory tree,
 * @path: full path to file that was deleted.
 *
 * Watch handler function called when a WatchedFile is deleted in @dir.
 */
void
delete_handler (WatchedDir  *dir,
		NihWatch    *watch,
		const char  *path)
{
	WatchedDir         *new_dir;
	char               *parent;
	char               *p;
	struct stat         statbuf;
	int                 rm_dir = FALSE;
	nih_local NihHash  *handled = NULL;

	/* List of existing WatchedFiles that need to be added against
	 * @path (since @path either exactly matches their path, or
	 * @path is more specific ancestor of their path).
	 */
	NihList     entries;

	nih_assert (dir);
	nih_assert (watch);
	nih_assert (path);

	/* path should be a file below the WatchedDir */
	nih_assert (strstr (path, dir->path) == path);

	skip_slashes (path);

	nih_list_init (&entries);
	handled = NIH_MUST (nih_hash_string_new (NULL, 0));

	NIH_HASH_FOREACH_SAFE (dir->files, iter) {
		WatchedFile *file = (WatchedFile *)iter;

		if (file->dir) {
			if (! strcmp (file->path, path)) {
				/* Directory itself was deleted */
				handle_event (handled, original_path (file), IN_DELETE, NULL);
			} else if (! strcmp (file->path, dir->path)) {
				/* Watch is on the directory itself and a file within that
				 * watched directory was deleted, hence emit the directory was
				 * modified.
				 */
				if (file->events & IN_MODIFY)
					handle_event (handled, original_path (file), IN_MODIFY, path);
			}
		} else if (file->glob) {
			nih_local char *full_path = NULL;

			/* reconstruct the full path */
			full_path = NIH_MUST (nih_sprintf (NULL, "%s/%s", file->path, file->glob));

			if (! fnmatch (full_path, path, FNM_PATHNAME) && (file->events & IN_DELETE))
				handle_event (handled, full_path, IN_DELETE, path);
		} else {
			if (! strcmp (file->path, path) && (file->events & IN_DELETE)) {
				handle_event (handled, original_path (file), IN_DELETE, NULL);
			} else if ((p=strstr (file->path, path)) && p == file->path) {
				/* Create a new directory watch for all
				 * WatchedFiles whose immediate parent directory
				 * matches @path (in other words,
				 * make the watch looking after a WatchedFile
				 * less specific). This has to be handled
				 * carefully due to NIH list/hash handling
				 * constraints. First, the new directory is
				 * marked as needing to be added to the
				 * directory hash and secondly we add the
				 * WatchedFile to a list representing all
				 * WatchedFiles that need to be added for the
				 * new path.
				 */
				rm_dir = TRUE;
				nih_list_add (&entries, &file->entry);
			} else if (file->dir && strstr (path, file->path) == path && (file->events & IN_DELETE)) {
				/* file in watched directory deleted, so emit event */
				handle_event (handled, path, IN_DELETE, NULL);
			}
		}
	}

	if (! rm_dir)
		return;

	/* Remove the old directory watch */
	nih_free (dir);

	nih_assert (! NIH_LIST_EMPTY (&entries));

	parent = find_first_parent (dir->path);
	if (! parent) {
		nih_warn ("%s: %s",
				_("Failed to find parent directory"), dir->path);
		return;
	}

	/* Check to see if there is already an existing watch for the
	 * parent.
	 */
	new_dir = (WatchedDir *)nih_hash_lookup (watched_dirs, parent);

	if (! new_dir) {
		if (stat (parent, &statbuf) < 0) {
			nih_warn ("%s: %s",
					_("Failed to stat directory"), parent);
			return;
		}

		new_dir = watched_dir_new (parent, &statbuf);
		if (! new_dir) {
			nih_warn ("%s: %s",
					_("Failed to watch directory"), parent);
			return;
		}
	}

	/* Add all list entries to the newly-created WatchedDir. */
	NIH_LIST_FOREACH_SAFE (&entries, iter) {
		WatchedFile *file = (WatchedFile *)iter;

		nih_hash_add (new_dir->files, &file->entry);
	}
}

/**
 * upstart_disconnected:
 *
 * @connection: connection to Upstart.
 *
 * Handler called when bridge disconnected from Upstart.
 **/
static void
upstart_disconnected (DBusConnection *connection)
{
	nih_fatal (_("Disconnected from Upstart"));
	nih_main_loop_exit (1);
}

/**
 * ensure_watched:
 *
 * @job: job,
 * @file: file we want to watch.
 *
 * Ensure that the WatchedFile file specified is watched.
 *
 * For regular files, this is achieved by adding a watch to
 * the first *existing* _parent_ directory encountered and adding
 * that WatchedDir to the watched_dirs hash.
 *
 * For directories, if they do not yet exist, the strategy is as for
 * regular files. If the directories do exist, the watch is placed on
 * the directory itself.
 **/
static void
ensure_watched (Job          *job,
		WatchedFile  *file)
{
	WatchedDir      *dir = NULL;
	nih_local char  *path = NULL;
	NihListEntry    *entry;
	struct stat      statbuf;

	nih_assert (job);
	nih_assert (file);

	watched_dir_init ();

	if (file->dir || file->glob) {
		if (! stat (file->path, &statbuf)) {
			/* Directory already exists, so we can watch it,
			 * not its parent as is done for file watches.
			 */
			path = file->path;
			goto lookup;
		}
	}

	path = find_first_parent (file->path);
	if (! path) {
		nih_warn ("%s: %s",
				_("Failed to find parent directory"), file->path);
		return;
	}

lookup:
	dir = (WatchedDir *)nih_hash_lookup (watched_dirs, path);
	if (! dir) {
		dir = watched_dir_new (path, &statbuf);
		if (! dir)
			return;
	}

	/* Associate the WatchedFile with the job such that when the job
	 * is freed, the corresponding files are removed from their
	 * containing WatchedDirs.
	 */
	nih_ref (file, job);

	file->parent = dir;
	nih_hash_add (dir->files, &file->entry);

	/* Create a link from the job to the WatchedFile.
	*/
	entry = NIH_MUST (nih_list_entry_new (job));
	entry->data = file;
	nih_list_add (&job->files, &entry->entry);
}

/**
 * dir_watched_init:
 *
 * Initialise the watched_dirs hash table.
 **/
void
watched_dir_init (void)
{
	if (! watched_dirs)
		watched_dirs = NIH_MUST (nih_hash_string_new (NULL, 0));
}

/**
 * emit_event:
 *
 * @path: original path as specified by a registered job,
 * @event_type: inotify event type that occured,
 * @match: file match that resulted from @path if it contains glob
 *  wildcards (or NULL).
 *
 * Emit an Upstart event.
 **/
static int
emit_event (const char   *path,
	    uint32_t      event_type,
	    const char   *match)
{
	DBusPendingCall    *pending_call;
	nih_local char    **env = NULL;
	nih_local char     *var = NULL;
	size_t              env_len = 0;

	nih_assert (path);
	nih_assert (event_type == IN_CREATE ||
			event_type == IN_MODIFY ||
			event_type == IN_DELETE);

	env = NIH_MUST (nih_str_array_new (NULL));

	var = NIH_MUST (nih_sprintf (NULL, "FILE=%s", path));
	NIH_MUST (nih_str_array_addp (&env, NULL, &env_len, var));

	var = NIH_MUST (nih_sprintf (NULL, "EVENT=%s",
				event_type == IN_CREATE ? "create" :
				event_type == IN_MODIFY ? "modify" :
				"delete"));
	NIH_MUST (nih_str_array_addp (&env, NULL, &env_len, var));

	if (match) {
		var = NIH_MUST (nih_sprintf (NULL, "MATCH=%s", match));
		NIH_MUST (nih_str_array_addp (&env, NULL, &env_len, var));
	}

	pending_call = NIH_SHOULD (upstart_emit_event (upstart,
				FILE_EVENT, env, FALSE,
				NULL, emit_event_error, NULL,
				NIH_DBUS_TIMEOUT_NEVER));
	if (! pending_call) {
		NihError *err;

		err = nih_error_get ();
		nih_warn ("%s", err->message);
		nih_free (err);
		return FALSE;
	}

	return TRUE;
}

/**
 * emit_event_error:
 *
 * @data: (unused),
 * @message: Nih D-Bus message (unused),
 *
 * Handle failure to emit an event by consuming raised error and
 * displaying its details.
 **/
static void
emit_event_error (void            *data,
		  NihDBusMessage  *message)
{
	NihError *err;

	err = nih_error_get ();
	nih_warn ("%s", err->message);
	nih_free (err);
}

/**
 * watched_dir_new:
 *
 * @path: Absolute path to watch.
 * @statbuf: stat of @path.
 *
 * Create a new directory watch object for @path.
 *
 * Returns: WatchedDir or NULL on error.
 **/
static WatchedDir *
watched_dir_new (const char         *path,
		 const struct stat  *statbuf)
{
	nih_local char  *watched_path = NULL;
	WatchedDir      *dir;
	size_t           len;

	nih_assert (path);
	nih_assert (statbuf);

	/* we shouldn't already be watching this directory */
	nih_assert (! nih_hash_lookup (watched_dirs, path));

	watched_dir_init ();

	watched_path = nih_strdup (NULL, path);
	if (! watched_path)
		return NULL;

	len = strlen (watched_path);

	if (len > 1 && watched_path[len-1] == '/') {
		/* Better to remove a trailing slash before handing to
		 * inotify since although all works as expected, the
		 * path handed to inotify also gets given to the
		 * create/modify/delete handlers which can then lead to
		 * multiple consecutive slashes which could result in
		 * jobs failing to start as they would not expect MATCH
		 * to contain such values.
		 *
		 * Note that we do not (cannot) do this if @path is
		 * the root directory.
		 */
		watched_path[len-1] = '\0';
	}

	dir = nih_new (watched_dirs, WatchedDir);
	if (! dir)
		return NULL;

	nih_list_init (&dir->entry);

	nih_alloc_set_destructor (dir, nih_list_destroy);

	dir->path = nih_strdup (dir, path);
	if (! dir->path)
		goto error;

	dir->files = nih_hash_string_new (dir, 0);
	if (! dir->files)
		goto error;

	nih_hash_add (watched_dirs, &dir->entry);

	/* Create a watch on the specified directory.
	 *
	 * Don't set a recursive watch as there is no need
	 * (individual jobs only care about a single directory,
	 * and anyway the parent directory may be arbitrarily
	 * deep so it could be prohibitively expensive).
	 */
	dir->watch = nih_watch_new (dir, watched_path,
			FALSE, TRUE,
			(NihFileFilter)file_filter,
			(NihCreateHandler)create_handler,
			(NihModifyHandler)modify_handler,
			(NihDeleteHandler)delete_handler,
			dir);
	if (! dir->watch) {
		NihError *err;

		err = nih_error_get ();
		nih_fatal ("%s %s: %s", _("Could not create watch for path"),
				path,
				err->message);
		nih_free (err);

		goto error;
	}

	return dir;

error:
	nih_free (dir);
	return NULL;
}

/**
 * watched_file_new:
 *
 * @path: full path to file,
 * @original: original (relative) path specified by job,
 * @events: events job wishes to watch for @path,
 * @glob: glob file pattern, or NULL,
 *
 * Create a WatchedFile object representing @path.
 *
 * If path expansion was required, @original must specify the original
 * path as specified by the job else it may be NULL.
 *
 * If @glob is set, @path will be the directory portion of the original
 * path with @glob being the file (or basename) portion.
 *
 * Returns: WatchedFile object, or NULL on insufficient memory.
 **/
static WatchedFile *
watched_file_new (const char  *path,
		  const char  *original,
		  uint32_t     events,
		  const char  *glob)
{
	size_t       len;
	WatchedFile *file;

	nih_assert (path);
	nih_assert (events);

	file = nih_new (NULL, WatchedFile);
	if (! file)
		return NULL;

	nih_list_init (&file->entry);

	nih_alloc_set_destructor (file, nih_list_destroy);

	len = strlen (path);

	file->dir = (path[len-1] == '/');

	/* optionally one or the other, but not both */
	if (file->dir || file->glob)
		nih_assert (file->dir || file->glob);

	file->path = nih_strdup (file, path);
	if (! file->path)
		goto error;

	file->original = NULL;
	if (original) {
		file->original = nih_strdup (file, original);
		if (! file->original)
			goto error;
	}

	file->glob = NULL;
	if (glob) {
		file->glob = nih_strdup (file, glob);
		if (! file->glob)
			goto error;
	}

	file->events = events;

	return file;

error:
	nih_free (file);
	return NULL;
}

/**
 * job_new:
 *
 * @path: Upstart job class (D-Bus) path job is registered on.
 *
 * Create a new Job object representing an Upstart job.
 *
 * Returns: job, or NULL on insufficient memory.
 **/
static Job *
job_new (const char *path)
{
	Job *job;

	nih_assert (path);

	job = nih_new (NULL, Job);
	if (! job)
		return NULL;

	nih_list_init (&job->entry);
	nih_list_init (&job->files);

	nih_alloc_set_destructor (job, job_destroy);

	job->path = nih_strdup (job, path);
	if (! job->path)
		goto error;

	nih_hash_add (jobs, &job->entry);

	return job;

error:
	nih_free (job);
	return NULL;
}

/**
 * job_destroy:
 *
 * @job: job.
 *
 * Destructor that handles the replacement and deletion of a Job,
 * ensuring that it is removed from the containing linked list and that
 * the item attached to it is destroyed if not currently in use.
 *
 * Normally used or called from an nih_alloc() destructor so that the
 * list item is automatically removed from its containing list when
 * freed.
 *
 * Returns: zero.
 **/
static int
job_destroy (Job *job)
{
	nih_assert (job);

	nih_list_destroy (&job->entry);

	NIH_LIST_FOREACH_SAFE (&job->files, iter) {
		NihListEntry *entry = (NihListEntry *)iter;
		WatchedFile  *file;

		nih_assert (entry->data);

		file = (WatchedFile *)entry->data;

		/* Remove file from associated WatchedDir */
		nih_free (file);
	}

	return 0;
}

/**
 * find_first_parent:
 * @path: initial absolute path to start search from.
 *
 * Starting at @path, search for the first existing path by
 * progressively removing individual path elements until an existing
 * path is found.
 *
 * Returns: Newly-allocated string representing path closest to @path
 * that currently exists, or NULL on insufficient memory.
 **/
static char *
find_first_parent (const char *path)
{
	char           current[PATH_MAX];
	char           tmp[PATH_MAX];
	char          *parent;
	WatchedDir    *dir = NULL;
	struct stat    statbuf;

	nih_assert (path);

	/* Ensure path is absolute */
	nih_assert (path[0] == '/');

	strncpy (current, path, sizeof (current));
	/* ensure termination */
	current[PATH_MAX-1] = '\0';

	do {
		/* save parent for next time through the loop */
		memset (tmp, '\0', sizeof (tmp));
		strncpy (tmp, current, sizeof (tmp)-1);
		parent = dirname (tmp);

		/* Ensure dirname returned something sane */
		nih_assert (strcmp (parent, "."));

		dir = (WatchedDir *)nih_hash_lookup (watched_dirs, current);

		if (dir || ! stat (current, &statbuf)) {
			/* either path is already a watched directory
			 * (and hence must exist), or it actually does exist.
			 */
			return nih_strdup (NULL, current);
		}

		/* Failed to find path, so make parent the path to look
		 * for.
		 */
		memmove (current, parent, 1+strlen (parent));
	} while (TRUE);

	/* If your root directory doesn't exist, you have problems :) */
	nih_assert_not_reached ();
}

/**
 * file_event_new:
 *
 * @parent: parent,
 * @path: path that event should contain,
 * @event: inotify event,
 * @match: file match if @path contains glob wildcards.
 *
 * Returns: newly-allocated FileEvent or NULL on insufficient memory.
 **/
static FileEvent *
file_event_new (void *parent, const char *path, uint32_t event, const char *match)
{
	FileEvent *file_event;

	nih_assert (path);
	nih_assert (event);

	file_event = nih_new (parent, FileEvent);
	if (! file_event)
		return NULL;

	nih_list_init (&file_event->entry);

	nih_alloc_set_destructor (file_event, nih_list_destroy);

	file_event->path = NIH_MUST (nih_strdup (file_event, path));
	file_event->event = event;
	file_event->match = match
		? NIH_MUST (nih_strdup (file_event, match))
		: NULL;

	return file_event;
}

/**
 * handle_event:
 *
 * @handled: hash of FileEvents already handled,
 * @file_event: FileEvent to consider.
 *
 * Determine if @file_event has already been handled; if not emit the
 * event and record its details in @handled.
 **/
static void
handle_event (NihHash    *handled,
	     const char  *path,
	     uint32_t     event,
	     const char  *match)
{
	FileEvent  *file_event;

	nih_assert (handled);
	nih_assert (path);
	nih_assert (event);

	file_event = (FileEvent *)nih_hash_search (handled, path, NULL);

	while (file_event) {
		if ((file_event->event & event) && string_match (file_event->match, match)) {
			return;
		}

		file_event = (FileEvent *)nih_hash_search (handled, path,
				&file_event->entry);
	}

	nih_assert (! file_event);

	/* Event has not yet been handled, so emit it and record fact
	 * it's now been handled.
	 */
	file_event = NIH_MUST (file_event_new (handled, path, event, match));
	nih_hash_add (handled, &file_event->entry);

	emit_event (path, event, match);
}

/**
 * string_match:
 *
 * @a: first string,
 * @b: second string.
 *
 * Compare @a and @b either or both of which may be NULL.
 *
 * Returns TRUE if strings are identical or both NULL, else FALSE.
 **/
static int
string_match (const char *a, const char *b)
{
	if (!a && !b)
		return TRUE;

	if (!a || !b)
		return FALSE;

	if (strcmp (a, b))
		return FALSE;

	return TRUE;
}

/**
 * expand_path:
 *
 * @parent: parent,
 * @path: path.
 *
 * Expand @path by replacing a leading '~/', './' or no path prefix by
 * the users home directory.
 *
 * Limitations: Does not expand '~user'.
 *
 * Returns: Newly-allocated fully-expanded path, or NULL on error.
 **/
char *
expand_path (const void *parent, const char *path)
{
	char        *new;
	const char  *p;

	nih_assert (path);

	/* Only user instances support this limited form of relative
	 * path.
	 */
	nih_assert (user);

	/* Avoid looking up users password entry again */
	nih_assert (home_dir[0]);

	/* absolute path so nothing to do */
	nih_assert (path[0] != '/');

	p = path;

	if (strstr (path, "~/") == path || strstr (path, "./") == path)
		p += 2;

	new = nih_sprintf (parent, "%s/%s", home_dir, p);

	return new;
}

/**
 * path_valid:
 *
 * @path: path.
 *
 * Perform basic tests to determine if @path is valid for
 * the purposes of this bridge.
 *
 * Returns: TRUE if @path is acceptable, else FALSE.
 **/
static int
path_valid (const char *path)
{
	size_t len;

	nih_assert (path);

	len = strlen (path);

	if (len > PATH_MAX-1) {
		nih_debug ("%s: %.*s...",
				_("Path too long"), PATH_MAX-1, path);
		return FALSE;
	}

	if (user) {
		/* Support absolute or relative paths where the latter
		 * begins with a directory name implicitly below $HOME.
		 */
		if (*path == '.') {
			nih_warn ("%s: %s", _("Path must be absolute"), path);
			return FALSE;
		}
	} else {
		if (*path != '/') {
			nih_warn ("%s: %s", _("Path must be absolute"), path);
			return FALSE;
		}
	}

	if (strstr (path, "../")) {
		nih_warn ("%s: %s", _("Path must not contain parent reference"), path);
		return FALSE;
	}

	return TRUE;
}<|MERGE_RESOLUTION|>--- conflicted
+++ resolved
@@ -743,15 +743,9 @@
 		name_len = val - *env;
 		val++;
 
-<<<<<<< HEAD
 		if (! strncmp (*env, "FILE", name_len)) {
-			char     dirpart[PATH_MAX];
-			char     basepart[PATH_MAX];
-=======
-		if (! strncmp (*env, "FPATH", name_len)) {
 			nih_local char  *dirpart = NULL;
 			nih_local char  *basepart = NULL;
->>>>>>> 83c1ab0f
 			char    *dir;
 			char    *base;
 			size_t   len2;
