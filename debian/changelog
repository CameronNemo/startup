<<<<<<< HEAD
upstart (0.9.7-2) oneiric; urgency=low

  * Add wait-for-state generic "wait job".

 -- Clint Byrum <clint@ubuntu.com>  Wed, 04 May 2011 08:32:04 -0700
=======
upstart (0.9.7-2) natty; urgency=low

  * Merge of upstream lp:~upstart-devel/upstart/0.9: Updates for
    init-checkconf.

 -- James Hunt <james.hunt@ubuntu.com>  Wed, 27 Apr 2011 15:19:47 +0100
>>>>>>> 6ec364e3

upstart (0.9.7-1) natty; urgency=low

  * New upstream release 0.9.7: Important session fix (LP: #767053).

 -- James Hunt <james.hunt@ubuntu.com>  Wed, 20 Apr 2011 17:44:41 +0100

upstart (0.9.6-1ubuntu1) natty; urgency=low

  [ James Hunt ]
  * init/man/init.5: Remove mention of user jobs since facility is
  disabled.

  [ Clint Byrum ]
  * Noting bugs fixed by 0.9.6 release of upstart: (LP: #728531 , LP: #766206)

 -- Clint Byrum <clint@ubuntu.com>  Tue, 19 Apr 2011 13:16:46 -0700

upstart (0.9.6-1) natty; urgency=low

  * New upstream release 0.9.6: Important session+chroot fixes.

 -- James Hunt <james.hunt@ubuntu.com>  Fri, 15 Apr 2011 15:36:40 +0100

upstart (0.9.5-1ubuntu1) natty; urgency=low

  [ Clint Byrum ]
  * debian/upstart-job: change behavior to reload job configuration on
    restart, which more closely matches expected sysvinit script
    behavior. (LP: #707479)

 -- James Hunt <james.hunt@ubuntu.com>  Wed, 06 Apr 2011 17:50:53 +0100

upstart (0.9.5-1) natty; urgency=low

  * New upstream release 0.9.5.

 -- James Hunt <james.hunt@ubuntu.com>  Wed, 06 Apr 2011 17:45:38 +0100

upstart (0.9.4-1ubuntu1) natty; urgency=low

  * debian/manpages/upstart-events.7:
    - Corrected reference to Upstart man page (actually init).
    - Changed to using proper troff quotes.
    - Escaped dashes in event names.
    - Updated date.
    - Table 1:
      - Improved name.
      - Sorted columns: Events, References, and Notes.
      - Added unmounted-remote-filesystems event. 

 -- James Hunt <james.hunt@ubuntu.com>  Thu, 24 Mar 2011 14:34:12 +0000

upstart (0.9.4-1) natty; urgency=low

  * New upstream release 0.9.4:
    - scripts/initctl2dot.py: Fixes to handle 'emits' glob syntax.

 -- James Hunt <james.hunt@ubuntu.com>  Thu, 24 Mar 2011 14:31:26 +0000

upstart (0.9.3-1) natty; urgency=low

  * New upstream release 0.9.3:
    - Added missing emits stanzas for supplied .conf files.
    - Added wildcard/globbing facility to initctl.c (for check-config
      command).
    - Updated man page on emits stanza syntax.

 -- James Hunt <james.hunt@ubuntu.com>  Tue, 15 Mar 2011 11:57:11 +0000

upstart (0.9.2-1) natty; urgency=low

  * Merge of upstream lp:~upstart-devel/upstart/0.9.

 -- James Hunt <james.hunt@ubuntu.com>  Fri, 11 Mar 2011 10:34:39 +0000

upstart (0.9.1-1ubuntu5) natty; urgency=low

  * Merge of upstream lp:~upstart-devel/upstart/0.9. 

 -- James Hunt <james.hunt@ubuntu.com>  Thu, 10 Mar 2011 14:23:28 +0000

upstart (0.9.1-1ubuntu4) natty; urgency=low

  * Merge of upstream lp:~upstart-devel/upstart/0.9.

 -- James Hunt <james.hunt@ubuntu.com>  Mon, 07 Mar 2011 15:08:35 +0000

upstart (0.9.1-1ubuntu3) natty; urgency=low

  * debian/upstart.bash-completion: Fixed path so dh_bash-completion
    considers it a file, not a snippet.

 -- James Hunt <james.hunt@ubuntu.com>  Fri, 04 Mar 2011 21:26:27 +0000

upstart (0.9.1-1ubuntu2) natty; urgency=low

  * debian/control: Added Suggests for python, graphviz and
    bash-completion.
  * debian/rules: Invoke bash-completion add-on explicitly.
  * debian/manpages/upstart-events.7: New man page.
  * debian/upstart.bash-completion: Install bash completion.
  * debian/upstart.manpages: Install upstart-events.7.

 -- James Hunt <james.hunt@ubuntu.com>  Fri, 04 Mar 2011 17:16:26 +0000

upstart (0.9.1-1ubuntu1) natty; urgency=low

  * Merge of upstream lp:~upstart-devel/upstart/0.9.

 -- James Hunt <james.hunt@ubuntu.com>  Fri, 04 Mar 2011 15:13:35 +0000

upstart (0.9.1-1) natty; urgency=low

  * Merge of upstream lp:~upstart-devel/upstart/0.9.

 -- James Hunt <james.hunt@ubuntu.com>  Thu, 03 Mar 2011 20:52:16 +0000

upstart (0.9.0-1ubuntu3) natty; urgency=low

  * Revert dbus/Upstart.conf to the version in 0.6.7, disabling user session
    support until such time as it has comprehensive test suite coverage.

 -- Colin Watson <cjwatson@ubuntu.com>  Mon, 28 Feb 2011 20:29:01 +0000

upstart (0.9.0-1ubuntu2) natty; urgency=low

  * Added extra/Makefile.in to avoid build failing. These files need removing
    at a later date and debian/rules updating to call dh-autoreconf.

 -- James Hunt <james.hunt@ubuntu.com>  Thu, 24 Feb 2011 16:39:28 +0000

upstart (0.9.0-1ubuntu1) natty; urgency=low

  * debian/control: Updated for nih version 1.0.3 (required for nih-dbus-tool
    and DBUS_TYPE_UNIX_FD).
  * removed binary message catalog files causing build issues:
    - po/en@boldquot.gmo
    - po/en@quot.gmo

 -- James Hunt <james.hunt@ubuntu.com>  Thu, 24 Feb 2011 16:06:13 +0000

upstart (0.9.0-1) natty; urgency=low

  * New upstream release:
    - Session support (chroots, sessions and user-session).
    - Socket bridge.
    - Override file support.

 -- James Hunt <james.hunt@ubuntu.com>  Thu, 24 Feb 2011 14:22:14 +0000

upstart (0.6.7-7) natty; urgency=low

  * Re-add upstream r977 to allow proper re-exec on shutdown (LP: #672177)
  * debian/control: adding Breaks on eglibc version that disables 
    telinit u to avoid accidentally installing a version of libc6 that 
    will cause upstart to re-exec and lose its state.

 -- Clint Byrum <clint@ubuntu.com>  Fri, 21 Jan 2011 08:39:13 -0800

upstart (0.6.7-6) natty; urgency=low

  * debian/apparmor-profile-load: check for correct AppArmor profile loading
    interface file (LP: #710649).

 -- Kees Cook <kees@ubuntu.com>  Thu, 03 Feb 2011 13:45:32 -0800

upstart (0.6.7-5) natty; urgency=low

  * debian/upstart-job: properly handle jobs that are in state 'start/running'
    with no PID, by checking only if the goal is 'start'.  LP: #603934,
    #707971.

 -- Steve Langasek <steve.langasek@ubuntu.com>  Wed, 26 Jan 2011 14:05:43 -0800

upstart (0.6.7-4) natty; urgency=low

  * debian/apparmor-profile-load: allow profiles to be missing for saner
    packaging integration.

 -- Kees Cook <kees@ubuntu.com>  Fri, 14 Jan 2011 13:46:12 -0800

upstart (0.6.7-3) natty; urgency=low

  * debian/rules: make sure apparmor-profile-load is executable.

 -- Kees Cook <kees@ubuntu.com>  Wed, 22 Dec 2010 10:55:09 -0800

upstart (0.6.7-2) natty; urgency=low

  * debian/apparmor-profile-load: common AppArmor profile loading helper
    which can be used by any upstart services, regardless of the state
    of AppArmor (LP: #692801).

 -- Kees Cook <kees@ubuntu.com>  Mon, 20 Dec 2010 16:03:33 -0800

upstart (0.6.7-1) natty; urgency=low

  * New upstream release:
    - Added manual stanza.
    - Added debug stanza.
    - Added start_on, stop_on and emits properties.
    - Added GoalChanged, StateChanged and Failed signals.
    - Documentation updates.

  * Added myself as a maintainer. 

 -- James Hunt <james.hunt@ubuntu.com>  Tue, 14 Dec 2010 17:15:57 +0000

upstart (0.6.6-3) maverick; urgency=low

  * Ubuntu seems to have stopped installing Recommends of Build-Depends,
    add a Build-Depend on dbus.  LP: #602130.

 -- Scott James Remnant <scott@ubuntu.com>  Thu, 12 Aug 2010 16:38:05 -0400

upstart (0.6.6-2) maverick; urgency=low

  * Apply patch from trunk to use /dev/null when /dev/console is unavailable
    due to kernel bugs.  This isn't a fix for those bugs, but it does work
    around it for now.  LP: #554172.

 -- Scott James Remnant <scott@ubuntu.com>  Thu, 12 Aug 2010 09:52:07 -0400

upstart (0.6.6-1ubuntu1) maverick; urgency=low

  * Try buying with -fPIE/-pie on armel again; we have a shiny new armel
    toolchain and this part of the rules was broken in 0.6.6-1 anyway.

 -- Loïc Minier <loic.minier@ubuntu.com>  Fri, 23 Jul 2010 14:54:11 +0200

upstart (0.6.6-1) maverick; urgency=low

  * New upstream release:
    - All changes were previously merged into this package.

  * debian/upstart-job:
    - Fix output for the force-reload command to only refer to reload(8).
      LP: #532862.

  * Add debian/source/format with "1.0" to be future compatible.
  * Add missing ${misc:Depends}.
  * Bump standards version.
  * Convert rules to dh7 format.

 -- Scott James Remnant <scott@ubuntu.com>  Tue, 27 Apr 2010 13:41:18 -0700

upstart (0.6.5-6) lucid; urgency=low

  * Merge fixes from trunk:
    - double-quoting of NIH_CFLAGS and NIH_DBUS_CFLAGS on --with-local-libnih
    - document "env KEY" behaviour
  * conf/rc.conf, conf/rc-sysinit.conf:
    - enable console output.  LP: #548954.
    - pass value of INIT_VERBOSE from kernel command-line. 

 -- Scott James Remnant <scott@ubuntu.com>  Thu, 01 Apr 2010 19:25:36 +0100

upstart (0.6.5-5) lucid; urgency=low

  * init/main.c:
    - Don't change the settings of the foreground console, this is often
      owned by plymouth and not supposed to be in Canonical Mode; all other
      paths have stty sane settings anyway (which these are not), so there
      really isn't need for init to do this.  LP: #540256.

 -- Scott James Remnant <scott@ubuntu.com>  Wed, 17 Mar 2010 22:34:55 +0000

upstart (0.6.5-4) lucid; urgency=low

  * debian/control:
    - change Pre-Depends back to Depends, this was a holdover from when we
      attempted to make Upstart Essential to solve early sysvinit→upstart
      upgrade issues, we backed out the Essential bit but never the use of
      Pre-Depends.  LP: #527722.
    - add versioned-dependencies on ifupdown for loopback fix that can
      prevent initscripts from being run.  LP: #527830.

  * Merge patches from trunk to use /proc/self/fd instead of /dev/fd, and
    to always mount /proc and /sys on boot.

 -- Scott James Remnant <scott@ubuntu.com>  Fri, 26 Feb 2010 15:40:58 +0000

upstart (0.6.5-3) lucid; urgency=low

  * udev/upstart-udev-bridge.c: use right variable name, fixing a build
    failure. (LP: #524484)

 -- Scott Moser <smoser@ubuntu.com>  Fri, 19 Feb 2010 10:21:33 -0500

upstart (0.6.5-2) lucid; urgency=low

  * udev/upstart-udev-bridge.c:
    - Increase receiving buffer size for uevents so we don't miss any.
      LP: #504883.

 -- Scott James Remnant <scott@ubuntu.com>  Wed, 17 Feb 2010 15:50:40 +0000

upstart (0.6.5-1) lucid; urgency=low

  * New upstream release:
    - libnih has been separated out into its own project.
    - "start on" and "stop on" now support != matches.  LP: #513035.
    - Fixed crash in child when unable to spawn job.  LP: #451917.
    - No longer holds /dev/console open so SAK won't kill init.  LP: #486005.
    - Added missing OPTIONS section to init(8).  LP: #449883.

  [ Scott James Remnant ]
  * Build-depend on libnih-dev, libnih-dbus-dev and nih-dbus-tool to use
    the separated out libnih.
    - This has the fix for LP: #436758.
    - Remove changelog.nih from the doc directory.
  * Bump udev build-dependency to 147 to match upstream.
  * udev/Makefile.am: Update to use external libnih

  [ Johan Kiviniemi ]
  * udev/upstart-udev-bridge.c: Change -device-remove to -device-removed to
    match -device-added and -device-changed.  LP: #516698.

 -- Scott James Remnant <scott@ubuntu.com>  Thu, 04 Feb 2010 16:30:10 -0800

upstart (0.6.3-11build1) lucid; urgency=low

  * Rebuild to pick up relaxed dependency on libc6, after checking that
    __abort_msg is available with the same signature in eglibc 2.11.
   LP: #508702.

 -- Matthias Klose <doko@ubuntu.com>  Mon, 18 Jan 2010 16:10:11 +0100

upstart (0.6.3-11) karmic-proposed; urgency=low

  * Make rc-sysinit.conf wait on the loopback interface, to ensure that the
    interface is up before we process the scripts in /etc/rc?.d.  LP: #461725.

 -- Steve Langasek <steve.langasek@ubuntu.com>  Tue, 08 Dec 2009 12:58:37 -0800

upstart (0.6.3-10) karmic; urgency=low

  * Retain the "telinit u" for the case when we're upgrading from pre-0.6
    (ie. hardy or jaunty).  Whups.  LP: #451556.

 -- Scott James Remnant <scott@ubuntu.com>  Thu, 15 Oct 2009 17:48:47 +0100

upstart (0.6.3-9) karmic; urgency=low

  * Restore the call to sync() in reboot, have been observing some issues
    and it looks like ext4 might not be explicitly flushing the disk when
    remounting read-only.

 -- Scott James Remnant <scott@ubuntu.com>  Wed, 14 Oct 2009 16:40:32 +0100

upstart (0.6.3-8) karmic; urgency=low

  * Rather than calling "telinit u" after upgrade, which will lose state,
    have the umountroot initscript take care of it for us by setting a
    flag.  LP: #441796.
  * Don't lose the original default runlevel if /etc/inittab exists without
    an initdefault line.  LP: #405847.
  * Fix "unhandled error" in shutdown when unable to change runlevel,
    e.g. due to previous Ubiquity bug.  LP: #426332.
  * Merge change from trunk that makes it possible to build Upstart using
    a previously built copy of nih-dbus-tool, especially useful when
    cross-compiling.  LP: #426740.
  * Merge change from libnih to store our assertion messages in the
    glibc __abort_msg symbol so apport can pick them up.  LP: #429411.
  * Merge change from libnih to fix compilation issue with eglibc due
    to changed alphasort() prototype.

 -- Scott James Remnant <scott@ubuntu.com>  Wed, 14 Oct 2009 05:34:13 +0100

upstart (0.6.3-7) karmic; urgency=low

  * Ignore initramfs pids that don't exist.  LP: #440071.
    - you still need to ensure that the pid's parent is init, there's no
      cheap way to test for that. 
  * Remove "console owner" and "console output" from rc scripts.
  * Try harder to remove dbus-reconnect.conf

 -- Scott James Remnant <scott@ubuntu.com>  Fri, 02 Oct 2009 21:09:03 +0100

upstart (0.6.3-6) karmic; urgency=low

  * Don't use "telinit q" to reconnect to D-Bus, since that breaks
    lots of things.  Invent another secret way instead.

  [ Steve Langasek ]
  * upstart-job's restart target must also not fail when the service is not
    yet started.  LP: #430883.

 -- Scott James Remnant <scott@ubuntu.com>  Thu, 01 Oct 2009 15:26:19 +0100

upstart (0.6.3-5) karmic; urgency=low

  * Update autoconf and automake files.  LP: #435252.

 -- Scott James Remnant <scott@ubuntu.com>  Wed, 23 Sep 2009 14:16:34 -0700

upstart (0.6.3-4) karmic; urgency=low

  [ Scott James Remnant ]
  * Reduce the priority of the stopped by/continued by messages so that
    they are only shown when --verbose on the kernel command-line.
    LP: #401333.
  * Add a hack to look for /dev/.initramfs/*.pid files on startup and
    "fake" start jobs of those names.  Basically this means that "status"
    and "stop" work for things like bootchart and usplash.
  * Implement a "reload" command in initctl that retrieves the current pid
    of the job and sends it the HUP signal.  LP: #433544.

  [ Steve Langasek ]
  * debian/upstart-job:
    - give proper policy-compliant behavior of the start command: detect if
      the job is already running using upstart status, and if so return success.
    - same for the stop command: return success if the job is already stopped.
    - when $DPKG_MAINTSCRIPT_PACKAGE is set, don't spit warnings out because
      it's not the user's fault - we're being invoked by a maintainer script.

 -- Scott James Remnant <scott@ubuntu.com>  Tue, 22 Sep 2009 13:56:48 -0700

upstart (0.6.3-3) karmic; urgency=low

  * debian/upstart-job:
    - force-reload should only send a HUP signal, since it may not be wise
      to actually restart (cf. dbus)

 -- Scott James Remnant <scott@ubuntu.com>  Wed, 16 Sep 2009 00:10:13 +0100

upstart (0.6.3-2) karmic; urgency=low

  FFE LP: #427356.

  * debian/upstart-job:
    - Remove trailing "s" from file
    - Support direct invocation better.
  * udev/upstart-udev-bridge.c:
    - New tool to capture events from the udev netlink socket and
      convert into upstart events.
  * conf/rc-sysinit.conf:
    - Run once all filesystems are mounted, rather than on startup
  * debian/control:
    - Add dependency on mountall for the filesystem event.

 -- Scott James Remnant <scott@ubuntu.com>  Tue, 15 Sep 2009 03:19:09 +0100

upstart (0.6.3-1) karmic; urgency=low

  * New upstream release:
    - Fixed assertion when a job exits while stopping.  LP: #406408.
    - Fixed compilation on ia64.
    - nih-dbus-tool(1) manpage no longer installed.

 -- Scott James Remnant <scott@ubuntu.com>  Mon, 03 Aug 2009 23:58:47 +0100

upstart (0.6.2-1) karmic; urgency=low

  * New upstream release:
    - Fixed assertion when stopping a job during its starting event.
    - Fixed fork following to not stop on exec() before fork()
    - Fixed missing chdir() in crash handler.

 -- Scott James Remnant <scott@ubuntu.com>  Wed, 22 Jul 2009 10:39:50 +0100

upstart (0.6.1-1) karmic; urgency=low

  * New upstream release:
    - Fixed race condition in ptrace() code.  LP: #264711.
    - Fixed runlevel to output "unknown" not "N N".  LP: #400248.
    - Fixed runlevel to prefix error messages with filename.  LP: #400241.

  * Provide/Conflict/Replace the agreed "upstart-job" meta-package.
    LP: #399799.
  * Bump dpkg dependency to 1.2.16

 -- Scott James Remnant <scott@ubuntu.com>  Thu, 16 Jul 2009 18:26:23 +0100

upstart (0.6.0-5) karmic; urgency=low

  * Cherry-pick patch from -r1188 to fix "expect fork" and "expect daemon"
    LP: #264711.

 -- Scott James Remnant <scott@ubuntu.com>  Tue, 14 Jul 2009 15:19:17 +0100

upstart (0.6.0-4) karmic; urgency=low

  * Don't build the testsuite with -fPIE on armel; LP: #398403.

 -- Loïc Minier <lool@dooz.org>  Mon, 13 Jul 2009 22:12:34 +0200

upstart (0.6.0-3) karmic; urgency=low

  * Add Conflicts on older Upstart packages to make update-manager's
    job easier.

 -- Scott James Remnant <scott@ubuntu.com>  Fri, 10 Jul 2009 10:11:21 +0100

upstart (0.6.0-2) karmic; urgency=low

  * Bump D-Bus build dependency to ensure we get the container abandonment
    patches, and the GIT version bump.
  * Actually ship /lib/init/upstart-job

 -- Scott James Remnant <scott@ubuntu.com>  Thu, 09 Jul 2009 17:29:59 +0100

upstart (0.6.0-1) karmic; urgency=low

  * New upstream release ("How appropriate, you fight like a cow")
    - my customary changes list since pointless, it's basically a
      complete rewrite.
    - Handles /bin/sh symlink disappearing.  LP: #65024.
    - Boot parameters may be passed to init scripts.  LP: #74664.
    - reboot implies --force during shutdown.  LP: #388738.
    - reboot no longer iterates /proc/ide.  LP: #92685.
    - much improved documentation.  LP: #60429, #72058, #388715.

  * Merge the various upstart packages into a single package, it makes
    little sense to have it all spread out.

 -- Scott James Remnant <scott@ubuntu.com>  Wed, 08 Jul 2009 23:12:03 +0100

upstart (0.3.10-2) karmic; urgency=low

  * debian/upstart.postinst: Use telinit u to re-exec, rather than
    kill just in case it's not Upstart that's running.  LP: #92177. 
  * debian/event.d/system-services/tty*: Run getty in 8-bit clean
    mode.  LP: #273189. 
  * debian/event.d/upstart-compat-sysv/rc-default:
    - Don't use grep -w, instead split on $IFS and iterate.  LP: #385911.
    - Check for any valid runlevel, not just S.  LP: #85014.
    - Make console owner, since it may spawn sulogin.
  * debian/event.d/upstart-compat-sysv/rcS: 
    - Spawn sulogin if given -b or "emergency".  LP: #193810.
  * debian/event.d/upstart-compat-sysv/rcS:
    - Make console owner.  LP: #211402.
  * debian/event.d/upstart-compat-sysv/rcS-sulogin:
    - Place the telinit code in post-stop, checking $UPSTART_EVENT first so
      we don't change the runlevel if we were stopped due to a runlevel
      change.  LP: #66002.

 -- Scott James Remnant <scott@ubuntu.com>  Thu, 18 Jun 2009 16:19:34 +0100

upstart (0.3.10-1) karmic; urgency=low

  * Compilation fixes.
  * Fixed assertion caused by the post-start or pre-stop scripts
    exiting after the main process of a respawning job had exited.
    LP: #381048.

 -- Scott James Remnant <scott@ubuntu.com>  Wed, 17 Jun 2009 13:33:40 +0100

upstart (0.3.9-8) intrepid; urgency=low

  * Do not attempt to continue communicating with the restarted upstart
    (LP: #273761).

 -- Kees Cook <kees@ubuntu.com>  Mon, 29 Sep 2008 13:35:21 -0700

upstart (0.3.9-7) intrepid; urgency=low

  * Implement "telinit u" by just sending Upstart SIGTERM with a slightly
    different patch than Fedora.  LP: #188925.

 -- Scott James Remnant <scott@ubuntu.com>  Tue, 23 Sep 2008 09:01:09 -0700

upstart (0.3.9-6) intrepid; urgency=low

  * Really fix LP: #237276 properly this time, lost the change while mucking
    around with bzr.

 -- Scott James Remnant <scott@ubuntu.com>  Wed, 04 Jun 2008 22:29:48 +0100

upstart (0.3.9-5) intrepid; urgency=low

  * Correct build problem on amd64 and ia64 by only building libnih and
    libupstart statically.  The shared objects were unwanted, and conflict
    with -fPIE.

 -- Scott James Remnant <scott@ubuntu.com>  Wed, 04 Jun 2008 17:07:12 +0100

upstart (0.3.9-4) intrepid; urgency=low

  * Add missing limits.h, required to build with current libc.

 -- Scott James Remnant <scott@ubuntu.com>  Wed, 04 Jun 2008 13:09:32 +0100

upstart (0.3.9-3) intrepid; urgency=low

  * Change dependency from sysvutils to sysvinit-utils.  LP: #237276.
  * Compile with stack -fstack-protector, -fPIE, -z relro, -z now and -pie
    (MMmm, pie)

 -- Scott James Remnant <scott@ubuntu.com>  Wed, 04 Jun 2008 12:59:11 +0100

upstart (0.3.9-2) hardy; urgency=low

  * Start the getty on tty1 after the rc script has stopped rather then
    at the same time it starts to avoid overwriting by console messages.
    tty2..6 will still be active if you want an early login.  LP: #65230.
  * If the recovery menu is available start that instead of sulogin when
    entering single-user-mode.

 -- Scott James Remnant <scott@ubuntu.com>  Fri, 11 Apr 2008 13:38:50 +0100

upstart (0.3.9-1) hardy; urgency=low

  * New upstream release:
    - many bug fixes.

  * Update reference to "edgy" in README.Debian to "hardy".  LP: #140037.

 -- Scott James Remnant <scott@ubuntu.com>  Sun, 28 Oct 2007 10:51:59 -0400

upstart (0.3.8-2) gutsy; urgency=low

  * Fix broken migration of old-style 'respawn process' stanzas which
    produced corrupted 'exec' stanzas. Try to fix up files previously
    corrupted by this. LP: #95210

 -- Scott James Remnant <scott@ubuntu.com>  Sun, 28 Oct 2007 10:50:36 -0400

upstart (0.3.8-1) feisty; urgency=low

  * New upstream release:
    - much improved initctl tool.

  * Update my standard prep_/undo_/rm_conffile functions to take into account
    current dpkg behaviour wrt obsolete conffiles.  The conffile is now moved
    out of the way in preinst and the moved file deleted in postinst, or moved
    back in postrm abort-upgrade.  This means it's not there when dpkg
    configures the new version, so the conffile is not left in the list.
  * Purge backups of modified obsolete conffiles when the package is purged.

  * Update runlevel and respawn rule generated in migrate-inittab.pl
    LP: #89314

  * Drop 00-libnih-update.patch and 01-libnih-sparc-ftbfs.patch; new upstream
    release includes an up-to-date libnih which contains both patches.
  * Drop 10-cant-stop-execless-job.patch; included upstream.
  * Drop 20-complex-event-config.patch; this is going to be significantly
    changed upstream, and we don't want to ship something strange.
  * Drop 30-fix-warnings.patch; included upstream.

 -- Scott James Remnant <scott@ubuntu.com>  Sun, 11 Mar 2007 19:19:00 +0000

upstart (0.3.5-2) feisty; urgency=low

  * Changed "start script" to "pre-start script" in sulogin event, the former
    is no longer recognised.

  * Applied 01-libnih-sparc-ftbfs.patch; this updates the signal name list
    to exclude signals not available on that architecture, and add one that's
    unique to it.
  * Applied 30-fix-warnings.patch; this corrects a few warnings that spoiled
    an otherwise clean build log.

 -- Scott James Remnant <scott@ubuntu.com>  Tue, 13 Feb 2007 15:56:33 +0000

upstart (0.3.5-1) feisty; urgency=low

  * New upstream release:
    - inotify file descriptor leak fixed.  LP: #83099.
    - inotify support is no longer required.  LP: #68904.
    - new job state machine
    - new event structure, can now include arguments and environment

  * Applied 00-libnih-update.patch; this updates the libnih library to the
    latest bzr trunk version, required for the complex-event-config patch.
  * Applied 10-cant-stop-execless-job.patch from upstream; this corrects a
    bug where jobs without an "exec" or "script" stanza cannot be stopped.
  * Applied 20-complex-event-config.patch from upstream; this is an
    experimental implementation of the "on" keyword that allows definition
    of complex system states.

  * System V compatibility jobs updated to match new event names.
  * rcS job now sets PREVLEVEL and RUNLEVEL.  LP: #76304.

  * NOTE: After this upgrade, init will appear to have "forgotten" the
    process ids of your gettys, etc.  This is not a critical problem and
    will be fixed before release.  Shutdown will still work as normal.

 -- Scott James Remnant <scott@ubuntu.com>  Mon, 12 Feb 2007 13:51:40 +0000

upstart (0.3.1-1) feisty; urgency=low

  * New upstream release:
    - start, stop and status are now symlinks to initctl, not to a
      different, separate utility.
    - initctl completely rewritten to behave properly.
    - some upstart-specific options to shutdown and reboot dropped, as
      these are considered SysV-compat tools.
    - "console none" fixed.  LP: #70782.
    - improved documentation.  LP: #68805.

  * shutdown and reboot moved to upstart-compat-sysv.

  * Replace the /usr/share/doc/* directory in upstart-logd,
    upstart-compat-sysv, system-services and startup-tasks with a symlink to
    /usr/share/doc/upstart.  This was actually done in a previous package,
    but the migration missed.  LP: #70895.

 -- Scott James Remnant <scott@ubuntu.com>  Wed, 13 Dec 2006 17:27:37 +0000

upstart (0.2.7-7) edgy; urgency=low

  * Don't abort the postinst if we can't send init SIGTERM.  Ubuntu: #64499.

 -- Scott James Remnant <scott@ubuntu.com>  Tue, 10 Oct 2006 10:13:05 +0100

upstart (0.2.7-6) edgy; urgency=low

  * Don't start gettys on tty2 thru tty6 in runlevels 4 and 5 (matches
    our sysvinit configuration).
  * Migrate common changes made to /etc/inittab to /etc/event.d by
    adjusting the installed conffiles.  Ubuntu: #61539.

  * Include missing AUTHORS and NEWS file in the upstart package.
  * Include README.Debian which answers common questions.  Ubuntu: #60429.

 -- Scott James Remnant <scott@ubuntu.com>  Thu,  5 Oct 2006 16:08:34 +0100

upstart (0.2.7-5) edgy; urgency=low

  * Don't set the current runlevel in /var/run/utmp to 0 or 6 if it is
    already either of those two values.  That way we don't end up with
    either 0 or 6 in the PREVLEVEL variable, which can cause
    /etc/init.d/rc to be "efficient" and not bother doing
    anything.  Ubuntu: #63852.

 -- Scott James Remnant <scott@ubuntu.com>  Wed,  4 Oct 2006 14:06:18 +0100

upstart (0.2.7-4) edgy; urgency=low

  * Can't just start rc-default once in single-user mode, because if we
    boot into that, that will just return us back to sulogin again.  Copy
    the script out of rc-default into rcS-sulogin to call telinit with the
    right default runlevel.  Ubuntu: #62189.

  * Add Build-Depend on dpkg-dev (>= 1.13.19) due to our use of
    ${binary:Version}.  Ubuntu: #61693.

 -- Scott James Remnant <scott@ubuntu.com>  Tue, 26 Sep 2006 17:20:42 +0100

upstart (0.2.7-3) edgy; urgency=low

  * Set the runlevel to "S" when we enter sulogin so that it appears
    in utmp.

 -- Scott James Remnant <scott@ubuntu.com>  Thu, 21 Sep 2006 05:37:25 +0100

upstart (0.2.7-2) edgy; urgency=low

  * Ensure that the same version of upstart is installed as the version of
    upstart-compat-sysv and upstart-logd; as the IPC protocol may change
    between releases.

  * Adjust the rcS-sulogin job so that if sulogin exits the default runlevel
    is entered; but if the job is stopped (e.g. by shutdown) it isn't.  The
    solves the regression introduced in the previous release.

  * Revert upstream logd/"quiet" change in favour of doing it in our
    lsb logging functions instead; seems to work better (fsvo better).

 -- Scott James Remnant <scott@ubuntu.com>  Thu, 21 Sep 2006 03:12:33 +0100

upstart (0.2.7-1) edgy; urgency=low

  * New upstream release:
    - logd now writes to the console unless "quiet" is specified
    - runaway jobs caught when they start rather than respawn.  Ubuntu: #59807

  * Fix failure to shutdown while in single-user mode, however this means
    that for edgy you can't exit the sulogin shell to enter the default
    runlevel; explicitly say what works.  Ubuntu: #60626.
  * Drop unnecessary dependency on util-linux.
  * Drop sulogin hack, instead depend on the version of sysvutils that
    includes the real one.  Ubuntu: #60965.

 -- Scott James Remnant <scott@ubuntu.com>  Wed, 20 Sep 2006 05:39:16 +0100

upstart (0.2.6-1) edgy; urgency=low

  * New upstream release:
    - fix infinite loop caused by bad waitid() call.  Ubuntu: #59459.
    - halt now behaves as "shutdown -h now".  Ubuntu: #59720.

 -- Scott James Remnant <scott@ubuntu.com>  Wed, 13 Sep 2006 22:16:17 +0100

upstart (0.2.5-1) edgy; urgency=low

  * New upstream release:
    - no longer spins when no stalled event handler.  Ubuntu: #59170.
    - shutdown works when under sysvinit.  Ubuntu: #58523;
    - shutdown -k implemented.  Ubuntu: #58723.
    - telinit sends shutdown event for 0, 1 and 6.  Ubuntu: #58913.
    - basic manual pages included.  Ubuntu: #58724.

  * upstart-compat-sysv Replaces: sysvinit.  Ubuntu: #59427.
  * upstart Recommends: upstart-compat-sysv, startup-tasks & system-services.

  * New upstart-logd package includes the logd daemon that can will log
    output of jobs with "console logged" (the default) in their description
    to /var/log/boot.

  * Add /etc/event.d/rc0 that is run on the "halt" event (neither -H or -P
    given), and modify rc0-halt to run on "system-halt" (-H given) and
    rc0-poweroff to run on "power-off" (-P given).  Ubuntu: #59134.
  * Fix the control-alt-delete job to run on the "ctrlaltdel" event so
    that it's triggered properly.  Ubuntu: #59398.
  * Fix single-user mode.

 -- Scott James Remnant <scott@ubuntu.com>  Sat,  9 Sep 2006 05:10:12 +0100

upstart (0.2.1-7) edgy; urgency=low

  * Remove the Essential tags again, they didn't solve the problem we
    hoped they would (dpkg/apt still won't remove sysvinit without
    serious persuasion) and I don't think these packages should be.

 -- Scott James Remnant <scott@ubuntu.com>  Thu,  7 Sep 2006 02:42:33 +0100

upstart (0.2.1-6) edgy; urgency=low

  * Make packages Essential, and change Depends to Pre-Depends so that the
    packages work when unconfigured (nothing interesting is performed in
    postinst).  Ubuntu: #59005.
  * Sync priority in debian/control with that in the archive (required)
  * Drop warning of dire consequences if you install upstart, seeing as it's
    installed by default.

  * Add new startup-tasks and system-services packages which will contain
    the /etc/event.d files themselves (other than the main ones).
  * Move tty definitions into system-services.
  * Modify tty definitions to start when the rcS task has finished.  This
    puts them in the "right" place when compared to gdm.  Ubuntu: #58630.

  * Correct rcS compatibility script to ignore any information in utmp so
    that all scripts are always run.  Ubuntu: #59203.
  * Make rcS the console owner while it runs, temporary fix for
    Ubuntu: #58609, #58794, #58796
  * Include default control-alt-delete handler that reboots the machine.

 -- Scott James Remnant <scott@ubuntu.com>  Wed,  6 Sep 2006 21:52:48 +0100

upstart (0.2.1-5) edgy; urgency=low

  * upstart-compat-sysv Depends: initscripts (closes: Malone #58979).

 -- Colin Watson <cjwatson@ubuntu.com>  Tue,  5 Sep 2006 12:22:50 +0100

upstart (0.2.1-4) edgy; urgency=low

  * Add missing #! line to top of postrm

 -- Scott James Remnant <scott@ubuntu.com>  Mon,  4 Sep 2006 08:11:16 +0100

upstart (0.2.1-3) edgy; urgency=low

  * Remove the rc0 configuration file shipped in 0.1.0 that causes all
    reboots to become shutdowns.  Ubuntu: #58557.

 -- Scott James Remnant <scott@ubuntu.com>  Sun,  3 Sep 2006 23:24:41 +0100

upstart (0.2.1-2) edgy; urgency=low

  * Don't send the SIGTERM signal unless we're upgrading from a version
    of upstart that supports re-exec; older versions would cause a kernel
    PANIC and change from sysvinit does nothing.

 -- Scott James Remnant <scott@ubuntu.com>  Sat,  2 Sep 2006 17:18:38 +0100

upstart (0.2.1-1) edgy; urgency=low

  * New upstream release:
    - compilation fixes.

 -- Scott James Remnant <scott@ubuntu.com>  Fri,  1 Sep 2006 19:51:41 +0100

upstart (0.2.0-1) edgy; urgency=low

  * New upstream release:
    - upstart includes shutdown, reboot, halt, poweroff, start, stop, status,
      runlevel and telinit utilities.
    - "initctl list" will list active jobs.
    - Events vastly simplified to just simple strings.
  
  * Compatibility tasks for old rc scripts, along with runlevel and telinit
    utilities now shipped in upstart-compat-sysv package.

 -- Scott James Remnant <scott@ubuntu.com>  Fri,  1 Sep 2006 02:38:44 +0100

upstart (0.1.1-1) edgy; urgency=low

  * New upstream release:
    - set PATH and TERM in processes

 -- Scott James Remnant <scott@ubuntu.com>  Fri, 25 Aug 2006 16:17:52 +0200

upstart (0.1.0-2) edgy; urgency=low

  * Oops, rename /sbin/init to /sbin/upstart as documented.  Lost this
    while battling bzr.

 -- Scott James Remnant <scott@ubuntu.com>  Thu, 24 Aug 2006 16:30:54 +0200

upstart (0.1.0-1) edgy; urgency=low
  
  * Initial release.
  
 -- Scott James Remnant <scott@ubuntu.com>  Thu, 24 Aug 2006 14:27:47 +0200<|MERGE_RESOLUTION|>--- conflicted
+++ resolved
@@ -1,17 +1,15 @@
-<<<<<<< HEAD
-upstart (0.9.7-2) oneiric; urgency=low
-
-  * Add wait-for-state generic "wait job".
-
- -- Clint Byrum <clint@ubuntu.com>  Wed, 04 May 2011 08:32:04 -0700
-=======
-upstart (0.9.7-2) natty; urgency=low
+upstart (0.9.7-3) oneiric; urgency=low
 
   * Merge of upstream lp:~upstart-devel/upstart/0.9: Updates for
     init-checkconf.
 
  -- James Hunt <james.hunt@ubuntu.com>  Wed, 27 Apr 2011 15:19:47 +0100
->>>>>>> 6ec364e3
+
+upstart (0.9.7-2) oneiric; urgency=low
+
+  * Add wait-for-state generic "wait job".
+
+ -- Clint Byrum <clint@ubuntu.com>  Wed, 04 May 2011 08:32:04 -0700
 
 upstart (0.9.7-1) natty; urgency=low
 
