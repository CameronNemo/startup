upstart (1.7-0ubuntu2) UNRELEASED; urgency=low

<<<<<<< HEAD
  * debian/manpages/upstart-events.7: Update for Session Init events
    and file bridge.
  * debian/rules: Install apport hook.
  * debian/upstart.apport: Addition of apport hook to handle PID 1 and
    Session Init bugs.
  * debian/upstart.dirs: Remove invalid leading slash and add apport
    directory.

 -- James Hunt <james.hunt@ubuntu.com>  Thu, 21 Mar 2013 14:30:32 +0000

upstart (1.7-0ubuntu1b1) raring; urgency=low

  * No-change rebuild against libudev1

 -- Martin Pitt <martin.pitt@ubuntu.com>  Wed, 13 Mar 2013 07:02:18 +0000
=======
  * Set $SESSIONTYPE when emitting the xsession event that specifies the type
    of session being launched. Currently only gnome-session is supported.

 -- Iain Lane <iain.lane@canonical.com>  Thu, 14 Mar 2013 16:28:35 +0000
>>>>>>> 04e4fa5b

upstart (1.7-0ubuntu1) raring; urgency=low

  [ Stéphane Graber ]
  * New upstream release
  * Install Xsession hooks and initial set of user jobs. Those will only be
    used if the user explicitly whitelist the session in /etc/upstart-xsessions

  [ James Hunt ]
  * Remove user_sessions DEP-8 test since User Jobs are no longer
    supported and replace with a dummy test that just forces the
    tests to run.

 -- Stéphane Graber <stgraber@ubuntu.com>  Thu, 07 Mar 2013 16:16:13 -0500

upstart (1.6.1-1ubuntu3) raring; urgency=low

  * Use verbose build (disable silent rules) by default.
  * Cherry-pick r1436 to support passing reboot command.

 -- Dmitrijs Ledkovs <dmitrij.ledkov@ubuntu.com>  Mon, 25 Feb 2013 15:42:00 +0000

upstart (1.6.1-1ubuntu2) raring; urgency=low

  [ Stéphane Graber ]
  * Call autoreconf so we can use the same packaging for snapshots as for
    release tarballs. Add depends on dh-autoreconf and autopoint.

  [ James Hunt ]
  * init/log.c: Cherry-pick of upstream fix for jobs which end before
    the log disk becomes writeable and which spawn off additional
    processes which persist after the main job process has ended
    (LP: #1096531).

 -- James Hunt <james.hunt@ubuntu.com>  Tue, 22 Jan 2013 15:18:30 +0000

upstart (1.6.1-1ubuntu1) raring; urgency=low

  [ Steve Langasek ]
  * New upstream release.
  * Merge with Debian.
    - drop debian/conf/dbus-reconnect.conf again, only needed in Debian.
    - don't build against libselinux; this is probably fine to have in
      Ubuntu, but this isn't the time to add it.
    - back down the Debian-specific versioned depends on sysvinit, ifupdown,
      udev
  * Export $TERM in init/Makefile.am; the Debian buildds don't set this,
    which results in test failures because of assumptions that it will be
    available.
  * Hard-code a dependency on libjson0 (>= 0.10-1.1ubuntu1), the first
    version of the package that installs to /lib instead of /usr/lib.

  [ James Hunt ]
  * debian/upstart-job: Allow script to operate quietly by reading optional
    /etc/default/upstart-job configuration. Thanks to Jouko Orava
    (LP: #613231) 
  * debian/control: Added debianutils for ischroot(1).
  * debian/upstart.postinst: Enabled stateful re-exec handling in selected
    upgrade scenarios. Details:
    - Only query running version if initctl is known to work.
    - Discard initctl stderr just in case.
    - Do not re-exec if running in a chroot (uses ischroot(1)).
    - Removed redundent check on previously installed version.
    - Updated lengthy commentary.

  [ Stéphane Graber ]
  * debian/apparmor-profile-load: Ignore output from running-in-container.
    This prevents the output of running-in-container from being appended to
    rsyslog's upstart log (and any other job calling apparmor-profile-load).

  [ Dmitrijs Ledkovs, James Hunt ]
  * Add DEP-8 autopkgtests.

 -- Steve Langasek <steve.langasek@ubuntu.com>  Thu, 15 Nov 2012 09:26:10 -0800

upstart (1.6.1-1) unstable; urgency=low

  * New upstream release.
  * Declare a Breaks: against old versions of cryptsetup which have upstart
    jobs named in a way that will deadlock the boot.  (Ref: bug #694499)
  * Make versioned build-dep on json-c (>= 0.10) explicit.
  * Add debian/conf/dbus-reconnect.conf, to tell upstart to connect to the
    system bus once dbus is started.  This is a temporary solution until
    dbus in Debian has native upstart support.

 -- Steve Langasek <vorlon@debian.org>  Mon, 10 Dec 2012 00:28:29 -0800

upstart (1.6-3) unstable; urgency=low

  * init/tests/test_job_process.c: don't test the blocked/ignored signal list
    in a spawned job; this is not testing the upstart code but the
    characteristics of the system, and the test is wrong because it assumes
    the signal lists in /proc/self/status fit in an unsigned long int
    - patently untrue on mips, where we have 128 signals for historical
    reasons.

 -- Steve Langasek <vorlon@debian.org>  Sun, 18 Nov 2012 12:25:21 -0600

upstart (1.6-2) unstable; urgency=low

  * init/tests/test_job_process.c: cherry-pick upstream fix for test which
    was accidentally relying on a variable persisting after it's gone out of
    scope.
  * init/tests/test_job_process.c: drop change to print path in the test,     
    should be fixed by the above.
  * init/job_class.[ch]: instead of assuming a fixed value (0) as the
    default nice value for job processes, use whatever the nice value of the
    current process is.  This will be important later for user sessions
    where an entire session may be started with a higher nice value; and it
    fixes running the test suite as part of a nice'd build.
  * init/tests/test_job_class.c: update test suite to match.

 -- Steve Langasek <vorlon@debian.org>  Sun, 18 Nov 2012 01:54:29 -0600

upstart (1.6-1) unstable; urgency=low

  * New upstream release.
  * Add build-dependency on libjson0-dev.
  * Export $TERM in init/Makefile.am; the Debian buildds don't set this,
    which results in test failures because of assumptions that it will be
    available.
  * init/tests/test_job_process.c: tests are failing to re-exec the test
    binary on mips for no clear reason; output the path so we can try to
    debug.
  * init/tests/test_job_process.c: amd64 build failed with an inscrutible
    error from waitid().  Print errno on failure to try to diagnose this. 

 -- Steve Langasek <vorlon@debian.org>  Sat, 17 Nov 2012 23:19:37 -0600

upstart (1.5-1) unstable; urgency=low

  * New maintainer.
  * New upstream release.  Closes: #627544.
  * Drop /etc/init/dbus-reconnect.conf, no longer needed.
  * Add new jobs from Ubuntu: console, container-detect, failsafe,
    flush-early-job-log, rcS.conf, shutdown, wait-for-state.
  * Use 'linux-any' in the architecture check in debian/control, instead of
    trying to enumerate all non-linux archs.  Closes: #634513.
  * Conflict with lxcguest package (Ubuntu-specific).
  * Breaks old friendly-recovery (Ubuntu-specific).
  * Mark upstart multi-arch: foreign.
  * Add upstart-events(7) manpage from Ubuntu.
  * Update packaging to dh(1), debian/compat=9 (from Ubuntu).
  * debian/running-in-container: a script using container.conf to
    answer whether upstart is running in a container.
  * refresh soon-to-be-obsolete upstart-job helper from Ubuntu.
  * Add bash-completion support.
  * Add /var/log/upstart directory and logrotate support.
  * Don't re-exec init on upgrade, we don't currently support stateful
    re-exec.
  * Switch to source format 1.0 for consistency with Ubuntu and for sane(r)
    VCS handling.
  * Add versioned dependencies on ifupdown and udev for the prerequisite
    boot events.
  * util/shutdown.c: look for sysvinit at /run/initctl before /dev/initctl,
    so that we're compatible with both the old and new paths used by
    sysvinit in Debian.  Closes: #659540.
  * Move to bzr for the official package Vcs, for greater synergy with the
    Ubuntu packaging.
  * Use copyright-format/1.0 for debian/copyright.  This drops Scott from
    the list of copyright holders, as an individual copyright is not
    attested in any of the upstream sources.

 -- Steve Langasek <vorlon@debian.org>  Mon, 12 Nov 2012 13:38:34 -0800

upstart (1.5-0ubuntu9) quantal-proposed; urgency=low

  * debian/apparmor-profile-load: exit 0 if apparmor_parser fails to not
    block upgrades (errors will still be logged by upstart). This can be
    removed once apparmor_parser better deals with new policy on old kernels
    - LP: #1058356

 -- Jamie Strandboge <jamie@ubuntu.com>  Fri, 12 Oct 2012 13:54:10 -0500

upstart (1.5-0ubuntu8) quantal; urgency=low

  * Merge of latest upstream including doc fixes, fixes for booting
    on initramfs-less systems and improved error handling in spawn
    failure scenarios (LP: #980917, #1032101).

 -- James Hunt <james.hunt@ubuntu.com>  Wed, 08 Aug 2012 10:05:34 +0100

upstart (1.5-0ubuntu7) precise-proposed; urgency=low

  * Correct a build failure from the previous upload.

 -- Steve Langasek <steve.langasek@ubuntu.com>  Thu, 26 Apr 2012 07:48:17 -0700

upstart (1.5-0ubuntu6) precise-proposed; urgency=low

  * debian/upstart.logrotate: don't create empty files after rotation;
    upstart will automatically create new log files for jobs as needed.
  * init/main.c: restore the fix for bug #540256; we know the console setup
    is taken care of by plymouth in Ubuntu, so upstart changing the console
    settings just makes trouble (such as turning echo back on when it
    shouldn't be).  LP: #876626.

  [ James Hunt ]
  * debian/upstart-job: Only attempt to handle disabled jobs if the running
    version of Upstart supports such a query (LP: #985755, #984474).
  * debian/manpages/upstart-events.7: Fixed typo and corrected reference to
    'kill signal' stanza. 

 -- Steve Langasek <steve.langasek@ubuntu.com>  Wed, 25 Apr 2012 13:23:34 -0700

upstart (1.5-0ubuntu5) precise; urgency=low

  * debian/upstart-job: Add in handling for disabled jobs:
    - Do not restart a job if disabled, unless job was forcibly started.
    - Do stop a disabled job that was forcibly started.
    Resolves issue where 'invoke-rc.d restart' erroneously started disabled
    jobs on package upgrade (LP: #974147)

 -- James Hunt <james.hunt@ubuntu.com>  Tue, 10 Apr 2012 09:19:03 +0100

upstart (1.5-0ubuntu4) precise; urgency=low

  * debian/apparmor-profile-load: don't run in a container. This can
    hopefully be removed after stacked profiles are supported and
    used by lxc. (LP: #978297)

 -- Serge Hallyn <serge.hallyn@ubuntu.com>  Tue, 10 Apr 2012 14:55:41 -0500

upstart (1.5-0ubuntu3) precise; urgency=low

  * debian/manpages/upstart-events.7: Correct emitter for
    "static-network-up" event.

 -- James Hunt <james.hunt@ubuntu.com>  Wed, 28 Mar 2012 11:59:56 +0100

upstart (1.5-0ubuntu2) precise; urgency=low

  * debian/conf/flush-early-job-log.conf: Change initctl command from
    'flush-early-job-log' to 'notify-disk-writeable' to reflect new name.
  * init/man/init.8: Remove duplicate telinit(8).
  * debian/manpages/upstart-events.7:
    - Added table 'Job Goals and State Transitions'.
    - Corrected errors and omissions in 'Job Lifecycle' section.

 -- James Hunt <james.hunt@ubuntu.com>  Wed, 28 Mar 2012 11:00:04 +0100

upstart (1.5-0ubuntu1) precise; urgency=low

  * FFe.  LP: #962124.
  * New upstream 1.5 release.
    - fix boot failure when /dev/pts is not mounted before upstart starts.
      LP: #936667.
    - fix a file descriptor leak on job restarts.  LP: #940290.
  * debian/conf/failsafe.conf: Added missing "emits" which breaks
    'initctl check-config'.
  * debian/manpages/upstart-events.7: Added 'failsafe-boot' and
    'recovery' events.

 -- James Hunt <james.hunt@ubuntu.com>  Thu, 22 Mar 2012 13:50:31 +0000

upstart (1.4-0ubuntu9) precise; urgency=low

  [ Steve Langasek ]
  * debian/conf/failsafe.conf: instead of waiting for the 'runlevel' event
    before considering failsafe done, stop this job as soon as we're
    starting rc-sysinit; that way, any delays in /etc/rcS.d will not cause
    confusing messages about networking delays when the network is not the
    problem. (LP: #950662)

  [ James Hunt ]
  * init/log.c:log_read_watch(): Set remote_closed for scenarios where error
     handler never called. (LP: #935585)

  [ Serge Hally ]
  * debian/conf/power-status-changed.conf: shut down on getting SIGPWR.
    Unprivileged tasks can't send this signal.  In particular this will
    allow clean shutdown of containers from the host. 
    (See http://www.makelinux.net/man/7/P/power-status-changed)

  [ Stéphane Graber ]
  * Rename Serge's job to shutdown.conf to avoid a name conflict with the
    event power-status-changed.

 -- Stéphane Graber <stgraber@ubuntu.com>  Fri, 16 Mar 2012 13:48:04 -0400

upstart (1.4-0ubuntu8) precise; urgency=low

  * init/tests/test_job_process.c:
    - close_all_files(): Correct type of index variable.
    - test_run():
      - "with single line command writing lots of data fast and exiting":
        - add waitid() call to ensure log is not added to unflushed list.
      - "with log object freed on process exit":
        - add waitid() call to ensure log is not added to unflushed list.
  * util/tests/test_initctl.c: test_flush_early_job_log():
    - "with job ending before log disk writeable": Give Upstart a chance
      to run the job as sometimes we see the job pid in the output which
      causes the test to fail.

 -- James Hunt <james.hunt@ubuntu.com>  Fri, 17 Feb 2012 10:58:02 -0500

upstart (1.4-0ubuntu7) precise; urgency=low

  * debian/manpages/upstart-events.7: Added missing events 'container' and
    'not-container'.
  * Update 'runlevel' event emission time in upstart-events(7) (LP: #921501).
  * Merge of important upstream log fixes to avoid spinning when a job
    which leaks fds (such as 'sshd -D') is stopped (LP: #926468).
  * Merge of lp:~jamesodhunt/upstart/early-job-log-flush to allow jobs that
    _end_ very early in the boot to have their output logged.
  * debian/conf/flush-early-job-log.conf: Upstart job to force flushing of
    early job log output data when disk becomes writeable.
  * Re-enable job logging by default.

  [ Steve Langasek ]
  * init/tests/test_job_process.c: close all fds before running tests that
    check for unexpected open fds, so that files leaked from the environment
    don't cause the test suite to fail gratuitously.  LP: #926473.
  * bump debhelper compat to 9 and adjust debian/rules to use the
    dpkg-buildflags interfaces, so that upstart can be cross-compiled and
    also so we pick up any future hardening flags for free.

 -- Steve Langasek <steve.langasek@ubuntu.com>  Thu, 16 Feb 2012 07:52:11 +0000

upstart (1.4-0ubuntu6) precise; urgency=low

  [ Serge Hallyn ]
  * debian/conf/container-detect.conf: an upstart job to track whether upstart
    detected itself running in a container.
  * debian/running-in-container: a script using container.conf to
    answer whether upstart is running in a container.
  * debian/conf/console.conf: run getty on /dev/console when running
    in a lxc container.
  * debian/control: conflict with lxcguest.

  [ Stéphane Graber ]
  * debian/conf/container-detect.conf: extend to also detect OpenVZ and vserver
    as well as write the type in /run/container_type and emit either:
    - container CONTAINER=type
      (where type is lxc, lxc-libvirt, openvz or vserver)
    - not-container
  * debian/running-in-container: extend to also print the type of container.
  * Rebase debian/conf/console.conf on debian/conf/tty1.conf.
  * Update tty[1234].conf to start on regular machines and LXC containers.
  * Update tty[56].conf to only start on regular machines.

 -- Stéphane Graber <stgraber@ubuntu.com>  Wed, 08 Feb 2012 16:44:59 -0500

upstart (1.4-0ubuntu5) precise; urgency=low

  * Merge of important upstream log fixes to handle scenario attempts
    are made to exec(3) directly non-existent commands. (LP: #922754)

 -- James Hunt <james.hunt@ubuntu.com>  Fri, 03 Feb 2012 14:16:40 +0000

upstart (1.4-0ubuntu4) precise; urgency=low

  * Disable job logging by default again due to a reported regression with
    plymouth-upstart-bridge and upstart itself taking 100% CPU.  Use --log
    at boot time again for testing.

 -- Steve Langasek <steve.langasek@ubuntu.com>  Fri, 27 Jan 2012 11:04:05 -0800

upstart (1.4-0ubuntu3) precise; urgency=low

  [ Stéphane Graber ]
  * Mark upstart Multi-Arch:foreign

  [ James Hunt ]
  * Merge of important logger fixes from upstream lp:upstart
    (LP: #912558).
  * Reverted temporary fix to disable job logging. 

 -- James Hunt <james.hunt@ubuntu.com>  Thu, 26 Jan 2012 15:13:25 +0000

upstart (1.4-0ubuntu2) precise; urgency=low

  * init/main.c: Temporarily disable default job logging whilst
    investigating bug 912558 (can be re-enabled with
    _temporary_ '--log' option).

 -- James Hunt <james.hunt@ubuntu.com>  Fri, 06 Jan 2012 16:11:23 +0000

upstart (1.4-0ubuntu1) precise; urgency=low

  * New upstream 1.4 release.
  * debian/upstart.dirs: Create /var/log/upstart to hold job logs.
  * debian/upstart.logrotate: Logrotate script for job logs.
  * po/en@boldquot.gmo, po/en@quot.gmo: Overwrite with upstream versions to
    keep bzr happy. This makes the files technically "wrong" (since the
    Ubuntu Upstart code has additional messages not in upstream), but they get
    re-genrated on build so it all works out.
  * debian/manpages/upstart-events.7: Add missing 'static-network-up'
    event (LP: #889047).
  *  debian/manpages/upstart-events.7: Add missing
     'deconfiguring-networking' event (LP: #904175).
  * Upstream merge for minor test fixes.
  * Upstream merge for review fixes.
  * Merge of upstream fix for running tests in environment not
    supporting full POSIX SIGCHLD semantics.

 -- James Hunt <james.hunt@ubuntu.com>  Thu, 22 Dec 2011 16:51:43 +0000

upstart (1.3-0ubuntu11) oneiric-proposed; urgency=low

  * debian/conf/failsafe.conf: stop on static-network-up, so that a slow
    runlevel switch doesn't leave a confusing message on screen about
    starting up without networking.  LP: #881079.

 -- Steve Langasek <steve.langasek@ubuntu.com>  Wed, 26 Oct 2011 12:05:47 -0700

upstart (1.3-0ubuntu10) oneiric; urgency=low

  [ Clint Byrum ]
  * debian/conf/failsafe.conf: do delay as script, not pre-start, so
    that the messages/delays are stopped on runlevel immediately. emit
    as an event, failsafe-boot, to provide finer grained control.
    (LP: #863864)
  * conf/rc-sysinit.conf: change from 'started failsafe' to 'failsafe-boot'
    to accomodate changes to failsafe.conf.

  [ Steve Langasek ]
  * Document device-not-ready in upstart-events(7).  LP: #805510.
  * Document desktop-shutdown in upstart-events(7).  LP: #854329.
  * Mention lightdm in the list of example DMs in upstart-events(7), since
    it's now the default...

 -- Steve Langasek <steve.langasek@ubuntu.com>  Mon, 03 Oct 2011 18:37:04 -0700

upstart (1.3-0ubuntu9) oneiric; urgency=low

  * Update rcS.conf to only start single user mode but not friendly-recovery.
    (LP: #575469)
  * Mark upstart as breaking friendly-recovery << 0.2.13

 -- Stéphane Graber <stgraber@ubuntu.com>  Thu, 15 Sep 2011 16:04:17 -0400

upstart (1.3-0ubuntu8) oneiric; urgency=low

  * debian/conf/failsafe.conf: Add plymouth messages to help users
    understand why the system boot takes longer when they have
    static network interfaces defined. (LP: #847782)

 -- Clint Byrum <clint@ubuntu.com>  Wed, 14 Sep 2011 18:53:10 -0700

upstart (1.3-0ubuntu7) oneiric; urgency=low

  * debian/conf/failsafe.conf: raise timeout to 120 seconds to
    allow for very slow DHCP interfaces to come up on servers.
    (LP: #839595)

 -- Clint Byrum <clint@ubuntu.com>  Sun, 04 Sep 2011 09:29:27 -0700

upstart (1.3-0ubuntu6) oneiric; urgency=low

  [ Steve Langasek ]
  * Fix maintainer field to be compliant with policy definition

  [ Clint Byrum ]
  * conf/rc.conf: document events that are emitted by sysvinit
    jobs to quiet 'initctl check-config' 
  * extra/conf/upstart-udev-bridge.conf: narrow definition to
    only the events actually emitted. (LP: #819928)
  * debian/conf/failsafe.conf: new job for critical services to
    start on.
  * conf/rc-sysinit.conf: start after static-network-up or failsafe
    so that runlevel 2 is only entered with all static net interfaces
    up. (LP: #580319)

 -- Clint Byrum <clint@ubuntu.com>  Wed, 10 Aug 2011 08:44:43 -0500

upstart (1.3-0ubuntu5) oneiric; urgency=low

  * Upstream cherry-pick for user session fixes
    ("bzr merge -r 1318..1324 lp:upstart").

 -- James Hunt <james.hunt@ubuntu.com>  Mon, 25 Jul 2011 17:09:47 +0100

upstart (1.3-0ubuntu4) oneiric; urgency=low

  * init/main.c: main(): Add support for "/run" directory with fallback to
    old location for initramfs state passing (LP: #810956).
  * Upstream cherry-pick to get dbus fix ("bzr merge -r 1314.. lp:upstart"). 

 -- James Hunt <james.hunt@ubuntu.com>  Wed, 20 Jul 2011 14:51:04 +0100

upstart (1.3-0ubuntu3) oneiric; urgency=low

  * init/paths.h: Syned with upstream since Ubuntu file appears to have
    diff applied twice, causing redefines.

 -- James Hunt <james.hunt@ubuntu.com>  Fri, 17 Jun 2011 09:59:49 +0100

upstart (1.3-0ubuntu2) oneiric; urgency=low

  * init/Makefile.am: Sync up from upstream, dropping TEST define which is
    no longer required now we set UPSTART_NO_SESSIONS for init/tests/*.c
    and specify "--no-sessions" for util/tests/*.c.

 -- James Hunt <james.hunt@ubuntu.com>  Fri, 17 Jun 2011 09:47:36 +0100

upstart (1.3-0ubuntu1) oneiric; urgency=low

  * Merge of Upstart 1.3 (lp:upstart @ 1.3 release tag).

 -- James Hunt <james.hunt@ubuntu.com>  Thu, 16 Jun 2011 15:09:41 +0100

upstart (0.9.7-3) oneiric; urgency=low

  * Merge of upstream lp:~upstart-devel/upstart/0.9: Updates for
    init-checkconf.

 -- James Hunt <james.hunt@ubuntu.com>  Wed, 27 Apr 2011 15:19:47 +0100

upstart (0.9.7-2) oneiric; urgency=low

  * Add wait-for-state generic "wait job".

 -- Clint Byrum <clint@ubuntu.com>  Wed, 04 May 2011 08:32:04 -0700

upstart (0.9.7-1) natty; urgency=low

  * New upstream release 0.9.7: Important session fix (LP: #767053).

 -- James Hunt <james.hunt@ubuntu.com>  Wed, 20 Apr 2011 17:44:41 +0100

upstart (0.9.6-1ubuntu1) natty; urgency=low

  [ James Hunt ]
  * init/man/init.5: Remove mention of user jobs since facility is
  disabled.

  [ Clint Byrum ]
  * Noting bugs fixed by 0.9.6 release of upstart: (LP: #728531 , LP: #766206)

 -- Clint Byrum <clint@ubuntu.com>  Tue, 19 Apr 2011 13:16:46 -0700

upstart (0.9.6-1) natty; urgency=low

  * New upstream release 0.9.6: Important session+chroot fixes.

 -- James Hunt <james.hunt@ubuntu.com>  Fri, 15 Apr 2011 15:36:40 +0100

upstart (0.9.5-1ubuntu1) natty; urgency=low

  [ Clint Byrum ]
  * debian/upstart-job: change behavior to reload job configuration on
    restart, which more closely matches expected sysvinit script
    behavior. (LP: #707479)

 -- James Hunt <james.hunt@ubuntu.com>  Wed, 06 Apr 2011 17:50:53 +0100

upstart (0.9.5-1) natty; urgency=low

  * New upstream release 0.9.5.

 -- James Hunt <james.hunt@ubuntu.com>  Wed, 06 Apr 2011 17:45:38 +0100

upstart (0.9.4-1ubuntu1) natty; urgency=low

  * debian/manpages/upstart-events.7:
    - Corrected reference to Upstart man page (actually init).
    - Changed to using proper troff quotes.
    - Escaped dashes in event names.
    - Updated date.
    - Table 1:
      - Improved name.
      - Sorted columns: Events, References, and Notes.
      - Added unmounted-remote-filesystems event. 

 -- James Hunt <james.hunt@ubuntu.com>  Thu, 24 Mar 2011 14:34:12 +0000

upstart (0.9.4-1) natty; urgency=low

  * New upstream release 0.9.4:
    - scripts/initctl2dot.py: Fixes to handle 'emits' glob syntax.

 -- James Hunt <james.hunt@ubuntu.com>  Thu, 24 Mar 2011 14:31:26 +0000

upstart (0.9.3-1) natty; urgency=low

  * New upstream release 0.9.3:
    - Added missing emits stanzas for supplied .conf files.
    - Added wildcard/globbing facility to initctl.c (for check-config
      command).
    - Updated man page on emits stanza syntax.

 -- James Hunt <james.hunt@ubuntu.com>  Tue, 15 Mar 2011 11:57:11 +0000

upstart (0.9.2-1) natty; urgency=low

  * Merge of upstream lp:~upstart-devel/upstart/0.9.

 -- James Hunt <james.hunt@ubuntu.com>  Fri, 11 Mar 2011 10:34:39 +0000

upstart (0.9.1-1ubuntu5) natty; urgency=low

  * Merge of upstream lp:~upstart-devel/upstart/0.9. 

 -- James Hunt <james.hunt@ubuntu.com>  Thu, 10 Mar 2011 14:23:28 +0000

upstart (0.9.1-1ubuntu4) natty; urgency=low

  * Merge of upstream lp:~upstart-devel/upstart/0.9.

 -- James Hunt <james.hunt@ubuntu.com>  Mon, 07 Mar 2011 15:08:35 +0000

upstart (0.9.1-1ubuntu3) natty; urgency=low

  * debian/upstart.bash-completion: Fixed path so dh_bash-completion
    considers it a file, not a snippet.

 -- James Hunt <james.hunt@ubuntu.com>  Fri, 04 Mar 2011 21:26:27 +0000

upstart (0.9.1-1ubuntu2) natty; urgency=low

  * debian/control: Added Suggests for python, graphviz and
    bash-completion.
  * debian/rules: Invoke bash-completion add-on explicitly.
  * debian/manpages/upstart-events.7: New man page.
  * debian/upstart.bash-completion: Install bash completion.
  * debian/upstart.manpages: Install upstart-events.7.

 -- James Hunt <james.hunt@ubuntu.com>  Fri, 04 Mar 2011 17:16:26 +0000

upstart (0.9.1-1ubuntu1) natty; urgency=low

  * Merge of upstream lp:~upstart-devel/upstart/0.9.

 -- James Hunt <james.hunt@ubuntu.com>  Fri, 04 Mar 2011 15:13:35 +0000

upstart (0.9.1-1) natty; urgency=low

  * Merge of upstream lp:~upstart-devel/upstart/0.9.

 -- James Hunt <james.hunt@ubuntu.com>  Thu, 03 Mar 2011 20:52:16 +0000

upstart (0.9.0-1ubuntu3) natty; urgency=low

  * Revert dbus/Upstart.conf to the version in 0.6.7, disabling user session
    support until such time as it has comprehensive test suite coverage.

 -- Colin Watson <cjwatson@ubuntu.com>  Mon, 28 Feb 2011 20:29:01 +0000

upstart (0.9.0-1ubuntu2) natty; urgency=low

  * Added extra/Makefile.in to avoid build failing. These files need removing
    at a later date and debian/rules updating to call dh-autoreconf.

 -- James Hunt <james.hunt@ubuntu.com>  Thu, 24 Feb 2011 16:39:28 +0000

upstart (0.9.0-1ubuntu1) natty; urgency=low

  * debian/control: Updated for nih version 1.0.3 (required for nih-dbus-tool
    and DBUS_TYPE_UNIX_FD).
  * removed binary message catalog files causing build issues:
    - po/en@boldquot.gmo
    - po/en@quot.gmo

 -- James Hunt <james.hunt@ubuntu.com>  Thu, 24 Feb 2011 16:06:13 +0000

upstart (0.9.0-1) natty; urgency=low

  * New upstream release:
    - Session support (chroots, sessions and user-session).
    - Socket bridge.
    - Override file support.

 -- James Hunt <james.hunt@ubuntu.com>  Thu, 24 Feb 2011 14:22:14 +0000

upstart (0.6.7-7) natty; urgency=low

  * Re-add upstream r977 to allow proper re-exec on shutdown (LP: #672177)
  * debian/control: adding Breaks on eglibc version that disables 
    telinit u to avoid accidentally installing a version of libc6 that 
    will cause upstart to re-exec and lose its state.

 -- Clint Byrum <clint@ubuntu.com>  Fri, 21 Jan 2011 08:39:13 -0800

upstart (0.6.7-6) natty; urgency=low

  * debian/apparmor-profile-load: check for correct AppArmor profile loading
    interface file (LP: #710649).

 -- Kees Cook <kees@ubuntu.com>  Thu, 03 Feb 2011 13:45:32 -0800

upstart (0.6.7-5) natty; urgency=low

  * debian/upstart-job: properly handle jobs that are in state 'start/running'
    with no PID, by checking only if the goal is 'start'.  LP: #603934,
    #707971.

 -- Steve Langasek <steve.langasek@ubuntu.com>  Wed, 26 Jan 2011 14:05:43 -0800

upstart (0.6.7-4) natty; urgency=low

  * debian/apparmor-profile-load: allow profiles to be missing for saner
    packaging integration.

 -- Kees Cook <kees@ubuntu.com>  Fri, 14 Jan 2011 13:46:12 -0800

upstart (0.6.7-3) natty; urgency=low

  * debian/rules: make sure apparmor-profile-load is executable.

 -- Kees Cook <kees@ubuntu.com>  Wed, 22 Dec 2010 10:55:09 -0800

upstart (0.6.7-2) natty; urgency=low

  * debian/apparmor-profile-load: common AppArmor profile loading helper
    which can be used by any upstart services, regardless of the state
    of AppArmor (LP: #692801).

 -- Kees Cook <kees@ubuntu.com>  Mon, 20 Dec 2010 16:03:33 -0800

upstart (0.6.7-1) natty; urgency=low

  * New upstream release:
    - Added manual stanza.
    - Added debug stanza.
    - Added start_on, stop_on and emits properties.
    - Added GoalChanged, StateChanged and Failed signals.
    - Documentation updates.

  * Added myself as a maintainer. 

 -- James Hunt <james.hunt@ubuntu.com>  Tue, 14 Dec 2010 17:15:57 +0000

upstart (0.6.6-3) maverick; urgency=low

  * Ubuntu seems to have stopped installing Recommends of Build-Depends,
    add a Build-Depend on dbus.  LP: #602130.

 -- Scott James Remnant <scott@ubuntu.com>  Thu, 12 Aug 2010 16:38:05 -0400

upstart (0.6.6-2) maverick; urgency=low

  * Apply patch from trunk to use /dev/null when /dev/console is unavailable
    due to kernel bugs.  This isn't a fix for those bugs, but it does work
    around it for now.  LP: #554172.

 -- Scott James Remnant <scott@ubuntu.com>  Thu, 12 Aug 2010 09:52:07 -0400

upstart (0.6.6-1ubuntu1) maverick; urgency=low

  * Try buying with -fPIE/-pie on armel again; we have a shiny new armel
    toolchain and this part of the rules was broken in 0.6.6-1 anyway.

 -- Loïc Minier <loic.minier@ubuntu.com>  Fri, 23 Jul 2010 14:54:11 +0200

upstart (0.6.6-1) maverick; urgency=low

  * New upstream release:
    - All changes were previously merged into this package.

  * debian/upstart-job:
    - Fix output for the force-reload command to only refer to reload(8).
      LP: #532862.

  * Add debian/source/format with "1.0" to be future compatible.
  * Add missing ${misc:Depends}.
  * Bump standards version.
  * Convert rules to dh7 format.

 -- Scott James Remnant <scott@ubuntu.com>  Tue, 27 Apr 2010 13:41:18 -0700

upstart (0.6.5-6) lucid; urgency=low

  * Merge fixes from trunk:
    - double-quoting of NIH_CFLAGS and NIH_DBUS_CFLAGS on --with-local-libnih
    - document "env KEY" behaviour
  * conf/rc.conf, conf/rc-sysinit.conf:
    - enable console output.  LP: #548954.
    - pass value of INIT_VERBOSE from kernel command-line. 

 -- Scott James Remnant <scott@ubuntu.com>  Thu, 01 Apr 2010 19:25:36 +0100

upstart (0.6.5-5) lucid; urgency=low

  * init/main.c:
    - Don't change the settings of the foreground console, this is often
      owned by plymouth and not supposed to be in Canonical Mode; all other
      paths have stty sane settings anyway (which these are not), so there
      really isn't need for init to do this.  LP: #540256.

 -- Scott James Remnant <scott@ubuntu.com>  Wed, 17 Mar 2010 22:34:55 +0000

upstart (0.6.5-4) lucid; urgency=low

  * debian/control:
    - change Pre-Depends back to Depends, this was a holdover from when we
      attempted to make Upstart Essential to solve early sysvinit→upstart
      upgrade issues, we backed out the Essential bit but never the use of
      Pre-Depends.  LP: #527722.
    - add versioned-dependencies on ifupdown for loopback fix that can
      prevent initscripts from being run.  LP: #527830.

  * Merge patches from trunk to use /proc/self/fd instead of /dev/fd, and
    to always mount /proc and /sys on boot.

 -- Scott James Remnant <scott@ubuntu.com>  Fri, 26 Feb 2010 15:40:58 +0000

upstart (0.6.5-3) lucid; urgency=low

  * udev/upstart-udev-bridge.c: use right variable name, fixing a build
    failure. (LP: #524484)

 -- Scott Moser <smoser@ubuntu.com>  Fri, 19 Feb 2010 10:21:33 -0500

upstart (0.6.5-2) lucid; urgency=low

  * udev/upstart-udev-bridge.c:
    - Increase receiving buffer size for uevents so we don't miss any.
      LP: #504883.

 -- Scott James Remnant <scott@ubuntu.com>  Wed, 17 Feb 2010 15:50:40 +0000

upstart (0.6.5-1) lucid; urgency=low

  * New upstream release:
    - libnih has been separated out into its own project.
    - "start on" and "stop on" now support != matches.  LP: #513035.
    - Fixed crash in child when unable to spawn job.  LP: #451917.
    - No longer holds /dev/console open so SAK won't kill init.  LP: #486005.
    - Added missing OPTIONS section to init(8).  LP: #449883.

  [ Scott James Remnant ]
  * Build-depend on libnih-dev, libnih-dbus-dev and nih-dbus-tool to use
    the separated out libnih.
    - This has the fix for LP: #436758.
    - Remove changelog.nih from the doc directory.
  * Bump udev build-dependency to 147 to match upstream.
  * udev/Makefile.am: Update to use external libnih

  [ Johan Kiviniemi ]
  * udev/upstart-udev-bridge.c: Change -device-remove to -device-removed to
    match -device-added and -device-changed.  LP: #516698.

 -- Scott James Remnant <scott@ubuntu.com>  Thu, 04 Feb 2010 16:30:10 -0800

upstart (0.6.3-11build1) lucid; urgency=low

  * Rebuild to pick up relaxed dependency on libc6, after checking that
    __abort_msg is available with the same signature in eglibc 2.11.
   LP: #508702.

 -- Matthias Klose <doko@ubuntu.com>  Mon, 18 Jan 2010 16:10:11 +0100

upstart (0.6.3-11) karmic-proposed; urgency=low

  * Make rc-sysinit.conf wait on the loopback interface, to ensure that the
    interface is up before we process the scripts in /etc/rc?.d.  LP: #461725.

 -- Steve Langasek <steve.langasek@ubuntu.com>  Tue, 08 Dec 2009 12:58:37 -0800

upstart (0.6.3-10) karmic; urgency=low

  * Retain the "telinit u" for the case when we're upgrading from pre-0.6
    (ie. hardy or jaunty).  Whups.  LP: #451556.

 -- Scott James Remnant <scott@ubuntu.com>  Thu, 15 Oct 2009 17:48:47 +0100

upstart (0.6.3-9) karmic; urgency=low

  * Restore the call to sync() in reboot, have been observing some issues
    and it looks like ext4 might not be explicitly flushing the disk when
    remounting read-only.

 -- Scott James Remnant <scott@ubuntu.com>  Wed, 14 Oct 2009 16:40:32 +0100

upstart (0.6.3-8) karmic; urgency=low

  * Rather than calling "telinit u" after upgrade, which will lose state,
    have the umountroot initscript take care of it for us by setting a
    flag.  LP: #441796.
  * Don't lose the original default runlevel if /etc/inittab exists without
    an initdefault line.  LP: #405847.
  * Fix "unhandled error" in shutdown when unable to change runlevel,
    e.g. due to previous Ubiquity bug.  LP: #426332.
  * Merge change from trunk that makes it possible to build Upstart using
    a previously built copy of nih-dbus-tool, especially useful when
    cross-compiling.  LP: #426740.
  * Merge change from libnih to store our assertion messages in the
    glibc __abort_msg symbol so apport can pick them up.  LP: #429411.
  * Merge change from libnih to fix compilation issue with eglibc due
    to changed alphasort() prototype.

 -- Scott James Remnant <scott@ubuntu.com>  Wed, 14 Oct 2009 05:34:13 +0100

upstart (0.6.3-7) karmic; urgency=low

  * Ignore initramfs pids that don't exist.  LP: #440071.
    - you still need to ensure that the pid's parent is init, there's no
      cheap way to test for that. 
  * Remove "console owner" and "console output" from rc scripts.
  * Try harder to remove dbus-reconnect.conf

 -- Scott James Remnant <scott@ubuntu.com>  Fri, 02 Oct 2009 21:09:03 +0100

upstart (0.6.3-6) karmic; urgency=low

  * Don't use "telinit q" to reconnect to D-Bus, since that breaks
    lots of things.  Invent another secret way instead.

  [ Steve Langasek ]
  * upstart-job's restart target must also not fail when the service is not
    yet started.  LP: #430883.

 -- Scott James Remnant <scott@ubuntu.com>  Thu, 01 Oct 2009 15:26:19 +0100

upstart (0.6.3-5) karmic; urgency=low

  * Update autoconf and automake files.  LP: #435252.

 -- Scott James Remnant <scott@ubuntu.com>  Wed, 23 Sep 2009 14:16:34 -0700

upstart (0.6.3-4) karmic; urgency=low

  [ Scott James Remnant ]
  * Reduce the priority of the stopped by/continued by messages so that
    they are only shown when --verbose on the kernel command-line.
    LP: #401333.
  * Add a hack to look for /dev/.initramfs/*.pid files on startup and
    "fake" start jobs of those names.  Basically this means that "status"
    and "stop" work for things like bootchart and usplash.
  * Implement a "reload" command in initctl that retrieves the current pid
    of the job and sends it the HUP signal.  LP: #433544.

  [ Steve Langasek ]
  * debian/upstart-job:
    - give proper policy-compliant behavior of the start command: detect if
      the job is already running using upstart status, and if so return success.
    - same for the stop command: return success if the job is already stopped.
    - when $DPKG_MAINTSCRIPT_PACKAGE is set, don't spit warnings out because
      it's not the user's fault - we're being invoked by a maintainer script.

 -- Scott James Remnant <scott@ubuntu.com>  Tue, 22 Sep 2009 13:56:48 -0700

upstart (0.6.3-3) karmic; urgency=low

  * debian/upstart-job:
    - force-reload should only send a HUP signal, since it may not be wise
      to actually restart (cf. dbus)

 -- Scott James Remnant <scott@ubuntu.com>  Wed, 16 Sep 2009 00:10:13 +0100

upstart (0.6.3-2) karmic; urgency=low

  FFE LP: #427356.

  * debian/upstart-job:
    - Remove trailing "s" from file
    - Support direct invocation better.
  * udev/upstart-udev-bridge.c:
    - New tool to capture events from the udev netlink socket and
      convert into upstart events.
  * conf/rc-sysinit.conf:
    - Run once all filesystems are mounted, rather than on startup
  * debian/control:
    - Add dependency on mountall for the filesystem event.

 -- Scott James Remnant <scott@ubuntu.com>  Tue, 15 Sep 2009 03:19:09 +0100

upstart (0.6.3-1) karmic; urgency=low

  * New upstream release:
    - Fixed assertion when a job exits while stopping.  LP: #406408.
    - Fixed compilation on ia64.
    - nih-dbus-tool(1) manpage no longer installed.

 -- Scott James Remnant <scott@ubuntu.com>  Mon, 03 Aug 2009 23:58:47 +0100

upstart (0.6.2-1) karmic; urgency=low

  * New upstream release:
    - Fixed assertion when stopping a job during its starting event.
    - Fixed fork following to not stop on exec() before fork()
    - Fixed missing chdir() in crash handler.

 -- Scott James Remnant <scott@ubuntu.com>  Wed, 22 Jul 2009 10:39:50 +0100

upstart (0.6.1-1) karmic; urgency=low

  * New upstream release:
    - Fixed race condition in ptrace() code.  LP: #264711.
    - Fixed runlevel to output "unknown" not "N N".  LP: #400248.
    - Fixed runlevel to prefix error messages with filename.  LP: #400241.

  * Provide/Conflict/Replace the agreed "upstart-job" meta-package.
    LP: #399799.
  * Bump dpkg dependency to 1.2.16

 -- Scott James Remnant <scott@ubuntu.com>  Thu, 16 Jul 2009 18:26:23 +0100

upstart (0.6.0-5) karmic; urgency=low

  * Cherry-pick patch from -r1188 to fix "expect fork" and "expect daemon"
    LP: #264711.

 -- Scott James Remnant <scott@ubuntu.com>  Tue, 14 Jul 2009 15:19:17 +0100

upstart (0.6.0-4) karmic; urgency=low

  * Don't build the testsuite with -fPIE on armel; LP: #398403.

 -- Loïc Minier <lool@dooz.org>  Mon, 13 Jul 2009 22:12:34 +0200

upstart (0.6.0-3) karmic; urgency=low

  * Add Conflicts on older Upstart packages to make update-manager's
    job easier.

 -- Scott James Remnant <scott@ubuntu.com>  Fri, 10 Jul 2009 10:11:21 +0100

upstart (0.6.0-2) karmic; urgency=low

  * Bump D-Bus build dependency to ensure we get the container abandonment
    patches, and the GIT version bump.
  * Actually ship /lib/init/upstart-job

 -- Scott James Remnant <scott@ubuntu.com>  Thu, 09 Jul 2009 17:29:59 +0100

upstart (0.6.0-1) karmic; urgency=low

  * New upstream release ("How appropriate, you fight like a cow")
    - my customary changes list since pointless, it's basically a
      complete rewrite.
    - Handles /bin/sh symlink disappearing.  LP: #65024.
    - Boot parameters may be passed to init scripts.  LP: #74664.
    - reboot implies --force during shutdown.  LP: #388738.
    - reboot no longer iterates /proc/ide.  LP: #92685.
    - much improved documentation.  LP: #60429, #72058, #388715.

  * Merge the various upstart packages into a single package, it makes
    little sense to have it all spread out.

 -- Scott James Remnant <scott@ubuntu.com>  Wed, 08 Jul 2009 23:12:03 +0100

upstart (0.3.10-2) karmic; urgency=low

  * debian/upstart.postinst: Use telinit u to re-exec, rather than
    kill just in case it's not Upstart that's running.  LP: #92177. 
  * debian/event.d/system-services/tty*: Run getty in 8-bit clean
    mode.  LP: #273189. 
  * debian/event.d/upstart-compat-sysv/rc-default:
    - Don't use grep -w, instead split on $IFS and iterate.  LP: #385911.
    - Check for any valid runlevel, not just S.  LP: #85014.
    - Make console owner, since it may spawn sulogin.
  * debian/event.d/upstart-compat-sysv/rcS: 
    - Spawn sulogin if given -b or "emergency".  LP: #193810.
  * debian/event.d/upstart-compat-sysv/rcS:
    - Make console owner.  LP: #211402.
  * debian/event.d/upstart-compat-sysv/rcS-sulogin:
    - Place the telinit code in post-stop, checking $UPSTART_EVENT first so
      we don't change the runlevel if we were stopped due to a runlevel
      change.  LP: #66002.

 -- Scott James Remnant <scott@ubuntu.com>  Thu, 18 Jun 2009 16:19:34 +0100

upstart (0.3.10-1) karmic; urgency=low

  * Compilation fixes.
  * Fixed assertion caused by the post-start or pre-stop scripts
    exiting after the main process of a respawning job had exited.
    LP: #381048.

 -- Scott James Remnant <scott@ubuntu.com>  Wed, 17 Jun 2009 13:33:40 +0100

upstart (0.3.9-8) intrepid; urgency=low

  * Do not attempt to continue communicating with the restarted upstart
    (LP: #273761).

 -- Kees Cook <kees@ubuntu.com>  Mon, 29 Sep 2008 13:35:21 -0700

upstart (0.3.9-7) intrepid; urgency=low

  * Implement "telinit u" by just sending Upstart SIGTERM with a slightly
    different patch than Fedora.  LP: #188925.

 -- Scott James Remnant <scott@ubuntu.com>  Tue, 23 Sep 2008 09:01:09 -0700

upstart (0.3.9-6) intrepid; urgency=low

  * Really fix LP: #237276 properly this time, lost the change while mucking
    around with bzr.

 -- Scott James Remnant <scott@ubuntu.com>  Wed, 04 Jun 2008 22:29:48 +0100

upstart (0.3.9-5) intrepid; urgency=low

  * Correct build problem on amd64 and ia64 by only building libnih and
    libupstart statically.  The shared objects were unwanted, and conflict
    with -fPIE.

 -- Scott James Remnant <scott@ubuntu.com>  Wed, 04 Jun 2008 17:07:12 +0100

upstart (0.3.9-4) intrepid; urgency=low

  * Add missing limits.h, required to build with current libc.

 -- Scott James Remnant <scott@ubuntu.com>  Wed, 04 Jun 2008 13:09:32 +0100

upstart (0.3.9-3) intrepid; urgency=low

  * Change dependency from sysvutils to sysvinit-utils.  LP: #237276.
  * Compile with stack -fstack-protector, -fPIE, -z relro, -z now and -pie
    (MMmm, pie)

 -- Scott James Remnant <scott@ubuntu.com>  Wed, 04 Jun 2008 12:59:11 +0100

upstart (0.3.9-2) hardy; urgency=low

  * Start the getty on tty1 after the rc script has stopped rather then
    at the same time it starts to avoid overwriting by console messages.
    tty2..6 will still be active if you want an early login.  LP: #65230.
  * If the recovery menu is available start that instead of sulogin when
    entering single-user-mode.

 -- Scott James Remnant <scott@ubuntu.com>  Fri, 11 Apr 2008 13:38:50 +0100

upstart (0.3.9-1) hardy; urgency=low

  * New upstream release:
    - many bug fixes.

  * Update reference to "edgy" in README.Debian to "hardy".  LP: #140037.

 -- Scott James Remnant <scott@ubuntu.com>  Sun, 28 Oct 2007 10:51:59 -0400

upstart (0.3.8-2) gutsy; urgency=low

  * Fix broken migration of old-style 'respawn process' stanzas which
    produced corrupted 'exec' stanzas. Try to fix up files previously
    corrupted by this. LP: #95210

 -- Scott James Remnant <scott@ubuntu.com>  Sun, 28 Oct 2007 10:50:36 -0400

upstart (0.3.8-1) feisty; urgency=low

  * New upstream release:
    - much improved initctl tool.

  * Update my standard prep_/undo_/rm_conffile functions to take into account
    current dpkg behaviour wrt obsolete conffiles.  The conffile is now moved
    out of the way in preinst and the moved file deleted in postinst, or moved
    back in postrm abort-upgrade.  This means it's not there when dpkg
    configures the new version, so the conffile is not left in the list.
  * Purge backups of modified obsolete conffiles when the package is purged.

  * Update runlevel and respawn rule generated in migrate-inittab.pl
    LP: #89314

  * Drop 00-libnih-update.patch and 01-libnih-sparc-ftbfs.patch; new upstream
    release includes an up-to-date libnih which contains both patches.
  * Drop 10-cant-stop-execless-job.patch; included upstream.
  * Drop 20-complex-event-config.patch; this is going to be significantly
    changed upstream, and we don't want to ship something strange.
  * Drop 30-fix-warnings.patch; included upstream.

 -- Scott James Remnant <scott@ubuntu.com>  Sun, 11 Mar 2007 19:19:00 +0000

upstart (0.3.5-2) feisty; urgency=low

  * Changed "start script" to "pre-start script" in sulogin event, the former
    is no longer recognised.

  * Applied 01-libnih-sparc-ftbfs.patch; this updates the signal name list
    to exclude signals not available on that architecture, and add one that's
    unique to it.
  * Applied 30-fix-warnings.patch; this corrects a few warnings that spoiled
    an otherwise clean build log.

 -- Scott James Remnant <scott@ubuntu.com>  Tue, 13 Feb 2007 15:56:33 +0000

upstart (0.3.5-1) feisty; urgency=low

  * New upstream release:
    - inotify file descriptor leak fixed.  LP: #83099.
    - inotify support is no longer required.  LP: #68904.
    - new job state machine
    - new event structure, can now include arguments and environment

  * Applied 00-libnih-update.patch; this updates the libnih library to the
    latest bzr trunk version, required for the complex-event-config patch.
  * Applied 10-cant-stop-execless-job.patch from upstream; this corrects a
    bug where jobs without an "exec" or "script" stanza cannot be stopped.
  * Applied 20-complex-event-config.patch from upstream; this is an
    experimental implementation of the "on" keyword that allows definition
    of complex system states.

  * System V compatibility jobs updated to match new event names.
  * rcS job now sets PREVLEVEL and RUNLEVEL.  LP: #76304.

  * NOTE: After this upgrade, init will appear to have "forgotten" the
    process ids of your gettys, etc.  This is not a critical problem and
    will be fixed before release.  Shutdown will still work as normal.

 -- Scott James Remnant <scott@ubuntu.com>  Mon, 12 Feb 2007 13:51:40 +0000

upstart (0.3.1-1) feisty; urgency=low

  * New upstream release:
    - start, stop and status are now symlinks to initctl, not to a
      different, separate utility.
    - initctl completely rewritten to behave properly.
    - some upstart-specific options to shutdown and reboot dropped, as
      these are considered SysV-compat tools.
    - "console none" fixed.  LP: #70782.
    - improved documentation.  LP: #68805.

  * shutdown and reboot moved to upstart-compat-sysv.

  * Replace the /usr/share/doc/* directory in upstart-logd,
    upstart-compat-sysv, system-services and startup-tasks with a symlink to
    /usr/share/doc/upstart.  This was actually done in a previous package,
    but the migration missed.  LP: #70895.

 -- Scott James Remnant <scott@ubuntu.com>  Wed, 13 Dec 2006 17:27:37 +0000

upstart (0.2.7-7) edgy; urgency=low

  * Don't abort the postinst if we can't send init SIGTERM.  Ubuntu: #64499.

 -- Scott James Remnant <scott@ubuntu.com>  Tue, 10 Oct 2006 10:13:05 +0100

upstart (0.2.7-6) edgy; urgency=low

  * Don't start gettys on tty2 thru tty6 in runlevels 4 and 5 (matches
    our sysvinit configuration).
  * Migrate common changes made to /etc/inittab to /etc/event.d by
    adjusting the installed conffiles.  Ubuntu: #61539.

  * Include missing AUTHORS and NEWS file in the upstart package.
  * Include README.Debian which answers common questions.  Ubuntu: #60429.

 -- Scott James Remnant <scott@ubuntu.com>  Thu,  5 Oct 2006 16:08:34 +0100

upstart (0.2.7-5) edgy; urgency=low

  * Don't set the current runlevel in /var/run/utmp to 0 or 6 if it is
    already either of those two values.  That way we don't end up with
    either 0 or 6 in the PREVLEVEL variable, which can cause
    /etc/init.d/rc to be "efficient" and not bother doing
    anything.  Ubuntu: #63852.

 -- Scott James Remnant <scott@ubuntu.com>  Wed,  4 Oct 2006 14:06:18 +0100

upstart (0.2.7-4) edgy; urgency=low

  * Can't just start rc-default once in single-user mode, because if we
    boot into that, that will just return us back to sulogin again.  Copy
    the script out of rc-default into rcS-sulogin to call telinit with the
    right default runlevel.  Ubuntu: #62189.

  * Add Build-Depend on dpkg-dev (>= 1.13.19) due to our use of
    ${binary:Version}.  Ubuntu: #61693.

 -- Scott James Remnant <scott@ubuntu.com>  Tue, 26 Sep 2006 17:20:42 +0100

upstart (0.2.7-3) edgy; urgency=low

  * Set the runlevel to "S" when we enter sulogin so that it appears
    in utmp.

 -- Scott James Remnant <scott@ubuntu.com>  Thu, 21 Sep 2006 05:37:25 +0100

upstart (0.2.7-2) edgy; urgency=low

  * Ensure that the same version of upstart is installed as the version of
    upstart-compat-sysv and upstart-logd; as the IPC protocol may change
    between releases.

  * Adjust the rcS-sulogin job so that if sulogin exits the default runlevel
    is entered; but if the job is stopped (e.g. by shutdown) it isn't.  The
    solves the regression introduced in the previous release.

  * Revert upstream logd/"quiet" change in favour of doing it in our
    lsb logging functions instead; seems to work better (fsvo better).

 -- Scott James Remnant <scott@ubuntu.com>  Thu, 21 Sep 2006 03:12:33 +0100

upstart (0.2.7-1) edgy; urgency=low

  * New upstream release:
    - logd now writes to the console unless "quiet" is specified
    - runaway jobs caught when they start rather than respawn.  Ubuntu: #59807

  * Fix failure to shutdown while in single-user mode, however this means
    that for edgy you can't exit the sulogin shell to enter the default
    runlevel; explicitly say what works.  Ubuntu: #60626.
  * Drop unnecessary dependency on util-linux.
  * Drop sulogin hack, instead depend on the version of sysvutils that
    includes the real one.  Ubuntu: #60965.

 -- Scott James Remnant <scott@ubuntu.com>  Wed, 20 Sep 2006 05:39:16 +0100

upstart (0.2.6-1) edgy; urgency=low

  * New upstream release:
    - fix infinite loop caused by bad waitid() call.  Ubuntu: #59459.
    - halt now behaves as "shutdown -h now".  Ubuntu: #59720.

 -- Scott James Remnant <scott@ubuntu.com>  Wed, 13 Sep 2006 22:16:17 +0100

upstart (0.2.5-1) edgy; urgency=low

  * New upstream release:
    - no longer spins when no stalled event handler.  Ubuntu: #59170.
    - shutdown works when under sysvinit.  Ubuntu: #58523;
    - shutdown -k implemented.  Ubuntu: #58723.
    - telinit sends shutdown event for 0, 1 and 6.  Ubuntu: #58913.
    - basic manual pages included.  Ubuntu: #58724.

  * upstart-compat-sysv Replaces: sysvinit.  Ubuntu: #59427.
  * upstart Recommends: upstart-compat-sysv, startup-tasks & system-services.

  * New upstart-logd package includes the logd daemon that can will log
    output of jobs with "console logged" (the default) in their description
    to /var/log/boot.

  * Add /etc/event.d/rc0 that is run on the "halt" event (neither -H or -P
    given), and modify rc0-halt to run on "system-halt" (-H given) and
    rc0-poweroff to run on "power-off" (-P given).  Ubuntu: #59134.
  * Fix the control-alt-delete job to run on the "ctrlaltdel" event so
    that it's triggered properly.  Ubuntu: #59398.
  * Fix single-user mode.

 -- Scott James Remnant <scott@ubuntu.com>  Sat,  9 Sep 2006 05:10:12 +0100

upstart (0.2.1-7) edgy; urgency=low

  * Remove the Essential tags again, they didn't solve the problem we
    hoped they would (dpkg/apt still won't remove sysvinit without
    serious persuasion) and I don't think these packages should be.

 -- Scott James Remnant <scott@ubuntu.com>  Thu,  7 Sep 2006 02:42:33 +0100

upstart (0.2.1-6) edgy; urgency=low

  * Make packages Essential, and change Depends to Pre-Depends so that the
    packages work when unconfigured (nothing interesting is performed in
    postinst).  Ubuntu: #59005.
  * Sync priority in debian/control with that in the archive (required)
  * Drop warning of dire consequences if you install upstart, seeing as it's
    installed by default.

  * Add new startup-tasks and system-services packages which will contain
    the /etc/event.d files themselves (other than the main ones).
  * Move tty definitions into system-services.
  * Modify tty definitions to start when the rcS task has finished.  This
    puts them in the "right" place when compared to gdm.  Ubuntu: #58630.

  * Correct rcS compatibility script to ignore any information in utmp so
    that all scripts are always run.  Ubuntu: #59203.
  * Make rcS the console owner while it runs, temporary fix for
    Ubuntu: #58609, #58794, #58796
  * Include default control-alt-delete handler that reboots the machine.

 -- Scott James Remnant <scott@ubuntu.com>  Wed,  6 Sep 2006 21:52:48 +0100

upstart (0.2.1-5) edgy; urgency=low

  * upstart-compat-sysv Depends: initscripts (closes: Malone #58979).

 -- Colin Watson <cjwatson@ubuntu.com>  Tue,  5 Sep 2006 12:22:50 +0100

upstart (0.2.1-4) edgy; urgency=low

  * Add missing #! line to top of postrm

 -- Scott James Remnant <scott@ubuntu.com>  Mon,  4 Sep 2006 08:11:16 +0100

upstart (0.2.1-3) edgy; urgency=low

  * Remove the rc0 configuration file shipped in 0.1.0 that causes all
    reboots to become shutdowns.  Ubuntu: #58557.

 -- Scott James Remnant <scott@ubuntu.com>  Sun,  3 Sep 2006 23:24:41 +0100

upstart (0.2.1-2) edgy; urgency=low

  * Don't send the SIGTERM signal unless we're upgrading from a version
    of upstart that supports re-exec; older versions would cause a kernel
    PANIC and change from sysvinit does nothing.

 -- Scott James Remnant <scott@ubuntu.com>  Sat,  2 Sep 2006 17:18:38 +0100

upstart (0.2.1-1) edgy; urgency=low

  * New upstream release:
    - compilation fixes.

 -- Scott James Remnant <scott@ubuntu.com>  Fri,  1 Sep 2006 19:51:41 +0100

upstart (0.2.0-1) edgy; urgency=low

  * New upstream release:
    - upstart includes shutdown, reboot, halt, poweroff, start, stop, status,
      runlevel and telinit utilities.
    - "initctl list" will list active jobs.
    - Events vastly simplified to just simple strings.
  
  * Compatibility tasks for old rc scripts, along with runlevel and telinit
    utilities now shipped in upstart-compat-sysv package.

 -- Scott James Remnant <scott@ubuntu.com>  Fri,  1 Sep 2006 02:38:44 +0100

upstart (0.1.1-1) edgy; urgency=low

  * New upstream release:
    - set PATH and TERM in processes

 -- Scott James Remnant <scott@ubuntu.com>  Fri, 25 Aug 2006 16:17:52 +0200

upstart (0.1.0-2) edgy; urgency=low

  * Oops, rename /sbin/init to /sbin/upstart as documented.  Lost this
    while battling bzr.

 -- Scott James Remnant <scott@ubuntu.com>  Thu, 24 Aug 2006 16:30:54 +0200

upstart (0.1.0-1) edgy; urgency=low
  
  * Initial release.
  
 -- Scott James Remnant <scott@ubuntu.com>  Thu, 24 Aug 2006 14:27:47 +0200<|MERGE_RESOLUTION|>--- conflicted
+++ resolved
@@ -1,6 +1,6 @@
-upstart (1.7-0ubuntu2) UNRELEASED; urgency=low
-
-<<<<<<< HEAD
+upstart (1.8-0ubuntu1) UNRELEASED; urgency=low
+
+  [ James Hunt ]
   * debian/manpages/upstart-events.7: Update for Session Init events
     and file bridge.
   * debian/rules: Install apport hook.
@@ -9,19 +9,17 @@
   * debian/upstart.dirs: Remove invalid leading slash and add apport
     directory.
 
- -- James Hunt <james.hunt@ubuntu.com>  Thu, 21 Mar 2013 14:30:32 +0000
-
-upstart (1.7-0ubuntu1b1) raring; urgency=low
-
-  * No-change rebuild against libudev1
-
- -- Martin Pitt <martin.pitt@ubuntu.com>  Wed, 13 Mar 2013 07:02:18 +0000
-=======
+  [ Iain Lane ]
   * Set $SESSIONTYPE when emitting the xsession event that specifies the type
     of session being launched. Currently only gnome-session is supported.
 
- -- Iain Lane <iain.lane@canonical.com>  Thu, 14 Mar 2013 16:28:35 +0000
->>>>>>> 04e4fa5b
+ -- James Hunt <james.hunt@ubuntu.com>  Thu, 21 Mar 2013 14:30:32 +0000
+
+upstart (1.7-0ubuntu1b1) raring; urgency=low
+
+  * No-change rebuild against libudev1
+
+ -- Martin Pitt <martin.pitt@ubuntu.com>  Wed, 13 Mar 2013 07:02:18 +0000
 
 upstart (1.7-0ubuntu1) raring; urgency=low
 
