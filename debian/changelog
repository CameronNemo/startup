<<<<<<< HEAD
upstart (1.7-0ubuntu2) UNRELEASED; urgency=low

  * debian/manpages/upstart-events.7: Update for Session Init events.
  * debian/rules: Install apport hook.
  * debian/upstart.apport: Addition of apport hook to handle PID 1 and
    Session Init bugs.
  * debian/upstart.dirs: Remove invalid leading slash and add apport
    directory.

 -- James Hunt <james.hunt@ubuntu.com>  Fri, 15 Mar 2013 10:16:44 +0000
=======
upstart (1.7-0ubuntu1b1) raring; urgency=low

  * No-change rebuild against libudev1

 -- Martin Pitt <martin.pitt@ubuntu.com>  Wed, 13 Mar 2013 07:02:18 +0000
>>>>>>> 3e0ae0c1

upstart (1.7-0ubuntu1) raring; urgency=low

  [ Stéphane Graber ]
  * New upstream release
  * Install Xsession hooks and initial set of user jobs. Those will only be
    used if the user explicitly whitelist the session in /etc/upstart-xsessions

  [ James Hunt ]
  * Remove user_sessions DEP-8 test since User Jobs are no longer
    supported and replace with a dummy test that just forces the
    tests to run.

 -- Stéphane Graber <stgraber@ubuntu.com>  Thu, 07 Mar 2013 16:16:13 -0500

upstart (1.6.1-1ubuntu3) raring; urgency=low

  * Use verbose build (disable silent rules) by default.
  * Cherry-pick r1436 to support passing reboot command.

 -- Dmitrijs Ledkovs <dmitrij.ledkov@ubuntu.com>  Mon, 25 Feb 2013 15:42:00 +0000

upstart (1.6.1-1ubuntu2) raring; urgency=low

  [ Stéphane Graber ]
  * Call autoreconf so we can use the same packaging for snapshots as for
    release tarballs. Add depends on dh-autoreconf and autopoint.

  [ James Hunt ]
  * init/log.c: Cherry-pick of upstream fix for jobs which end before
    the log disk becomes writeable and which spawn off additional
    processes which persist after the main job process has ended
    (LP: #1096531).

 -- James Hunt <james.hunt@ubuntu.com>  Tue, 22 Jan 2013 15:18:30 +0000

upstart (1.6.1-1ubuntu1) raring; urgency=low

  [ Steve Langasek ]
  * New upstream release.
  * Merge with Debian.
    - drop debian/conf/dbus-reconnect.conf again, only needed in Debian.
    - don't build against libselinux; this is probably fine to have in
      Ubuntu, but this isn't the time to add it.
    - back down the Debian-specific versioned depends on sysvinit, ifupdown,
      udev
  * Export $TERM in init/Makefile.am; the Debian buildds don't set this,
    which results in test failures because of assumptions that it will be
    available.
  * Hard-code a dependency on libjson0 (>= 0.10-1.1ubuntu1), the first
    version of the package that installs to /lib instead of /usr/lib.

  [ James Hunt ]
  * debian/upstart-job: Allow script to operate quietly by reading optional
    /etc/default/upstart-job configuration. Thanks to Jouko Orava
    (LP: #613231) 
  * debian/control: Added debianutils for ischroot(1).
  * debian/upstart.postinst: Enabled stateful re-exec handling in selected
    upgrade scenarios. Details:
    - Only query running version if initctl is known to work.
    - Discard initctl stderr just in case.
    - Do not re-exec if running in a chroot (uses ischroot(1)).
    - Removed redundent check on previously installed version.
    - Updated lengthy commentary.

  [ Stéphane Graber ]
  * debian/apparmor-profile-load: Ignore output from running-in-container.
    This prevents the output of running-in-container from being appended to
    rsyslog's upstart log (and any other job calling apparmor-profile-load).

  [ Dmitrijs Ledkovs, James Hunt ]
  * Add DEP-8 autopkgtests.

 -- Steve Langasek <steve.langasek@ubuntu.com>  Thu, 15 Nov 2012 09:26:10 -0800

upstart (1.6.1-1) unstable; urgency=low

  * New upstream release.
  * Declare a Breaks: against old versions of cryptsetup which have upstart
    jobs named in a way that will deadlock the boot.  (Ref: bug #694499)
  * Make versioned build-dep on json-c (>= 0.10) explicit.
  * Add debian/conf/dbus-reconnect.conf, to tell upstart to connect to the
    system bus once dbus is started.  This is a temporary solution until
    dbus in Debian has native upstart support.

 -- Steve Langasek <vorlon@debian.org>  Mon, 10 Dec 2012 00:28:29 -0800

upstart (1.6-3) unstable; urgency=low

  * init/tests/test_job_process.c: don't test the blocked/ignored signal list
    in a spawned job; this is not testing the upstart code but the
    characteristics of the system, and the test is wrong because it assumes
    the signal lists in /proc/self/status fit in an unsigned long int
    - patently untrue on mips, where we have 128 signals for historical
    reasons.

 -- Steve Langasek <vorlon@debian.org>  Sun, 18 Nov 2012 12:25:21 -0600

upstart (1.6-2) unstable; urgency=low

  * init/tests/test_job_process.c: cherry-pick upstream fix for test which
    was accidentally relying on a variable persisting after it's gone out of
    scope.
  * init/tests/test_job_process.c: drop change to print path in the test,     
    should be fixed by the above.
  * init/job_class.[ch]: instead of assuming a fixed value (0) as the
    default nice value for job processes, use whatever the nice value of the
    current process is.  This will be important later for user sessions
    where an entire session may be started with a higher nice value; and it
    fixes running the test suite as part of a nice'd build.
  * init/tests/test_job_class.c: update test suite to match.

 -- Steve Langasek <vorlon@debian.org>  Sun, 18 Nov 2012 01:54:29 -0600

upstart (1.6-1) unstable; urgency=low

  * New upstream release.
  * Add build-dependency on libjson0-dev.
  * Export $TERM in init/Makefile.am; the Debian buildds don't set this,
    which results in test failures because of assumptions that it will be
    available.
  * init/tests/test_job_process.c: tests are failing to re-exec the test
    binary on mips for no clear reason; output the path so we can try to
    debug.
  * init/tests/test_job_process.c: amd64 build failed with an inscrutible
    error from waitid().  Print errno on failure to try to diagnose this. 

 -- Steve Langasek <vorlon@debian.org>  Sat, 17 Nov 2012 23:19:37 -0600

upstart (1.5-1) unstable; urgency=low

  * New maintainer.
  * New upstream release.  Closes: #627544.
  * Drop /etc/init/dbus-reconnect.conf, no longer needed.
  * Add new jobs from Ubuntu: console, container-detect, failsafe,
    flush-early-job-log, rcS.conf, shutdown, wait-for-state.
  * Use 'linux-any' in the architecture check in debian/control, instead of
    trying to enumerate all non-linux archs.  Closes: #634513.
  * Conflict with lxcguest package (Ubuntu-specific).
  * Breaks old friendly-recovery (Ubuntu-specific).
  * Mark upstart multi-arch: foreign.
  * Add upstart-events(7) manpage from Ubuntu.
  * Update packaging to dh(1), debian/compat=9 (from Ubuntu).
  * debian/running-in-container: a script using container.conf to
    answer whether upstart is running in a container.
  * refresh soon-to-be-obsolete upstart-job helper from Ubuntu.
  * Add bash-completion support.
  * Add /var/log/upstart directory and logrotate support.
  * Don't re-exec init on upgrade, we don't currently support stateful
    re-exec.
  * Switch to source format 1.0 for consistency with Ubuntu and for sane(r)
    VCS handling.
  * Add versioned dependencies on ifupdown and udev for the prerequisite
    boot events.
  * util/shutdown.c: look for sysvinit at /run/initctl before /dev/initctl,
    so that we're compatible with both the old and new paths used by
    sysvinit in Debian.  Closes: #659540.
  * Move to bzr for the official package Vcs, for greater synergy with the
    Ubuntu packaging.
  * Use copyright-format/1.0 for debian/copyright.  This drops Scott from
    the list of copyright holders, as an individual copyright is not
    attested in any of the upstream sources.

 -- Steve Langasek <vorlon@debian.org>  Mon, 12 Nov 2012 13:38:34 -0800

upstart (1.5-0ubuntu9) quantal-proposed; urgency=low

  * debian/apparmor-profile-load: exit 0 if apparmor_parser fails to not
    block upgrades (errors will still be logged by upstart). This can be
    removed once apparmor_parser better deals with new policy on old kernels
    - LP: #1058356

 -- Jamie Strandboge <jamie@ubuntu.com>  Fri, 12 Oct 2012 13:54:10 -0500

upstart (1.5-0ubuntu8) quantal; urgency=low

  * Merge of latest upstream including doc fixes, fixes for booting
    on initramfs-less systems and improved error handling in spawn
    failure scenarios (LP: #980917, #1032101).

 -- James Hunt <james.hunt@ubuntu.com>  Wed, 08 Aug 2012 10:05:34 +0100

upstart (1.5-0ubuntu7) precise-proposed; urgency=low

  * Correct a build failure from the previous upload.

 -- Steve Langasek <steve.langasek@ubuntu.com>  Thu, 26 Apr 2012 07:48:17 -0700

upstart (1.5-0ubuntu6) precise-proposed; urgency=low

  * debian/upstart.logrotate: don't create empty files after rotation;
    upstart will automatically create new log files for jobs as needed.
  * init/main.c: restore the fix for bug #540256; we know the console setup
    is taken care of by plymouth in Ubuntu, so upstart changing the console
    settings just makes trouble (such as turning echo back on when it
    shouldn't be).  LP: #876626.

  [ James Hunt ]
  * debian/upstart-job: Only attempt to handle disabled jobs if the running
    version of Upstart supports such a query (LP: #985755, #984474).
  * debian/manpages/upstart-events.7: Fixed typo and corrected reference to
    'kill signal' stanza. 

 -- Steve Langasek <steve.langasek@ubuntu.com>  Wed, 25 Apr 2012 13:23:34 -0700

upstart (1.5-0ubuntu5) precise; urgency=low

  * debian/upstart-job: Add in handling for disabled jobs:
    - Do not restart a job if disabled, unless job was forcibly started.
    - Do stop a disabled job that was forcibly started.
    Resolves issue where 'invoke-rc.d restart' erroneously started disabled
    jobs on package upgrade (LP: #974147)

 -- James Hunt <james.hunt@ubuntu.com>  Tue, 10 Apr 2012 09:19:03 +0100

upstart (1.5-0ubuntu4) precise; urgency=low

  * debian/apparmor-profile-load: don't run in a container. This can
    hopefully be removed after stacked profiles are supported and
    used by lxc. (LP: #978297)

 -- Serge Hallyn <serge.hallyn@ubuntu.com>  Tue, 10 Apr 2012 14:55:41 -0500

upstart (1.5-0ubuntu3) precise; urgency=low

  * debian/manpages/upstart-events.7: Correct emitter for
    "static-network-up" event.

 -- James Hunt <james.hunt@ubuntu.com>  Wed, 28 Mar 2012 11:59:56 +0100

upstart (1.5-0ubuntu2) precise; urgency=low

  * debian/conf/flush-early-job-log.conf: Change initctl command from
    'flush-early-job-log' to 'notify-disk-writeable' to reflect new name.
  * init/man/init.8: Remove duplicate telinit(8).
  * debian/manpages/upstart-events.7:
    - Added table 'Job Goals and State Transitions'.
    - Corrected errors and omissions in 'Job Lifecycle' section.

 -- James Hunt <james.hunt@ubuntu.com>  Wed, 28 Mar 2012 11:00:04 +0100

upstart (1.5-0ubuntu1) precise; urgency=low

  * FFe.  LP: #962124.
  * New upstream 1.5 release.
    - fix boot failure when /dev/pts is not mounted before upstart starts.
      LP: #936667.
    - fix a file descriptor leak on job restarts.  LP: #940290.
  * debian/conf/failsafe.conf: Added missing "emits" which breaks
    'initctl check-config'.
  * debian/manpages/upstart-events.7: Added 'failsafe-boot' and
    'recovery' events.

 -- James Hunt <james.hunt@ubuntu.com>  Thu, 22 Mar 2012 13:50:31 +0000

upstart (1.4-0ubuntu9) precise; urgency=low

  [ Steve Langasek ]
  * debian/conf/failsafe.conf: instead of waiting for the 'runlevel' event
    before considering failsafe done, stop this job as soon as we're
    starting rc-sysinit; that way, any delays in /etc/rcS.d will not cause
    confusing messages about networking delays when the network is not the
    problem. (LP: #950662)

  [ James Hunt ]
  * init/log.c:log_read_watch(): Set remote_closed for scenarios where error
     handler never called. (LP: #935585)

  [ Serge Hally ]
  * debian/conf/power-status-changed.conf: shut down on getting SIGPWR.
    Unprivileged tasks can't send this signal.  In particular this will
    allow clean shutdown of containers from the host. 
    (See http://www.makelinux.net/man/7/P/power-status-changed)

  [ Stéphane Graber ]
  * Rename Serge's job to shutdown.conf to avoid a name conflict with the
    event power-status-changed.

 -- Stéphane Graber <stgraber@ubuntu.com>  Fri, 16 Mar 2012 13:48:04 -0400

upstart (1.4-0ubuntu8) precise; urgency=low

  * init/tests/test_job_process.c:
    - close_all_files(): Correct type of index variable.
    - test_run():
      - "with single line command writing lots of data fast and exiting":
        - add waitid() call to ensure log is not added to unflushed list.
      - "with log object freed on process exit":
        - add waitid() call to ensure log is not added to unflushed list.
  * util/tests/test_initctl.c: test_flush_early_job_log():
    - "with job ending before log disk writeable": Give Upstart a chance
      to run the job as sometimes we see the job pid in the output which
      causes the test to fail.

 -- James Hunt <james.hunt@ubuntu.com>  Fri, 17 Feb 2012 10:58:02 -0500

upstart (1.4-0ubuntu7) precise; urgency=low

  * debian/manpages/upstart-events.7: Added missing events 'container' and
    'not-container'.
  * Update 'runlevel' event emission time in upstart-events(7) (LP: #921501).
  * Merge of important upstream log fixes to avoid spinning when a job
    which leaks fds (such as 'sshd -D') is stopped (LP: #926468).
  * Merge of lp:~jamesodhunt/upstart/early-job-log-flush to allow jobs that
    _end_ very early in the boot to have their output logged.
  * debian/conf/flush-early-job-log.conf: Upstart job to force flushing of
    early job log output data when disk becomes writeable.
  * Re-enable job logging by default.

  [ Steve Langasek ]
  * init/tests/test_job_process.c: close all fds before running tests that
    check for unexpected open fds, so that files leaked from the environment
    don't cause the test suite to fail gratuitously.  LP: #926473.
  * bump debhelper compat to 9 and adjust debian/rules to use the
    dpkg-buildflags interfaces, so that upstart can be cross-compiled and
    also so we pick up any future hardening flags for free.

 -- Steve Langasek <steve.langasek@ubuntu.com>  Thu, 16 Feb 2012 07:52:11 +0000

upstart (1.4-0ubuntu6) precise; urgency=low

  [ Serge Hallyn ]
  * debian/conf/container-detect.conf: an upstart job to track whether upstart
    detected itself running in a container.
  * debian/running-in-container: a script using container.conf to
    answer whether upstart is running in a container.
  * debian/conf/console.conf: run getty on /dev/console when running
    in a lxc container.
  * debian/control: conflict with lxcguest.

  [ Stéphane Graber ]
  * debian/conf/container-detect.conf: extend to also detect OpenVZ and vserver
    as well as write the type in /run/container_type and emit either:
    - container CONTAINER=type
      (where type is lxc, lxc-libvirt, openvz or vserver)
    - not-container
  * debian/running-in-container: extend to also print the type of container.
  * Rebase debian/conf/console.conf on debian/conf/tty1.conf.
  * Update tty[1234].conf to start on regular machines and LXC containers.
  * Update tty[56].conf to only start on regular machines.

 -- Stéphane Graber <stgraber@ubuntu.com>  Wed, 08 Feb 2012 16:44:59 -0500

upstart (1.4-0ubuntu5) precise; urgency=low

  * Merge of important upstream log fixes to handle scenario attempts
    are made to exec(3) directly non-existent commands. (LP: #922754)

 -- James Hunt <james.hunt@ubuntu.com>  Fri, 03 Feb 2012 14:16:40 +0000

upstart (1.4-0ubuntu4) precise; urgency=low

  * Disable job logging by default again due to a reported regression with
    plymouth-upstart-bridge and upstart itself taking 100% CPU.  Use --log
    at boot time again for testing.

 -- Steve Langasek <steve.langasek@ubuntu.com>  Fri, 27 Jan 2012 11:04:05 -0800

upstart (1.4-0ubuntu3) precise; urgency=low

  [ Stéphane Graber ]
  * Mark upstart Multi-Arch:foreign

  [ James Hunt ]
  * Merge of important logger fixes from upstream lp:upstart
    (LP: #912558).
  * Reverted temporary fix to disable job logging. 

 -- James Hunt <james.hunt@ubuntu.com>  Thu, 26 Jan 2012 15:13:25 +0000

upstart (1.4-0ubuntu2) precise; urgency=low

  * init/main.c: Temporarily disable default job logging whilst
    investigating bug 912558 (can be re-enabled with
    _temporary_ '--log' option).

 -- James Hunt <james.hunt@ubuntu.com>  Fri, 06 Jan 2012 16:11:23 +0000

upstart (1.4-0ubuntu1) precise; urgency=low

  * New upstream 1.4 release.
  * debian/upstart.dirs: Create /var/log/upstart to hold job logs.
  * debian/upstart.logrotate: Logrotate script for job logs.
  * po/en@boldquot.gmo, po/en@quot.gmo: Overwrite with upstream versions to
    keep bzr happy. This makes the files technically "wrong" (since the
    Ubuntu Upstart code has additional messages not in upstream), but they get
    re-genrated on build so it all works out.
  * debian/manpages/upstart-events.7: Add missing 'static-network-up'
    event (LP: #889047).
  *  debian/manpages/upstart-events.7: Add missing
     'deconfiguring-networking' event (LP: #904175).
  * Upstream merge for minor test fixes.
  * Upstream merge for review fixes.
  * Merge of upstream fix for running tests in environment not
    supporting full POSIX SIGCHLD semantics.

 -- James Hunt <james.hunt@ubuntu.com>  Thu, 22 Dec 2011 16:51:43 +0000

upstart (1.3-0ubuntu11) oneiric-proposed; urgency=low

  * debian/conf/failsafe.conf: stop on static-network-up, so that a slow
    runlevel switch doesn't leave a confusing message on screen about
    starting up without networking.  LP: #881079.

 -- Steve Langasek <steve.langasek@ubuntu.com>  Wed, 26 Oct 2011 12:05:47 -0700

upstart (1.3-0ubuntu10) oneiric; urgency=low

  [ Clint Byrum ]
  * debian/conf/failsafe.conf: do delay as script, not pre-start, so
    that the messages/delays are stopped on runlevel immediately. emit
    as an event, failsafe-boot, to provide finer grained control.
    (LP: #863864)
  * conf/rc-sysinit.conf: change from 'started failsafe' to 'failsafe-boot'
    to accomodate changes to failsafe.conf.

  [ Steve Langasek ]
  * Document device-not-ready in upstart-events(7).  LP: #805510.
  * Document desktop-shutdown in upstart-events(7).  LP: #854329.
  * Mention lightdm in the list of example DMs in upstart-events(7), since
    it's now the default...

 -- Steve Langasek <steve.langasek@ubuntu.com>  Mon, 03 Oct 2011 18:37:04 -0700

upstart (1.3-0ubuntu9) oneiric; urgency=low

  * Update rcS.conf to only start single user mode but not friendly-recovery.
    (LP: #575469)
  * Mark upstart as breaking friendly-recovery << 0.2.13

 -- Stéphane Graber <stgraber@ubuntu.com>  Thu, 15 Sep 2011 16:04:17 -0400

upstart (1.3-0ubuntu8) oneiric; urgency=low

  * debian/conf/failsafe.conf: Add plymouth messages to help users
    understand why the system boot takes longer when they have
    static network interfaces defined. (LP: #847782)

 -- Clint Byrum <clint@ubuntu.com>  Wed, 14 Sep 2011 18:53:10 -0700

upstart (1.3-0ubuntu7) oneiric; urgency=low

  * debian/conf/failsafe.conf: raise timeout to 120 seconds to
    allow for very slow DHCP interfaces to come up on servers.
    (LP: #839595)

 -- Clint Byrum <clint@ubuntu.com>  Sun, 04 Sep 2011 09:29:27 -0700

upstart (1.3-0ubuntu6) oneiric; urgency=low

  [ Steve Langasek ]
  * Fix maintainer field to be compliant with policy definition

  [ Clint Byrum ]
  * conf/rc.conf: document events that are emitted by sysvinit
    jobs to quiet 'initctl check-config' 
  * extra/conf/upstart-udev-bridge.conf: narrow definition to
    only the events actually emitted. (LP: #819928)
  * debian/conf/failsafe.conf: new job for critical services to
    start on.
  * conf/rc-sysinit.conf: start after static-network-up or failsafe
    so that runlevel 2 is only entered with all static net interfaces
    up. (LP: #580319)

 -- Clint Byrum <clint@ubuntu.com>  Wed, 10 Aug 2011 08:44:43 -0500

upstart (1.3-0ubuntu5) oneiric; urgency=low

  * Upstream cherry-pick for user session fixes
    ("bzr merge -r 1318..1324 lp:upstart").

 -- James Hunt <james.hunt@ubuntu.com>  Mon, 25 Jul 2011 17:09:47 +0100

upstart (1.3-0ubuntu4) oneiric; urgency=low

  * init/main.c: main(): Add support for "/run" directory with fallback to
    old location for initramfs state passing (LP: #810956).
  * Upstream cherry-pick to get dbus fix ("bzr merge -r 1314.. lp:upstart"). 

 -- James Hunt <james.hunt@ubuntu.com>  Wed, 20 Jul 2011 14:51:04 +0100

upstart (1.3-0ubuntu3) oneiric; urgency=low

  * init/paths.h: Syned with upstream since Ubuntu file appears to have
    diff applied twice, causing redefines.

 -- James Hunt <james.hunt@ubuntu.com>  Fri, 17 Jun 2011 09:59:49 +0100

upstart (1.3-0ubuntu2) oneiric; urgency=low

  * init/Makefile.am: Sync up from upstream, dropping TEST define which is
    no longer required now we set UPSTART_NO_SESSIONS for init/tests/*.c
    and specify "--no-sessions" for util/tests/*.c.

 -- James Hunt <james.hunt@ubuntu.com>  Fri, 17 Jun 2011 09:47:36 +0100

upstart (1.3-0ubuntu1) oneiric; urgency=low

  * Merge of Upstart 1.3 (lp:upstart @ 1.3 release tag).

 -- James Hunt <james.hunt@ubuntu.com>  Thu, 16 Jun 2011 15:09:41 +0100

upstart (0.9.7-3) oneiric; urgency=low

  * Merge of upstream lp:~upstart-devel/upstart/0.9: Updates for
    init-checkconf.

 -- James Hunt <james.hunt@ubuntu.com>  Wed, 27 Apr 2011 15:19:47 +0100

upstart (0.9.7-2) oneiric; urgency=low

  * Add wait-for-state generic "wait job".

 -- Clint Byrum <clint@ubuntu.com>  Wed, 04 May 2011 08:32:04 -0700

upstart (0.9.7-1) natty; urgency=low

  * New upstream release 0.9.7: Important session fix (LP: #767053).

 -- James Hunt <james.hunt@ubuntu.com>  Wed, 20 Apr 2011 17:44:41 +0100

upstart (0.9.6-1ubuntu1) natty; urgency=low

  [ James Hunt ]
  * init/man/init.5: Remove mention of user jobs since facility is
  disabled.

  [ Clint Byrum ]
  * Noting bugs fixed by 0.9.6 release of upstart: (LP: #728531 , LP: #766206)

 -- Clint Byrum <clint@ubuntu.com>  Tue, 19 Apr 2011 13:16:46 -0700

upstart (0.9.6-1) natty; urgency=low

  * New upstream release 0.9.6: Important session+chroot fixes.

 -- James Hunt <james.hunt@ubuntu.com>  Fri, 15 Apr 2011 15:36:40 +0100

upstart (0.9.5-1ubuntu1) natty; urgency=low

  [ Clint Byrum ]
  * debian/upstart-job: change behavior to reload job configuration on
    restart, which more closely matches expected sysvinit script
    behavior. (LP: #707479)

 -- James Hunt <james.hunt@ubuntu.com>  Wed, 06 Apr 2011 17:50:53 +0100

upstart (0.9.5-1) natty; urgency=low

  * New upstream release 0.9.5.

 -- James Hunt <james.hunt@ubuntu.com>  Wed, 06 Apr 2011 17:45:38 +0100

upstart (0.9.4-1ubuntu1) natty; urgency=low

  * debian/manpages/upstart-events.7:
    - Corrected reference to Upstart man page (actually init).
    - Changed to using proper troff quotes.
    - Escaped dashes in event names.
    - Updated date.
    - Table 1:
      - Improved name.
      - Sorted columns: Events, References, and Notes.
      - Added unmounted-remote-filesystems event. 

 -- James Hunt <james.hunt@ubuntu.com>  Thu, 24 Mar 2011 14:34:12 +0000

upstart (0.9.4-1) natty; urgency=low

  * New upstream release 0.9.4:
    - scripts/initctl2dot.py: Fixes to handle 'emits' glob syntax.

 -- James Hunt <james.hunt@ubuntu.com>  Thu, 24 Mar 2011 14:31:26 +0000

upstart (0.9.3-1) natty; urgency=low

  * New upstream release 0.9.3:
    - Added missing emits stanzas for supplied .conf files.
    - Added wildcard/globbing facility to initctl.c (for check-config
      command).
    - Updated man page on emits stanza syntax.

 -- James Hunt <james.hunt@ubuntu.com>  Tue, 15 Mar 2011 11:57:11 +0000

upstart (0.9.2-1) natty; urgency=low

  * Merge of upstream lp:~upstart-devel/upstart/0.9.

 -- James Hunt <james.hunt@ubuntu.com>  Fri, 11 Mar 2011 10:34:39 +0000

upstart (0.9.1-1ubuntu5) natty; urgency=low

  * Merge of upstream lp:~upstart-devel/upstart/0.9. 

 -- James Hunt <james.hunt@ubuntu.com>  Thu, 10 Mar 2011 14:23:28 +0000

upstart (0.9.1-1ubuntu4) natty; urgency=low

  * Merge of upstream lp:~upstart-devel/upstart/0.9.

 -- James Hunt <james.hunt@ubuntu.com>  Mon, 07 Mar 2011 15:08:35 +0000

upstart (0.9.1-1ubuntu3) natty; urgency=low

  * debian/upstart.bash-completion: Fixed path so dh_bash-completion
    considers it a file, not a snippet.

 -- James Hunt <james.hunt@ubuntu.com>  Fri, 04 Mar 2011 21:26:27 +0000

upstart (0.9.1-1ubuntu2) natty; urgency=low

  * debian/control: Added Suggests for python, graphviz and
    bash-completion.
  * debian/rules: Invoke bash-completion add-on explicitly.
  * debian/manpages/upstart-events.7: New man page.
  * debian/upstart.bash-completion: Install bash completion.
  * debian/upstart.manpages: Install upstart-events.7.

 -- James Hunt <james.hunt@ubuntu.com>  Fri, 04 Mar 2011 17:16:26 +0000

upstart (0.9.1-1ubuntu1) natty; urgency=low

  * Merge of upstream lp:~upstart-devel/upstart/0.9.

 -- James Hunt <james.hunt@ubuntu.com>  Fri, 04 Mar 2011 15:13:35 +0000

upstart (0.9.1-1) natty; urgency=low

  * Merge of upstream lp:~upstart-devel/upstart/0.9.

 -- James Hunt <james.hunt@ubuntu.com>  Thu, 03 Mar 2011 20:52:16 +0000

upstart (0.9.0-1ubuntu3) natty; urgency=low

  * Revert dbus/Upstart.conf to the version in 0.6.7, disabling user session
    support until such time as it has comprehensive test suite coverage.

 -- Colin Watson <cjwatson@ubuntu.com>  Mon, 28 Feb 2011 20:29:01 +0000

upstart (0.9.0-1ubuntu2) natty; urgency=low

  * Added extra/Makefile.in to avoid build failing. These files need removing
    at a later date and debian/rules updating to call dh-autoreconf.

 -- James Hunt <james.hunt@ubuntu.com>  Thu, 24 Feb 2011 16:39:28 +0000

upstart (0.9.0-1ubuntu1) natty; urgency=low

  * debian/control: Updated for nih version 1.0.3 (required for nih-dbus-tool
    and DBUS_TYPE_UNIX_FD).
  * removed binary message catalog files causing build issues:
    - po/en@boldquot.gmo
    - po/en@quot.gmo

 -- James Hunt <james.hunt@ubuntu.com>  Thu, 24 Feb 2011 16:06:13 +0000

upstart (0.9.0-1) natty; urgency=low

  * New upstream release:
    - Session support (chroots, sessions and user-session).
    - Socket bridge.
    - Override file support.

 -- James Hunt <james.hunt@ubuntu.com>  Thu, 24 Feb 2011 14:22:14 +0000

upstart (0.6.7-7) natty; urgency=low

  * Re-add upstream r977 to allow proper re-exec on shutdown (LP: #672177)
  * debian/control: adding Breaks on eglibc version that disables 
    telinit u to avoid accidentally installing a version of libc6 that 
    will cause upstart to re-exec and lose its state.

 -- Clint Byrum <clint@ubuntu.com>  Fri, 21 Jan 2011 08:39:13 -0800

upstart (0.6.7-6) natty; urgency=low

  * debian/apparmor-profile-load: check for correct AppArmor profile loading
    interface file (LP: #710649).

 -- Kees Cook <kees@ubuntu.com>  Thu, 03 Feb 2011 13:45:32 -0800

upstart (0.6.7-5) natty; urgency=low

  * debian/upstart-job: properly handle jobs that are in state 'start/running'
    with no PID, by checking only if the goal is 'start'.  LP: #603934,
    #707971.

 -- Steve Langasek <steve.langasek@ubuntu.com>  Wed, 26 Jan 2011 14:05:43 -0800

upstart (0.6.7-4) natty; urgency=low

  * debian/apparmor-profile-load: allow profiles to be missing for saner
    packaging integration.

 -- Kees Cook <kees@ubuntu.com>  Fri, 14 Jan 2011 13:46:12 -0800

upstart (0.6.7-3) natty; urgency=low

  * debian/rules: make sure apparmor-profile-load is executable.

 -- Kees Cook <kees@ubuntu.com>  Wed, 22 Dec 2010 10:55:09 -0800

upstart (0.6.7-2) natty; urgency=low

  * debian/apparmor-profile-load: common AppArmor profile loading helper
    which can be used by any upstart services, regardless of the state
    of AppArmor (LP: #692801).

 -- Kees Cook <kees@ubuntu.com>  Mon, 20 Dec 2010 16:03:33 -0800

upstart (0.6.7-1) natty; urgency=low

  * New upstream release:
    - Added manual stanza.
    - Added debug stanza.
    - Added start_on, stop_on and emits properties.
    - Added GoalChanged, StateChanged and Failed signals.
    - Documentation updates.

  * Added myself as a maintainer. 

 -- James Hunt <james.hunt@ubuntu.com>  Tue, 14 Dec 2010 17:15:57 +0000

upstart (0.6.6-3) maverick; urgency=low

  * Ubuntu seems to have stopped installing Recommends of Build-Depends,
    add a Build-Depend on dbus.  LP: #602130.

 -- Scott James Remnant <scott@ubuntu.com>  Thu, 12 Aug 2010 16:38:05 -0400

upstart (0.6.6-2) maverick; urgency=low

  * Apply patch from trunk to use /dev/null when /dev/console is unavailable
    due to kernel bugs.  This isn't a fix for those bugs, but it does work
    around it for now.  LP: #554172.

 -- Scott James Remnant <scott@ubuntu.com>  Thu, 12 Aug 2010 09:52:07 -0400

upstart (0.6.6-1ubuntu1) maverick; urgency=low

  * Try buying with -fPIE/-pie on armel again; we have a shiny new armel
    toolchain and this part of the rules was broken in 0.6.6-1 anyway.

 -- Loïc Minier <loic.minier@ubuntu.com>  Fri, 23 Jul 2010 14:54:11 +0200

upstart (0.6.6-1) maverick; urgency=low

  * New upstream release:
    - All changes were previously merged into this package.

  * debian/upstart-job:
    - Fix output for the force-reload command to only refer to reload(8).
      LP: #532862.

  * Add debian/source/format with "1.0" to be future compatible.
  * Add missing ${misc:Depends}.
  * Bump standards version.
  * Convert rules to dh7 format.

 -- Scott James Remnant <scott@ubuntu.com>  Tue, 27 Apr 2010 13:41:18 -0700

upstart (0.6.5-6) lucid; urgency=low

  * Merge fixes from trunk:
    - double-quoting of NIH_CFLAGS and NIH_DBUS_CFLAGS on --with-local-libnih
    - document "env KEY" behaviour
  * conf/rc.conf, conf/rc-sysinit.conf:
    - enable console output.  LP: #548954.
    - pass value of INIT_VERBOSE from kernel command-line. 

 -- Scott James Remnant <scott@ubuntu.com>  Thu, 01 Apr 2010 19:25:36 +0100

upstart (0.6.5-5) lucid; urgency=low

  * init/main.c:
    - Don't change the settings of the foreground console, this is often
      owned by plymouth and not supposed to be in Canonical Mode; all other
      paths have stty sane settings anyway (which these are not), so there
      really isn't need for init to do this.  LP: #540256.

 -- Scott James Remnant <scott@ubuntu.com>  Wed, 17 Mar 2010 22:34:55 +0000

upstart (0.6.5-4) lucid; urgency=low

  * debian/control:
    - change Pre-Depends back to Depends, this was a holdover from when we
      attempted to make Upstart Essential to solve early sysvinit→upstart
      upgrade issues, we backed out the Essential bit but never the use of
      Pre-Depends.  LP: #527722.
    - add versioned-dependencies on ifupdown for loopback fix that can
      prevent initscripts from being run.  LP: #527830.

  * Merge patches from trunk to use /proc/self/fd instead of /dev/fd, and
    to always mount /proc and /sys on boot.

 -- Scott James Remnant <scott@ubuntu.com>  Fri, 26 Feb 2010 15:40:58 +0000

upstart (0.6.5-3) lucid; urgency=low

  * udev/upstart-udev-bridge.c: use right variable name, fixing a build
    failure. (LP: #524484)

 -- Scott Moser <smoser@ubuntu.com>  Fri, 19 Feb 2010 10:21:33 -0500

upstart (0.6.5-2) lucid; urgency=low

  * udev/upstart-udev-bridge.c:
    - Increase receiving buffer size for uevents so we don't miss any.
      LP: #504883.

 -- Scott James Remnant <scott@ubuntu.com>  Wed, 17 Feb 2010 15:50:40 +0000

upstart (0.6.5-1) lucid; urgency=low

  * New upstream release:
    - libnih has been separated out into its own project.
    - "start on" and "stop on" now support != matches.  LP: #513035.
    - Fixed crash in child when unable to spawn job.  LP: #451917.
    - No longer holds /dev/console open so SAK won't kill init.  LP: #486005.
    - Added missing OPTIONS section to init(8).  LP: #449883.

  [ Scott James Remnant ]
  * Build-depend on libnih-dev, libnih-dbus-dev and nih-dbus-tool to use
    the separated out libnih.
    - This has the fix for LP: #436758.
    - Remove changelog.nih from the doc directory.
  * Bump udev build-dependency to 147 to match upstream.
  * udev/Makefile.am: Update to use external libnih

  [ Johan Kiviniemi ]
  * udev/upstart-udev-bridge.c: Change -device-remove to -device-removed to
    match -device-added and -device-changed.  LP: #516698.

 -- Scott James Remnant <scott@ubuntu.com>  Thu, 04 Feb 2010 16:30:10 -0800

upstart (0.6.3-11build1) lucid; urgency=low

  * Rebuild to pick up relaxed dependency on libc6, after checking that
    __abort_msg is available with the same signature in eglibc 2.11.
   LP: #508702.

 -- Matthias Klose <doko@ubuntu.com>  Mon, 18 Jan 2010 16:10:11 +0100

upstart (0.6.3-11) karmic-proposed; urgency=low

  * Make rc-sysinit.conf wait on the loopback interface, to ensure that the
    interface is up before we process the scripts in /etc/rc?.d.  LP: #461725.

 -- Steve Langasek <steve.langasek@ubuntu.com>  Tue, 08 Dec 2009 12:58:37 -0800

upstart (0.6.3-10) karmic; urgency=low

  * Retain the "telinit u" for the case when we're upgrading from pre-0.6
    (ie. hardy or jaunty).  Whups.  LP: #451556.

 -- Scott James Remnant <scott@ubuntu.com>  Thu, 15 Oct 2009 17:48:47 +0100

upstart (0.6.3-9) karmic; urgency=low

  * Restore the call to sync() in reboot, have been observing some issues
    and it looks like ext4 might not be explicitly flushing the disk when
    remounting read-only.

 -- Scott James Remnant <scott@ubuntu.com>  Wed, 14 Oct 2009 16:40:32 +0100

upstart (0.6.3-8) karmic; urgency=low

  * Rather than calling "telinit u" after upgrade, which will lose state,
    have the umountroot initscript take care of it for us by setting a
    flag.  LP: #441796.
  * Don't lose the original default runlevel if /etc/inittab exists without
    an initdefault line.  LP: #405847.
  * Fix "unhandled error" in shutdown when unable to change runlevel,
    e.g. due to previous Ubiquity bug.  LP: #426332.
  * Merge change from trunk that makes it possible to build Upstart using
    a previously built copy of nih-dbus-tool, especially useful when
    cross-compiling.  LP: #426740.
  * Merge change from libnih to store our assertion messages in the
    glibc __abort_msg symbol so apport can pick them up.  LP: #429411.
  * Merge change from libnih to fix compilation issue with eglibc due
    to changed alphasort() prototype.

 -- Scott James Remnant <scott@ubuntu.com>  Wed, 14 Oct 2009 05:34:13 +0100

upstart (0.6.3-7) karmic; urgency=low

  * Ignore initramfs pids that don't exist.  LP: #440071.
    - you still need to ensure that the pid's parent is init, there's no
      cheap way to test for that. 
  * Remove "console owner" and "console output" from rc scripts.
  * Try harder to remove dbus-reconnect.conf

 -- Scott James Remnant <scott@ubuntu.com>  Fri, 02 Oct 2009 21:09:03 +0100

upstart (0.6.3-6) karmic; urgency=low

  * Don't use "telinit q" to reconnect to D-Bus, since that breaks
    lots of things.  Invent another secret way instead.

  [ Steve Langasek ]
  * upstart-job's restart target must also not fail when the service is not
    yet started.  LP: #430883.

 -- Scott James Remnant <scott@ubuntu.com>  Thu, 01 Oct 2009 15:26:19 +0100

upstart (0.6.3-5) karmic; urgency=low

  * Update autoconf and automake files.  LP: #435252.

 -- Scott James Remnant <scott@ubuntu.com>  Wed, 23 Sep 2009 14:16:34 -0700

upstart (0.6.3-4) karmic; urgency=low

  [ Scott James Remnant ]
  * Reduce the priority of the stopped by/continued by messages so that
    they are only shown when --verbose on the kernel command-line.
    LP: #401333.
  * Add a hack to look for /dev/.initramfs/*.pid files on startup and
    "fake" start jobs of those names.  Basically this means that "status"
    and "stop" work for things like bootchart and usplash.
  * Implement a "reload" command in initctl that retrieves the current pid
    of the job and sends it the HUP signal.  LP: #433544.

  [ Steve Langasek ]
  * debian/upstart-job:
    - give proper policy-compliant behavior of the start command: detect if
      the job is already running using upstart status, and if so return success.
    - same for the stop command: return success if the job is already stopped.
    - when $DPKG_MAINTSCRIPT_PACKAGE is set, don't spit warnings out because
      it's not the user's fault - we're being invoked by a maintainer script.

 -- Scott James Remnant <scott@ubuntu.com>  Tue, 22 Sep 2009 13:56:48 -0700

upstart (0.6.3-3) karmic; urgency=low

  * debian/upstart-job:
    - force-reload should only send a HUP signal, since it may not be wise
      to actually restart (cf. dbus)

 -- Scott James Remnant <scott@ubuntu.com>  Wed, 16 Sep 2009 00:10:13 +0100

upstart (0.6.3-2) karmic; urgency=low

  FFE LP: #427356.

  * debian/upstart-job:
    - Remove trailing "s" from file
    - Support direct invocation better.
  * udev/upstart-udev-bridge.c:
    - New tool to capture events from the udev netlink socket and
      convert into upstart events.
  * conf/rc-sysinit.conf:
    - Run once all filesystems are mounted, rather than on startup
  * debian/control:
    - Add dependency on mountall for the filesystem event.

 -- Scott James Remnant <scott@ubuntu.com>  Tue, 15 Sep 2009 03:19:09 +0100

upstart (0.6.3-1) karmic; urgency=low

  * New upstream release:
    - Fixed assertion when a job exits while stopping.  LP: #406408.
    - Fixed compilation on ia64.
    - nih-dbus-tool(1) manpage no longer installed.

 -- Scott James Remnant <scott@ubuntu.com>  Mon, 03 Aug 2009 23:58:47 +0100

upstart (0.6.2-1) karmic; urgency=low

  * New upstream release:
    - Fixed assertion when stopping a job during its starting event.
    - Fixed fork following to not stop on exec() before fork()
    - Fixed missing chdir() in crash handler.

 -- Scott James Remnant <scott@ubuntu.com>  Wed, 22 Jul 2009 10:39:50 +0100

upstart (0.6.1-1) karmic; urgency=low

  * New upstream release:
    - Fixed race condition in ptrace() code.  LP: #264711.
    - Fixed runlevel to output "unknown" not "N N".  LP: #400248.
    - Fixed runlevel to prefix error messages with filename.  LP: #400241.

  * Provide/Conflict/Replace the agreed "upstart-job" meta-package.
    LP: #399799.
  * Bump dpkg dependency to 1.2.16

 -- Scott James Remnant <scott@ubuntu.com>  Thu, 16 Jul 2009 18:26:23 +0100

upstart (0.6.0-5) karmic; urgency=low

  * Cherry-pick patch from -r1188 to fix "expect fork" and "expect daemon"
    LP: #264711.

 -- Scott James Remnant <scott@ubuntu.com>  Tue, 14 Jul 2009 15:19:17 +0100

upstart (0.6.0-4) karmic; urgency=low

  * Don't build the testsuite with -fPIE on armel; LP: #398403.

 -- Loïc Minier <lool@dooz.org>  Mon, 13 Jul 2009 22:12:34 +0200

upstart (0.6.0-3) karmic; urgency=low

  * Add Conflicts on older Upstart packages to make update-manager's
    job easier.

 -- Scott James Remnant <scott@ubuntu.com>  Fri, 10 Jul 2009 10:11:21 +0100

upstart (0.6.0-2) karmic; urgency=low

  * Bump D-Bus build dependency to ensure we get the container abandonment
    patches, and the GIT version bump.
  * Actually ship /lib/init/upstart-job

 -- Scott James Remnant <scott@ubuntu.com>  Thu, 09 Jul 2009 17:29:59 +0100

upstart (0.6.0-1) karmic; urgency=low

  * New upstream release ("How appropriate, you fight like a cow")
    - my customary changes list since pointless, it's basically a
      complete rewrite.
    - Handles /bin/sh symlink disappearing.  LP: #65024.
    - Boot parameters may be passed to init scripts.  LP: #74664.
    - reboot implies --force during shutdown.  LP: #388738.
    - reboot no longer iterates /proc/ide.  LP: #92685.
    - much improved documentation.  LP: #60429, #72058, #388715.

  * Merge the various upstart packages into a single package, it makes
    little sense to have it all spread out.

 -- Scott James Remnant <scott@ubuntu.com>  Wed, 08 Jul 2009 23:12:03 +0100

upstart (0.3.10-2) karmic; urgency=low

  * debian/upstart.postinst: Use telinit u to re-exec, rather than
    kill just in case it's not Upstart that's running.  LP: #92177. 
  * debian/event.d/system-services/tty*: Run getty in 8-bit clean
    mode.  LP: #273189. 
  * debian/event.d/upstart-compat-sysv/rc-default:
    - Don't use grep -w, instead split on $IFS and iterate.  LP: #385911.
    - Check for any valid runlevel, not just S.  LP: #85014.
    - Make console owner, since it may spawn sulogin.
  * debian/event.d/upstart-compat-sysv/rcS: 
    - Spawn sulogin if given -b or "emergency".  LP: #193810.
  * debian/event.d/upstart-compat-sysv/rcS:
    - Make console owner.  LP: #211402.
  * debian/event.d/upstart-compat-sysv/rcS-sulogin:
    - Place the telinit code in post-stop, checking $UPSTART_EVENT first so
      we don't change the runlevel if we were stopped due to a runlevel
      change.  LP: #66002.

 -- Scott James Remnant <scott@ubuntu.com>  Thu, 18 Jun 2009 16:19:34 +0100

upstart (0.3.10-1) karmic; urgency=low

  * Compilation fixes.
  * Fixed assertion caused by the post-start or pre-stop scripts
    exiting after the main process of a respawning job had exited.
    LP: #381048.

 -- Scott James Remnant <scott@ubuntu.com>  Wed, 17 Jun 2009 13:33:40 +0100

upstart (0.3.9-8) intrepid; urgency=low

  * Do not attempt to continue communicating with the restarted upstart
    (LP: #273761).

 -- Kees Cook <kees@ubuntu.com>  Mon, 29 Sep 2008 13:35:21 -0700

upstart (0.3.9-7) intrepid; urgency=low

  * Implement "telinit u" by just sending Upstart SIGTERM with a slightly
    different patch than Fedora.  LP: #188925.

 -- Scott James Remnant <scott@ubuntu.com>  Tue, 23 Sep 2008 09:01:09 -0700

upstart (0.3.9-6) intrepid; urgency=low

  * Really fix LP: #237276 properly this time, lost the change while mucking
    around with bzr.

 -- Scott James Remnant <scott@ubuntu.com>  Wed, 04 Jun 2008 22:29:48 +0100

upstart (0.3.9-5) intrepid; urgency=low

  * Correct build problem on amd64 and ia64 by only building libnih and
    libupstart statically.  The shared objects were unwanted, and conflict
    with -fPIE.

 -- Scott James Remnant <scott@ubuntu.com>  Wed, 04 Jun 2008 17:07:12 +0100

upstart (0.3.9-4) intrepid; urgency=low

  * Add missing limits.h, required to build with current libc.

 -- Scott James Remnant <scott@ubuntu.com>  Wed, 04 Jun 2008 13:09:32 +0100

upstart (0.3.9-3) intrepid; urgency=low

  * Change dependency from sysvutils to sysvinit-utils.  LP: #237276.
  * Compile with stack -fstack-protector, -fPIE, -z relro, -z now and -pie
    (MMmm, pie)

 -- Scott James Remnant <scott@ubuntu.com>  Wed, 04 Jun 2008 12:59:11 +0100

upstart (0.3.9-2) hardy; urgency=low

  * Start the getty on tty1 after the rc script has stopped rather then
    at the same time it starts to avoid overwriting by console messages.
    tty2..6 will still be active if you want an early login.  LP: #65230.
  * If the recovery menu is available start that instead of sulogin when
    entering single-user-mode.

 -- Scott James Remnant <scott@ubuntu.com>  Fri, 11 Apr 2008 13:38:50 +0100

upstart (0.3.9-1) hardy; urgency=low

  * New upstream release:
    - many bug fixes.

  * Update reference to "edgy" in README.Debian to "hardy".  LP: #140037.

 -- Scott James Remnant <scott@ubuntu.com>  Sun, 28 Oct 2007 10:51:59 -0400

upstart (0.3.8-2) gutsy; urgency=low

  * Fix broken migration of old-style 'respawn process' stanzas which
    produced corrupted 'exec' stanzas. Try to fix up files previously
    corrupted by this. LP: #95210

 -- Scott James Remnant <scott@ubuntu.com>  Sun, 28 Oct 2007 10:50:36 -0400

upstart (0.3.8-1) feisty; urgency=low

  * New upstream release:
    - much improved initctl tool.

  * Update my standard prep_/undo_/rm_conffile functions to take into account
    current dpkg behaviour wrt obsolete conffiles.  The conffile is now moved
    out of the way in preinst and the moved file deleted in postinst, or moved
    back in postrm abort-upgrade.  This means it's not there when dpkg
    configures the new version, so the conffile is not left in the list.
  * Purge backups of modified obsolete conffiles when the package is purged.

  * Update runlevel and respawn rule generated in migrate-inittab.pl
    LP: #89314

  * Drop 00-libnih-update.patch and 01-libnih-sparc-ftbfs.patch; new upstream
    release includes an up-to-date libnih which contains both patches.
  * Drop 10-cant-stop-execless-job.patch; included upstream.
  * Drop 20-complex-event-config.patch; this is going to be significantly
    changed upstream, and we don't want to ship something strange.
  * Drop 30-fix-warnings.patch; included upstream.

 -- Scott James Remnant <scott@ubuntu.com>  Sun, 11 Mar 2007 19:19:00 +0000

upstart (0.3.5-2) feisty; urgency=low

  * Changed "start script" to "pre-start script" in sulogin event, the former
    is no longer recognised.

  * Applied 01-libnih-sparc-ftbfs.patch; this updates the signal name list
    to exclude signals not available on that architecture, and add one that's
    unique to it.
  * Applied 30-fix-warnings.patch; this corrects a few warnings that spoiled
    an otherwise clean build log.

 -- Scott James Remnant <scott@ubuntu.com>  Tue, 13 Feb 2007 15:56:33 +0000

upstart (0.3.5-1) feisty; urgency=low

  * New upstream release:
    - inotify file descriptor leak fixed.  LP: #83099.
    - inotify support is no longer required.  LP: #68904.
    - new job state machine
    - new event structure, can now include arguments and environment

  * Applied 00-libnih-update.patch; this updates the libnih library to the
    latest bzr trunk version, required for the complex-event-config patch.
  * Applied 10-cant-stop-execless-job.patch from upstream; this corrects a
    bug where jobs without an "exec" or "script" stanza cannot be stopped.
  * Applied 20-complex-event-config.patch from upstream; this is an
    experimental implementation of the "on" keyword that allows definition
    of complex system states.

  * System V compatibility jobs updated to match new event names.
  * rcS job now sets PREVLEVEL and RUNLEVEL.  LP: #76304.

  * NOTE: After this upgrade, init will appear to have "forgotten" the
    process ids of your gettys, etc.  This is not a critical problem and
    will be fixed before release.  Shutdown will still work as normal.

 -- Scott James Remnant <scott@ubuntu.com>  Mon, 12 Feb 2007 13:51:40 +0000

upstart (0.3.1-1) feisty; urgency=low

  * New upstream release:
    - start, stop and status are now symlinks to initctl, not to a
      different, separate utility.
    - initctl completely rewritten to behave properly.
    - some upstart-specific options to shutdown and reboot dropped, as
      these are considered SysV-compat tools.
    - "console none" fixed.  LP: #70782.
    - improved documentation.  LP: #68805.

  * shutdown and reboot moved to upstart-compat-sysv.

  * Replace the /usr/share/doc/* directory in upstart-logd,
    upstart-compat-sysv, system-services and startup-tasks with a symlink to
    /usr/share/doc/upstart.  This was actually done in a previous package,
    but the migration missed.  LP: #70895.

 -- Scott James Remnant <scott@ubuntu.com>  Wed, 13 Dec 2006 17:27:37 +0000

upstart (0.2.7-7) edgy; urgency=low

  * Don't abort the postinst if we can't send init SIGTERM.  Ubuntu: #64499.

 -- Scott James Remnant <scott@ubuntu.com>  Tue, 10 Oct 2006 10:13:05 +0100

upstart (0.2.7-6) edgy; urgency=low

  * Don't start gettys on tty2 thru tty6 in runlevels 4 and 5 (matches
    our sysvinit configuration).
  * Migrate common changes made to /etc/inittab to /etc/event.d by
    adjusting the installed conffiles.  Ubuntu: #61539.

  * Include missing AUTHORS and NEWS file in the upstart package.
  * Include README.Debian which answers common questions.  Ubuntu: #60429.

 -- Scott James Remnant <scott@ubuntu.com>  Thu,  5 Oct 2006 16:08:34 +0100

upstart (0.2.7-5) edgy; urgency=low

  * Don't set the current runlevel in /var/run/utmp to 0 or 6 if it is
    already either of those two values.  That way we don't end up with
    either 0 or 6 in the PREVLEVEL variable, which can cause
    /etc/init.d/rc to be "efficient" and not bother doing
    anything.  Ubuntu: #63852.

 -- Scott James Remnant <scott@ubuntu.com>  Wed,  4 Oct 2006 14:06:18 +0100

upstart (0.2.7-4) edgy; urgency=low

  * Can't just start rc-default once in single-user mode, because if we
    boot into that, that will just return us back to sulogin again.  Copy
    the script out of rc-default into rcS-sulogin to call telinit with the
    right default runlevel.  Ubuntu: #62189.

  * Add Build-Depend on dpkg-dev (>= 1.13.19) due to our use of
    ${binary:Version}.  Ubuntu: #61693.

 -- Scott James Remnant <scott@ubuntu.com>  Tue, 26 Sep 2006 17:20:42 +0100

upstart (0.2.7-3) edgy; urgency=low

  * Set the runlevel to "S" when we enter sulogin so that it appears
    in utmp.

 -- Scott James Remnant <scott@ubuntu.com>  Thu, 21 Sep 2006 05:37:25 +0100

upstart (0.2.7-2) edgy; urgency=low

  * Ensure that the same version of upstart is installed as the version of
    upstart-compat-sysv and upstart-logd; as the IPC protocol may change
    between releases.

  * Adjust the rcS-sulogin job so that if sulogin exits the default runlevel
    is entered; but if the job is stopped (e.g. by shutdown) it isn't.  The
    solves the regression introduced in the previous release.

  * Revert upstream logd/"quiet" change in favour of doing it in our
    lsb logging functions instead; seems to work better (fsvo better).

 -- Scott James Remnant <scott@ubuntu.com>  Thu, 21 Sep 2006 03:12:33 +0100

upstart (0.2.7-1) edgy; urgency=low

  * New upstream release:
    - logd now writes to the console unless "quiet" is specified
    - runaway jobs caught when they start rather than respawn.  Ubuntu: #59807

  * Fix failure to shutdown while in single-user mode, however this means
    that for edgy you can't exit the sulogin shell to enter the default
    runlevel; explicitly say what works.  Ubuntu: #60626.
  * Drop unnecessary dependency on util-linux.
  * Drop sulogin hack, instead depend on the version of sysvutils that
    includes the real one.  Ubuntu: #60965.

 -- Scott James Remnant <scott@ubuntu.com>  Wed, 20 Sep 2006 05:39:16 +0100

upstart (0.2.6-1) edgy; urgency=low

  * New upstream release:
    - fix infinite loop caused by bad waitid() call.  Ubuntu: #59459.
    - halt now behaves as "shutdown -h now".  Ubuntu: #59720.

 -- Scott James Remnant <scott@ubuntu.com>  Wed, 13 Sep 2006 22:16:17 +0100

upstart (0.2.5-1) edgy; urgency=low

  * New upstream release:
    - no longer spins when no stalled event handler.  Ubuntu: #59170.
    - shutdown works when under sysvinit.  Ubuntu: #58523;
    - shutdown -k implemented.  Ubuntu: #58723.
    - telinit sends shutdown event for 0, 1 and 6.  Ubuntu: #58913.
    - basic manual pages included.  Ubuntu: #58724.

  * upstart-compat-sysv Replaces: sysvinit.  Ubuntu: #59427.
  * upstart Recommends: upstart-compat-sysv, startup-tasks & system-services.

  * New upstart-logd package includes the logd daemon that can will log
    output of jobs with "console logged" (the default) in their description
    to /var/log/boot.

  * Add /etc/event.d/rc0 that is run on the "halt" event (neither -H or -P
    given), and modify rc0-halt to run on "system-halt" (-H given) and
    rc0-poweroff to run on "power-off" (-P given).  Ubuntu: #59134.
  * Fix the control-alt-delete job to run on the "ctrlaltdel" event so
    that it's triggered properly.  Ubuntu: #59398.
  * Fix single-user mode.

 -- Scott James Remnant <scott@ubuntu.com>  Sat,  9 Sep 2006 05:10:12 +0100

upstart (0.2.1-7) edgy; urgency=low

  * Remove the Essential tags again, they didn't solve the problem we
    hoped they would (dpkg/apt still won't remove sysvinit without
    serious persuasion) and I don't think these packages should be.

 -- Scott James Remnant <scott@ubuntu.com>  Thu,  7 Sep 2006 02:42:33 +0100

upstart (0.2.1-6) edgy; urgency=low

  * Make packages Essential, and change Depends to Pre-Depends so that the
    packages work when unconfigured (nothing interesting is performed in
    postinst).  Ubuntu: #59005.
  * Sync priority in debian/control with that in the archive (required)
  * Drop warning of dire consequences if you install upstart, seeing as it's
    installed by default.

  * Add new startup-tasks and system-services packages which will contain
    the /etc/event.d files themselves (other than the main ones).
  * Move tty definitions into system-services.
  * Modify tty definitions to start when the rcS task has finished.  This
    puts them in the "right" place when compared to gdm.  Ubuntu: #58630.

  * Correct rcS compatibility script to ignore any information in utmp so
    that all scripts are always run.  Ubuntu: #59203.
  * Make rcS the console owner while it runs, temporary fix for
    Ubuntu: #58609, #58794, #58796
  * Include default control-alt-delete handler that reboots the machine.

 -- Scott James Remnant <scott@ubuntu.com>  Wed,  6 Sep 2006 21:52:48 +0100

upstart (0.2.1-5) edgy; urgency=low

  * upstart-compat-sysv Depends: initscripts (closes: Malone #58979).

 -- Colin Watson <cjwatson@ubuntu.com>  Tue,  5 Sep 2006 12:22:50 +0100

upstart (0.2.1-4) edgy; urgency=low

  * Add missing #! line to top of postrm

 -- Scott James Remnant <scott@ubuntu.com>  Mon,  4 Sep 2006 08:11:16 +0100

upstart (0.2.1-3) edgy; urgency=low

  * Remove the rc0 configuration file shipped in 0.1.0 that causes all
    reboots to become shutdowns.  Ubuntu: #58557.

 -- Scott James Remnant <scott@ubuntu.com>  Sun,  3 Sep 2006 23:24:41 +0100

upstart (0.2.1-2) edgy; urgency=low

  * Don't send the SIGTERM signal unless we're upgrading from a version
    of upstart that supports re-exec; older versions would cause a kernel
    PANIC and change from sysvinit does nothing.

 -- Scott James Remnant <scott@ubuntu.com>  Sat,  2 Sep 2006 17:18:38 +0100

upstart (0.2.1-1) edgy; urgency=low

  * New upstream release:
    - compilation fixes.

 -- Scott James Remnant <scott@ubuntu.com>  Fri,  1 Sep 2006 19:51:41 +0100

upstart (0.2.0-1) edgy; urgency=low

  * New upstream release:
    - upstart includes shutdown, reboot, halt, poweroff, start, stop, status,
      runlevel and telinit utilities.
    - "initctl list" will list active jobs.
    - Events vastly simplified to just simple strings.
  
  * Compatibility tasks for old rc scripts, along with runlevel and telinit
    utilities now shipped in upstart-compat-sysv package.

 -- Scott James Remnant <scott@ubuntu.com>  Fri,  1 Sep 2006 02:38:44 +0100

upstart (0.1.1-1) edgy; urgency=low

  * New upstream release:
    - set PATH and TERM in processes

 -- Scott James Remnant <scott@ubuntu.com>  Fri, 25 Aug 2006 16:17:52 +0200

upstart (0.1.0-2) edgy; urgency=low

  * Oops, rename /sbin/init to /sbin/upstart as documented.  Lost this
    while battling bzr.

 -- Scott James Remnant <scott@ubuntu.com>  Thu, 24 Aug 2006 16:30:54 +0200

upstart (0.1.0-1) edgy; urgency=low
  
  * Initial release.
  
 -- Scott James Remnant <scott@ubuntu.com>  Thu, 24 Aug 2006 14:27:47 +0200<|MERGE_RESOLUTION|>--- conflicted
+++ resolved
@@ -1,4 +1,3 @@
-<<<<<<< HEAD
 upstart (1.7-0ubuntu2) UNRELEASED; urgency=low
 
   * debian/manpages/upstart-events.7: Update for Session Init events.
@@ -9,13 +8,12 @@
     directory.
 
  -- James Hunt <james.hunt@ubuntu.com>  Fri, 15 Mar 2013 10:16:44 +0000
-=======
+
 upstart (1.7-0ubuntu1b1) raring; urgency=low
 
   * No-change rebuild against libudev1
 
  -- Martin Pitt <martin.pitt@ubuntu.com>  Wed, 13 Mar 2013 07:02:18 +0000
->>>>>>> 3e0ae0c1
 
 upstart (1.7-0ubuntu1) raring; urgency=low
 
