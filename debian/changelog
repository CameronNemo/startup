upstart (1.12.1-0ubuntu2) UNRELEASED; urgency=medium

<<<<<<< HEAD
  * debian/conf/wait-for-state.conf: suppress stderr from 'grep -q
    /etc/init/foo.override', since the file may not exist.  LP: #1298938.

 -- Steve Langasek <steve.langasek@ubuntu.com>  Fri, 28 Mar 2014 11:11:14 -0700
=======
  * debian/upstart.cron.hourly: hourly cron job to emit the 'rotate-logs'
    event.
  * debian/user-conf/logrotate.conf: Run 1 minute after session startup
    and whenever the 'rotate-logs' event is emitted.

 -- James Hunt <james.hunt@ubuntu.com>  Tue, 25 Mar 2014 09:47:16 +0000
>>>>>>> 980707a9

upstart (1.12.1-0ubuntu1) trusty; urgency=medium

  [ Dimitri John Ledkov ]
  * Adjust wait-for-state job to also check .override for "manual" flag.

  [ James Hunt ]
  * New upstream release.

 -- James Hunt <james.hunt@ubuntu.com>  Tue, 11 Mar 2014 16:11:37 +0000

upstart (1.11-0ubuntu5) trusty; urgency=medium

  * Do not require a specific python3 version.

 -- Matthias Klose <doko@ubuntu.com>  Thu, 20 Feb 2014 11:54:22 +0100

upstart (1.11-0ubuntu4) trusty; urgency=medium

  * No-change rebuild for Python 3.4.

 -- Matthias Klose <doko@ubuntu.com>  Wed, 19 Feb 2014 20:31:46 +0100

upstart (1.11-0ubuntu3) trusty; urgency=medium

  * If present, wait for plymouth to come up in shut-down mode before
    changing runlevel at shutdown. (LP: #967229)

 -- Dimitri John Ledkov <xnox@ubuntu.com>  Tue, 04 Feb 2014 15:01:47 +0000

upstart (1.11-0ubuntu2) trusty; urgency=low

  [ Steve Langasek ]
  * Merge Debian packaging changes from 1.10-2.

  [ James Hunt ]
  * debian/manpages/upstart-events.7: Remove Job States and Job Lifecycle
    sections since they have been added to init.8 upstream (closes: bug#732125).
  * debian/manpages/upstart-events.7:
    - Added missing dbus and dconf events.
    - Added all inline events to SEE ALSO section for quick reference.
      (when coupled with latest upstream doc changes, closes: bug#732128).
  * debian/control: add Build-Depends on libtool for test_conf_preload.sh.
  * Cherry-pick fix for handling re-exec if job is invalid (LP: #1269731).

 -- James Hunt <james.hunt@ubuntu.com>  Tue, 21 Jan 2014 11:50:09 +0000

upstart (1.10-2) unstable; urgency=low

  * init/tests/test_state.c: fix test case to not assume SIGUSR1 == 10;
    the numeric value may vary between platforms, what we actually care
    about is making sure that the deserialization output matches what was in
    the json - so check the numeric value, NOT the symbolic signal name.
    LP: #1254326.
  * init/tests/test_log.c: don't assume the root filesystem is not writable.
    If we want to make sure log data stays in the buffer instead of being
    flushed to disk, create a log file that we control and know can't be
    written to.

 -- Steve Langasek <vorlon@debian.org>  Sat, 23 Nov 2013 22:17:35 +0000

upstart (1.10-1) unstable; urgency=low

  * New upstream release.
    - fixes racy test utmp test case.  Closes: #722572.
    - drop changes to init/job_class.[ch] process priority handling in favor
      of upstream version.
  * Pull in Ubuntu packaging changes:
    - add INIT_VERBOSE to rc*.conf, overlooked in the previous merge.
    - call dh-autoreconf, adding build-depends on dh-autoreconf and autopoint.
    - update debian/copyright.
    - add upstart-monitor package.
    - migrate to python3.
    - use "serial-tests" harness during build, instead of automake1.13's
      default "parallel-tests" harness; and build-depend on automake
      (>= 1.12) for this interface.
    - Enable parallel build.
    - Enable initial autopkgtests, just doing a package build and rerunning
      the test suite.
    - Add upstart-dconf-bridge package.
    - Silence running-in-container when called from apparmor-profile-load.
    - Hard-code a dependency on libjson0 (>= 0.10-1.2), the first version of
      the package that installs to /lib instead of /usr/lib.
    - Add postinst to handle stateful reexec on upgrade, and depend on
      debianutils for ischroot(1).
    - Add libupstart1 and libupstart1-dev packages.
    - debian/manpages/upstart-events.7: Update for Session Init events.
    - use verbose build (disable silent rules) by default.
    - disable upstream build-time abi check.
    - don't install upstart-event-bridge or upstart-dconf bridge jobs.
    - install an apport hook.
    - debian/source/options: Ignore gmo files we rebuild anyway.
    - include changes to debian/upstart-job, which in practice should never
      be used in Debian.
    - init/apparmor.c: do not load apparmor if running in a container or a
      live cd.
    - init/job_process.c: don't fail if the security profile failed to load.
    - drop no longer used util/tests/test_user_sessions.sh.
  * For now, do not pull in packaging changes to include upstart user
    sessions.
  * Reorder the postinst to avoid calling initctl from a chroot on upgrade,
    as this has side-effects of triggering upstart chroot sessions.
  * Lose the unnecessary postinst boilerplate.
  * init/tests/test_job_process.c: adjust test case to not key on the text
    of error messages which will vary depending on whether /bin/sh is
    dash or bash; and use TEST_STR_MATCH so that in the event of future
    failures, we know why it's failing.
  * Drop the hard-coded dep on sysv-rc; we already depend on initscripts
    which depends on sysv-rc | file-rc, and file-rc now has upstart support,
    so we don't need to force users to choose between upstart and file-rc.
    Closes: #709483.

 -- Steve Langasek <vorlon@debian.org>  Thu, 21 Nov 2013 21:43:26 +0000

upstart (1.11-0ubuntu1) trusty; urgency=low

  [ Dmitrijs Ledkovs ]
  * Run as much test-suites as possible, before exiting with failure.

  [ James Hunt ]
  * New upstream release.
    - the global environment is now serialized on re-exec. LP: #1238078.
    - fixes support for upstart-file-bridge detecting directory creation.
      LP: #1221466.
    - Fixes upstart user session to not override the user's configured
      umask.  LP: #1240686.
    - Makes the session init available on the session dbus.
      LP: #1203595, #1235649.

  [ Steve Langasek ]
  * Document the authoritative Vcs branch in debian/control.
  * Update Standards-Version to 3.9.5, no changes required.

 -- James Hunt <james.hunt@ubuntu.com>  Fri, 15 Nov 2013 13:16:56 +0000

upstart (1.10-0ubuntu9) trusty; urgency=low

  [ Dmitrijs Ledkovs ]
  * If check target fails, cat test-suite log files to standard output
    such that they are saved as part of build-log.

  [ Jonathan Davies ]
  * debian/rules: Set --enable-selinux in configure flags.
  * debian/control: Set build-dependency on libselinux1-dev.

 -- Steve Langasek <steve.langasek@ubuntu.com>  Wed, 06 Nov 2013 22:15:18 -0800

upstart (1.10-0ubuntu8) trusty; urgency=low

  * debian/upstart.apport:
    - Handle 'RecoverableProblem' and 'Hang' problem types (LP: #1238058).
    - Cleanup now that lp bug 1154536 is fixed.

  [ Steve Langasek ]
  * Build-Depend on python3:any for cross-build support.

  [ Dmitrijs Ledkovs ]
  * Remove uevent blacklist now that udevd was fixed not to spam on
    maguro.

  [ Steve Langasek ]
  * extra/upstart-socket-bridge.c: Cherry-pick fix from upstream for
    upstart-socket-bridge to also not clobber PATH, using SOCKET_PATH
    instead.  LP: #1235480.

 -- Steve Langasek <steve.langasek@ubuntu.com>  Wed, 23 Oct 2013 23:59:20 -0700

upstart (1.10-0ubuntu7) saucy; urgency=low

  * Ignore emitting specific udev event spam on maguro, as a workaround
    for LP: #1235649.

 -- Dmitrijs Ledkovs <dmitrij.ledkov@ubuntu.com>  Wed, 09 Oct 2013 13:52:10 +0100

upstart (1.10-0ubuntu6) saucy; urgency=low

  * extra/upstart-local-bridge.c: use SOCKET_PATH in our event
    environment, instead of clobbering PATH.  (LP: #1235480)

 -- Steve Langasek <steve.langasek@ubuntu.com>  Fri, 04 Oct 2013 14:45:40 -0700

upstart (1.10-0ubuntu5) saucy; urgency=low

  * extra/conf/upstart-file-bridge.conf: fix the start condition to
    comply with the intent, that we start the file bridge only once
    the filesystem is up. (LP: #1235387)

 -- Steve Langasek <steve.langasek@ubuntu.com>  Fri, 04 Oct 2013 11:35:18 -0700

upstart (1.10-0ubuntu4) saucy; urgency=low

  [ James Hunt ]
  * upstart-local-bridge: allow input to be set of pairs (LP: #1234898)
  
  [ Dmitrijs Ledkovs ]
  * upstart-file-bridge: start session bridge on started dbus. (LP:
    #1234841)

 -- Dmitrijs Ledkovs <dmitrij.ledkov@ubuntu.com>  Fri, 04 Oct 2013 15:25:21 +0100

upstart (1.10-0ubuntu3) saucy; urgency=low

  * Cherry-pick upstream fix for test failure (LP: #1089159).

 -- James Hunt <james.hunt@ubuntu.com>  Thu, 03 Oct 2013 13:25:23 +0100

upstart (1.10-0ubuntu2) saucy; urgency=low

  [ James Hunt ]
  * debian/upstart.apport: Check session state file set before attempting
    to add an apport tag. 
  * debian/user-conf/logrotate.conf: Move sleep from pre-start to main stanza
    to ensure session shutdown is fast even in the case where it is triggered
    soon after login.
  * Optimise and speed-up session logout (LP: #1227212)

  [ Steve Langasek ]
  * Use ${libdir} instead of including /usr/share/dpkg/architecture.mk.
  * Drop manual symlinking of manpages, the upstream rules do this fine
    for us already.

 -- James Hunt <james.hunt@ubuntu.com>  Tue, 01 Oct 2013 14:10:25 +0100

upstart (1.10-0ubuntu1) saucy; urgency=low

  * New upstream release (LP: #1199778, #1200264, #1201865).
  * debian/user-conf/{re-exec,upstart-file-bridge}.conf: Removed as now
    supplied by upstream.
  * debian/upstart.install: Use all upstream-provided session config files.
  * debian/control: Add upstart-dconf-bridge package.
  * debian/rules: Remove files from upstart package that now live in the
    upstart-dconf-bridge package.
  * debian/upstart-dconf-bridge.install: New.
  * debian/upstart-dconf-bridge.manpages: New.

 -- James Hunt <james.hunt@ubuntu.com>  Mon, 09 Sep 2013 10:22:18 +0100

upstart (1.9.1-0ubuntu5) saucy; urgency=low

  * Turn on Upstart user sessions for all the Ubuntu flavours.

 -- Stéphane Graber <stgraber@ubuntu.com>  Tue, 27 Aug 2013 10:25:22 -0400

upstart (1.9.1-0ubuntu4) saucy; urgency=low

  [ Dmitrijs Ledkovs ]
  * Bump upstart-dbus-bridge conf file removal to 1.9.1-0ubuntu4. (LP: #1203323)

  [ James Hunt ]
  * debian/upstart.apport: Check to ensure that the sessions array contains
    atleast one element.

 -- Dmitrijs Ledkovs <dmitrij.ledkov@ubuntu.com>  Fri, 23 Aug 2013 11:43:40 +0100

upstart (1.9.1-0ubuntu3) saucy; urgency=low

  * Fix stateful re-exec with multiple stale chroot sessions (LP: #1199778)

 -- Dmitrijs Ledkovs <dmitrij.ledkov@ubuntu.com>  Sat, 20 Jul 2013 00:17:07 +0100

upstart (1.9.1-0ubuntu2) saucy; urgency=low

  [ Dmitrijs Ledkovs ]
  * Upload to saucy.

  [ James Hunt ]
  * Fix stateful re-exec with active chroot sessions (LP: #1199778)

  [ Colin Watson ]
  * Alternatively try new and old pkg-config names for json-c library.

 -- Dmitrijs Ledkovs <dmitrij.ledkov@ubuntu.com>  Thu, 18 Jul 2013 10:56:31 +0100

upstart (1.9.1-0ubuntu1) saucy; urgency=low

  [ James Hunt ]
  * debian/upstart.apport:
    - Added session count to report ('UpstartRunningSessionCount').
    - Join Upstart session to ensure 'UpstartRunningSessionJobs' shows
      session jobs and doesn't default to showing system ones.
  * debian/copyright: Update year.
  * New upstream release.
  * debian/{control,libupstart*}: Add libupstart packaging.
  * debian/rules:
    - Delete upstart-dbus-bridge.conf to avoid running it at the system level.
    - Install libupstart.pc to correct multi-arch location.
  * debian/upstart.postinst: Handle safe removal of
    upstart-dbus-bridge.conf (which is not used at the system level).
  * debian/control: Add build-depends on automake >= 1.12 for serial-tests
    in configure.ac (LP: #1197529).
  * debian/libupstart-dev.install: Specify wildcarded path (for multi-arch).

  [ Dmitrijs Ledkovs ]
  * Correct libupstart1.symbols, whilst soname is at 1.0.0, all of them
    first appeared in 1.9.1 upstream version.
  * Use dpkg-maintscript-helper to remove obsolete conffiles.

 -- James Hunt <james.hunt@ubuntu.com>  Mon, 08 Jul 2013 14:04:28 +0100

upstart (1.9-0ubuntu2) saucy; urgency=low

  * Cherry-pick upstream fix for crashing bridges (LP: #1197225)

 -- Dmitrijs Ledkovs <dmitrij.ledkov@ubuntu.com>  Wed, 03 Jul 2013 09:37:35 +0100

upstart (1.9-0ubuntu1) saucy; urgency=low

  [ Dmitrijs Ledkovs ]
  * Use dh_auto_build to run the testsuite, as dh_auto_test stopped
    finding autotools test suite.
  * Correct typo in upstart postinst (LP: #1195955)

  [ James Hunt ]
  * New upstream release.
  * init/tests/test_conf.c: Remove duplicate define.

  [ Stéphane Graber ]
  * Cherry-pick r1498 from upstream upstart to fix incorrect respawn handling
    for jobs that have shell characters in their expanded command line.
    (LP: 1181789)

  [ Marc Deslauriers ]
  * Added some distro-specific changes:
    - init/apparmor.c: do not load apparmor if running in a container or a
      live cd.
    - init/job_process.c: don't fail if the security profile failed to load
      to emulate current behaviour on Ubuntu.

 -- Dmitrijs Ledkovs <dmitrij.ledkov@ubuntu.com>  Tue, 02 Jul 2013 20:14:51 +0100

upstart (1.8-0ubuntu7) saucy; urgency=low

  * Simplify postinst re-exec logic by removing runlevel checks. Now the
    logic is:
    - re-exec if lossless stateful re-exec is available
    - perform partial stateful re-exec, unless running under upstart
    - re-exec if upgrading from pre dbus capable upstart
    - do nothing if running from chroot
    - otherwise hint that init is upgraded

 -- Dmitrijs Ledkovs <dmitrij.ledkov@ubuntu.com>  Mon, 17 Jun 2013 14:17:58 +0100

upstart (1.8-0ubuntu6) saucy; urgency=low

  * debian/upstart.postinst:
    - When only partial stateful re-exec is available, and upgrade is run by
      cloud-config simply leave init upgraded.
    - When partial stateful re-exec is not performed also leave reboot required marker.

 -- Dmitrijs Ledkovs <dmitrij.ledkov@ubuntu.com>  Thu, 13 Jun 2013 14:36:17 +0100

upstart (1.8-0ubuntu5) saucy; urgency=low

  * Change upstart's version string, such that postinst can detect whether
    the running upstart instance has full serialization fixes.
  * In postinst, check running upstart for the above version number or 1.9
    or better and then perform lossless stateful re-execution. Other wise
    check for runlevels 2-5 and perform partial stateful re-execution.

 -- Dmitrijs Ledkovs <dmitrij.ledkov@ubuntu.com>  Tue, 11 Jun 2013 10:51:53 +0100

upstart (1.8-0ubuntu4) saucy; urgency=low

  [ James Hunt ]
  * Cherry pick lp:~jamesodhunt/upstart/serialise-remaining-objects (LP:#1124384):
    - Preserve event blockers during configuration reload.
    - Serialise & deserialise blocking events during stateful
      re-execution.
  * debian/manpages/upstart-events.7: Added ':sys:restarted'.
  * debian/upstart.postinst: Don't re-exec if runlevel is not 2
    yet (to allow cloud-init to dist-upgrade upstart safeily in early boot).

  [ Dmitrijs Ledkovs ]
  * Upload to saucy.
  * Use "serial-tests" harness during build, instead of the automake's
    1.13 default "parallel-tests" harness.
  * Enable parallel build by default.

 -- Dmitrijs Ledkovs <dmitrij.ledkov@ubuntu.com>  Thu, 06 Jun 2013 16:15:09 +0100

upstart (1.8-0ubuntu3) saucy; urgency=low

  * Update the Xsession.d scripts to be a bit more generic and work with
    lxsession as well as gnome-session.

 -- Stéphane Graber <stgraber@ubuntu.com>  Fri, 31 May 2013 17:13:15 -0400

upstart (1.8-0ubuntu2) saucy; urgency=low

  [ James Hunt ]
  * debian/manpages/upstart-events.7: Added ':sys:restarted'.

  [ Stéphane Graber ]
  * Turn on user sessions by default for the 'ubuntu' xsession.
  * Manually add scripts/man/upstart-monitor.8 as it was missing from the
    upstream 1.8 tarball.

 -- Stéphane Graber <stgraber@ubuntu.com>  Fri, 03 May 2013 09:55:36 -0700

upstart (1.8-0ubuntu1) raring; urgency=low

  [ James Hunt ]
  * debian/manpages/upstart-events.7: Update for Session Init events
    and file bridge.
  * debian/rules: Install apport hook.
  * debian/upstart.apport: Addition of apport hook to handle PID 1 and
    Session Init bugs.
  * debian/upstart.dirs: Remove invalid leading slash and add apport
    directory.
  * Cherry-pick man page related fixes from upstream.
  * debian/control: Create a separate upstart-monitor package and make
    upstart suggest it.
  * debian/rules:
    - Add python3 and associated graphical packages.
    - Handle man pages.
  * debian/upstart.install: Add in files not now copied by default
    now we have a separate upstart-monitor package. Note that initctl2dot
    and init-checkconf are now correctly installed to /usr/bin rather
    than /bin.
  * debian/upstart-monitor.install: New file.
  * debian/upstart-monitor.manpages: New file.
  * debian/upstart.links: New file.
  * debian/user-conf/upstart-file-bridge.conf: Required as start condition
    different to system job of same name.

  [ Iain Lane ]
  * Set $SESSIONTYPE when emitting the xsession event that specifies the type
    of session being launched. Currently only gnome-session is supported.

 -- James Hunt <james.hunt@ubuntu.com>  Tue, 26 Mar 2013 17:13:12 +0000

upstart (1.7-0ubuntu1b1) raring; urgency=low

  * No-change rebuild against libudev1

 -- Martin Pitt <martin.pitt@ubuntu.com>  Wed, 13 Mar 2013 07:02:18 +0000

upstart (1.7-0ubuntu1) raring; urgency=low

  [ Stéphane Graber ]
  * New upstream release
  * Install Xsession hooks and initial set of user jobs. Those will only be
    used if the user explicitly whitelist the session in /etc/upstart-xsessions

  [ James Hunt ]
  * Remove user_sessions DEP-8 test since User Jobs are no longer
    supported and replace with a dummy test that just forces the
    tests to run.

 -- Stéphane Graber <stgraber@ubuntu.com>  Thu, 07 Mar 2013 16:16:13 -0500

upstart (1.6.1-1ubuntu3) raring; urgency=low

  * Use verbose build (disable silent rules) by default.
  * Cherry-pick r1436 to support passing reboot command.

 -- Dmitrijs Ledkovs <dmitrij.ledkov@ubuntu.com>  Mon, 25 Feb 2013 15:42:00 +0000

upstart (1.6.1-1ubuntu2) raring; urgency=low

  [ Stéphane Graber ]
  * Call autoreconf so we can use the same packaging for snapshots as for
    release tarballs. Add depends on dh-autoreconf and autopoint.

  [ James Hunt ]
  * init/log.c: Cherry-pick of upstream fix for jobs which end before
    the log disk becomes writeable and which spawn off additional
    processes which persist after the main job process has ended
    (LP: #1096531).

 -- James Hunt <james.hunt@ubuntu.com>  Tue, 22 Jan 2013 15:18:30 +0000

upstart (1.6.1-1ubuntu1) raring; urgency=low

  [ Steve Langasek ]
  * New upstream release.
  * Merge with Debian.
    - drop debian/conf/dbus-reconnect.conf again, only needed in Debian.
    - don't build against libselinux; this is probably fine to have in
      Ubuntu, but this isn't the time to add it.
    - back down the Debian-specific versioned depends on sysvinit, ifupdown,
      udev
  * Export $TERM in init/Makefile.am; the Debian buildds don't set this,
    which results in test failures because of assumptions that it will be
    available.
  * Hard-code a dependency on libjson0 (>= 0.10-1.1ubuntu1), the first
    version of the package that installs to /lib instead of /usr/lib.

  [ James Hunt ]
  * debian/upstart-job: Allow script to operate quietly by reading optional
    /etc/default/upstart-job configuration. Thanks to Jouko Orava
    (LP: #613231) 
  * debian/control: Added debianutils for ischroot(1).
  * debian/upstart.postinst: Enabled stateful re-exec handling in selected
    upgrade scenarios. Details:
    - Only query running version if initctl is known to work.
    - Discard initctl stderr just in case.
    - Do not re-exec if running in a chroot (uses ischroot(1)).
    - Removed redundent check on previously installed version.
    - Updated lengthy commentary.

  [ Stéphane Graber ]
  * debian/apparmor-profile-load: Ignore output from running-in-container.
    This prevents the output of running-in-container from being appended to
    rsyslog's upstart log (and any other job calling apparmor-profile-load).

  [ Dmitrijs Ledkovs, James Hunt ]
  * Add DEP-8 autopkgtests.

 -- Steve Langasek <steve.langasek@ubuntu.com>  Thu, 15 Nov 2012 09:26:10 -0800

upstart (1.6.1-1) unstable; urgency=low

  * New upstream release.
  * Declare a Breaks: against old versions of cryptsetup which have upstart
    jobs named in a way that will deadlock the boot.  (Ref: bug #694499)
  * Make versioned build-dep on json-c (>= 0.10) explicit.
  * Add debian/conf/dbus-reconnect.conf, to tell upstart to connect to the
    system bus once dbus is started.  This is a temporary solution until
    dbus in Debian has native upstart support.

 -- Steve Langasek <vorlon@debian.org>  Mon, 10 Dec 2012 00:28:29 -0800

upstart (1.6-3) unstable; urgency=low

  * init/tests/test_job_process.c: don't test the blocked/ignored signal list
    in a spawned job; this is not testing the upstart code but the
    characteristics of the system, and the test is wrong because it assumes
    the signal lists in /proc/self/status fit in an unsigned long int
    - patently untrue on mips, where we have 128 signals for historical
    reasons.

 -- Steve Langasek <vorlon@debian.org>  Sun, 18 Nov 2012 12:25:21 -0600

upstart (1.6-2) unstable; urgency=low

  * init/tests/test_job_process.c: cherry-pick upstream fix for test which
    was accidentally relying on a variable persisting after it's gone out of
    scope.
  * init/tests/test_job_process.c: drop change to print path in the test,     
    should be fixed by the above.
  * init/job_class.[ch]: instead of assuming a fixed value (0) as the
    default nice value for job processes, use whatever the nice value of the
    current process is.  This will be important later for user sessions
    where an entire session may be started with a higher nice value; and it
    fixes running the test suite as part of a nice'd build.
  * init/tests/test_job_class.c: update test suite to match.

 -- Steve Langasek <vorlon@debian.org>  Sun, 18 Nov 2012 01:54:29 -0600

upstart (1.6-1) unstable; urgency=low

  * New upstream release.
  * Add build-dependency on libjson0-dev.
  * Export $TERM in init/Makefile.am; the Debian buildds don't set this,
    which results in test failures because of assumptions that it will be
    available.
  * init/tests/test_job_process.c: tests are failing to re-exec the test
    binary on mips for no clear reason; output the path so we can try to
    debug.
  * init/tests/test_job_process.c: amd64 build failed with an inscrutible
    error from waitid().  Print errno on failure to try to diagnose this. 

 -- Steve Langasek <vorlon@debian.org>  Sat, 17 Nov 2012 23:19:37 -0600

upstart (1.5-1) unstable; urgency=low

  * New maintainer.
  * New upstream release.  Closes: #627544.
  * Drop /etc/init/dbus-reconnect.conf, no longer needed.
  * Add new jobs from Ubuntu: console, container-detect, failsafe,
    flush-early-job-log, rcS.conf, shutdown, wait-for-state.
  * Use 'linux-any' in the architecture check in debian/control, instead of
    trying to enumerate all non-linux archs.  Closes: #634513.
  * Conflict with lxcguest package (Ubuntu-specific).
  * Breaks old friendly-recovery (Ubuntu-specific).
  * Mark upstart multi-arch: foreign.
  * Add upstart-events(7) manpage from Ubuntu.
  * Update packaging to dh(1), debian/compat=9 (from Ubuntu).
  * debian/running-in-container: a script using container.conf to
    answer whether upstart is running in a container.
  * refresh soon-to-be-obsolete upstart-job helper from Ubuntu.
  * Add bash-completion support.
  * Add /var/log/upstart directory and logrotate support.
  * Don't re-exec init on upgrade, we don't currently support stateful
    re-exec.
  * Switch to source format 1.0 for consistency with Ubuntu and for sane(r)
    VCS handling.
  * Add versioned dependencies on ifupdown and udev for the prerequisite
    boot events.
  * util/shutdown.c: look for sysvinit at /run/initctl before /dev/initctl,
    so that we're compatible with both the old and new paths used by
    sysvinit in Debian.  Closes: #659540.
  * Move to bzr for the official package Vcs, for greater synergy with the
    Ubuntu packaging.
  * Use copyright-format/1.0 for debian/copyright.  This drops Scott from
    the list of copyright holders, as an individual copyright is not
    attested in any of the upstream sources.

 -- Steve Langasek <vorlon@debian.org>  Mon, 12 Nov 2012 13:38:34 -0800

upstart (1.5-0ubuntu9) quantal-proposed; urgency=low

  * debian/apparmor-profile-load: exit 0 if apparmor_parser fails to not
    block upgrades (errors will still be logged by upstart). This can be
    removed once apparmor_parser better deals with new policy on old kernels
    - LP: #1058356

 -- Jamie Strandboge <jamie@ubuntu.com>  Fri, 12 Oct 2012 13:54:10 -0500

upstart (1.5-0ubuntu8) quantal; urgency=low

  * Merge of latest upstream including doc fixes, fixes for booting
    on initramfs-less systems and improved error handling in spawn
    failure scenarios (LP: #980917, #1032101).

 -- James Hunt <james.hunt@ubuntu.com>  Wed, 08 Aug 2012 10:05:34 +0100

upstart (1.5-0ubuntu7) precise-proposed; urgency=low

  * Correct a build failure from the previous upload.

 -- Steve Langasek <steve.langasek@ubuntu.com>  Thu, 26 Apr 2012 07:48:17 -0700

upstart (1.5-0ubuntu6) precise-proposed; urgency=low

  * debian/upstart.logrotate: don't create empty files after rotation;
    upstart will automatically create new log files for jobs as needed.
  * init/main.c: restore the fix for bug #540256; we know the console setup
    is taken care of by plymouth in Ubuntu, so upstart changing the console
    settings just makes trouble (such as turning echo back on when it
    shouldn't be).  LP: #876626.

  [ James Hunt ]
  * debian/upstart-job: Only attempt to handle disabled jobs if the running
    version of Upstart supports such a query (LP: #985755, #984474).
  * debian/manpages/upstart-events.7: Fixed typo and corrected reference to
    'kill signal' stanza. 

 -- Steve Langasek <steve.langasek@ubuntu.com>  Wed, 25 Apr 2012 13:23:34 -0700

upstart (1.5-0ubuntu5) precise; urgency=low

  * debian/upstart-job: Add in handling for disabled jobs:
    - Do not restart a job if disabled, unless job was forcibly started.
    - Do stop a disabled job that was forcibly started.
    Resolves issue where 'invoke-rc.d restart' erroneously started disabled
    jobs on package upgrade (LP: #974147)

 -- James Hunt <james.hunt@ubuntu.com>  Tue, 10 Apr 2012 09:19:03 +0100

upstart (1.5-0ubuntu4) precise; urgency=low

  * debian/apparmor-profile-load: don't run in a container. This can
    hopefully be removed after stacked profiles are supported and
    used by lxc. (LP: #978297)

 -- Serge Hallyn <serge.hallyn@ubuntu.com>  Tue, 10 Apr 2012 14:55:41 -0500

upstart (1.5-0ubuntu3) precise; urgency=low

  * debian/manpages/upstart-events.7: Correct emitter for
    "static-network-up" event.

 -- James Hunt <james.hunt@ubuntu.com>  Wed, 28 Mar 2012 11:59:56 +0100

upstart (1.5-0ubuntu2) precise; urgency=low

  * debian/conf/flush-early-job-log.conf: Change initctl command from
    'flush-early-job-log' to 'notify-disk-writeable' to reflect new name.
  * init/man/init.8: Remove duplicate telinit(8).
  * debian/manpages/upstart-events.7:
    - Added table 'Job Goals and State Transitions'.
    - Corrected errors and omissions in 'Job Lifecycle' section.

 -- James Hunt <james.hunt@ubuntu.com>  Wed, 28 Mar 2012 11:00:04 +0100

upstart (1.5-0ubuntu1) precise; urgency=low

  * FFe.  LP: #962124.
  * New upstream 1.5 release.
    - fix boot failure when /dev/pts is not mounted before upstart starts.
      LP: #936667.
    - fix a file descriptor leak on job restarts.  LP: #940290.
  * debian/conf/failsafe.conf: Added missing "emits" which breaks
    'initctl check-config'.
  * debian/manpages/upstart-events.7: Added 'failsafe-boot' and
    'recovery' events.

 -- James Hunt <james.hunt@ubuntu.com>  Thu, 22 Mar 2012 13:50:31 +0000

upstart (1.4-0ubuntu9) precise; urgency=low

  [ Steve Langasek ]
  * debian/conf/failsafe.conf: instead of waiting for the 'runlevel' event
    before considering failsafe done, stop this job as soon as we're
    starting rc-sysinit; that way, any delays in /etc/rcS.d will not cause
    confusing messages about networking delays when the network is not the
    problem. (LP: #950662)

  [ James Hunt ]
  * init/log.c:log_read_watch(): Set remote_closed for scenarios where error
     handler never called. (LP: #935585)

  [ Serge Hally ]
  * debian/conf/power-status-changed.conf: shut down on getting SIGPWR.
    Unprivileged tasks can't send this signal.  In particular this will
    allow clean shutdown of containers from the host. 
    (See http://www.makelinux.net/man/7/P/power-status-changed)

  [ Stéphane Graber ]
  * Rename Serge's job to shutdown.conf to avoid a name conflict with the
    event power-status-changed.

 -- Stéphane Graber <stgraber@ubuntu.com>  Fri, 16 Mar 2012 13:48:04 -0400

upstart (1.4-0ubuntu8) precise; urgency=low

  * init/tests/test_job_process.c:
    - close_all_files(): Correct type of index variable.
    - test_run():
      - "with single line command writing lots of data fast and exiting":
        - add waitid() call to ensure log is not added to unflushed list.
      - "with log object freed on process exit":
        - add waitid() call to ensure log is not added to unflushed list.
  * util/tests/test_initctl.c: test_flush_early_job_log():
    - "with job ending before log disk writeable": Give Upstart a chance
      to run the job as sometimes we see the job pid in the output which
      causes the test to fail.

 -- James Hunt <james.hunt@ubuntu.com>  Fri, 17 Feb 2012 10:58:02 -0500

upstart (1.4-0ubuntu7) precise; urgency=low

  * debian/manpages/upstart-events.7: Added missing events 'container' and
    'not-container'.
  * Update 'runlevel' event emission time in upstart-events(7) (LP: #921501).
  * Merge of important upstream log fixes to avoid spinning when a job
    which leaks fds (such as 'sshd -D') is stopped (LP: #926468).
  * Merge of lp:~jamesodhunt/upstart/early-job-log-flush to allow jobs that
    _end_ very early in the boot to have their output logged.
  * debian/conf/flush-early-job-log.conf: Upstart job to force flushing of
    early job log output data when disk becomes writeable.
  * Re-enable job logging by default.

  [ Steve Langasek ]
  * init/tests/test_job_process.c: close all fds before running tests that
    check for unexpected open fds, so that files leaked from the environment
    don't cause the test suite to fail gratuitously.  LP: #926473.
  * bump debhelper compat to 9 and adjust debian/rules to use the
    dpkg-buildflags interfaces, so that upstart can be cross-compiled and
    also so we pick up any future hardening flags for free.

 -- Steve Langasek <steve.langasek@ubuntu.com>  Thu, 16 Feb 2012 07:52:11 +0000

upstart (1.4-0ubuntu6) precise; urgency=low

  [ Serge Hallyn ]
  * debian/conf/container-detect.conf: an upstart job to track whether upstart
    detected itself running in a container.
  * debian/running-in-container: a script using container.conf to
    answer whether upstart is running in a container.
  * debian/conf/console.conf: run getty on /dev/console when running
    in a lxc container.
  * debian/control: conflict with lxcguest.

  [ Stéphane Graber ]
  * debian/conf/container-detect.conf: extend to also detect OpenVZ and vserver
    as well as write the type in /run/container_type and emit either:
    - container CONTAINER=type
      (where type is lxc, lxc-libvirt, openvz or vserver)
    - not-container
  * debian/running-in-container: extend to also print the type of container.
  * Rebase debian/conf/console.conf on debian/conf/tty1.conf.
  * Update tty[1234].conf to start on regular machines and LXC containers.
  * Update tty[56].conf to only start on regular machines.

 -- Stéphane Graber <stgraber@ubuntu.com>  Wed, 08 Feb 2012 16:44:59 -0500

upstart (1.4-0ubuntu5) precise; urgency=low

  * Merge of important upstream log fixes to handle scenario attempts
    are made to exec(3) directly non-existent commands. (LP: #922754)

 -- James Hunt <james.hunt@ubuntu.com>  Fri, 03 Feb 2012 14:16:40 +0000

upstart (1.4-0ubuntu4) precise; urgency=low

  * Disable job logging by default again due to a reported regression with
    plymouth-upstart-bridge and upstart itself taking 100% CPU.  Use --log
    at boot time again for testing.

 -- Steve Langasek <steve.langasek@ubuntu.com>  Fri, 27 Jan 2012 11:04:05 -0800

upstart (1.4-0ubuntu3) precise; urgency=low

  [ Stéphane Graber ]
  * Mark upstart Multi-Arch:foreign

  [ James Hunt ]
  * Merge of important logger fixes from upstream lp:upstart
    (LP: #912558).
  * Reverted temporary fix to disable job logging. 

 -- James Hunt <james.hunt@ubuntu.com>  Thu, 26 Jan 2012 15:13:25 +0000

upstart (1.4-0ubuntu2) precise; urgency=low

  * init/main.c: Temporarily disable default job logging whilst
    investigating bug 912558 (can be re-enabled with
    _temporary_ '--log' option).

 -- James Hunt <james.hunt@ubuntu.com>  Fri, 06 Jan 2012 16:11:23 +0000

upstart (1.4-0ubuntu1) precise; urgency=low

  * New upstream 1.4 release.
  * debian/upstart.dirs: Create /var/log/upstart to hold job logs.
  * debian/upstart.logrotate: Logrotate script for job logs.
  * po/en@boldquot.gmo, po/en@quot.gmo: Overwrite with upstream versions to
    keep bzr happy. This makes the files technically "wrong" (since the
    Ubuntu Upstart code has additional messages not in upstream), but they get
    re-genrated on build so it all works out.
  * debian/manpages/upstart-events.7: Add missing 'static-network-up'
    event (LP: #889047).
  *  debian/manpages/upstart-events.7: Add missing
     'deconfiguring-networking' event (LP: #904175).
  * Upstream merge for minor test fixes.
  * Upstream merge for review fixes.
  * Merge of upstream fix for running tests in environment not
    supporting full POSIX SIGCHLD semantics.

 -- James Hunt <james.hunt@ubuntu.com>  Thu, 22 Dec 2011 16:51:43 +0000

upstart (1.3-0ubuntu11) oneiric-proposed; urgency=low

  * debian/conf/failsafe.conf: stop on static-network-up, so that a slow
    runlevel switch doesn't leave a confusing message on screen about
    starting up without networking.  LP: #881079.

 -- Steve Langasek <steve.langasek@ubuntu.com>  Wed, 26 Oct 2011 12:05:47 -0700

upstart (1.3-0ubuntu10) oneiric; urgency=low

  [ Clint Byrum ]
  * debian/conf/failsafe.conf: do delay as script, not pre-start, so
    that the messages/delays are stopped on runlevel immediately. emit
    as an event, failsafe-boot, to provide finer grained control.
    (LP: #863864)
  * conf/rc-sysinit.conf: change from 'started failsafe' to 'failsafe-boot'
    to accomodate changes to failsafe.conf.

  [ Steve Langasek ]
  * Document device-not-ready in upstart-events(7).  LP: #805510.
  * Document desktop-shutdown in upstart-events(7).  LP: #854329.
  * Mention lightdm in the list of example DMs in upstart-events(7), since
    it's now the default...

 -- Steve Langasek <steve.langasek@ubuntu.com>  Mon, 03 Oct 2011 18:37:04 -0700

upstart (1.3-0ubuntu9) oneiric; urgency=low

  * Update rcS.conf to only start single user mode but not friendly-recovery.
    (LP: #575469)
  * Mark upstart as breaking friendly-recovery << 0.2.13

 -- Stéphane Graber <stgraber@ubuntu.com>  Thu, 15 Sep 2011 16:04:17 -0400

upstart (1.3-0ubuntu8) oneiric; urgency=low

  * debian/conf/failsafe.conf: Add plymouth messages to help users
    understand why the system boot takes longer when they have
    static network interfaces defined. (LP: #847782)

 -- Clint Byrum <clint@ubuntu.com>  Wed, 14 Sep 2011 18:53:10 -0700

upstart (1.3-0ubuntu7) oneiric; urgency=low

  * debian/conf/failsafe.conf: raise timeout to 120 seconds to
    allow for very slow DHCP interfaces to come up on servers.
    (LP: #839595)

 -- Clint Byrum <clint@ubuntu.com>  Sun, 04 Sep 2011 09:29:27 -0700

upstart (1.3-0ubuntu6) oneiric; urgency=low

  [ Steve Langasek ]
  * Fix maintainer field to be compliant with policy definition

  [ Clint Byrum ]
  * conf/rc.conf: document events that are emitted by sysvinit
    jobs to quiet 'initctl check-config' 
  * extra/conf/upstart-udev-bridge.conf: narrow definition to
    only the events actually emitted. (LP: #819928)
  * debian/conf/failsafe.conf: new job for critical services to
    start on.
  * conf/rc-sysinit.conf: start after static-network-up or failsafe
    so that runlevel 2 is only entered with all static net interfaces
    up. (LP: #580319)

 -- Clint Byrum <clint@ubuntu.com>  Wed, 10 Aug 2011 08:44:43 -0500

upstart (1.3-0ubuntu5) oneiric; urgency=low

  * Upstream cherry-pick for user session fixes
    ("bzr merge -r 1318..1324 lp:upstart").

 -- James Hunt <james.hunt@ubuntu.com>  Mon, 25 Jul 2011 17:09:47 +0100

upstart (1.3-0ubuntu4) oneiric; urgency=low

  * init/main.c: main(): Add support for "/run" directory with fallback to
    old location for initramfs state passing (LP: #810956).
  * Upstream cherry-pick to get dbus fix ("bzr merge -r 1314.. lp:upstart"). 

 -- James Hunt <james.hunt@ubuntu.com>  Wed, 20 Jul 2011 14:51:04 +0100

upstart (1.3-0ubuntu3) oneiric; urgency=low

  * init/paths.h: Syned with upstream since Ubuntu file appears to have
    diff applied twice, causing redefines.

 -- James Hunt <james.hunt@ubuntu.com>  Fri, 17 Jun 2011 09:59:49 +0100

upstart (1.3-0ubuntu2) oneiric; urgency=low

  * init/Makefile.am: Sync up from upstream, dropping TEST define which is
    no longer required now we set UPSTART_NO_SESSIONS for init/tests/*.c
    and specify "--no-sessions" for util/tests/*.c.

 -- James Hunt <james.hunt@ubuntu.com>  Fri, 17 Jun 2011 09:47:36 +0100

upstart (1.3-0ubuntu1) oneiric; urgency=low

  * Merge of Upstart 1.3 (lp:upstart @ 1.3 release tag).

 -- James Hunt <james.hunt@ubuntu.com>  Thu, 16 Jun 2011 15:09:41 +0100

upstart (0.9.7-3) oneiric; urgency=low

  * Merge of upstream lp:~upstart-devel/upstart/0.9: Updates for
    init-checkconf.

 -- James Hunt <james.hunt@ubuntu.com>  Wed, 27 Apr 2011 15:19:47 +0100

upstart (0.9.7-2) oneiric; urgency=low

  * Add wait-for-state generic "wait job".

 -- Clint Byrum <clint@ubuntu.com>  Wed, 04 May 2011 08:32:04 -0700

upstart (0.9.7-1) natty; urgency=low

  * New upstream release 0.9.7: Important session fix (LP: #767053).

 -- James Hunt <james.hunt@ubuntu.com>  Wed, 20 Apr 2011 17:44:41 +0100

upstart (0.9.6-1ubuntu1) natty; urgency=low

  [ James Hunt ]
  * init/man/init.5: Remove mention of user jobs since facility is
  disabled.

  [ Clint Byrum ]
  * Noting bugs fixed by 0.9.6 release of upstart: (LP: #728531 , LP: #766206)

 -- Clint Byrum <clint@ubuntu.com>  Tue, 19 Apr 2011 13:16:46 -0700

upstart (0.9.6-1) natty; urgency=low

  * New upstream release 0.9.6: Important session+chroot fixes.

 -- James Hunt <james.hunt@ubuntu.com>  Fri, 15 Apr 2011 15:36:40 +0100

upstart (0.9.5-1ubuntu1) natty; urgency=low

  [ Clint Byrum ]
  * debian/upstart-job: change behavior to reload job configuration on
    restart, which more closely matches expected sysvinit script
    behavior. (LP: #707479)

 -- James Hunt <james.hunt@ubuntu.com>  Wed, 06 Apr 2011 17:50:53 +0100

upstart (0.9.5-1) natty; urgency=low

  * New upstream release 0.9.5.

 -- James Hunt <james.hunt@ubuntu.com>  Wed, 06 Apr 2011 17:45:38 +0100

upstart (0.9.4-1ubuntu1) natty; urgency=low

  * debian/manpages/upstart-events.7:
    - Corrected reference to Upstart man page (actually init).
    - Changed to using proper troff quotes.
    - Escaped dashes in event names.
    - Updated date.
    - Table 1:
      - Improved name.
      - Sorted columns: Events, References, and Notes.
      - Added unmounted-remote-filesystems event. 

 -- James Hunt <james.hunt@ubuntu.com>  Thu, 24 Mar 2011 14:34:12 +0000

upstart (0.9.4-1) natty; urgency=low

  * New upstream release 0.9.4:
    - scripts/initctl2dot.py: Fixes to handle 'emits' glob syntax.

 -- James Hunt <james.hunt@ubuntu.com>  Thu, 24 Mar 2011 14:31:26 +0000

upstart (0.9.3-1) natty; urgency=low

  * New upstream release 0.9.3:
    - Added missing emits stanzas for supplied .conf files.
    - Added wildcard/globbing facility to initctl.c (for check-config
      command).
    - Updated man page on emits stanza syntax.

 -- James Hunt <james.hunt@ubuntu.com>  Tue, 15 Mar 2011 11:57:11 +0000

upstart (0.9.2-1) natty; urgency=low

  * Merge of upstream lp:~upstart-devel/upstart/0.9.

 -- James Hunt <james.hunt@ubuntu.com>  Fri, 11 Mar 2011 10:34:39 +0000

upstart (0.9.1-1ubuntu5) natty; urgency=low

  * Merge of upstream lp:~upstart-devel/upstart/0.9. 

 -- James Hunt <james.hunt@ubuntu.com>  Thu, 10 Mar 2011 14:23:28 +0000

upstart (0.9.1-1ubuntu4) natty; urgency=low

  * Merge of upstream lp:~upstart-devel/upstart/0.9.

 -- James Hunt <james.hunt@ubuntu.com>  Mon, 07 Mar 2011 15:08:35 +0000

upstart (0.9.1-1ubuntu3) natty; urgency=low

  * debian/upstart.bash-completion: Fixed path so dh_bash-completion
    considers it a file, not a snippet.

 -- James Hunt <james.hunt@ubuntu.com>  Fri, 04 Mar 2011 21:26:27 +0000

upstart (0.9.1-1ubuntu2) natty; urgency=low

  * debian/control: Added Suggests for python, graphviz and
    bash-completion.
  * debian/rules: Invoke bash-completion add-on explicitly.
  * debian/manpages/upstart-events.7: New man page.
  * debian/upstart.bash-completion: Install bash completion.
  * debian/upstart.manpages: Install upstart-events.7.

 -- James Hunt <james.hunt@ubuntu.com>  Fri, 04 Mar 2011 17:16:26 +0000

upstart (0.9.1-1ubuntu1) natty; urgency=low

  * Merge of upstream lp:~upstart-devel/upstart/0.9.

 -- James Hunt <james.hunt@ubuntu.com>  Fri, 04 Mar 2011 15:13:35 +0000

upstart (0.9.1-1) natty; urgency=low

  * Merge of upstream lp:~upstart-devel/upstart/0.9.

 -- James Hunt <james.hunt@ubuntu.com>  Thu, 03 Mar 2011 20:52:16 +0000

upstart (0.9.0-1ubuntu3) natty; urgency=low

  * Revert dbus/Upstart.conf to the version in 0.6.7, disabling user session
    support until such time as it has comprehensive test suite coverage.

 -- Colin Watson <cjwatson@ubuntu.com>  Mon, 28 Feb 2011 20:29:01 +0000

upstart (0.9.0-1ubuntu2) natty; urgency=low

  * Added extra/Makefile.in to avoid build failing. These files need removing
    at a later date and debian/rules updating to call dh-autoreconf.

 -- James Hunt <james.hunt@ubuntu.com>  Thu, 24 Feb 2011 16:39:28 +0000

upstart (0.9.0-1ubuntu1) natty; urgency=low

  * debian/control: Updated for nih version 1.0.3 (required for nih-dbus-tool
    and DBUS_TYPE_UNIX_FD).
  * removed binary message catalog files causing build issues:
    - po/en@boldquot.gmo
    - po/en@quot.gmo

 -- James Hunt <james.hunt@ubuntu.com>  Thu, 24 Feb 2011 16:06:13 +0000

upstart (0.9.0-1) natty; urgency=low

  * New upstream release:
    - Session support (chroots, sessions and user-session).
    - Socket bridge.
    - Override file support.

 -- James Hunt <james.hunt@ubuntu.com>  Thu, 24 Feb 2011 14:22:14 +0000

upstart (0.6.7-7) natty; urgency=low

  * Re-add upstream r977 to allow proper re-exec on shutdown (LP: #672177)
  * debian/control: adding Breaks on eglibc version that disables 
    telinit u to avoid accidentally installing a version of libc6 that 
    will cause upstart to re-exec and lose its state.

 -- Clint Byrum <clint@ubuntu.com>  Fri, 21 Jan 2011 08:39:13 -0800

upstart (0.6.7-6) natty; urgency=low

  * debian/apparmor-profile-load: check for correct AppArmor profile loading
    interface file (LP: #710649).

 -- Kees Cook <kees@ubuntu.com>  Thu, 03 Feb 2011 13:45:32 -0800

upstart (0.6.7-5) natty; urgency=low

  * debian/upstart-job: properly handle jobs that are in state 'start/running'
    with no PID, by checking only if the goal is 'start'.  LP: #603934,
    #707971.

 -- Steve Langasek <steve.langasek@ubuntu.com>  Wed, 26 Jan 2011 14:05:43 -0800

upstart (0.6.7-4) natty; urgency=low

  * debian/apparmor-profile-load: allow profiles to be missing for saner
    packaging integration.

 -- Kees Cook <kees@ubuntu.com>  Fri, 14 Jan 2011 13:46:12 -0800

upstart (0.6.7-3) natty; urgency=low

  * debian/rules: make sure apparmor-profile-load is executable.

 -- Kees Cook <kees@ubuntu.com>  Wed, 22 Dec 2010 10:55:09 -0800

upstart (0.6.7-2) natty; urgency=low

  * debian/apparmor-profile-load: common AppArmor profile loading helper
    which can be used by any upstart services, regardless of the state
    of AppArmor (LP: #692801).

 -- Kees Cook <kees@ubuntu.com>  Mon, 20 Dec 2010 16:03:33 -0800

upstart (0.6.7-1) natty; urgency=low

  * New upstream release:
    - Added manual stanza.
    - Added debug stanza.
    - Added start_on, stop_on and emits properties.
    - Added GoalChanged, StateChanged and Failed signals.
    - Documentation updates.

  * Added myself as a maintainer. 

 -- James Hunt <james.hunt@ubuntu.com>  Tue, 14 Dec 2010 17:15:57 +0000

upstart (0.6.6-3) maverick; urgency=low

  * Ubuntu seems to have stopped installing Recommends of Build-Depends,
    add a Build-Depend on dbus.  LP: #602130.

 -- Scott James Remnant <scott@ubuntu.com>  Thu, 12 Aug 2010 16:38:05 -0400

upstart (0.6.6-2) maverick; urgency=low

  * Apply patch from trunk to use /dev/null when /dev/console is unavailable
    due to kernel bugs.  This isn't a fix for those bugs, but it does work
    around it for now.  LP: #554172.

 -- Scott James Remnant <scott@ubuntu.com>  Thu, 12 Aug 2010 09:52:07 -0400

upstart (0.6.6-1ubuntu1) maverick; urgency=low

  * Try buying with -fPIE/-pie on armel again; we have a shiny new armel
    toolchain and this part of the rules was broken in 0.6.6-1 anyway.

 -- Loïc Minier <loic.minier@ubuntu.com>  Fri, 23 Jul 2010 14:54:11 +0200

upstart (0.6.6-1) maverick; urgency=low

  * New upstream release:
    - All changes were previously merged into this package.

  * debian/upstart-job:
    - Fix output for the force-reload command to only refer to reload(8).
      LP: #532862.

  * Add debian/source/format with "1.0" to be future compatible.
  * Add missing ${misc:Depends}.
  * Bump standards version.
  * Convert rules to dh7 format.

 -- Scott James Remnant <scott@ubuntu.com>  Tue, 27 Apr 2010 13:41:18 -0700

upstart (0.6.5-6) lucid; urgency=low

  * Merge fixes from trunk:
    - double-quoting of NIH_CFLAGS and NIH_DBUS_CFLAGS on --with-local-libnih
    - document "env KEY" behaviour
  * conf/rc.conf, conf/rc-sysinit.conf:
    - enable console output.  LP: #548954.
    - pass value of INIT_VERBOSE from kernel command-line. 

 -- Scott James Remnant <scott@ubuntu.com>  Thu, 01 Apr 2010 19:25:36 +0100

upstart (0.6.5-5) lucid; urgency=low

  * init/main.c:
    - Don't change the settings of the foreground console, this is often
      owned by plymouth and not supposed to be in Canonical Mode; all other
      paths have stty sane settings anyway (which these are not), so there
      really isn't need for init to do this.  LP: #540256.

 -- Scott James Remnant <scott@ubuntu.com>  Wed, 17 Mar 2010 22:34:55 +0000

upstart (0.6.5-4) lucid; urgency=low

  * debian/control:
    - change Pre-Depends back to Depends, this was a holdover from when we
      attempted to make Upstart Essential to solve early sysvinit→upstart
      upgrade issues, we backed out the Essential bit but never the use of
      Pre-Depends.  LP: #527722.
    - add versioned-dependencies on ifupdown for loopback fix that can
      prevent initscripts from being run.  LP: #527830.

  * Merge patches from trunk to use /proc/self/fd instead of /dev/fd, and
    to always mount /proc and /sys on boot.

 -- Scott James Remnant <scott@ubuntu.com>  Fri, 26 Feb 2010 15:40:58 +0000

upstart (0.6.5-3) lucid; urgency=low

  * udev/upstart-udev-bridge.c: use right variable name, fixing a build
    failure. (LP: #524484)

 -- Scott Moser <smoser@ubuntu.com>  Fri, 19 Feb 2010 10:21:33 -0500

upstart (0.6.5-2) lucid; urgency=low

  * udev/upstart-udev-bridge.c:
    - Increase receiving buffer size for uevents so we don't miss any.
      LP: #504883.

 -- Scott James Remnant <scott@ubuntu.com>  Wed, 17 Feb 2010 15:50:40 +0000

upstart (0.6.5-1) lucid; urgency=low

  * New upstream release:
    - libnih has been separated out into its own project.
    - "start on" and "stop on" now support != matches.  LP: #513035.
    - Fixed crash in child when unable to spawn job.  LP: #451917.
    - No longer holds /dev/console open so SAK won't kill init.  LP: #486005.
    - Added missing OPTIONS section to init(8).  LP: #449883.

  [ Scott James Remnant ]
  * Build-depend on libnih-dev, libnih-dbus-dev and nih-dbus-tool to use
    the separated out libnih.
    - This has the fix for LP: #436758.
    - Remove changelog.nih from the doc directory.
  * Bump udev build-dependency to 147 to match upstream.
  * udev/Makefile.am: Update to use external libnih

  [ Johan Kiviniemi ]
  * udev/upstart-udev-bridge.c: Change -device-remove to -device-removed to
    match -device-added and -device-changed.  LP: #516698.

 -- Scott James Remnant <scott@ubuntu.com>  Thu, 04 Feb 2010 16:30:10 -0800

upstart (0.6.3-11build1) lucid; urgency=low

  * Rebuild to pick up relaxed dependency on libc6, after checking that
    __abort_msg is available with the same signature in eglibc 2.11.
   LP: #508702.

 -- Matthias Klose <doko@ubuntu.com>  Mon, 18 Jan 2010 16:10:11 +0100

upstart (0.6.3-11) karmic-proposed; urgency=low

  * Make rc-sysinit.conf wait on the loopback interface, to ensure that the
    interface is up before we process the scripts in /etc/rc?.d.  LP: #461725.

 -- Steve Langasek <steve.langasek@ubuntu.com>  Tue, 08 Dec 2009 12:58:37 -0800

upstart (0.6.3-10) karmic; urgency=low

  * Retain the "telinit u" for the case when we're upgrading from pre-0.6
    (ie. hardy or jaunty).  Whups.  LP: #451556.

 -- Scott James Remnant <scott@ubuntu.com>  Thu, 15 Oct 2009 17:48:47 +0100

upstart (0.6.3-9) karmic; urgency=low

  * Restore the call to sync() in reboot, have been observing some issues
    and it looks like ext4 might not be explicitly flushing the disk when
    remounting read-only.

 -- Scott James Remnant <scott@ubuntu.com>  Wed, 14 Oct 2009 16:40:32 +0100

upstart (0.6.3-8) karmic; urgency=low

  * Rather than calling "telinit u" after upgrade, which will lose state,
    have the umountroot initscript take care of it for us by setting a
    flag.  LP: #441796.
  * Don't lose the original default runlevel if /etc/inittab exists without
    an initdefault line.  LP: #405847.
  * Fix "unhandled error" in shutdown when unable to change runlevel,
    e.g. due to previous Ubiquity bug.  LP: #426332.
  * Merge change from trunk that makes it possible to build Upstart using
    a previously built copy of nih-dbus-tool, especially useful when
    cross-compiling.  LP: #426740.
  * Merge change from libnih to store our assertion messages in the
    glibc __abort_msg symbol so apport can pick them up.  LP: #429411.
  * Merge change from libnih to fix compilation issue with eglibc due
    to changed alphasort() prototype.

 -- Scott James Remnant <scott@ubuntu.com>  Wed, 14 Oct 2009 05:34:13 +0100

upstart (0.6.3-7) karmic; urgency=low

  * Ignore initramfs pids that don't exist.  LP: #440071.
    - you still need to ensure that the pid's parent is init, there's no
      cheap way to test for that. 
  * Remove "console owner" and "console output" from rc scripts.
  * Try harder to remove dbus-reconnect.conf

 -- Scott James Remnant <scott@ubuntu.com>  Fri, 02 Oct 2009 21:09:03 +0100

upstart (0.6.3-6) karmic; urgency=low

  * Don't use "telinit q" to reconnect to D-Bus, since that breaks
    lots of things.  Invent another secret way instead.

  [ Steve Langasek ]
  * upstart-job's restart target must also not fail when the service is not
    yet started.  LP: #430883.

 -- Scott James Remnant <scott@ubuntu.com>  Thu, 01 Oct 2009 15:26:19 +0100

upstart (0.6.3-5) karmic; urgency=low

  * Update autoconf and automake files.  LP: #435252.

 -- Scott James Remnant <scott@ubuntu.com>  Wed, 23 Sep 2009 14:16:34 -0700

upstart (0.6.3-4) karmic; urgency=low

  [ Scott James Remnant ]
  * Reduce the priority of the stopped by/continued by messages so that
    they are only shown when --verbose on the kernel command-line.
    LP: #401333.
  * Add a hack to look for /dev/.initramfs/*.pid files on startup and
    "fake" start jobs of those names.  Basically this means that "status"
    and "stop" work for things like bootchart and usplash.
  * Implement a "reload" command in initctl that retrieves the current pid
    of the job and sends it the HUP signal.  LP: #433544.

  [ Steve Langasek ]
  * debian/upstart-job:
    - give proper policy-compliant behavior of the start command: detect if
      the job is already running using upstart status, and if so return success.
    - same for the stop command: return success if the job is already stopped.
    - when $DPKG_MAINTSCRIPT_PACKAGE is set, don't spit warnings out because
      it's not the user's fault - we're being invoked by a maintainer script.

 -- Scott James Remnant <scott@ubuntu.com>  Tue, 22 Sep 2009 13:56:48 -0700

upstart (0.6.3-3) karmic; urgency=low

  * debian/upstart-job:
    - force-reload should only send a HUP signal, since it may not be wise
      to actually restart (cf. dbus)

 -- Scott James Remnant <scott@ubuntu.com>  Wed, 16 Sep 2009 00:10:13 +0100

upstart (0.6.3-2) karmic; urgency=low

  FFE LP: #427356.

  * debian/upstart-job:
    - Remove trailing "s" from file
    - Support direct invocation better.
  * udev/upstart-udev-bridge.c:
    - New tool to capture events from the udev netlink socket and
      convert into upstart events.
  * conf/rc-sysinit.conf:
    - Run once all filesystems are mounted, rather than on startup
  * debian/control:
    - Add dependency on mountall for the filesystem event.

 -- Scott James Remnant <scott@ubuntu.com>  Tue, 15 Sep 2009 03:19:09 +0100

upstart (0.6.3-1) karmic; urgency=low

  * New upstream release:
    - Fixed assertion when a job exits while stopping.  LP: #406408.
    - Fixed compilation on ia64.
    - nih-dbus-tool(1) manpage no longer installed.

 -- Scott James Remnant <scott@ubuntu.com>  Mon, 03 Aug 2009 23:58:47 +0100

upstart (0.6.2-2) unstable; urgency=low

  * debian/patches/10-ptrace_include_cleanup.patch
    - Cleanup header includes. Only include ptrace.h in files that actually
      need it. This also fixes a build failure on ia64.
  * debian/rules
    - Run dh_install with --list-missing.

 -- Michael Biebl <biebl@debian.org>  Tue, 28 Jul 2009 15:50:20 +0200

upstart (0.6.2-1) karmic; urgency=low

  * New upstream release:
    - Fixed assertion when stopping a job during its starting event.
    - Fixed fork following to not stop on exec() before fork()
    - Fixed missing chdir() in crash handler.

 -- Scott James Remnant <scott@ubuntu.com>  Wed, 22 Jul 2009 10:39:50 +0100

upstart (0.6.1-1) karmic; urgency=low

  * New upstream release:
    - Fixed race condition in ptrace() code.  LP: #264711.
    - Fixed runlevel to output "unknown" not "N N".  LP: #400248.
    - Fixed runlevel to prefix error messages with filename.  LP: #400241.

  * Provide/Conflict/Replace the agreed "upstart-job" meta-package.
    LP: #399799.
  * Bump dpkg dependency to 1.2.16

 -- Scott James Remnant <scott@ubuntu.com>  Thu, 16 Jul 2009 18:26:23 +0100

upstart (0.6.0-5) karmic; urgency=low

  * Cherry-pick patch from -r1188 to fix "expect fork" and "expect daemon"
    LP: #264711.

 -- Scott James Remnant <scott@ubuntu.com>  Tue, 14 Jul 2009 15:19:17 +0100

upstart (0.6.0-4) karmic; urgency=low

  * Don't build the testsuite with -fPIE on armel; LP: #398403.

 -- Loïc Minier <lool@dooz.org>  Mon, 13 Jul 2009 22:12:34 +0200

upstart (0.6.0-3) karmic; urgency=low

  * Add Conflicts on older Upstart packages to make update-manager's
    job easier.

 -- Scott James Remnant <scott@ubuntu.com>  Fri, 10 Jul 2009 10:11:21 +0100

upstart (0.6.0-2) karmic; urgency=low

  * Bump D-Bus build dependency to ensure we get the container abandonment
    patches, and the GIT version bump.
  * Actually ship /lib/init/upstart-job

 -- Scott James Remnant <scott@ubuntu.com>  Thu, 09 Jul 2009 17:29:59 +0100

upstart (0.6.0-1) karmic; urgency=low

  * New upstream release ("How appropriate, you fight like a cow")
    - my customary changes list since pointless, it's basically a
      complete rewrite.
    - Handles /bin/sh symlink disappearing.  LP: #65024.
    - Boot parameters may be passed to init scripts.  LP: #74664.
    - reboot implies --force during shutdown.  LP: #388738.
    - reboot no longer iterates /proc/ide.  LP: #92685.
    - much improved documentation.  LP: #60429, #72058, #388715.

  * Merge the various upstart packages into a single package, it makes
    little sense to have it all spread out.

 -- Scott James Remnant <scott@ubuntu.com>  Wed, 08 Jul 2009 23:12:03 +0100

upstart (0.3.10-2) karmic; urgency=low

  * debian/upstart.postinst: Use telinit u to re-exec, rather than
    kill just in case it's not Upstart that's running.  LP: #92177. 
  * debian/event.d/system-services/tty*: Run getty in 8-bit clean
    mode.  LP: #273189. 
  * debian/event.d/upstart-compat-sysv/rc-default:
    - Don't use grep -w, instead split on $IFS and iterate.  LP: #385911.
    - Check for any valid runlevel, not just S.  LP: #85014.
    - Make console owner, since it may spawn sulogin.
  * debian/event.d/upstart-compat-sysv/rcS: 
    - Spawn sulogin if given -b or "emergency".  LP: #193810.
  * debian/event.d/upstart-compat-sysv/rcS:
    - Make console owner.  LP: #211402.
  * debian/event.d/upstart-compat-sysv/rcS-sulogin:
    - Place the telinit code in post-stop, checking $UPSTART_EVENT first so
      we don't change the runlevel if we were stopped due to a runlevel
      change.  LP: #66002.

 -- Scott James Remnant <scott@ubuntu.com>  Thu, 18 Jun 2009 16:19:34 +0100

upstart (0.3.10-1) karmic; urgency=low

  * Compilation fixes.
  * Fixed assertion caused by the post-start or pre-stop scripts
    exiting after the main process of a respawning job had exited.
    LP: #381048.

 -- Scott James Remnant <scott@ubuntu.com>  Wed, 17 Jun 2009 13:33:40 +0100

upstart (0.3.9-8) intrepid; urgency=low

  * Do not attempt to continue communicating with the restarted upstart
    (LP: #273761).

 -- Kees Cook <kees@ubuntu.com>  Mon, 29 Sep 2008 13:35:21 -0700

upstart (0.3.9-7) intrepid; urgency=low

  * Implement "telinit u" by just sending Upstart SIGTERM with a slightly
    different patch than Fedora.  LP: #188925.

 -- Scott James Remnant <scott@ubuntu.com>  Tue, 23 Sep 2008 09:01:09 -0700

upstart (0.3.9-6) intrepid; urgency=low

  * Really fix LP: #237276 properly this time, lost the change while mucking
    around with bzr.

 -- Scott James Remnant <scott@ubuntu.com>  Wed, 04 Jun 2008 22:29:48 +0100

upstart (0.3.9-5) intrepid; urgency=low

  * Correct build problem on amd64 and ia64 by only building libnih and
    libupstart statically.  The shared objects were unwanted, and conflict
    with -fPIE.

 -- Scott James Remnant <scott@ubuntu.com>  Wed, 04 Jun 2008 17:07:12 +0100

upstart (0.3.9-4) intrepid; urgency=low

  * Add missing limits.h, required to build with current libc.

 -- Scott James Remnant <scott@ubuntu.com>  Wed, 04 Jun 2008 13:09:32 +0100

upstart (0.3.9-3) intrepid; urgency=low

  * Change dependency from sysvutils to sysvinit-utils.  LP: #237276.
  * Compile with stack -fstack-protector, -fPIE, -z relro, -z now and -pie
    (MMmm, pie)

 -- Scott James Remnant <scott@ubuntu.com>  Wed, 04 Jun 2008 12:59:11 +0100

upstart (0.3.9-2) hardy; urgency=low

  * Start the getty on tty1 after the rc script has stopped rather then
    at the same time it starts to avoid overwriting by console messages.
    tty2..6 will still be active if you want an early login.  LP: #65230.
  * If the recovery menu is available start that instead of sulogin when
    entering single-user-mode.

 -- Scott James Remnant <scott@ubuntu.com>  Fri, 11 Apr 2008 13:38:50 +0100

upstart (0.3.9-1) hardy; urgency=low

  * New upstream release:
    - many bug fixes.

  * Update reference to "edgy" in README.Debian to "hardy".  LP: #140037.

 -- Scott James Remnant <scott@ubuntu.com>  Sun, 28 Oct 2007 10:51:59 -0400

upstart (0.3.8-2) gutsy; urgency=low

  * Fix broken migration of old-style 'respawn process' stanzas which
    produced corrupted 'exec' stanzas. Try to fix up files previously
    corrupted by this. LP: #95210

 -- Scott James Remnant <scott@ubuntu.com>  Sun, 28 Oct 2007 10:50:36 -0400

upstart (0.3.8-1) feisty; urgency=low

  * New upstream release:
    - much improved initctl tool.

  * Update my standard prep_/undo_/rm_conffile functions to take into account
    current dpkg behaviour wrt obsolete conffiles.  The conffile is now moved
    out of the way in preinst and the moved file deleted in postinst, or moved
    back in postrm abort-upgrade.  This means it's not there when dpkg
    configures the new version, so the conffile is not left in the list.
  * Purge backups of modified obsolete conffiles when the package is purged.

  * Update runlevel and respawn rule generated in migrate-inittab.pl
    LP: #89314

  * Drop 00-libnih-update.patch and 01-libnih-sparc-ftbfs.patch; new upstream
    release includes an up-to-date libnih which contains both patches.
  * Drop 10-cant-stop-execless-job.patch; included upstream.
  * Drop 20-complex-event-config.patch; this is going to be significantly
    changed upstream, and we don't want to ship something strange.
  * Drop 30-fix-warnings.patch; included upstream.

 -- Scott James Remnant <scott@ubuntu.com>  Sun, 11 Mar 2007 19:19:00 +0000

upstart (0.3.5-2) feisty; urgency=low

  * Changed "start script" to "pre-start script" in sulogin event, the former
    is no longer recognised.

  * Applied 01-libnih-sparc-ftbfs.patch; this updates the signal name list
    to exclude signals not available on that architecture, and add one that's
    unique to it.
  * Applied 30-fix-warnings.patch; this corrects a few warnings that spoiled
    an otherwise clean build log.

 -- Scott James Remnant <scott@ubuntu.com>  Tue, 13 Feb 2007 15:56:33 +0000

upstart (0.3.5-1) feisty; urgency=low

  * New upstream release:
    - inotify file descriptor leak fixed.  LP: #83099.
    - inotify support is no longer required.  LP: #68904.
    - new job state machine
    - new event structure, can now include arguments and environment

  * Applied 00-libnih-update.patch; this updates the libnih library to the
    latest bzr trunk version, required for the complex-event-config patch.
  * Applied 10-cant-stop-execless-job.patch from upstream; this corrects a
    bug where jobs without an "exec" or "script" stanza cannot be stopped.
  * Applied 20-complex-event-config.patch from upstream; this is an
    experimental implementation of the "on" keyword that allows definition
    of complex system states.

  * System V compatibility jobs updated to match new event names.
  * rcS job now sets PREVLEVEL and RUNLEVEL.  LP: #76304.

  * NOTE: After this upgrade, init will appear to have "forgotten" the
    process ids of your gettys, etc.  This is not a critical problem and
    will be fixed before release.  Shutdown will still work as normal.

 -- Scott James Remnant <scott@ubuntu.com>  Mon, 12 Feb 2007 13:51:40 +0000

upstart (0.3.2-1) experimental; urgency=low

  * New upstream release.
  * debian/upstart.docs
    - Install the NEWS, AUTHORS, TODO, HACKING and ChangeLog.nih file.

 -- Michael Biebl <biebl@debian.org>  Sat, 10 Feb 2007 18:25:10 +0100

upstart (0.3.1-1) feisty; urgency=low

  * New upstream release:
    - start, stop and status are now symlinks to initctl, not to a
      different, separate utility.
    - initctl completely rewritten to behave properly.
    - some upstart-specific options to shutdown and reboot dropped, as
      these are considered SysV-compat tools.
    - "console none" fixed.  LP: #70782.
    - improved documentation.  LP: #68805.

  * shutdown and reboot moved to upstart-compat-sysv.

  * Replace the /usr/share/doc/* directory in upstart-logd,
    upstart-compat-sysv, system-services and startup-tasks with a symlink to
    /usr/share/doc/upstart.  This was actually done in a previous package,
    but the migration missed.  LP: #70895.

 -- Scott James Remnant <scott@ubuntu.com>  Wed, 13 Dec 2006 17:27:37 +0000

upstart (0.2.7-7) edgy; urgency=low

  * Don't abort the postinst if we can't send init SIGTERM.  Ubuntu: #64499.

 -- Scott James Remnant <scott@ubuntu.com>  Tue, 10 Oct 2006 10:13:05 +0100

upstart (0.2.7-6) edgy; urgency=low

  * Don't start gettys on tty2 thru tty6 in runlevels 4 and 5 (matches
    our sysvinit configuration).
  * Migrate common changes made to /etc/inittab to /etc/event.d by
    adjusting the installed conffiles.  Ubuntu: #61539.

  * Include missing AUTHORS and NEWS file in the upstart package.
  * Include README.Debian which answers common questions.  Ubuntu: #60429.

 -- Scott James Remnant <scott@ubuntu.com>  Thu,  5 Oct 2006 16:08:34 +0100

upstart (0.2.7-5) edgy; urgency=low

  * Don't set the current runlevel in /var/run/utmp to 0 or 6 if it is
    already either of those two values.  That way we don't end up with
    either 0 or 6 in the PREVLEVEL variable, which can cause
    /etc/init.d/rc to be "efficient" and not bother doing
    anything.  Ubuntu: #63852.

 -- Scott James Remnant <scott@ubuntu.com>  Wed,  4 Oct 2006 14:06:18 +0100

upstart (0.2.7-4) edgy; urgency=low

  * Can't just start rc-default once in single-user mode, because if we
    boot into that, that will just return us back to sulogin again.  Copy
    the script out of rc-default into rcS-sulogin to call telinit with the
    right default runlevel.  Ubuntu: #62189.

  * Add Build-Depend on dpkg-dev (>= 1.13.19) due to our use of
    ${binary:Version}.  Ubuntu: #61693.

 -- Scott James Remnant <scott@ubuntu.com>  Tue, 26 Sep 2006 17:20:42 +0100

upstart (0.2.7-3) edgy; urgency=low

  * Set the runlevel to "S" when we enter sulogin so that it appears
    in utmp.

 -- Scott James Remnant <scott@ubuntu.com>  Thu, 21 Sep 2006 05:37:25 +0100

upstart (0.2.7-2) edgy; urgency=low

  * Ensure that the same version of upstart is installed as the version of
    upstart-compat-sysv and upstart-logd; as the IPC protocol may change
    between releases.

  * Adjust the rcS-sulogin job so that if sulogin exits the default runlevel
    is entered; but if the job is stopped (e.g. by shutdown) it isn't.  The
    solves the regression introduced in the previous release.

  * Revert upstream logd/"quiet" change in favour of doing it in our
    lsb logging functions instead; seems to work better (fsvo better).

 -- Scott James Remnant <scott@ubuntu.com>  Thu, 21 Sep 2006 03:12:33 +0100

upstart (0.2.7-1) edgy; urgency=low

  * New upstream release:
    - logd now writes to the console unless "quiet" is specified
    - runaway jobs caught when they start rather than respawn.  Ubuntu: #59807

  * Fix failure to shutdown while in single-user mode, however this means
    that for edgy you can't exit the sulogin shell to enter the default
    runlevel; explicitly say what works.  Ubuntu: #60626.
  * Drop unnecessary dependency on util-linux.
  * Drop sulogin hack, instead depend on the version of sysvutils that
    includes the real one.  Ubuntu: #60965.

 -- Scott James Remnant <scott@ubuntu.com>  Wed, 20 Sep 2006 05:39:16 +0100

upstart (0.2.6-1) edgy; urgency=low

  * New upstream release:
    - fix infinite loop caused by bad waitid() call.  Ubuntu: #59459.
    - halt now behaves as "shutdown -h now".  Ubuntu: #59720.

 -- Scott James Remnant <scott@ubuntu.com>  Wed, 13 Sep 2006 22:16:17 +0100

upstart (0.2.5-1debian1) unstable; urgency=low

  * upstart-compat-sysv: Depend on sysvinit-utils instead of sysvutils.
  * Set myself as maintainer with approval from martin f. krafft.
  * Changed section from base to admin.
  * Added a patch to make it compile against glibc 2.3.

 -- Michael Biebl <biebl@teco.edu>  Tue, 12 Sep 2006 16:29:12 +0200

upstart (0.2.5-1) edgy; urgency=low

  * New upstream release:
    - no longer spins when no stalled event handler.  Ubuntu: #59170.
    - shutdown works when under sysvinit.  Ubuntu: #58523;
    - shutdown -k implemented.  Ubuntu: #58723.
    - telinit sends shutdown event for 0, 1 and 6.  Ubuntu: #58913.
    - basic manual pages included.  Ubuntu: #58724.

  * upstart-compat-sysv Replaces: sysvinit.  Ubuntu: #59427.
  * upstart Recommends: upstart-compat-sysv, startup-tasks & system-services.

  * New upstart-logd package includes the logd daemon that can will log
    output of jobs with "console logged" (the default) in their description
    to /var/log/boot.

  * Add /etc/event.d/rc0 that is run on the "halt" event (neither -H or -P
    given), and modify rc0-halt to run on "system-halt" (-H given) and
    rc0-poweroff to run on "power-off" (-P given).  Ubuntu: #59134.
  * Fix the control-alt-delete job to run on the "ctrlaltdel" event so
    that it's triggered properly.  Ubuntu: #59398.
  * Fix single-user mode.

 -- Scott James Remnant <scott@ubuntu.com>  Sat,  9 Sep 2006 05:10:12 +0100

upstart (0.2.1-7) edgy; urgency=low

  * Remove the Essential tags again, they didn't solve the problem we
    hoped they would (dpkg/apt still won't remove sysvinit without
    serious persuasion) and I don't think these packages should be.

 -- Scott James Remnant <scott@ubuntu.com>  Thu,  7 Sep 2006 02:42:33 +0100

upstart (0.2.1-6) edgy; urgency=low

  * Make packages Essential, and change Depends to Pre-Depends so that the
    packages work when unconfigured (nothing interesting is performed in
    postinst).  Ubuntu: #59005.
  * Sync priority in debian/control with that in the archive (required)
  * Drop warning of dire consequences if you install upstart, seeing as it's
    installed by default.

  * Add new startup-tasks and system-services packages which will contain
    the /etc/event.d files themselves (other than the main ones).
  * Move tty definitions into system-services.
  * Modify tty definitions to start when the rcS task has finished.  This
    puts them in the "right" place when compared to gdm.  Ubuntu: #58630.

  * Correct rcS compatibility script to ignore any information in utmp so
    that all scripts are always run.  Ubuntu: #59203.
  * Make rcS the console owner while it runs, temporary fix for
    Ubuntu: #58609, #58794, #58796
  * Include default control-alt-delete handler that reboots the machine.

 -- Scott James Remnant <scott@ubuntu.com>  Wed,  6 Sep 2006 21:52:48 +0100

upstart (0.2.1-5) edgy; urgency=low

  * upstart-compat-sysv Depends: initscripts (closes: Malone #58979).

 -- Colin Watson <cjwatson@ubuntu.com>  Tue,  5 Sep 2006 12:22:50 +0100

upstart (0.2.1-4) edgy; urgency=low

  * Add missing #! line to top of postrm

 -- Scott James Remnant <scott@ubuntu.com>  Mon,  4 Sep 2006 08:11:16 +0100

upstart (0.2.1-3) edgy; urgency=low

  * Remove the rc0 configuration file shipped in 0.1.0 that causes all
    reboots to become shutdowns.  Ubuntu: #58557.

 -- Scott James Remnant <scott@ubuntu.com>  Sun,  3 Sep 2006 23:24:41 +0100

upstart (0.2.1-2) edgy; urgency=low

  * Don't send the SIGTERM signal unless we're upgrading from a version
    of upstart that supports re-exec; older versions would cause a kernel
    PANIC and change from sysvinit does nothing.

 -- Scott James Remnant <scott@ubuntu.com>  Sat,  2 Sep 2006 17:18:38 +0100

upstart (0.2.1-1) edgy; urgency=low

  * New upstream release:
    - compilation fixes.

 -- Scott James Remnant <scott@ubuntu.com>  Fri,  1 Sep 2006 19:51:41 +0100

upstart (0.2.0-1) edgy; urgency=low

  * New upstream release:
    - upstart includes shutdown, reboot, halt, poweroff, start, stop, status,
      runlevel and telinit utilities.
    - "initctl list" will list active jobs.
    - Events vastly simplified to just simple strings.
  
  * Compatibility tasks for old rc scripts, along with runlevel and telinit
    utilities now shipped in upstart-compat-sysv package.

 -- Scott James Remnant <scott@ubuntu.com>  Fri,  1 Sep 2006 02:38:44 +0100

upstart (0.1.1-1) edgy; urgency=low

  * New upstream release:
    - set PATH and TERM in processes

 -- Scott James Remnant <scott@ubuntu.com>  Fri, 25 Aug 2006 16:17:52 +0200

upstart (0.1.0-2) edgy; urgency=low

  * Oops, rename /sbin/init to /sbin/upstart as documented.  Lost this
    while battling bzr.

 -- Scott James Remnant <scott@ubuntu.com>  Thu, 24 Aug 2006 16:30:54 +0200

upstart (0.1.0-1) edgy; urgency=low
  
  * Initial release.
  
 -- Scott James Remnant <scott@ubuntu.com>  Thu, 24 Aug 2006 14:27:47 +0200<|MERGE_RESOLUTION|>--- conflicted
+++ resolved
@@ -1,18 +1,16 @@
 upstart (1.12.1-0ubuntu2) UNRELEASED; urgency=medium
 
-<<<<<<< HEAD
+  [ Steve Langasek ]
   * debian/conf/wait-for-state.conf: suppress stderr from 'grep -q
     /etc/init/foo.override', since the file may not exist.  LP: #1298938.
 
- -- Steve Langasek <steve.langasek@ubuntu.com>  Fri, 28 Mar 2014 11:11:14 -0700
-=======
+  [ James Hunt ]
   * debian/upstart.cron.hourly: hourly cron job to emit the 'rotate-logs'
     event.
   * debian/user-conf/logrotate.conf: Run 1 minute after session startup
     and whenever the 'rotate-logs' event is emitted.
 
- -- James Hunt <james.hunt@ubuntu.com>  Tue, 25 Mar 2014 09:47:16 +0000
->>>>>>> 980707a9
+ -- James Hunt <james.hunt@ubuntu.com>  Mon, 31 Mar 2014 09:23:48 +0100
 
 upstart (1.12.1-0ubuntu1) trusty; urgency=medium
 
