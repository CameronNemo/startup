/* upstart
 *
 * Copyright © 2009-2011 Canonical Ltd.
 * Author: Scott James Remnant <scott@netsplit.com>.
 *
 * This program is free software; you can redistribute it and/or modify
 * it under the terms of the GNU General Public License version 2, as
 * published by the Free Software Foundation.
 *
 * This program is distributed in the hope that it will be useful,
 * but WITHOUT ANY WARRANTY; without even the implied warranty of
 * MERCHANTABILITY or FITNESS FOR A PARTICULAR PURPOSE.  See the
 * GNU General Public License for more details.
 *
 * You should have received a copy of the GNU General Public License along
 * with this program; if not, write to the Free Software Foundation, Inc.,
 * 51 Franklin Street, Fifth Floor, Boston, MA 02110-1301 USA.
 */

#ifdef HAVE_CONFIG_H
# include <config.h>
#endif /* HAVE_CONFIG_H */


#include <sys/types.h>
#include <sys/time.h>
#include <sys/wait.h>
#include <sys/ioctl.h>
#include <sys/reboot.h>
#include <sys/resource.h>

#include <errno.h>
#include <stdio.h>
#include <signal.h>
#include <stdlib.h>
#include <string.h>
#include <syslog.h>
#include <unistd.h>

#include <linux/kd.h>

#include <nih/macros.h>
#include <nih/alloc.h>
#include <nih/list.h>
#include <nih/timer.h>
#include <nih/signal.h>
#include <nih/child.h>
#include <nih/option.h>
#include <nih/main.h>
#include <nih/error.h>
#include <nih/logging.h>

#include "paths.h"
#include "events.h"
#include "system.h"
#include "job_process.h"
#include "event.h"
#include "conf.h"
#include "control.h"


/* Prototypes for static functions */
#ifndef DEBUG
static int  logger_kmsg     (NihLogLevel priority, const char *message);
static void crash_handler   (int signum);
static void cad_handler     (void *data, NihSignal *signal);
static void kbd_handler     (void *data, NihSignal *signal);
static void pwr_handler     (void *data, NihSignal *signal);
static void hup_handler     (void *data, NihSignal *signal);
static void usr1_handler    (void *data, NihSignal *signal);
#endif /* DEBUG */

static void handle_confdir  (void);


/**
 * argv0:
 *
 * Path to program executed, used for re-executing the init binary from the
 * same location we were executed from.
 **/
static const char *argv0 = NULL;

/**
 * restart:
 *
 * This is set to TRUE if we're being re-exec'd by an existing init
 * process.
 **/
static int restart = FALSE;


extern int disable_sessions;

/**
 * conf_dir:
 *
 * Full path to job configuration file directory.
 *
 **/
static char *conf_dir = NULL;

/**
 * initial_event:
 *
 * Alternate event to emit at startup (rather than STARTUP_EVENT).
 **/
static char *initial_event = NULL;

/**
 * disable_startup_event:
 *
 * If TRUE, do not emit a startup event.
 **/
static int disable_startup_event = FALSE;

extern int use_session_bus;

/**
 * options:
 *
 * Command-line options we accept.
 **/
static NihOption options[] = {
<<<<<<< HEAD

	{ 0, "no-sessions", N_("Disable user and chroot sessions"),
		NULL, NULL, &disable_sessions, NULL },
=======
	{ 0, "confdir", N_("specify alternative directory to load configuration files from"),
		NULL, "DIR", &conf_dir, NULL },

	{ 0, "no-startup-event", N_("do not emit any startup event (for testing)"),
		NULL, NULL, &disable_startup_event, NULL },

>>>>>>> bfae38a3
	{ 0, "restart", NULL, NULL, NULL, &restart, NULL },

	{ 0, "session", N_("use D-Bus session bus rather than system bus (for testing)"),
		NULL, NULL, &use_session_bus, NULL },

	{ 0, "startup-event", N_("specify an alternative initial event (for testing)"),
		NULL, "NAME", &initial_event, NULL },

	/* Ignore invalid options */
	{ '-', "--", NULL, NULL, NULL, NULL, NULL },

	NIH_OPTION_LAST
};


int
main (int   argc,
      char *argv[])
{
	char **args;
	int    ret;

	argv0 = argv[0];
	nih_main_init (argv0);

	nih_option_set_synopsis (_("Process management daemon."));
	nih_option_set_help (
		_("This daemon is normally executed by the kernel and given "
		  "process id 1 to denote its special status.  When executed "
		  "by a user process, it will actually run /sbin/telinit."));

	args = nih_option_parser (NULL, argc, argv, options, FALSE);
	if (! args)
		exit (1);

	handle_confdir ();
	control_handle_bus_type ();

#ifndef DEBUG
	if (use_session_bus == FALSE) {

		/* Check we're root */
		if (getuid ()) {
			nih_fatal (_("Need to be root"));
			exit (1);
		}

		/* Check we're process #1 */
		if (getpid () > 1) {
			execv (TELINIT, argv);
			/* Ignore failure, probably just that telinit doesn't exist */

			nih_fatal (_("Not being executed as init"));
			exit (1);
		}

		/* Clear our arguments from the command-line, so that we show up in
		 * ps or top output as /sbin/init, with no extra flags.
		 *
		 * This is a very Linux-specific trick; by deleting the NULL
		 * terminator at the end of the last argument, we fool the kernel
		 * into believing we used a setproctitle()-a-like to extend the
		 * argument space into the environment space, and thus make it use
		 * strlen() instead of its own assumed length.  In fact, we've done
		 * the exact opposite, and shrunk the command line length to just that
		 * of whatever is in argv[0].
		 *
		 * If we don't do this, and just write \0 over the rest of argv, for
		 * example; the command-line length still includes those \0s, and ps
		 * will show whitespace in their place.
		 */
		if (argc > 1) {
			char *arg_end;

			arg_end = argv[argc-1] + strlen (argv[argc-1]);
			*arg_end = ' ';
		}


		/* Become the leader of a new session and process group, shedding
		 * any controlling tty (which we shouldn't have had anyway - but
		 * you never know what initramfs did).
		 */
		setsid ();

		/* Set the standard file descriptors to the ordinary console device,
		 * resetting it to sane defaults unless we're inheriting from another
		 * init process which we know left it in a sane state.
		 */
		if (system_setup_console (CONSOLE_OUTPUT, (! restart)) < 0)
			nih_free (nih_error_get ());

		/* Set the PATH environment variable */
		setenv ("PATH", PATH, TRUE);

		/* Switch to the root directory in case we were started from some
		 * strange place, or worse, some directory in the initramfs that's
		 * going to go away soon.
		 */
		if (chdir ("/"))
			nih_warn ("%s: %s", _("Unable to set root directory"),
				strerror (errno));

		/* Mount the /proc and /sys filesystems, which are pretty much
		 * essential for any Linux system; not to mention used by
		 * ourselves.
		 */
		if (system_mount ("proc", "/proc") < 0) {
			NihError *err;

			err = nih_error_get ();
			nih_warn ("%s: %s", _("Unable to mount /proc filesystem"),
				err->message);
			nih_free (err);
		}

		if (system_mount ("sysfs", "/sys") < 0) {
			NihError *err;

			err = nih_error_get ();
			nih_warn ("%s: %s", _("Unable to mount /sys filesystem"),
				err->message);
			nih_free (err);
		}
	} else {
		nih_log_set_priority (NIH_LOG_DEBUG);
		nih_debug ("Running with UID %d as PID %d (PPID %d)",
				(int)getuid (), (int)getpid (), (int)getppid ());
	}

#else /* DEBUG */
	nih_log_set_priority (NIH_LOG_DEBUG);
	nih_debug ("Running with UID %d as PID %d (PPID %d)",
		(int)getuid (), (int)getpid (), (int)getppid ());
#endif /* DEBUG */


	/* Reset the signal state and install the signal handler for those
	 * signals we actually want to catch; this also sets those that
	 * can be sent to us, because we're special
	 */
	if (! restart)
		nih_signal_reset ();

#ifndef DEBUG
	if (use_session_bus == FALSE) {
		/* Catch fatal errors immediately rather than waiting for a new
		 * iteration through the main loop.
		 */
		nih_signal_set_handler (SIGSEGV, crash_handler);
		nih_signal_set_handler (SIGABRT, crash_handler);
	}
#endif /* DEBUG */

	/* Don't ignore SIGCHLD or SIGALRM, but don't respond to them
	 * directly; it's enough that they interrupt the main loop and
	 * get dealt with during it.
	 */
	nih_signal_set_handler (SIGCHLD, nih_signal_handler);
	nih_signal_set_handler (SIGALRM, nih_signal_handler);

#ifndef DEBUG
	if (use_session_bus == FALSE) {
		/* Ask the kernel to send us SIGINT when control-alt-delete is
		 * pressed; generate an event with the same name.
		 */
		reboot (RB_DISABLE_CAD);
		nih_signal_set_handler (SIGINT, nih_signal_handler);
		NIH_MUST (nih_signal_add_handler (NULL, SIGINT, cad_handler, NULL));

		/* Ask the kernel to send us SIGWINCH when alt-uparrow is pressed;
		 * generate a keyboard-request event.
		 */
		if (ioctl (0, KDSIGACCEPT, SIGWINCH) == 0) {
			nih_signal_set_handler (SIGWINCH, nih_signal_handler);
			NIH_MUST (nih_signal_add_handler (NULL, SIGWINCH,
						kbd_handler, NULL));
		}

		/* powstatd sends us SIGPWR when it changes /etc/powerstatus */
		nih_signal_set_handler (SIGPWR, nih_signal_handler);
		NIH_MUST (nih_signal_add_handler (NULL, SIGPWR, pwr_handler, NULL));

		/* SIGHUP instructs us to re-load our configuration */
		nih_signal_set_handler (SIGHUP, nih_signal_handler);
		NIH_MUST (nih_signal_add_handler (NULL, SIGHUP, hup_handler, NULL));

		/* SIGUSR1 instructs us to reconnect to D-Bus */
		nih_signal_set_handler (SIGUSR1, nih_signal_handler);
		NIH_MUST (nih_signal_add_handler (NULL, SIGUSR1, usr1_handler, NULL));
	}
#endif /* DEBUG */


	/* Watch children for events */
	NIH_MUST (nih_child_add_watch (NULL, -1, NIH_CHILD_ALL,
				       job_process_handler, NULL));

	/* Process the event queue each time through the main loop */
	NIH_MUST (nih_main_loop_add_func (NULL, (NihMainLoopCb)event_poll,
					  NULL));


	/* Read configuration */
	NIH_MUST (conf_source_new (NULL, CONFFILE, CONF_FILE));
	NIH_MUST (conf_source_new (NULL, conf_dir, CONF_JOB_DIR));

	conf_reload ();

	/* Create a listening server for private connections. */
	if (use_session_bus == FALSE) {
		while (control_server_open () < 0) {
			NihError *err;

			err = nih_error_get ();
			if (err->number != ENOMEM) {
				nih_warn ("%s: %s", _("Unable to listen for private connections"),
					err->message);
				nih_free (err);
				break;
			}
			nih_free (err);
		}
	}

	/* Open connection to the appropriate D-Bus bus; we normally expect this to
	 * fail and will try again later - don't let ENOMEM stop us though.
	 */
	while (control_bus_open () < 0) {
		NihError *err;
		int       number;

		err = nih_error_get ();
		number = err->number;
		nih_free (err);

		if (number != ENOMEM)
			break;
	}

#ifndef DEBUG
	if (use_session_bus == FALSE) {
		/* Now that the startup is complete, send all further logging output
		 * to kmsg instead of to the console.
		 */
		if (system_setup_console (CONSOLE_NONE, FALSE) < 0)
			nih_free (nih_error_get ());

		nih_log_set_logger (logger_kmsg);
	}
#endif /* DEBUG */


	/* Generate and run the startup event or read the state from the
	 * init daemon that exec'd us
	 */
	if (! restart ) {
		if (disable_startup_event) {
			nih_debug ("Startup event disabled");
		} else {
			NIH_MUST (event_new (NULL,
				initial_event
				? initial_event
				: STARTUP_EVENT,
				NULL));
		}

	} else {
		sigset_t mask;

		/* We're ok to receive signals again */
		sigemptyset (&mask);
		sigprocmask (SIG_SETMASK, &mask, NULL);
	}

	/* Run through the loop at least once to deal with signals that were
	 * delivered to the previous process while the mask was set or to
	 * process the startup event we emitted.
	 */
	nih_main_loop_interrupt ();
	ret = nih_main_loop ();

	return ret;
}


#ifndef DEBUG
/**
 * logger_kmsg:
 * @priority: priority of message being logged,
 * @message: message to log.
 *
 * Outputs the @message to the kernel log message socket prefixed with an
 * appropriate tag based on @priority, the program name and terminated with
 * a new line.
 *
 * Returns: zero on success, negative value on error.
 **/
static int
logger_kmsg (NihLogLevel priority,
	     const char *message)
{
	int   tag;
	FILE *kmsg;

	nih_assert (message != NULL);

	switch (priority) {
	case NIH_LOG_DEBUG:
		tag = '7';
		break;
	case NIH_LOG_INFO:
		tag = '6';
		break;
	case NIH_LOG_MESSAGE:
		tag = '5';
		break;
	case NIH_LOG_WARN:
		tag = '4';
		break;
	case NIH_LOG_ERROR:
		tag = '3';
		break;
	case NIH_LOG_FATAL:
		tag = '2';
		break;
	default:
		tag = 'd';
	}

	kmsg = fopen ("/dev/kmsg", "w");
	if (! kmsg)
		return -1;

	if (fprintf (kmsg, "<%c>%s: %s\n", tag, program_name, message) < 0) {
		int saved_errno = errno;
		fclose (kmsg);
		errno = saved_errno;
		return -1;
	}

	if (fclose (kmsg) < 0)
		return -1;

	return 0;
}


/**
 * crash_handler:
 * @signum: signal number received.
 *
 * Handle receiving the SEGV or ABRT signal, usually caused by one of
 * our own mistakes.  We deal with it by dumping core in a child process
 * and then killing the parent.
 *
 * Sadly there's no real alternative to the ensuing kernel panic.  Our
 * state is likely in tatters, so we can't sigjmp() anywhere "safe" or
 * re-exec since the system will be suddenly lobotomised.  We definitely
 * don't want to start a root shell or anything like that.  Best thing is
 * to just stop the whole thing and hope that bug report comes quickly.
 **/
static void
crash_handler (int signum)
{
	pid_t pid;

	nih_assert (argv0 != NULL);

	pid = fork ();
	if (pid == 0) {
		struct sigaction act;
		struct rlimit    limit;
		sigset_t         mask;

		/* Mask out all signals */
		sigfillset (&mask);
		sigprocmask (SIG_SETMASK, &mask, NULL);

		/* Set the handler to the default so core is dumped */
		act.sa_handler = SIG_DFL;
		act.sa_flags = 0;
		sigemptyset (&act.sa_mask);
		sigaction (signum, &act, NULL);

		/* Don't limit the core dump size */
		limit.rlim_cur = RLIM_INFINITY;
		limit.rlim_max = RLIM_INFINITY;
		setrlimit (RLIMIT_CORE, &limit);

		/* Dump in the root directory */
		if (chdir ("/"))
			nih_warn ("%s: %s", _("Unable to set root directory"),
				  strerror (errno));

		/* Raise the signal again */
		raise (signum);

		/* Unmask so that we receive it */
		sigdelset (&mask, signum);
		sigprocmask (SIG_SETMASK, &mask, NULL);

		/* Wait for death */
		pause ();
		exit (0);
	} else if (pid > 0) {
		/* Wait for the core to be generated */
		waitpid (pid, NULL, 0);

		nih_fatal (_("Caught %s, core dumped"),
			   (signum == SIGSEGV
			    ? "segmentation fault" : "abort"));
	} else {
		nih_fatal (_("Caught %s, unable to dump core"),
			   (signum == SIGSEGV
			    ? "segmentation fault" : "abort"));
	}

	/* Goodbye, cruel world. */
	exit (signum);
}

/**
 * cad_handler:
 * @data: unused,
 * @signal: signal that called this handler.
 *
 * Handle having recieved the SIGINT signal, sent to us when somebody
 * presses Ctrl-Alt-Delete on the console.  We just generate a
 * ctrlaltdel event.
 **/
static void
cad_handler (void      *data,
	     NihSignal *signal)
{
	NIH_MUST (event_new (NULL, CTRLALTDEL_EVENT, NULL));
}

/**
 * kbd_handler:
 * @data: unused,
 * @signal: signal that called this handler.
 *
 * Handle having recieved the SIGWINCH signal, sent to us when somebody
 * presses Alt-UpArrow on the console.  We just generate a
 * kbdrequest event.
 **/
static void
kbd_handler (void      *data,
	     NihSignal *signal)
{
	NIH_MUST (event_new (NULL, KBDREQUEST_EVENT, NULL));
}

/**
 * pwr_handler:
 * @data: unused,
 * @signal: signal that called this handler.
 *
 * Handle having recieved the SIGPWR signal, sent to us when powstatd
 * changes the /etc/powerstatus file.  We just generate a
 * power-status-changed event and jobs read the file.
 **/
static void
pwr_handler (void      *data,
	     NihSignal *signal)
{
	NIH_MUST (event_new (NULL, PWRSTATUS_EVENT, NULL));
}

/**
 * hup_handler:
 * @data: unused,
 * @signal: signal that called this handler.
 *
 * Handle having recieved the SIGHUP signal, which we use to instruct us to
 * reload our configuration.
 **/
static void
hup_handler (void      *data,
	     NihSignal *signal)
{
	nih_info (_("Reloading configuration"));
	conf_reload ();
}

/**
 * usr1_handler:
 * @data: unused,
 * @signal: signal that called this handler.
 *
 * Handle having recieved the SIGUSR signal, which we use to instruct us to
 * reconnect to D-Bus.
 **/
static void
usr1_handler (void      *data,
	      NihSignal *signal)
{
	if (! control_bus) {
		nih_info (_("Reconnecting to system bus"));

		if (control_bus_open () < 0) {
			NihError *err;

			err = nih_error_get ();
			nih_warn ("%s: %s", _("Unable to connect to the system bus"),
				  err->message);
			nih_free (err);
		}
	}
}
#endif /* DEBUG */

/**
 * handle_confdir:
 *
 * Determine where system configuration files should be loaded from.
 **/
static void
handle_confdir (void)
{
	char *dir;

	/* user has already specified directory on command-line */
	if (conf_dir)
		goto out;

	conf_dir = CONFDIR;

	dir = getenv (CONFDIR_ENV);
	if (! dir)
		return;

	conf_dir = dir;

out:
	nih_debug ("Using alternate configuration directory %s",
			conf_dir);
}
<|MERGE_RESOLUTION|>--- conflicted
+++ resolved
@@ -122,18 +122,15 @@
  * Command-line options we accept.
  **/
 static NihOption options[] = {
-<<<<<<< HEAD
+	{ 0, "confdir", N_("specify alternative directory to load configuration files from"),
+		NULL, "DIR", &conf_dir, NULL },
 
 	{ 0, "no-sessions", N_("Disable user and chroot sessions"),
 		NULL, NULL, &disable_sessions, NULL },
-=======
-	{ 0, "confdir", N_("specify alternative directory to load configuration files from"),
-		NULL, "DIR", &conf_dir, NULL },
 
 	{ 0, "no-startup-event", N_("do not emit any startup event (for testing)"),
 		NULL, NULL, &disable_startup_event, NULL },
 
->>>>>>> bfae38a3
 	{ 0, "restart", NULL, NULL, NULL, &restart, NULL },
 
 	{ 0, "session", N_("use D-Bus session bus rather than system bus (for testing)"),
