--- conflicted
+++ resolved
@@ -180,15 +180,13 @@
 	{ 0, "default-console", N_("default value for console stanza"),
 		NULL, "VALUE", NULL, console_type_setter },
 
-<<<<<<< HEAD
 	{ 0, "logdir", N_("specify alternative directory to store job output logs in"),
 		NULL, "DIR", &log_dir, NULL },
-=======
+
 #ifdef ENABLE_CGROUPS
 	{ 0, "no-cgroups", N_("do not support cgroups"),
 		NULL, NULL, &disable_cgroups, NULL },
 #endif /* ENABLE_CGROUPS */
->>>>>>> 2611d7e6
 
 	{ 0, "no-dbus", N_("do not connect to a D-Bus bus"),
 		NULL, NULL, &disable_dbus, NULL },
