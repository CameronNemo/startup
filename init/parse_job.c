/* upstart
 *
 * parse_job.c - job definition parsing
 *
 * Copyright © 2010 Canonical Ltd.
 * Author: Scott James Remnant <scott@netsplit.com>.
 *
 * This program is free software; you can redistribute it and/or modify
 * it under the terms of the GNU General Public License version 2, as
 * published by the Free Software Foundation.
 *
 * This program is distributed in the hope that it will be useful,
 * but WITHOUT ANY WARRANTY; without even the implied warranty of
 * MERCHANTABILITY or FITNESS FOR A PARTICULAR PURPOSE.  See the
 * GNU General Public License for more details.
 *
 * You should have received a copy of the GNU General Public License along
 * with this program; if not, write to the Free Software Foundation, Inc.,
 * 51 Franklin Street, Fifth Floor, Boston, MA 02110-1301 USA.
 */

#ifdef HAVE_CONFIG_H
# include <config.h>
#endif /* HAVE_CONFIG_H */


#include <sys/time.h>
#include <sys/resource.h>

#include <errno.h>
#include <limits.h>
#include <stdlib.h>
#include <string.h>

#include <nih/macros.h>
#include <nih/alloc.h>
#include <nih/string.h>
#include <nih/list.h>
#include <nih/signal.h>
#include <nih/config.h>
#include <nih/logging.h>
#include <nih/error.h>

#include "process.h"
#include "job_class.h"
#include "event.h"
#include "parse_job.h"
#include "errors.h"


/* Prototypes for static functions */
static int            parse_exec        (Process *process,
					 NihConfigStanza *stanza,
					 const char *file, size_t len,
					 size_t *pos, size_t *lineno)
	__attribute__ ((warn_unused_result));
static int            parse_script      (Process *process,
					 NihConfigStanza *stanza,
					 const char *file, size_t len,
					 size_t *pos, size_t *lineno)
	__attribute__ ((warn_unused_result));
static int            parse_process     (JobClass *class, ProcessType process,
					 NihConfigStanza *stanza,
					 const char *file, size_t len,
					 size_t *pos, size_t *lineno)
	__attribute__ ((warn_unused_result));
static EventOperator *parse_on          (JobClass *class,
					 NihConfigStanza *stanza,
					 const char *file, size_t len,
					 size_t *pos, size_t *lineno)
	__attribute__ ((warn_unused_result, malloc));
static int            parse_on_operator (JobClass *class,
					 NihConfigStanza *stanza,
					 const char *file, size_t len,
					 size_t *pos, size_t *lineno,
					 NihList *stack, EventOperator **root)
	__attribute__ ((warn_unused_result));
static int            parse_on_paren    (JobClass *class,
					 NihConfigStanza *stanza,
					 const char *file, size_t len,
					 size_t *pos, size_t *lineno,
					 NihList *stack, EventOperator **root,
					 size_t *paren)
	__attribute__ ((warn_unused_result));
static int            parse_on_operand  (JobClass *class,
					 NihConfigStanza *stanza,
					 const char *file, size_t len,
					 size_t *pos, size_t *lineno,
					 NihList *stack, EventOperator **root)
	__attribute__ ((warn_unused_result));
static int            parse_on_collect  (JobClass *class,
					 NihList *stack, EventOperator **root)
	__attribute__ ((warn_unused_result));

static int stanza_instance    (JobClass *class, NihConfigStanza *stanza,
			       const char *file, size_t len,
			       size_t *pos, size_t *lineno)
	__attribute__ ((warn_unused_result));

static int stanza_description (JobClass *class, NihConfigStanza *stanza,
			       const char *file, size_t len,
			       size_t *pos, size_t *lineno)
	__attribute__ ((warn_unused_result));
static int stanza_author      (JobClass *class, NihConfigStanza *stanza,
			       const char *file, size_t len,
			       size_t *pos, size_t *lineno)
	__attribute__ ((warn_unused_result));
static int stanza_version     (JobClass *class, NihConfigStanza *stanza,
			       const char *file, size_t len,
			       size_t *pos, size_t *lineno)
	__attribute__ ((warn_unused_result));

static int stanza_env         (JobClass *class, NihConfigStanza *stanza,
			       const char *file, size_t len,
			       size_t *pos, size_t *lineno)
	__attribute__ ((warn_unused_result));
static int stanza_export      (JobClass *class, NihConfigStanza *stanza,
			       const char *file, size_t len,
			       size_t *pos, size_t *lineno)
	__attribute__ ((warn_unused_result));

static int stanza_start       (JobClass *class, NihConfigStanza *stanza,
			       const char *file, size_t len,
			       size_t *pos, size_t *lineno)
	__attribute__ ((warn_unused_result));
static int stanza_stop        (JobClass *class, NihConfigStanza *stanza,
			       const char *file, size_t len,
			       size_t *pos, size_t *lineno)
	__attribute__ ((warn_unused_result));
static int stanza_emits       (JobClass *class, NihConfigStanza *stanza,
			       const char *file, size_t len,
			       size_t *pos, size_t *lineno)
	__attribute__ ((warn_unused_result));

static int stanza_exec        (JobClass *class, NihConfigStanza *stanza,
			       const char *file, size_t len,
			       size_t *pos, size_t *lineno)
	__attribute__ ((warn_unused_result));
static int stanza_script      (JobClass *class, NihConfigStanza *stanza,
			       const char *file, size_t len,
			       size_t *pos, size_t *lineno)
	__attribute__ ((warn_unused_result));
static int stanza_pre_start   (JobClass *class, NihConfigStanza *stanza,
			       const char *file, size_t len,
			       size_t *pos, size_t *lineno)
	__attribute__ ((warn_unused_result));
static int stanza_post_start  (JobClass *class, NihConfigStanza *stanza,
			       const char *file, size_t len,
			       size_t *pos, size_t *lineno)
	__attribute__ ((warn_unused_result));
static int stanza_pre_stop    (JobClass *class, NihConfigStanza *stanza,
			       const char *file, size_t len,
			       size_t *pos, size_t *lineno)
	__attribute__ ((warn_unused_result));
static int stanza_post_stop   (JobClass *class, NihConfigStanza *stanza,
			       const char *file, size_t len,
			       size_t *pos, size_t *lineno)
	__attribute__ ((warn_unused_result));

static int stanza_expect      (JobClass *class, NihConfigStanza *stanza,
			       const char *file, size_t len,
			       size_t *pos, size_t *lineno)
	__attribute__ ((warn_unused_result));
static int stanza_task        (JobClass *class, NihConfigStanza *stanza,
			       const char *file, size_t len,
			       size_t *pos, size_t *lineno)
	__attribute__ ((warn_unused_result));

static int stanza_kill        (JobClass *class, NihConfigStanza *stanza,
			       const char *file, size_t len,
			       size_t *pos, size_t *lineno)
	__attribute__ ((warn_unused_result));

static int stanza_respawn     (JobClass *class, NihConfigStanza *stanza,
			       const char *file, size_t len,
			       size_t *pos, size_t *lineno)
	__attribute__ ((warn_unused_result));
static int stanza_normal      (JobClass *class, NihConfigStanza *stanza,
			       const char *file, size_t len,
			       size_t *pos, size_t *lineno)
	__attribute__ ((warn_unused_result));

static int stanza_console     (JobClass *class, NihConfigStanza *stanza,
			       const char *file, size_t len,
			       size_t *pos, size_t *lineno)
	__attribute__ ((warn_unused_result));

static int stanza_umask       (JobClass *class, NihConfigStanza *stanza,
			       const char *file, size_t len,
			       size_t *pos, size_t *lineno)
	__attribute__ ((warn_unused_result));
static int stanza_nice        (JobClass *class, NihConfigStanza *stanza,
			       const char *file, size_t len,
			       size_t *pos, size_t *lineno)
	__attribute__ ((warn_unused_result));
static int stanza_oom         (JobClass *class, NihConfigStanza *stanza,
			       const char *file, size_t len,
			       size_t *pos, size_t *lineno)
	__attribute__ ((warn_unused_result));
static int stanza_limit       (JobClass *class, NihConfigStanza *stanza,
			       const char *file, size_t len,
			       size_t *pos, size_t *lineno)
	__attribute__ ((warn_unused_result));
static int stanza_chroot      (JobClass *class, NihConfigStanza *stanza,
			       const char *file, size_t len,
			       size_t *pos, size_t *lineno)
	__attribute__ ((warn_unused_result));
static int stanza_chdir       (JobClass *class, NihConfigStanza *stanza,
			       const char *file, size_t len,
			       size_t *pos, size_t *lineno)
	__attribute__ ((warn_unused_result));
static int stanza_debug       (JobClass *class, NihConfigStanza *stanza,
			       const char *file, size_t len,
			       size_t *pos, size_t *lineno)
	__attribute__ ((warn_unused_result));
static int stanza_manual      (JobClass *class, NihConfigStanza *stanza,
			       const char *file, size_t len,
			       size_t *pos, size_t *lineno)
	__attribute__ ((warn_unused_result));


/**
 * stanzas:
 *
 * This is the table of known job definition stanzas and the functions
 * that handle parsing them.
 **/
static NihConfigStanza stanzas[] = {
	{ "instance",    (NihConfigHandler)stanza_instance    },
	{ "description", (NihConfigHandler)stanza_description },
	{ "author",      (NihConfigHandler)stanza_author      },
	{ "version",     (NihConfigHandler)stanza_version     },
	{ "env",         (NihConfigHandler)stanza_env         },
	{ "export",      (NihConfigHandler)stanza_export      },
	{ "start",       (NihConfigHandler)stanza_start       },
	{ "stop",        (NihConfigHandler)stanza_stop        },
	{ "emits",       (NihConfigHandler)stanza_emits       },
	{ "exec",        (NihConfigHandler)stanza_exec        },
	{ "script",      (NihConfigHandler)stanza_script      },
	{ "pre-start",   (NihConfigHandler)stanza_pre_start   },
	{ "post-start",  (NihConfigHandler)stanza_post_start  },
	{ "pre-stop",    (NihConfigHandler)stanza_pre_stop    },
	{ "post-stop",   (NihConfigHandler)stanza_post_stop   },
	{ "expect",      (NihConfigHandler)stanza_expect      },
	{ "task",        (NihConfigHandler)stanza_task        },
	{ "kill",        (NihConfigHandler)stanza_kill        },
	{ "respawn",     (NihConfigHandler)stanza_respawn     },
	{ "normal",      (NihConfigHandler)stanza_normal      },
	{ "console",     (NihConfigHandler)stanza_console     },
	{ "umask",       (NihConfigHandler)stanza_umask       },
	{ "nice",        (NihConfigHandler)stanza_nice        },
	{ "oom",         (NihConfigHandler)stanza_oom         },
	{ "limit",       (NihConfigHandler)stanza_limit       },
	{ "chroot",      (NihConfigHandler)stanza_chroot      },
	{ "chdir",       (NihConfigHandler)stanza_chdir       },
	{ "debug",       (NihConfigHandler)stanza_debug       },
	{ "manual",      (NihConfigHandler)stanza_manual      },

	NIH_CONFIG_LAST
};


/**
 * parse_job:
 * @parent: parent object for new job,
 * @update: If not NULL, update the existing specified JobClass,
 * @name: name of new job,
 * @file: file or string to parse,
 * @len: length of @file,
 * @pos: offset within @file,
 * @lineno: line number.
 *
 * This function is used to parse a job definition from @file, for a job
 * named @name.  A sequence of stanzas is expected, defining the parameters
 * of the job.
 *
 * If @parent is not NULL, it should be a pointer to another object which
 * will be used as a parent for the returned job.  When all parents
 * of the returned job are freed, the returned job will also be
 * freed.
 *
 * Returns: if @update is NULL, returns new JobClass structure on success, NULL on raised error.
 * If @update is not NULL, returns @update or NULL on error.
 **/
JobClass *
parse_job (const void *parent,
<<<<<<< HEAD
	   Session *   session,
=======
	   JobClass   *update,
>>>>>>> b944d6d6
	   const char *name,
	   const char *file,
	   size_t      len,
	   size_t     *pos,
	   size_t     *lineno)
{
 	JobClass *class;

	nih_assert (name != NULL);
	nih_assert (file != NULL);
	nih_assert (pos != NULL);

<<<<<<< HEAD
	class = job_class_new (parent, name, session);
	if (! class)
		nih_return_system_error (NULL);
=======
	if (update) {
		class = update;
		nih_debug ("Reusing JobClass %s (%s)",
				class->name, class->path);
	} else {
	  nih_debug ("Creating new JobClass %s",
			  name);
	  class = job_class_new (parent, name);
	  if (! class)
		  nih_return_system_error (NULL);
	}
>>>>>>> b944d6d6

	if (nih_config_parse_file (file, len, pos, lineno,
				stanzas, class) < 0) {
		if (!update)
			nih_free (class);
		return NULL;
	}

	return class;
}


/**
 * parse_exec:
 * @process: process being parsed.
 * @stanza: stanza found,
 * @file: file or string to parse,
 * @len: length of @file,
 * @pos: offset within @file,
 * @lineno: line number.
 *
 * This function is used to parse the arguments to a process's exec
 * stanza from @file, the command and its arguments are expected to follow
 * and will be the command run for the job.
 *
 * The Process for this to be parsed into should have already been
 * allocated.
 *
 * Returns: zero on success, negative value on error.
 **/
static int
parse_exec (Process         *process,
	    NihConfigStanza *stanza,
	    const char      *file,
	    size_t           len,
	    size_t          *pos,
	    size_t          *lineno)
{
	nih_assert (process != NULL);
	nih_assert (stanza != NULL);
	nih_assert (file != NULL);
	nih_assert (pos != NULL);

	if (! nih_config_has_token (file, len, pos, lineno))
		nih_return_error (-1, NIH_CONFIG_EXPECTED_TOKEN,
				  _(NIH_CONFIG_EXPECTED_TOKEN_STR));

	if (process->command)
		nih_unref (process->command, process);

	process->script = FALSE;
	process->command = nih_config_parse_command (process, file, len,
						     pos, lineno);

	if (! process->command)
		return -1;

	return 0;
}

/**
 * parse_script:
 * @process: process being parsed.
 * @stanza: stanza found,
 * @file: file or string to parse,
 * @len: length of @file,
 * @pos: offset within @file,
 * @lineno: line number.
 *
 * This function is used to parse a script block for a process's script
 * stanza from @file.  A block terminated with "end script" is expected to
 * follow, and will be stored in the command for the job.
 *
 * The Process for this to be parsed into should have already been
 * allocated.
 *
 * Returns: zero on success, negative value on error.
 **/
static int
parse_script (Process         *process,
	      NihConfigStanza *stanza,
	      const char      *file,
	      size_t           len,
	      size_t          *pos,
	      size_t          *lineno)
{
	nih_assert (process != NULL);
	nih_assert (stanza != NULL);
	nih_assert (file != NULL);
	nih_assert (pos != NULL);

	if (nih_config_skip_comment (file, len, pos, lineno) < 0)
		return -1;

	if (process->command)
		nih_unref (process->command, process);

	process->script = TRUE;
	process->command = nih_config_parse_block (process, file, len,
						   pos, lineno, "script");

	if (! process->command)
		return -1;

	return 0;
}

/**
 * parse_process:
 * @job: job class being parsed,
 * @process: which process is being parsed,
 * @stanza: stanza found,
 * @file: file or string to parse,
 * @len: length of @file,
 * @pos: offset within @file,
 * @lineno: line number.
 *
 * This function is used to allocate a Process for @process within @class,
 * and expects either "exec" or "script" to follow, calling parse_exec()
 * or parse_script() appropriately.
 *
 * Returns: zero on success, negative value on error.
 **/
static int
parse_process (JobClass        *class,
	       ProcessType      process,
	       NihConfigStanza *stanza,
	       const char      *file,
	       size_t           len,
	       size_t          *pos,
	       size_t          *lineno)
{
	nih_local char *arg = NULL;
	size_t          a_pos, a_lineno;
	int             ret = -1;

	nih_assert (class != NULL);
	nih_assert (stanza != NULL);
	nih_assert (file != NULL);
	nih_assert (pos != NULL);

	/* Allocate a new Process structure if we need to */
	if (! class->process[process]) {
		class->process[process] = process_new (class->process);
		if (! class->process[process])
			nih_return_system_error (-1);
	}

	a_pos = *pos;
	a_lineno = (lineno ? *lineno:  1);

	/* Parse the next argument to find out what type of process this is */
	arg = nih_config_next_token (NULL, file, len, &a_pos, &a_lineno,
				     NIH_CONFIG_CNLWS, FALSE);
	if (! arg)
		goto finish;

	if (! strcmp (arg, "exec")) {
		ret = parse_exec (class->process[process], stanza,
				  file, len, &a_pos, &a_lineno);
	} else if (! strcmp (arg, "script")) {
		ret = parse_script (class->process[process], stanza,
				    file, len, &a_pos, &a_lineno);
	} else {
		nih_return_error (-1, NIH_CONFIG_UNKNOWN_STANZA,
				  _(NIH_CONFIG_UNKNOWN_STANZA_STR));
	}

finish:
	*pos = a_pos;
	if (lineno)
		*lineno = a_lineno;

	return ret;
}


/**
 * parse_on:
 * @class: job class being parsed,
 * @stanza: stanza found,
 * @file: file or string to parse,
 * @len: length of @file,
 * @pos: offset within @file,
 * @lineno: line number.
 *
 * This function is used to parse the arguments to an "on" stanza as an
 * event expression.  Names and arguments to events, intermixed with
 * operators and grouped by parentheses are expected to follow and are
 * allocated as a tree of EventOperator structures, the root of which is
 * returned.
 *
 * Returns: EventOperator at root of expression tree on success, NULL
 * on raised error.
 **/
static EventOperator *
parse_on (JobClass        *class,
	  NihConfigStanza *stanza,
	  const char      *file,
	  size_t           len,
	  size_t          *pos,
	  size_t          *lineno)
{
	NihList        stack;
	EventOperator *root = NULL;
	size_t         on_pos, on_lineno, paren = 0;

	nih_assert (class != NULL);
	nih_assert (stanza != NULL);
	nih_assert (file != NULL);
	nih_assert (pos != NULL);

	nih_list_init (&stack);

	on_pos = *pos;
	on_lineno = (lineno ? *lineno : 1);

	/* Parse all of the tokens that we find following the configuration
	 * stanza; unlike other stanzas we happily parse multiple lines
	 * provided that we're inside parens, and we permit comments at the
	 * end of those lines.
	 */
	do {
		nih_config_skip_whitespace (file, len, &on_pos, &on_lineno);

		do {
			/* Update error position */
			*pos = on_pos;
			if (lineno)
				*lineno = on_lineno;

			/* Peek at the first character, since open and
			 * close parens aren't picked up by our normal
			 * tokeniser.
			 */
			if ((*pos < len) && strchr ("()", file[*pos])) {
				if (parse_on_paren (class, stanza, file, len,
						    &on_pos, &on_lineno,
						    &stack, &root,
						    &paren) < 0) {
					root = NULL;
					goto finish;
				}

			/* Otherwise it's either an operator or operand;
			 * parse it as an operator first, that function
			 * handles transfer to parse_on_operand() in the
			 * case of unrecognised token.
			 */
			} else if (parse_on_operator (class, stanza, file, len,
						      &on_pos, &on_lineno,
						      &stack, &root) < 0) {
				root = NULL;
				goto finish;
			}

		} while (nih_config_has_token (file, len,
					       &on_pos, &on_lineno));

		if (nih_config_skip_comment (file, len,
					     &on_pos, &on_lineno) < 0)
			nih_assert_not_reached ();
	} while ((on_pos < len) && paren);

	/* The final operator and operand should be still on the stack and
	 * need collecting; if not, take the stack pointer out before
	 * returning otherwise we'll try and access it.
	 */
	if (parse_on_collect (class, &stack, &root) < 0) {
		nih_list_remove (&stack);
		return NULL;
	}

	/* If the stack isn't empty, then we've hit an open parenthesis and
	 * not found a matching close one.  We've probably parsed the entire
	 * file by accident!
	 */
	if (! NIH_LIST_EMPTY (&stack)) {
		nih_error_raise (PARSE_MISMATCHED_PARENS,
				 _(PARSE_MISMATCHED_PARENS_STR));
		root = NULL;
		goto finish;
	}


finish:
	/* Remove the stack pointer from the list of items, otherwise we'll
	 * return it and we'll try and access it when freed.
	 */
	nih_list_remove (&stack);

	*pos = on_pos;
	if (lineno)
		*lineno = on_lineno;

	return root;
}

/**
 * parse_on_operator:
 * @class: job class being parsed,
 * @stanza: stanza found,
 * @file: file or string to parse,
 * @len: length of @file,
 * @pos: offset within @file,
 * @lineno: line number,
 * @stack: input operator stack,
 * @root: output operator.
 *
 * This function parses a single token from the arguments of the "on"
 * stanza.  If the token is not a valid operator, this will call
 * parse_on_operand() instead.
 *
 * Operators are pushed onto @stack after collecting any existing operators
 * and operands on the stack, and placing them as the operator's left child.
 *
 * Returns: zero on success, negative value on raised error.
 **/
static int
parse_on_operator (JobClass         *class,
		   NihConfigStanza  *stanza,
		   const char       *file,
		   size_t            len,
		   size_t           *pos,
		   size_t           *lineno,
		   NihList          *stack,
		   EventOperator   **root)
{
	size_t             a_pos, a_lineno;
	nih_local char    *arg = NULL;
	EventOperatorType  type;
	EventOperator     *oper;
	NihListEntry      *item;
	int                ret = -1;

	nih_assert (class != NULL);
	nih_assert (stanza != NULL);
	nih_assert (file != NULL);
	nih_assert (pos != NULL);
	nih_assert (stack != NULL);
	nih_assert (root != NULL);

	/* Get the next token to see whether it's an operator keyword that
	 * we recognise, don't dequote since this allows people to quote
	 * operators to turn them into ordinary operands.
	 */
	a_pos = *pos;
	a_lineno = (lineno ? *lineno : 1);

	arg = nih_config_next_token (NULL, file, len, &a_pos, &a_lineno,
				     "()" NIH_CONFIG_CNLWS, FALSE);
	if (! arg)
		goto finish;

	/* Compare token against known operators; if it isn't, then rewind
	 * back to the starting position and deal with it as an operand.
	 */
	if (! strcmp (arg, "and")) {
		type = EVENT_AND;
	} else if (! strcmp (arg, "or")) {
		type = EVENT_OR;
	} else {
		return parse_on_operand (class, stanza, file, len, pos, lineno,
					 stack, root);
	}

	/* Before we push the new operator onto the stack, we need to collect
	 * any existing operators and operands.
	 */
	if (parse_on_collect (class, stack, root) < 0)
		return -1;

	/* Create the new operator, placing the existing root node as its
	 * left-hand child.
	 */
	oper = event_operator_new (class, type, NULL, NULL);
	if (! oper)
		nih_return_system_error (-1);

	nih_ref (*root, oper);
	nih_unref (*root, class);

	nih_tree_add (&oper->node, &(*root)->node, NIH_TREE_LEFT);
	*root = NULL;

	/* Push the new operator onto the stack */
	item = nih_list_entry_new (class);
	if (! item)
		nih_return_system_error (-1);

	item->data = oper;
	nih_list_add_after (stack, &item->entry);

	ret = 0;

finish:
	*pos = a_pos;
	if (lineno)
		*lineno = a_lineno;

	return ret;
}

/**
 * parse_on_paren:
 * @class: job class being parsed,
 * @stanza: stanza found,
 * @file: file or string to parse,
 * @len: length of @file,
 * @pos: offset within @file,
 * @lineno: line number,
 * @stack: input operator stack,
 * @root: output operator,
 * @paren: number of nested parentheses.
 *
 * This function deals with an open or close parenthesis in the arguments
 * of the "on" stanza; it must only be called when the character at the
 * current position is either.
 *
 * @paren is incremented for each open parenthesis, and decremented for
 * each close one.  This is a gross check for whether the parsing is
 * currently within a grouping, and used by parse_on() to ignore newlines
 * within them.
 *
 * An open parenthesis pushes a NULL operator onto the stack, this stops
 * parse_on_collect() from collecting beyond it.
 *
 * A close parenthesis collects all operators on the stack up to the
 * first (matching) marker, and removes the marker.
 *
 * Returns: zero on success, negative value on raised error.
 **/
static int
parse_on_paren (JobClass         *class,
		NihConfigStanza  *stanza,
		const char       *file,
		size_t            len,
		size_t           *pos,
		size_t           *lineno,
		NihList          *stack,
		EventOperator   **root,
		size_t           *paren)
{
	NihListEntry  *item;
	EventOperator *oper;

	nih_assert (class != NULL);
	nih_assert (stanza != NULL);
	nih_assert (file != NULL);
	nih_assert (pos != NULL);
	nih_assert (stack != NULL);
	nih_assert (root != NULL);
	nih_assert (paren != NULL);

	switch (file[*pos]) {
	case '(':
		(*paren)++;

		/* An open parenthesis may only occur if we're in a valid
		 * state for an operand; we must have no items on the stack,
		 * or an open parenthesis on the stack, or an operator
		 * on the stack; and must have nothing collected.
		 */
		item = (! NIH_LIST_EMPTY (stack)
			? (NihListEntry *)stack->next: NULL);
		oper = (item ? (EventOperator *)item->data : NULL);
		if (*root || (item && oper && (oper->type == EVENT_MATCH)))
			nih_return_error (-1, PARSE_EXPECTED_OPERATOR,
					  _(PARSE_EXPECTED_OPERATOR_STR));

		/* We push a NULL item onto the operator stack to denote
		 * the beginning of a parenthesis group, this prevents us
		 * popping past it later.
		 */
		item = nih_list_entry_new (class);
		if (! item)
			nih_return_system_error (-1);

		nih_list_add_after (stack, &item->entry);
		break;
	case ')':
		(*paren)--;

		/* Collect up to the first open paren marker. */
		if (parse_on_collect (class, stack, root) < 0)
			return -1;

		/* If we run out of stack, then we have mismatched parens. */
		if (NIH_LIST_EMPTY (stack))
			nih_return_error (-1, PARSE_MISMATCHED_PARENS,
					  _(PARSE_MISMATCHED_PARENS_STR));

		/* The top item on the stack should be the open parenthesis
		 * marker, which we want to discard.
		 */
		nih_free (stack->next);
		break;
	default:
		nih_assert_not_reached ();
	}

	/* Skip over the paren and any following whitespace */
	(*pos)++;
	nih_config_skip_whitespace (file, len, pos, lineno);

	return 0;
}

/**
 * parse_on_operand:
 * @class: job class being parsed,
 * @stanza: stanza found,
 * @file: file or string to parse,
 * @len: length of @file,
 * @pos: offset within @file,
 * @lineno: line number,
 * @stack: input operator stack,
 * @root: output operator.
 *
 * This function parses a single operand to the "or" stanza.  An operand
 * is any token not considered an operator, such as the name of an event
 * or arguments to that event.
 *
 * If the item on the top of @stack is an EVENT_MATCH operator, the operand
 * is added to that operator's argument list; otherwise the operand is
 * treated as the name of an event and a new EVENT_MATCH operator pushed
 * onto the stack.
 *
 * Returns: zero on success, negative value on raised error.
 **/
static int
parse_on_operand (JobClass         *class,
		  NihConfigStanza  *stanza,
		  const char       *file,
		  size_t            len,
		  size_t           *pos,
		  size_t           *lineno,
		  NihList          *stack,
		  EventOperator   **root)
{
	EventOperator  *oper;
	NihListEntry   *item;
	nih_local char *arg = NULL;

	nih_assert (class != NULL);
	nih_assert (stanza != NULL);
	nih_assert (file != NULL);
	nih_assert (pos != NULL);
	nih_assert (stack != NULL);
	nih_assert (root != NULL);

	arg = nih_config_next_token (NULL, file, len, pos, lineno,
				     "()" NIH_CONFIG_CNLWS, TRUE);
	if (! arg)
		return -1;

	/* Look at the item on the top of the stack; if it is an
	 * EVENT_MATCH operator then the operand is an argument to that event;
	 * otherwise if the stack is empty, or the top item is an operator
	 * of some kind, then the operand begins a new EVENT_MATCH operator.
	 */
	item = (! NIH_LIST_EMPTY (stack) ? (NihListEntry *)stack->next: NULL);
	oper = (item ? (EventOperator *)item->data : NULL);
	if ((! item) || (! oper) || (oper->type != EVENT_MATCH)) {
		/* Argument is the name of an event to be matched; create
		 * an EventOperator to match it and push it onto the stack.
		 *
		 * We get away with not popping anything here because we
		 * know that we can never end up with two events on the top
		 * of the stack.
		 */
		oper = event_operator_new (class, EVENT_MATCH, arg, NULL);
		if (! oper)
			nih_return_system_error (-1);

		item = nih_list_entry_new (class);
		if (! item)
			nih_return_system_error (-1);

		item->data = oper;
		nih_list_add_after (stack, &item->entry);
	} else {
		char **e;
		int    pos = TRUE;

		/* Argument is an environment variable for the event on
		 * the top of the stack, so we append it there.
		 */
		if (! nih_str_array_addp (&oper->env, oper, NULL, arg))
			nih_return_system_error (-1);

		/* Sanity check the event's environment to ensure that no
		 * positional arguments follow name-based ones.
		 */
		for (e = oper->env; e && *e; e++) {
			if (strchr (*e, '=')) {
				pos = FALSE;
			} else if (! pos) {
				nih_error_raise (PARSE_EXPECTED_VARIABLE,
						 _(PARSE_EXPECTED_VARIABLE_STR));
				return -1;
			}
		}
	}

	return 0;
}

/**
 * parse_on_collect:
 * @class: job class being parsed,
 * @stack: input operator stack,
 * @root: output operator.
 *
 * This function collects the input operators from @stack, up until the
 * beginning of the stack or a group within it (denoted by a stack item
 * with NULL data), and places the collected operator tree in @root.
 *
 * @root may point to a NULL pointer, or to a previously collected
 * operator; in which case it will become the right-hand child of the
 * operator on the top of the stack.
 *
 * On return from this function, @root will always point to a non-NULL
 * pointer since it is an error to fail to collect from the stack.
 *
 * Returns: zero on success, negative value on raised error.
 **/
static int
parse_on_collect (JobClass       *class,
		  NihList        *stack,
		  EventOperator **root)
{
	nih_assert (class != NULL);
	nih_assert (stack != NULL);
	nih_assert (root != NULL);

	NIH_LIST_FOREACH_SAFE (stack, iter) {
		NihListEntry  *item = (NihListEntry *)iter;
		EventOperator *oper = (EventOperator *)item->data;

		/* Stop on the opening of a parenthesis group */
		if (! oper)
			break;

		/* Remove the item from the stack */
		nih_free (item);

		/* Make the existing root node a child of the new operator;
		 * there must be one for operators, and must not be one for
		 * event matches.
		 */
		if ((oper->type != EVENT_MATCH) && (*root)) {
			nih_ref (*root, oper);
			nih_unref (*root, class);

			nih_tree_add (&oper->node, &(*root)->node,
				      NIH_TREE_RIGHT);
		} else if (oper->type != EVENT_MATCH) {
			nih_return_error (-1, PARSE_EXPECTED_EVENT,
					  _(PARSE_EXPECTED_EVENT_STR));
		} else if (*root) {
			nih_return_error (-1, PARSE_EXPECTED_OPERATOR,
					  _(PARSE_EXPECTED_OPERATOR_STR));
		}

		/* Make the operator the new root */
		*root = oper;
	}

	/* If we failed to collect any operands, an event was expected */
	if (! *root)
		nih_return_error (-1, PARSE_EXPECTED_EVENT,
				  _(PARSE_EXPECTED_EVENT_STR));

	return 0;
}


/**
 * stanza_debug:
 * @class: job class being parsed,
 * @stanza: stanza found,
 * @file: file or string to parse,
 * @len: length of @file,
 * @pos: offset within @file,
 * @lineno: line number.
 *
 * Parse a debug stanza from @file. No parameters are supported.
 *
 * Returns: zero on success, negative value on error.
 **/
static int
stanza_debug (JobClass           *class,
		 NihConfigStanza *stanza,
		 const char      *file,
		 size_t           len,
		 size_t          *pos,
		 size_t          *lineno)
{
	nih_assert (class != NULL);
	nih_assert (stanza != NULL);
	nih_assert (file != NULL);
	nih_assert (pos != NULL);

	class->debug = TRUE;

	return 0;
}


/**
 * stanza_manual:
 * @class: job class being parsed,
 * @stanza: stanza found,
 * @file: file or string to parse,
 * @len: length of @file,
 * @pos: offset within @file,
 * @lineno: line number.
 *
 * Parse a manual stanza from @file. No parameters are supported.
 *
 * Returns: zero on success, negative value on error.
 **/
static int
stanza_manual (JobClass           *class,
		 NihConfigStanza *stanza,
		 const char      *file,
		 size_t           len,
		 size_t          *pos,
		 size_t          *lineno)
{
	nih_assert (class != NULL);
	nih_assert (stanza != NULL);
	nih_assert (file != NULL);
	nih_assert (pos != NULL);

	/* manual simply disregards any start on events seen previously */

	nih_debug ("disregarding start on events for %s",
			class->name);

	if (class->start_on)
		nih_unref (class->start_on, class);

	class->start_on = NULL;

	return 0;
}

/**
 * stanza_instance:
 * @class: job class being parsed,
 * @stanza: stanza found,
 * @file: file or string to parse,
 * @len: length of @file,
 * @pos: offset within @file,
 * @lineno: line number.
 *
 * Parse an instance stanza from @file, this has an argument specifying
 * the instance name pattern which is stored in the class's instance member
 * and expanded before use.
 *
 * Returns: zero on success, negative value on error.
 **/
static int
stanza_instance (JobClass        *class,
		 NihConfigStanza *stanza,
		 const char      *file,
		 size_t           len,
		 size_t          *pos,
		 size_t          *lineno)
{
	nih_assert (class != NULL);
	nih_assert (stanza != NULL);
	nih_assert (file != NULL);
	nih_assert (pos != NULL);

	if (class->instance)
		nih_unref (class->instance, class);

	class->instance = nih_config_next_arg (class, file, len, pos, lineno);
	if (! class->instance)
		return -1;

	return nih_config_skip_comment (file, len, pos, lineno);
}


/**
 * stanza_description:
 * @class: job class being parsed,
 * @stanza: stanza found,
 * @file: file or string to parse,
 * @len: length of @file,
 * @pos: offset within @file,
 * @lineno: line number.
 *
 * Parse a description stanza from @file.  This stanza expects a single
 * argument giving a human-readable description of the job which is
 * stored for later use.
 *
 * Returns: zero on success, negative value on error.
 **/
static int
stanza_description (JobClass        *class,
		    NihConfigStanza *stanza,
		    const char      *file,
		    size_t           len,
		    size_t          *pos,
		    size_t          *lineno)
{
	nih_assert (class != NULL);
	nih_assert (stanza != NULL);
	nih_assert (file != NULL);
	nih_assert (pos != NULL);

	if (class->description)
		nih_unref (class->description, class);

	class->description = nih_config_next_arg (class, file,
						  len, pos, lineno);
	if (! class->description)
		return -1;

	return nih_config_skip_comment (file, len, pos, lineno);
}

/**
 * stanza_author:
 * @class: job class being parsed,
 * @stanza: stanza found,
 * @file: file or string to parse,
 * @len: length of @file,
 * @pos: offset within @file,
 * @lineno: line number.
 *
 * Parse an author stanza from @file.  This stanza expects a single
 * argument giving a human-readable author name for the job which is
 * stored for later use.
 *
 * Returns: zero on success, negative value on error.
 **/
static int
stanza_author (JobClass        *class,
	       NihConfigStanza *stanza,
	       const char      *file,
	       size_t           len,
	       size_t          *pos,
	       size_t          *lineno)
{
	nih_assert (class != NULL);
	nih_assert (stanza != NULL);
	nih_assert (file != NULL);
	nih_assert (pos != NULL);

	if (class->author)
		nih_unref (class->author, class);

	class->author = nih_config_next_arg (class, file, len, pos, lineno);
	if (! class->author)
		return -1;

	return nih_config_skip_comment (file, len, pos, lineno);
}

/**
 * stanza_version:
 * @class: job class being parsed,
 * @stanza: stanza found,
 * @file: file or string to parse,
 * @len: length of @file,
 * @pos: offset within @file,
 * @lineno: line number.
 *
 * Parse a version stanza from @file.  This stanza expects a single
 * argument giving a human-readable version number for the job which is
 * stored for later use.
 *
 * Returns: zero on success, negative value on error.
 **/
static int
stanza_version (JobClass        *class,
		NihConfigStanza *stanza,
		const char      *file,
		size_t           len,
		size_t          *pos,
		size_t          *lineno)
{
	nih_assert (class != NULL);
	nih_assert (stanza != NULL);
	nih_assert (file != NULL);
	nih_assert (pos != NULL);

	if (class->version)
		nih_unref (class->version, class);

	class->version = nih_config_next_arg (class, file, len, pos, lineno);
	if (! class->version)
		return -1;

	return nih_config_skip_comment (file, len, pos, lineno);
}


/**
 * stanza_env:
 * @class: job class being parsed,
 * @stanza: stanza found,
 * @file: file or string to parse,
 * @len: length of @file,
 * @pos: offset within @file,
 * @lineno: line number.
 *
 * Parse an env stanza from @file, extracting a single argument of the form
 * VAR or VAR=VALUE.  These are stored in the env array, which is increased
 * in size to accomodate the new value.
 *
 * Returns: zero on success, negative value on error.
 **/
static int
stanza_env (JobClass        *class,
	    NihConfigStanza *stanza,
	    const char      *file,
	    size_t           len,
	    size_t          *pos,
	    size_t          *lineno)
{
	nih_local char *env = NULL;

	nih_assert (class != NULL);
	nih_assert (stanza != NULL);
	nih_assert (file != NULL);
	nih_assert (pos != NULL);

	env = nih_config_next_arg (NULL, file, len, pos, lineno);
	if (! env)
		return -1;

	if (! nih_str_array_addp (&class->env, class, NULL, env))
		nih_return_system_error (-1);

	return nih_config_skip_comment (file, len, pos, lineno);
}

/**
 * stanza_export:
 * @class: job class being parsed,
 * @stanza: stanza found,
 * @file: file or string to parse,
 * @len: length of @file,
 * @pos: offset within @file,
 * @lineno: line number.
 *
 * Parse an export stanza from @file, extracting one or more arguments
 * containing environment variable names.  These are stored in the export
 * array, which is increased in size to accomodate the new values.
 *
 * Returns: zero on success, negative value on error.
 **/
static int
stanza_export (JobClass        *class,
	       NihConfigStanza *stanza,
	       const char      *file,
	       size_t           len,
	       size_t          *pos,
	       size_t          *lineno)
{
	nih_local char **args = NULL;
	char           **arg;

	nih_assert (class != NULL);
	nih_assert (stanza != NULL);
	nih_assert (file != NULL);
	nih_assert (pos != NULL);

	if (! nih_config_has_token (file, len, pos, lineno))
		nih_return_error (-1, NIH_CONFIG_EXPECTED_TOKEN,
				  _(NIH_CONFIG_EXPECTED_TOKEN_STR));

	args = nih_config_parse_args (NULL, file, len, pos, lineno);
	if (! args)
		return -1;

	for (arg = args; *arg; arg++)
		if (! nih_str_array_addp (&class->export, class, NULL, *arg))
			nih_return_system_error (-1);

	return 0;
}


/**
 * stanza_start:
 * @class: job class being parsed,
 * @stanza: stanza found,
 * @file: file or string to parse,
 * @len: length of @file,
 * @pos: offset within @file,
 * @lineno: line number.
 *
 * Parse a start stanza from @file.  This stanza expects a second "on"
 * argument, followed by an event which is allocated as an EventOperator
 * structure and stored in the start events list of the class.
 *
 * Returns: zero on success, negative value on error.
 **/
static int
stanza_start (JobClass        *class,
	      NihConfigStanza *stanza,
	      const char      *file,
	      size_t           len,
	      size_t          *pos,
	      size_t          *lineno)
{
	nih_local char *arg = NULL;
	size_t          a_pos, a_lineno;
	int             ret = -1;

	nih_assert (class != NULL);
	nih_assert (stanza != NULL);
	nih_assert (file != NULL);
	nih_assert (pos != NULL);

	a_pos = *pos;
	a_lineno = (lineno ? *lineno : 1);

	arg = nih_config_next_token (NULL, file, len, &a_pos, &a_lineno,
				     NIH_CONFIG_CNLWS, FALSE);
	if (! arg)
		goto finish;

	if (! strcmp (arg, "on")) {
		if (class->start_on)
			nih_unref (class->start_on, class);

		class->start_on = parse_on (class, stanza, file, len,
					    &a_pos, &a_lineno);
		if (! class->start_on)
			goto finish;

		ret = 0;

	} else {
		nih_return_error (-1, NIH_CONFIG_UNKNOWN_STANZA,
				  _(NIH_CONFIG_UNKNOWN_STANZA_STR));
	}

finish:
	*pos = a_pos;
	if (lineno)
		*lineno = a_lineno;

	return ret;
}

/**
 * stanza_stop:
 * @class: job class being parsed,
 * @stanza: stanza found,
 * @file: file or string to parse,
 * @len: length of @file,
 * @pos: offset within @file,
 * @lineno: line number.
 *
 * Parse a stop stanza from @file.  This stanza expects a second "on"
 * argument, followed by an event which is allocated as an EventInfo structure
 * and stored in the stop events list of the class and copied to the instance
 * later.
 *
 * Returns: zero on success, negative value on error.
 **/
static int
stanza_stop (JobClass        *class,
	     NihConfigStanza *stanza,
	     const char      *file,
	     size_t           len,
	     size_t          *pos,
	     size_t          *lineno)
{
	nih_local char *arg = NULL;
	size_t          a_pos, a_lineno;
	int             ret = -1;

	nih_assert (class != NULL);
	nih_assert (stanza != NULL);
	nih_assert (file != NULL);
	nih_assert (pos != NULL);

	a_pos = *pos;
	a_lineno = (lineno ? *lineno : 1);

	arg = nih_config_next_token (NULL, file, len, &a_pos, &a_lineno,
				     NIH_CONFIG_CNLWS, FALSE);
	if (! arg)
		goto finish;

	if (! strcmp (arg, "on")) {
		if (class->stop_on)
			nih_unref (class->stop_on, class);

		class->stop_on = parse_on (class, stanza, file, len,
					   &a_pos, &a_lineno);
		if (! class->stop_on)
			goto finish;

		ret = 0;

	} else {
		nih_return_error (-1, NIH_CONFIG_UNKNOWN_STANZA,
				  _(NIH_CONFIG_UNKNOWN_STANZA_STR));
	}

finish:
	*pos = a_pos;
	if (lineno)
		*lineno = a_lineno;

	return ret;
}

/**
 * stanza_emits:
 * @class: job class being parsed,
 * @stanza: stanza found,
 * @file: file or string to parse,
 * @len: length of @file,
 * @pos: offset within @file,
 * @lineno: line number.
 *
 * Parse an emits stanza from @file.  This stanza expects one or more
 * arguments giving the names of additional events that can be emitted
 * by this job.  These are stored in the emits array, which is increased
 * in size to accomodate the new values.
 *
 * Returns: zero on success, negative value on error.
 **/
static int
stanza_emits (JobClass        *class,
	      NihConfigStanza *stanza,
	      const char      *file,
	      size_t           len,
	      size_t          *pos,
	      size_t          *lineno)
{
	nih_local char **args = NULL;
	char           **arg;

	nih_assert (class != NULL);
	nih_assert (stanza != NULL);
	nih_assert (file != NULL);
	nih_assert (pos != NULL);

	if (! nih_config_has_token (file, len, pos, lineno))
		nih_return_error (-1, NIH_CONFIG_EXPECTED_TOKEN,
				  _(NIH_CONFIG_EXPECTED_TOKEN_STR));

	args = nih_config_parse_args (NULL, file, len, pos, lineno);
	if (! args)
		return -1;

	for (arg = args; *arg; arg++)
		if (! nih_str_array_addp (&class->emits, class, NULL, *arg))
			nih_return_system_error (-1);

	return 0;
}


/**
 * stanza_exec:
 * @class: job class being parsed,
 * @stanza: stanza found,
 * @file: file or string to parse,
 * @len: length of @file,
 * @pos: offset within @file,
 * @lineno: line number.
 *
 * Parse an exec stanza from @file by allocating the main job process and
 * calling parse_exec() to parse it.
 *
 * Returns: zero on success, negative value on error.
 **/
static int
stanza_exec (JobClass        *class,
	     NihConfigStanza *stanza,
	     const char      *file,
	     size_t           len,
	     size_t          *pos,
	     size_t          *lineno)
{
	nih_assert (class != NULL);
	nih_assert (stanza != NULL);
	nih_assert (file != NULL);
	nih_assert (pos != NULL);

	if (! class->process[PROCESS_MAIN]) {
		class->process[PROCESS_MAIN] = process_new (class->process);
		if (! class->process[PROCESS_MAIN])
			nih_return_system_error (-1);
	}

	return parse_exec (class->process[PROCESS_MAIN], stanza,
			   file, len, pos, lineno);
}

/**
 * stanza_script:
 * @class: job class being parsed,
 * @stanza: stanza found,
 * @file: file or string to parse,
 * @len: length of @file,
 * @pos: offset within @file,
 * @lineno: line number.
 *
 * Parse a script stanza from @file by allocating the main job process and
 * calling parse_script() to parse it.
 *
 * Returns: zero on success, negative value on error.
 **/
static int
stanza_script (JobClass        *class,
	       NihConfigStanza *stanza,
	       const char      *file,
	       size_t           len,
	       size_t          *pos,
	       size_t          *lineno)
{
	nih_assert (class != NULL);
	nih_assert (stanza != NULL);
	nih_assert (file != NULL);
	nih_assert (pos != NULL);

	if (! class->process[PROCESS_MAIN]) {
		class->process[PROCESS_MAIN] = process_new (class->process);
		if (! class->process[PROCESS_MAIN])
			nih_return_system_error (-1);
	}

	return parse_script (class->process[PROCESS_MAIN], stanza,
			     file, len, pos, lineno);
}

/**
 * stanza_pre_start:
 * @class: job class being parsed,
 * @stanza: stanza found,
 * @file: file or string to parse,
 * @len: length of @file,
 * @pos: offset within @file,
 * @lineno: line number.
 *
 * Parse a pre-start stanza from @file by calling parse_process()
 * with PROCESS_PRE_START to parse it.
 *
 * Returns: zero on success, negative value on error.
 **/
static int
stanza_pre_start (JobClass        *class,
		  NihConfigStanza *stanza,
		  const char      *file,
		  size_t           len,
		  size_t          *pos,
		  size_t          *lineno)
{
	nih_assert (class != NULL);
	nih_assert (stanza != NULL);
	nih_assert (file != NULL);
	nih_assert (pos != NULL);

	return parse_process (class, PROCESS_PRE_START, stanza,
			      file, len, pos, lineno);
}

/**
 * stanza_post_start:
 * @class: job class being parsed,
 * @stanza: stanza found,
 * @file: file or string to parse,
 * @len: length of @file,
 * @pos: offset within @file,
 * @lineno: line number.
 *
 * Parse a post-start stanza from @file by calling parse_process()
 * with PROCESS_POST_START to parse it.
 *
 * Returns: zero on success, negative value on error.
 **/
static int
stanza_post_start (JobClass        *class,
		   NihConfigStanza *stanza,
		   const char      *file,
		   size_t           len,
		   size_t          *pos,
		   size_t          *lineno)
{
	nih_assert (class != NULL);
	nih_assert (stanza != NULL);
	nih_assert (file != NULL);
	nih_assert (pos != NULL);

	return parse_process (class, PROCESS_POST_START, stanza,
			      file, len, pos, lineno);
}

/**
 * stanza_pre_stop:
 * @class: job class being parsed,
 * @stanza: stanza found,
 * @file: file or string to parse,
 * @len: length of @file,
 * @pos: offset within @file,
 * @lineno: line number.
 *
 * Parse a pre-stop stanza from @file by calling parse_process()
 * with PROCESS_PRE_STOP to parse it.
 *
 * Returns: zero on success, negative value on error.
 **/
static int
stanza_pre_stop (JobClass        *class,
		 NihConfigStanza *stanza,
		 const char      *file,
		 size_t           len,
		 size_t          *pos,
		 size_t          *lineno)
{
	nih_assert (class != NULL);
	nih_assert (stanza != NULL);
	nih_assert (file != NULL);
	nih_assert (pos != NULL);

	return parse_process (class, PROCESS_PRE_STOP, stanza,
			      file, len, pos, lineno);
}

/**
 * stanza_post_stop:
 * @class: job class being parsed,
 * @stanza: stanza found,
 * @file: file or string to parse,
 * @len: length of @file,
 * @pos: offset within @file,
 * @lineno: line number.
 *
 * Parse a post-stop stanza from @file by calling parse_process()
 * with PROCESS_POST_STOP to parse it.
 *
 * Returns: zero on success, negative value on error.
 **/
static int
stanza_post_stop (JobClass        *class,
		  NihConfigStanza *stanza,
		  const char      *file,
		  size_t           len,
		  size_t          *pos,
		  size_t          *lineno)
{
	nih_assert (class != NULL);
	nih_assert (stanza != NULL);
	nih_assert (file != NULL);
	nih_assert (pos != NULL);

	return parse_process (class, PROCESS_POST_STOP, stanza,
			      file, len, pos, lineno);
}


/**
 * stanza_expect:
 * @class: job class being parsed,
 * @stanza: stanza found,
 * @file: file or string to parse,
 * @len: length of @file,
 * @pos: offset within @file,
 * @lineno: line number.
 *
 * Parse an expect stanza from @file.  This stanza expects a single argument
 * single argument giving one of the possible ExpectType enumerations which
 * sets the class's expect member.
 *
 * Returns: zero on success, negative value on error.
 **/
static int
stanza_expect (JobClass        *class,
	       NihConfigStanza *stanza,
	       const char      *file,
	       size_t           len,
	       size_t          *pos,
	       size_t          *lineno)
{
	size_t          a_pos, a_lineno;
	int             ret = -1;
	nih_local char *arg = NULL;

	nih_assert (class != NULL);
	nih_assert (stanza != NULL);
	nih_assert (file != NULL);
	nih_assert (pos != NULL);

	a_pos = *pos;
	a_lineno = (lineno ? *lineno : 1);

	arg = nih_config_next_arg (NULL, file, len, &a_pos, &a_lineno);
	if (! arg)
		goto finish;

	if (! strcmp (arg, "stop")) {
		class->expect = EXPECT_STOP;
	} else if (! strcmp (arg, "daemon")) {
		class->expect = EXPECT_DAEMON;
	} else if (! strcmp (arg, "fork")) {
		class->expect = EXPECT_FORK;
	} else if (! strcmp (arg, "none")) {
		class->expect = EXPECT_NONE;
	} else {
		nih_return_error (-1, NIH_CONFIG_UNKNOWN_STANZA,
				  _(NIH_CONFIG_UNKNOWN_STANZA_STR));
	}

	ret = nih_config_skip_comment (file, len, &a_pos, &a_lineno);

finish:
	*pos = a_pos;
	if (lineno)
		*lineno = a_lineno;

	return ret;
}

/**
 * stanza_task:
 * @class: job class being parsed,
 * @stanza: stanza found,
 * @file: file or string to parse,
 * @len: length of @file,
 * @pos: offset within @file,
 * @lineno: line number.
 *
 * Parse a task stanza from @file.  This sets the task flag for the class, and
 * takes no further arguments.
 *
 * Returns: zero on success, negative value on error.
 **/
static int
stanza_task (JobClass        *class,
	     NihConfigStanza *stanza,
	     const char      *file,
	     size_t           len,
	     size_t          *pos,
	     size_t          *lineno)
{
	nih_assert (class != NULL);
	nih_assert (stanza != NULL);
	nih_assert (file != NULL);
	nih_assert (pos != NULL);

	class->task = TRUE;

	return nih_config_skip_comment (file, len, pos, lineno);
}


/**
 * stanza_kill:
 * @class: job class being parsed,
 * @stanza: stanza found,
 * @file: file or string to parse,
 * @len: length of @file,
 * @pos: offset within @file,
 * @lineno: line number.
 *
 * Parse a kill stanza from @file, extracting a second-level stanza that
 * states which value to set from its argument.
 *
 * Returns: zero on success, negative value on error.
 **/
static int
stanza_kill (JobClass        *class,
	     NihConfigStanza *stanza,
	     const char      *file,
	     size_t           len,
	     size_t          *pos,
	     size_t          *lineno)
{
	size_t          a_pos, a_lineno;
	int             ret = -1;
	nih_local char *arg = NULL;

	nih_assert (class != NULL);
	nih_assert (stanza != NULL);
	nih_assert (file != NULL);
	nih_assert (pos != NULL);

	a_pos = *pos;
	a_lineno = (lineno ? *lineno : 1);

	arg = nih_config_next_token (NULL, file, len, &a_pos, &a_lineno,
				     NIH_CONFIG_CNLWS, FALSE);
	if (! arg)
		goto finish;

	if (! strcmp (arg, "timeout")) {
		nih_local char *timearg = NULL;
		char           *endptr;

		/* Update error position to the timeout value */
		*pos = a_pos;
		if (lineno)
			*lineno = a_lineno;

		timearg = nih_config_next_arg (NULL, file, len,
					       &a_pos, &a_lineno);
		if (! timearg)
			goto finish;

		errno = 0;
		class->kill_timeout = strtol (timearg, &endptr, 10);
		if (errno || *endptr || (class->kill_timeout < 0))
			nih_return_error (-1, PARSE_ILLEGAL_INTERVAL,
					  _(PARSE_ILLEGAL_INTERVAL_STR));

		ret = nih_config_skip_comment (file, len, &a_pos, &a_lineno);

	} else {
		nih_return_error (-1, NIH_CONFIG_UNKNOWN_STANZA,
				  _(NIH_CONFIG_UNKNOWN_STANZA_STR));
	}

finish:
	*pos = a_pos;
	if (lineno)
		*lineno = a_lineno;

	return ret;
}


/**
 * stanza_respawn:
 * @class: job class being parsed,
 * @stanza: stanza found,
 * @file: file or string to parse,
 * @len: length of @file,
 * @pos: offset within @file,
 * @lineno: line number.
 *
 * Parse a daemon stanza from @file.  This either has no arguments, in
 * which case it sets the respawn flag for the job, or it has the "limit"
 * argument and sets the respawn rate limit.
 *
 * Returns: zero on success, negative value on error.
 **/
static int
stanza_respawn (JobClass        *class,
		NihConfigStanza *stanza,
		const char      *file,
		size_t           len,
		size_t          *pos,
		size_t          *lineno)
{
	nih_local char *arg = NULL;
	size_t          a_pos, a_lineno;
	int             ret = -1;

	nih_assert (class != NULL);
	nih_assert (stanza != NULL);
	nih_assert (file != NULL);
	nih_assert (pos != NULL);

	/* Deal with the no-argument form first */
	if (! nih_config_has_token (file, len, pos, lineno)) {
		class->respawn = TRUE;

		return nih_config_skip_comment (file, len, pos, lineno);
	}


	/* Take the next argument, a sub-stanza keyword. */
	a_pos = *pos;
	a_lineno = (lineno ? *lineno : 1);

	arg = nih_config_next_token (NULL, file, len, &a_pos, &a_lineno,
				     NIH_CONFIG_CNLWS, FALSE);
	if (! arg)
		goto finish;

	if (! strcmp (arg, "limit")) {
		nih_local char *limitarg = NULL;
		char           *endptr;

		/* Update error position to the limit value */
		*pos = a_pos;
		if (lineno)
			*lineno = a_lineno;

		/* Parse the limit value */
		limitarg = nih_config_next_arg (NULL, file, len,
						&a_pos, &a_lineno);
		if (! limitarg)
			goto finish;

		if (strcmp (limitarg, "unlimited")) {
			nih_local char *timearg = NULL;

			errno = 0;
			class->respawn_limit = strtol (limitarg, &endptr, 10);
			if (errno || *endptr || (class->respawn_limit < 0))
				nih_return_error (-1, PARSE_ILLEGAL_LIMIT,
						  _(PARSE_ILLEGAL_LIMIT_STR));

			/* Update error position to the timeout value */
			*pos = a_pos;
			if (lineno)
				*lineno = a_lineno;

			/* Parse the timeout value */
			timearg = nih_config_next_arg (NULL, file, len,
						       &a_pos, &a_lineno);
			if (! timearg)
				goto finish;

			errno = 0;
			class->respawn_interval = strtol (timearg, &endptr, 10);
			if (errno || *endptr || (class->respawn_interval < 0))
				nih_return_error (-1, PARSE_ILLEGAL_INTERVAL,
						  _(PARSE_ILLEGAL_INTERVAL_STR));
		} else {
			class->respawn_limit = 0;
			class->respawn_interval = 0;
		}

		ret = nih_config_skip_comment (file, len, &a_pos, &a_lineno);

	} else {
		nih_return_error (-1, NIH_CONFIG_UNKNOWN_STANZA,
				  _(NIH_CONFIG_UNKNOWN_STANZA_STR));
	}

finish:
	*pos = a_pos;
	if (lineno)
		*lineno = a_lineno;

	return ret;
}

/**
 * stanza_normal:
 * @class: job class being parsed,
 * @stanza: stanza found,
 * @file: file or string to parse,
 * @len: length of @file,
 * @pos: offset within @file,
 * @lineno: line number.
 *
 * Parse a normal stanza from @file.  This stanza expects a single "exit"
 * argument, followed by one or more arguments giving signal names or
 * exit codes that the main process can return and be considered to have been
 * stopped normally.
 *
 * Arguments are stored in the normalexit array, and the normalexit_len
 * value updated.  Signals are stored in the higher bytes.
 *
 * Returns: zero on success, negative value on error.
 **/
static int
stanza_normal (JobClass        *class,
	       NihConfigStanza *stanza,
	       const char      *file,
	       size_t           len,
	       size_t          *pos,
	       size_t          *lineno)
{
	size_t          a_pos, a_lineno;
	int             ret = -1;
	nih_local char *arg = NULL;

	nih_assert (class != NULL);
	nih_assert (stanza != NULL);
	nih_assert (file != NULL);
	nih_assert (pos != NULL);

	a_pos = *pos;
	a_lineno = (lineno ? *lineno : 1);

	arg = nih_config_next_token (NULL, file, len, &a_pos, &a_lineno,
				     NIH_CONFIG_CNLWS, FALSE);
	if (! arg)
		goto finish;

	if (! strcmp (arg, "exit")) {
		do {
			unsigned long   status;
			nih_local char *exitarg = NULL;
			char           *endptr;
			int            *new_ne, signum;

			/* Update error position to the exit status */
			*pos = a_pos;
			if (lineno)
				*lineno = a_lineno;

			exitarg = nih_config_next_arg (NULL, file, len,
						       &a_pos, &a_lineno);
			if (! exitarg)
				goto finish;

			signum = nih_signal_from_name (exitarg);
			if (signum < 0) {
				errno = 0;
				status = strtoul (exitarg, &endptr, 10);
				if (errno || *endptr || (status > INT_MAX))
					nih_return_error (-1, PARSE_ILLEGAL_EXIT,
							  _(PARSE_ILLEGAL_EXIT_STR));
			} else {
				status = signum << 8;
			}

			new_ne = nih_realloc (class->normalexit, class,
					      sizeof (int) * (class->normalexit_len + 1));
			if (! new_ne)
				nih_return_system_error (-1);

			class->normalexit = new_ne;
			class->normalexit[class->normalexit_len++] = (int) status;
		} while (nih_config_has_token (file, len, &a_pos, &a_lineno));

		ret = nih_config_skip_comment (file, len, &a_pos, &a_lineno);
	} else {
		nih_return_error (-1, NIH_CONFIG_UNKNOWN_STANZA,
				  _(NIH_CONFIG_UNKNOWN_STANZA_STR));
	}

finish:
	*pos = a_pos;
	if (lineno)
		*lineno = a_lineno;

	return ret;
}


/**
 * stanza_console:
 * @class: job class being parsed,
 * @stanza: stanza found,
 * @file: file or string to parse,
 * @len: length of @file,
 * @pos: offset within @file,
 * @lineno: line number.
 *
 * Parse a console stanza from @file, extracting a single argument that
 * specifies where console output should be sent.
 *
 * Returns: zero on success, negative value on error.
 **/
static int
stanza_console (JobClass        *class,
		NihConfigStanza *stanza,
		const char      *file,
		size_t           len,
		size_t          *pos,
		size_t          *lineno)
{
	size_t          a_pos, a_lineno;
	int             ret = -1;
	nih_local char *arg = NULL;

	nih_assert (class != NULL);
	nih_assert (stanza != NULL);
	nih_assert (file != NULL);
	nih_assert (pos != NULL);

	a_pos = *pos;
	a_lineno = (lineno ? *lineno : 1);

	arg = nih_config_next_arg (NULL, file, len, &a_pos, &a_lineno);
	if (! arg)
		goto finish;

	if (! strcmp (arg, "none")) {
		class->console = CONSOLE_NONE;
	} else if (! strcmp (arg, "output")) {
		class->console = CONSOLE_OUTPUT;
	} else if (! strcmp (arg, "owner")) {
		class->console = CONSOLE_OWNER;
	} else {
		nih_return_error (-1, NIH_CONFIG_UNKNOWN_STANZA,
				  _(NIH_CONFIG_UNKNOWN_STANZA_STR));
	}

	ret = nih_config_skip_comment (file, len, &a_pos, &a_lineno);

finish:
	*pos = a_pos;
	if (lineno)
		*lineno = a_lineno;

	return ret;
}


/**
 * stanza_umask:
 * @class: job class being parsed,
 * @stanza: stanza found,
 * @file: file or string to parse,
 * @len: length of @file,
 * @pos: offset within @file,
 * @lineno: line number.
 *
 * Parse a umask stanza from @file, extracting a single argument containing
 * a process file creation mask.
 *
 * Returns: zero on success, negative value on error.
 **/
static int
stanza_umask (JobClass        *class,
	      NihConfigStanza *stanza,
	      const char      *file,
	      size_t           len,
	      size_t          *pos,
	      size_t          *lineno)
{
	nih_local char *arg = NULL;
	char           *endptr;
	size_t          a_pos, a_lineno;
	int             ret = -1;

	nih_assert (class != NULL);
	nih_assert (stanza != NULL);
	nih_assert (file != NULL);
	nih_assert (pos != NULL);

	a_pos = *pos;
	a_lineno = (lineno ? *lineno : 1);

	arg = nih_config_next_arg (NULL, file, len, &a_pos, &a_lineno);
	if (! arg)
		goto finish;

	errno = 0;
	class->umask = (mode_t)strtoul (arg, &endptr, 8);
	if (errno || *endptr || (class->umask & ~0777))
		nih_return_error (-1, PARSE_ILLEGAL_UMASK,
				  _(PARSE_ILLEGAL_UMASK_STR));

	ret = nih_config_skip_comment (file, len, &a_pos, &a_lineno);

finish:
	*pos = a_pos;
	if (lineno)
		*lineno = a_lineno;

	return ret;
}

/**
 * stanza_nice:
 * @class: job class being parsed,
 * @stanza: stanza found,
 * @file: file or string to parse,
 * @len: length of @file,
 * @pos: offset within @file,
 * @lineno: line number.
 *
 * Parse a nice stanza from @file, extracting a single argument containing
 * a process priority.
 *
 * Returns: zero on success, negative value on error.
 **/
static int
stanza_nice (JobClass        *class,
	     NihConfigStanza *stanza,
	     const char      *file,
	     size_t           len,
	     size_t          *pos,
	     size_t          *lineno)
{
	nih_local char *arg = NULL;
	char           *endptr;
	size_t          a_pos, a_lineno;
	int             ret = -1;

	nih_assert (class != NULL);
	nih_assert (stanza != NULL);
	nih_assert (file != NULL);
	nih_assert (pos != NULL);

	a_pos = *pos;
	a_lineno = (lineno ? *lineno : 1);

	arg = nih_config_next_arg (NULL, file, len, &a_pos, &a_lineno);
	if (! arg)
		goto finish;

	errno = 0;
	class->nice = (int)strtol (arg, &endptr, 10);
	if (errno || *endptr || (class->nice < -20) || (class->nice > 19))
		nih_return_error (-1, PARSE_ILLEGAL_NICE,
				  _(PARSE_ILLEGAL_NICE_STR));

	ret = nih_config_skip_comment (file, len, &a_pos, &a_lineno);

finish:
	*pos = a_pos;
	if (lineno)
		*lineno = a_lineno;

	return ret;
}

/**
 * stanza_oom:
 * @class: job class being parsed,
 * @stanza: stanza found,
 * @file: file or string to parse,
 * @len: length of @file,
 * @pos: offset within @file,
 * @lineno: line number.
 *
 * Parse an oom stanza from @file, extracting a single argument containing
 * a OOM killer adjustment (which may be "never" for the magic -17 value).
 *
 * Returns: zero on success, negative value on error.
 **/
static int
stanza_oom (JobClass        *class,
	    NihConfigStanza *stanza,
	    const char      *file,
	    size_t           len,
	    size_t          *pos,
	    size_t          *lineno)
{
	nih_local char *arg = NULL;
	char           *endptr;
	size_t          a_pos, a_lineno;
	int             ret = -1;

	nih_assert (class != NULL);
	nih_assert (stanza != NULL);
	nih_assert (file != NULL);
	nih_assert (pos != NULL);

	a_pos = *pos;
	a_lineno = (lineno ? *lineno : 1);

	arg = nih_config_next_arg (NULL, file, len, &a_pos, &a_lineno);
	if (! arg)
		goto finish;

	if (! strcmp (arg, "never")) {
		class->oom_adj = -17;
	} else {
		errno = 0;
		class->oom_adj = (int)strtol (arg, &endptr, 10);
		if (errno || *endptr || (class->oom_adj < -17) || (class->oom_adj > 15))
			nih_return_error (-1, PARSE_ILLEGAL_OOM,
					  _(PARSE_ILLEGAL_OOM_STR));
	}

	ret = nih_config_skip_comment (file, len, &a_pos, &a_lineno);

finish:
	*pos = a_pos;
	if (lineno)
		*lineno = a_lineno;

	return ret;
}

/**
 * stanza_limit:
 * @class: job class being parsed,
 * @stanza: stanza found,
 * @file: file or string to parse,
 * @len: length of @file,
 * @pos: offset within @file,
 * @lineno: line number.
 *
 * Parse a limit stanza from @file, extracting a second-level stanza that
 * states which limit to set from its two following arguments.
 *
 * Returns: zero on success, negative value on error.
 **/
static int
stanza_limit (JobClass        *class,
	      NihConfigStanza *stanza,
	      const char      *file,
	      size_t           len,
	      size_t          *pos,
	      size_t          *lineno)
{
	int             resource;
	nih_local char *arg = NULL, *softarg = NULL, *hardarg = NULL;
	char           *endptr;
	size_t          a_pos, a_lineno;
	int             ret = -1;

	nih_assert (class != NULL);
	nih_assert (stanza != NULL);
	nih_assert (file != NULL);
	nih_assert (pos != NULL);

	a_pos = *pos;
	a_lineno = (lineno ? *lineno : 1);

	arg = nih_config_next_arg (NULL, file, len, &a_pos, &a_lineno);
	if (! arg)
		goto finish;

	if (! strcmp (arg, "as")) {
		resource = RLIMIT_AS;
	} else if (! strcmp (arg, "core")) {
		resource = RLIMIT_CORE;
	} else if (! strcmp (arg, "cpu")) {
		resource = RLIMIT_CPU;
	} else if (! strcmp (arg, "data")) {
		resource = RLIMIT_DATA;
	} else if (! strcmp (arg, "fsize")) {
		resource = RLIMIT_FSIZE;
	} else if (! strcmp (arg, "memlock")) {
		resource = RLIMIT_MEMLOCK;
	} else if (! strcmp (arg, "msgqueue")) {
		resource = RLIMIT_MSGQUEUE;
	} else if (! strcmp (arg, "nice")) {
		resource = RLIMIT_NICE;
	} else if (! strcmp (arg, "nofile")) {
		resource = RLIMIT_NOFILE;
	} else if (! strcmp (arg, "nproc")) {
		resource = RLIMIT_NPROC;
	} else if (! strcmp (arg, "rss")) {
		resource = RLIMIT_RSS;
	} else if (! strcmp (arg, "rtprio")) {
		resource = RLIMIT_RTPRIO;
	} else if (! strcmp (arg, "sigpending")) {
		resource = RLIMIT_SIGPENDING;
	} else if (! strcmp (arg, "stack")) {
		resource = RLIMIT_STACK;
	} else {
		nih_return_error (-1, NIH_CONFIG_UNKNOWN_STANZA,
				  _(NIH_CONFIG_UNKNOWN_STANZA_STR));
	}


	if (! class->limits[resource]) {
		class->limits[resource] = nih_new (class, struct rlimit);
		if (! class->limits[resource])
			nih_return_system_error (-1);
	}

	/* Update error position to the soft limit value */
	*pos = a_pos;
	if (lineno)
		*lineno = a_lineno;

	/* Parse the soft limit value */
	softarg = nih_config_next_arg (NULL, file, len, &a_pos, &a_lineno);
	if (! softarg)
		goto finish;

	if (strcmp (softarg, "unlimited")) {
		errno = 0;
		class->limits[resource]->rlim_cur = strtoul (softarg, &endptr,
							     10);
		if (errno || *endptr)
			nih_return_error (-1, PARSE_ILLEGAL_LIMIT,
					  _(PARSE_ILLEGAL_LIMIT_STR));
	} else {
		class->limits[resource]->rlim_cur = RLIM_INFINITY;
	}

	/* Update error position to the hard limit value */
	*pos = a_pos;
	if (lineno)
		*lineno = a_lineno;

	/* Parse the hard limit value */
	hardarg = nih_config_next_arg (NULL, file, len, &a_pos, &a_lineno);
	if (! hardarg)
		goto finish;

	if (strcmp (hardarg, "unlimited")) {
		errno = 0;
		class->limits[resource]->rlim_max = strtoul (hardarg, &endptr,
							     10);
		if (errno || *endptr)
			nih_return_error (-1, PARSE_ILLEGAL_LIMIT,
					  _(PARSE_ILLEGAL_LIMIT_STR));
	} else {
		class->limits[resource]->rlim_max = RLIM_INFINITY;
	}

	ret = nih_config_skip_comment (file, len, &a_pos, &a_lineno);

finish:
	*pos = a_pos;
	if (lineno)
		*lineno = a_lineno;

	return ret;
}

/**
 * stanza_chroot:
 * @class: job class being parsed,
 * @stanza: stanza found,
 * @file: file or string to parse,
 * @len: length of @file,
 * @pos: offset within @file,
 * @lineno: line number.
 *
 * Parse a chroot stanza from @file, extracting a single argument
 * containing a directory name.
 *
 * Returns: zero on success, negative value on error.
 **/
static int
stanza_chroot (JobClass        *class,
	       NihConfigStanza *stanza,
	       const char      *file,
	       size_t           len,
	       size_t          *pos,
	       size_t          *lineno)
{
	nih_assert (class != NULL);
	nih_assert (stanza != NULL);
	nih_assert (file != NULL);
	nih_assert (pos != NULL);

	if (class->chroot)
		nih_unref (class->chroot, class);

	class->chroot = nih_config_next_arg (class, file, len, pos, lineno);
	if (! class->chroot)
		return -1;

	return nih_config_skip_comment (file, len, pos, lineno);
}

/**
 * stanza_chdir:
 * @class: job class being parsed,
 * @stanza: stanza found,
 * @file: file or string to parse,
 * @len: length of @file,
 * @pos: offset within @file,
 * @lineno: line number.
 *
 * Parse a chdir stanza from @file, extracting a single argument
 * containing a directory name.
 *
 * Returns: zero on success, negative value on error.
 **/
static int
stanza_chdir (JobClass        *class,
	      NihConfigStanza *stanza,
	      const char      *file,
	      size_t           len,
	      size_t          *pos,
	      size_t          *lineno)
{
	nih_assert (class != NULL);
	nih_assert (stanza != NULL);
	nih_assert (file != NULL);
	nih_assert (pos != NULL);

	if (class->chdir)
		nih_unref (class->chdir, class);

	class->chdir = nih_config_next_arg (class, file, len, pos, lineno);
	if (! class->chdir)
		return -1;

	return nih_config_skip_comment (file, len, pos, lineno);
}<|MERGE_RESOLUTION|>--- conflicted
+++ resolved
@@ -263,6 +263,7 @@
 /**
  * parse_job:
  * @parent: parent object for new job,
+ * @session: session,
  * @update: If not NULL, update the existing specified JobClass,
  * @name: name of new job,
  * @file: file or string to parse,
@@ -284,11 +285,8 @@
  **/
 JobClass *
 parse_job (const void *parent,
-<<<<<<< HEAD
 	   Session *   session,
-=======
 	   JobClass   *update,
->>>>>>> b944d6d6
 	   const char *name,
 	   const char *file,
 	   size_t      len,
@@ -301,11 +299,6 @@
 	nih_assert (file != NULL);
 	nih_assert (pos != NULL);
 
-<<<<<<< HEAD
-	class = job_class_new (parent, name, session);
-	if (! class)
-		nih_return_system_error (NULL);
-=======
 	if (update) {
 		class = update;
 		nih_debug ("Reusing JobClass %s (%s)",
@@ -313,11 +306,10 @@
 	} else {
 	  nih_debug ("Creating new JobClass %s",
 			  name);
-	  class = job_class_new (parent, name);
+	  class = job_class_new (parent, name, session);
 	  if (! class)
 		  nih_return_system_error (NULL);
 	}
->>>>>>> b944d6d6
 
 	if (nih_config_parse_file (file, len, pos, lineno,
 				stanzas, class) < 0) {
