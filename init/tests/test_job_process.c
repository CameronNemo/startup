/* upstart
 *
 * test_job_process.c - test suite for init/job_process.c
 *
 * Copyright © 2011-2014 Canonical Ltd.
 * Author: Scott James Remnant <scott@netsplit.com>.
 *
 * This program is free software; you can redistribute it and/or modify
 * it under the terms of the GNU General Public License version 2, as
 * published by the Free Software Foundation.
 *
 * This program is distributed in the hope that it will be useful,
 * but WITHOUT ANY WARRANTY; without even the implied warranty of
 * MERCHANTABILITY or FITNESS FOR A PARTICULAR PURPOSE.  See the
 * GNU General Public License for more details.
 *
 * You should have received a copy of the GNU General Public License along
 * with this program; if not, write to the Free Software Foundation, Inc.,
 * 51 Franklin Street, Fifth Floor, Boston, MA 02110-1301 USA.
 */

#include <nih/test.h>

#if HAVE_VALGRIND_VALGRIND_H
#include <valgrind/valgrind.h>
#endif /* HAVE_VALGRIND_VALGRIND_H */

#include <sys/types.h>
#include <sys/sysmacros.h>
#include <sys/stat.h>
#include <sys/wait.h>
#include <sys/ptrace.h>

#include <time.h>
#include <stdio.h>
#include <pty.h>
#include <limits.h>
#include <stdlib.h>
#include <string.h>
#include <unistd.h>
#include <utmp.h>
#include <utmpx.h>
#include <dirent.h>
#include <sys/time.h>
#include <sys/resource.h>
#include <pwd.h>
#include <grp.h>
#include <fnmatch.h>

#include <nih/macros.h>
#include <nih/string.h>
#include <nih/list.h>
#include <nih/io.h>
#include <nih/main.h>
#include <nih/error.h>
#include <nih/logging.h>

#include "job_process.h"
#include "job.h"
#include "event.h"
#include "blocked.h"
#include "conf.h"
#include "errors.h"
#include "test_util_common.h"

#define EXPECTED_JOB_LOGDIR       "/var/log/upstart"
#define TEST_SHELL                "/bin/sh"
#define TEST_SHELL_ARG            "-e"

/* Used to generate single- and multi-line output. */
#define TEST_CMD_ECHO             "/bin/echo"

/* Used to generate multi-line output out stdout without using shell
 * meta-characters.
 */
#define TEST_CMD_YES              "/usr/bin/yes"

/* Used to generate multi-line output on stderr without using shell
 * meta-characters.
 */
#define TEST_CMD_DD               "/bin/dd"

/* number of iterations to perform to check file contents */
#define MAX_ITERATIONS            5

/**
 * SHELL_CHARS:
 *
 * This is the list of characters that, if encountered in a process, cause
 * it to always be run with a shell.
 **/
#define SHELL_CHARS "~`!$^&*()=|\\{}[];\"'<>?"

/**
 * CHECK_FILE_EQ:
 *
 * @_file: FILE to read from,
 * @_line: line to expect.
 *
 * Check that the next line in the file @_file is @_line, which should
 * include the terminating newline if one is expected.
 *
 * This differs from TEST_FILE_EQ() in that the test is performed
 * MAX_ITERATIONS times with a 1 second sleep between iterations.
 **/
#define CHECK_FILE_EQ(_file, _line, _select) \
	do { \
		int ok = FALSE; \
		char filebuf[1024]; \
		for (int i = 0; i < MAX_ITERATIONS; i++) { \
			TEST_NE_P (fgets (filebuf, sizeof (filebuf), _file), NULL); \
			if (! strcmp (filebuf, _line)) { \
				ok = TRUE; \
				break; \
			} \
			if (_select) { \
				TEST_WATCH_UPDATE_TIMEOUT_SECS (1); \
			} else { \
				sleep (1); \
			} \
			rewind (_file); \
		} \
		TEST_EQ (ok, TRUE); \
	} while (0)


/* 
 * Register regular child handler.
 * Register another handler to be called after the primary
 * Upstart handler to allow the test to exit the main loop
 * quickly on success.
 * Process the event queue each time through the main loop
 */

#define TEST_INSTALL_CHILD_HANDLERS()		                \
	NIH_MUST (nih_child_add_watch (NULL,			\
				       -1,			\
				       NIH_CHILD_ALL,		\
				       test_job_process_handler,\
				       NULL));			\
	NIH_MUST (nih_child_add_watch (NULL,			\
				       -1,			\
				       NIH_CHILD_ALL,		\
				       job_process_handler,	\
				       NULL));			\
	NIH_MUST (nih_main_loop_add_func (NULL, (NihMainLoopCb)event_poll, \
					  NULL))


#define TEST_CLEAR_CHILD_STATUS()				\
	do {							\
		TEST_EQ (waitid (P_ALL, 0, &siginfo, WEXITED | WNOWAIT), -1); \
		TEST_EQ (errno, ECHILD);			\
		errno = 0;					\
		child_exit_after = 1;				\
		for (int _i = 0; _i < PROCESS_LAST; _i++) {	\
			child_exit_status[_i] = -1;		\
		}						\
	} while (0)


/* Modified version of NIH's TEST_CHILD() that is resilient
 * to temporary errors.
 */
#define RESILIENT_TEST_CHILD(_pid) \
	do { \
		int _test_fds[2]; \
		fflush (stdout);	    \
		fflush (stderr);	    \
		assert0 (pipe (_test_fds)); \
		_pid = fork (); \
		if (_pid > 0) { \
			ssize_t ret; \
			char _test_buf[1]; \
			close (_test_fds[1]); \
			while (TRUE) { \
				ret = read (_test_fds[0], _test_buf, 1); \
				if (ret > 0) { \
					assert (ret == 1); \
					break; \
				} else if (ret < 0 && errno != EINTR) { \
					nih_assert_not_reached (); \
				} else { \
					nih_assert_not_reached (); \
				} \
			} \
			close (_test_fds[0]); \
		} else if (_pid == 0) { \
			close (_test_fds[0]); \
			assert (write (_test_fds[1], "\n", 1) == 1); \
			close (_test_fds[1]); \
		} \
	} while (0); \
	if (_pid == 0) \
		for (int _test_child = 0; _test_child < 2; _test_child++) \
			if (_test_child) { \
				abort (); \
			} else

/* Sadly we can't test everything that job_process_spawn() does simply because
 * a lot of it can only be done by root, or in the case of the console stuff,
 * kills whatever had /dev/console (usually X).
 *
 * This set of tests at least ensures some level of code coverage.
 */
enum child_tests {
	TEST_SIMPLE,
	TEST_PIDS,
	TEST_CONSOLE,
	TEST_PWD,
	TEST_ENVIRONMENT,
	TEST_OUTPUT,
	TEST_OUTPUT_WITH_STOP,
	TEST_FDS
};


pid_t pty_child_pid;

static char *argv0;

static int get_available_pty_count (void) __attribute__((unused));
static void close_all_files (void);

static int child_exit_status[PROCESS_LAST];
static int child_exit_after;

/**
 * test_job_process_handler:
 *
 * @data: existing NihList that this function will add entries to,
 * @pid: process that changed,
 * @event: event that occurred on the child,
 * @status: exit status, signal raised or ptrace event.
 *
 * Handler that just sets some globals and requests the main loop to
 * exit to allow the test that installs it to check the values passed to
 * this function as appropriate.
 **/
void
test_job_process_handler (void           *data,
			  pid_t           pid,
			  NihChildEvents  event,
			  int             status)
{
	if (event != NIH_CHILD_EXITED)
		return;
	child_exit_after--;
	child_exit_status[child_exit_after] = status;
	if (child_exit_after < 1)
		nih_main_loop_exit (0);
}


static void
child (enum child_tests  test,
       const char       *filename)
{
	FILE  *out;
	char   tmpname[PATH_MAX], path[PATH_MAX];
	int    i;
	int    ret = EXIT_SUCCESS;

	strcpy (tmpname, filename);
	strcat (tmpname, ".tmp");

	out = fopen (tmpname, "w");

	switch (test) {
	case TEST_SIMPLE:
		break;
	case TEST_PIDS:
		fprintf (out, "pid: %d\n", getpid ());
		fprintf (out, "ppid: %d\n", getppid ());
		fprintf (out, "pgrp: %d\n", getpgrp ());
		fprintf (out, "sid: %d\n", getsid (0));
		break;
	case TEST_CONSOLE:
		for (i = 0; i < 3; i++) {
			struct stat buf;

			fstat (i, &buf);
			fprintf (out, "%d: %d %d\n", i,
				 major (buf.st_rdev),
				 minor (buf.st_rdev));
		}
		break;
	case TEST_PWD:
		assert (getcwd (path, sizeof (path)));
		fprintf (out, "wd: %s\n", path);
		break;
	case TEST_ENVIRONMENT:
		/* guarantee output ordering */
		for (i = 0; environ[i]; i++);
		qsort (environ, i, sizeof (environ[0]), strcmp_compar);

		for (char **env = environ; *env; env++)
			fprintf (out, "%s\n", *env);
		break;
	case TEST_OUTPUT:
		/* Write to stdout and stderr.
		 *
		 * Of course, daemon's usually make a point of not writing to
		 * stdout/stderr...
		 */
		fprintf(stdout, "stdout\n");
		fprintf(stderr, "stderr\n");

		/* write out pid to the output file to make it easier
		 * for the caller to track us if we've already forked
		 */
		fprintf (out, "%d\n", getpid ());
		
		fflush (NULL);
		break;
	case TEST_OUTPUT_WITH_STOP:
		fprintf (stdout, "started\n");
		fflush (NULL);

		/* wait for signal */
		raise (SIGSTOP);

		fprintf(stdout, "ended\n");
		fflush (NULL);
		break;
	case TEST_FDS:
		/* Establish list of open (valid) and closed (invalid)
		 * file descriptors.
		 *
		 * XXX: Note that if you attempt to run this program
		 * through gdb, the TEST_FDS tests will probably fail.
		 * This seems to be due to gdb creating/leaking atleast 1 fd.
		 *
		 * To work around this issue, either comment out all
		 * TEST_FDS tests to allow you to debug the _actual_ failing
		 * test(s), or if it is one of the TEST_FDS tests which is
		 * failing either use an alternative technique to debug the
		 * failing test(s) (such as strace(1)), or force the TEST_FDS
		 * tests to pass in gdb by setting the appropriate flag
		 * variable to indicate the test(s) passed.
		 */
		{
			DIR           *dir;
			struct dirent *ent;
			struct stat    statbuf;
			char          *prefix_path = "/proc/self/fd";
			char           path[PATH_MAX];
			char           link[PATH_MAX];
			int            saved_errno;
			ssize_t        len;
			int            valid;

			dir = opendir(prefix_path);

			if (!dir)
			{
				saved_errno = errno;
				fprintf (out, "failed to open '%s'"
						" (errno=%d [%s])",
						prefix_path,
						saved_errno, strerror(saved_errno));

				ret = EXIT_FAILURE;
				goto out;
			}

			while ((ent=readdir(dir)) != NULL)
			{
				int fd;

				valid = 0;

				if ( !strcmp(ent->d_name, ".") || !strcmp(ent->d_name, "..") )
					continue;

				sprintf (path, "%s/%s", prefix_path, ent->d_name);
				fd = atoi (ent->d_name);

				len = readlink (path, link, sizeof (link));
				TEST_GT (len, 0);
				link[len] = '\0';

				if (fd == fileno (out)) {
					/* we (have to) pretend the log file that
					 * we write is invisible.
					 */
					valid = 0;
				} else if (link[0] == '/') {
					sprintf (path, "/proc/%d/fd", getpid ());

					if (stat (link, &statbuf) < 0)
						valid = 0;
					else if (S_ISDIR (statbuf.st_mode) && ! strcmp (path, link)) {
						/* Ignore the last entry which is a link to the
						 * /proc/self/fd/ directory.
						 */
						valid = 0;
					} else {
						valid = 1;
					}
				} else {
					valid = fd_valid (fd);
				}

				fprintf (out, "fd %d: %svalid (link=%s)\n",
						fd,
						valid ? "" : "in",
						link);
			}

			closedir(dir);
		}
		break;
	}

out:
	fsync (fileno (out));
	fclose (out);

	rename (tmpname, filename);

	exit (ret);
}

/* FIXME:
 *
 * This is not currently reliable due to a kernel bug that does
 * not bound 'nr' to the range:
 *
 *	0 <= nr <= 'max'
 */

/**
 * get_available_pty_count:
 *
 * Return count of available ptys.
 *
 **/
static int
get_available_pty_count (void)
{
	FILE *f;
	int nr, max;
	int ret;

	f = fopen ("/proc/sys/kernel/pty/max", "r");
	TEST_NE_P (f, NULL);

	ret = fscanf (f, "%d", &max);
	TEST_EQ (ret, 1);
	TEST_GT (max, 0);

	fclose (f);

	f = fopen ("/proc/sys/kernel/pty/nr", "r");
	TEST_NE_P (f, NULL);

	ret = fscanf (f, "%d", &nr);
	TEST_EQ (ret, 1);
	TEST_GE (nr, 0);

	fclose (f);

	return max - nr;
}

/* Helper function to close all fds above 2, in case any have been leaked
 * to us from the environment (and thence to the child process)
 */
static void
close_all_files (void)
{
	unsigned long i;
	struct rlimit rlim;

	if (getrlimit(RLIMIT_NOFILE, &rlim) < 0)
		return;

	for (i = 3; i < rlim.rlim_cur; i++)
		close(i);
}

/* XXX: Note that none of these tests attempts to test with a Session
 * passed to job_class_new() since to do so would modify the home
 * directory of the user running these tests (BAD!!).
 *
 * (Such tests are handled in the bundled test_user_sessions.sh script).
 */
void
test_start (void)
{
	char             dirname[PATH_MAX];
	JobClass        *class = NULL;
	Job             *job = NULL;
	FILE            *output;
	struct stat      statbuf;
	char             filename[PATH_MAX], buf[80];
	char             fifoname[PATH_MAX];
	char             function[PATH_MAX];
	int              status;
	siginfo_t        info;
	char             filebuf[1024];
	struct passwd   *pwd;
	struct group    *grp;
	char            *p;
	int              ok;
	char             buffer[1024];
	pid_t            pid;
	int              i;
	siginfo_t        siginfo;

	log_unflushed_init ();
	job_class_init ();

	TEST_FUNCTION ("job_process_start");

	TEST_FILENAME (filename);
	program_name = "test";

	TEST_FILENAME (dirname);       
	TEST_EQ (mkdir (dirname, 0755), 0);

	/* Override default location to ensure job output goes to a
	 * writeable location
	 */
	TEST_EQ (setenv ("UPSTART_LOGDIR", dirname, 1), 0);

	/* Check that we can run a simple command, and have the process id
	 * and state filled in.  We should be able to wait for the pid to
	 * finish and see that it has been run as expected.
	 */
	TEST_FEATURE ("with simple command");
	TEST_HASH_EMPTY (job_classes);

	TEST_ALLOC_FAIL {
		TEST_ALLOC_SAFE {
			class = job_class_new (NULL, "test", NULL);
			class->console = CONSOLE_NONE;
			class->process[PROCESS_MAIN] = process_new (class);
			class->process[PROCESS_MAIN]->command = nih_sprintf (
				class->process[PROCESS_MAIN],
				"touch %s", filename);

			job = job_new (class, "");
			job->goal = JOB_START;
			job->state = JOB_SPAWNED;
		}

		job_process_start (job, PROCESS_MAIN);

		TEST_NE (job->pid[PROCESS_MAIN], 0);

		waitpid (job->pid[PROCESS_MAIN], NULL, 0);
		TEST_EQ (stat (filename, &statbuf), 0);

		unlink (filename);
		nih_free (class);
	}


	/* Check that we can run a command that requires a shell to be
	 * intepreted correctly, a shell should automatically be used to
	 * make this work.  Check the contents of a file we'll create to
	 * check that a shell really was used.
	 */
	TEST_FEATURE ("with shell command");
	TEST_HASH_EMPTY (job_classes);

	TEST_ALLOC_FAIL {
		TEST_ALLOC_SAFE {
			class = job_class_new (NULL, "test", NULL);
			class->console = CONSOLE_NONE;
			class->process[PROCESS_MAIN] = process_new (class);
			class->process[PROCESS_MAIN]->command = nih_sprintf (
				class->process[PROCESS_MAIN],
				"echo $$ > %s\n", filename);

			job = job_new (class, "");
			job->goal = JOB_START;
			job->state = JOB_SPAWNED;
		}

		job_process_start (job, PROCESS_MAIN);

		TEST_NE (job->pid[PROCESS_MAIN], 0);

		waitpid (job->pid[PROCESS_MAIN], NULL, 0);
		TEST_EQ (stat (filename, &statbuf), 0);
		TEST_EQ (job->class->process[PROCESS_MAIN]->script, FALSE);

		/* Filename should contain the pid */
		output = fopen (filename, "r");
		sprintf (buf, "%d\n", job->pid[PROCESS_MAIN]);
		TEST_FILE_EQ (output, buf);
		TEST_FILE_END (output);
		fclose (output);
		unlink (filename);

		nih_free (class);
	}

	/* Check that we can run a small shell script, and that it's run
	 * by using the shell directly and passing the script in on the
	 * command-line.
	 */
	TEST_FEATURE ("with small script");
	TEST_HASH_EMPTY (job_classes);

	TEST_ALLOC_FAIL {
		TEST_ALLOC_SAFE {
			class = job_class_new (NULL, "test", NULL);
			class->console = CONSOLE_NONE;
			class->process[PROCESS_MAIN] = process_new (class);
			class->process[PROCESS_MAIN]->script = TRUE;
			class->process[PROCESS_MAIN]->command = nih_sprintf (
				class->process[PROCESS_MAIN],
				"echo $0 $@ > %s\n", filename);

			job = job_new (class, "");
			job->goal = JOB_START;
			job->state = JOB_SPAWNED;
		}

		job_process_start (job, PROCESS_MAIN);

		TEST_NE (job->pid[PROCESS_MAIN], 0);

		waitpid (job->pid[PROCESS_MAIN], &status, 0);
		TEST_TRUE (WIFEXITED (status));
		TEST_EQ (WEXITSTATUS (status), 0);

		output = fopen (filename, "r");
		TEST_FILE_EQ (output, "/bin/sh\n");
		TEST_FILE_END (output);
		fclose (output);
		unlink (filename);

		nih_free (class);
	}


	/* Check that we can run a small shell script that has many newlines
	 * to be stripped from the end before passing it on the command-line.
	 */
	TEST_FEATURE ("with small script and trailing newlines");
	TEST_HASH_EMPTY (job_classes);

	TEST_ALLOC_FAIL {
		TEST_ALLOC_SAFE {
			class = job_class_new (NULL, "test", NULL);
			class->console = CONSOLE_NONE;
			class->process[PROCESS_MAIN] = process_new (class);
			class->process[PROCESS_MAIN]->script = TRUE;
			class->process[PROCESS_MAIN]->command = nih_sprintf (
				class->process[PROCESS_MAIN],
				"echo $0 $@ > %s\n\n\n", filename);

			job = job_new (class, "");
			job->goal = JOB_START;
			job->state = JOB_SPAWNED;
		}

		job_process_start (job, PROCESS_MAIN);

		TEST_NE (job->pid[PROCESS_MAIN], 0);

		waitpid (job->pid[PROCESS_MAIN], &status, 0);
		TEST_TRUE (WIFEXITED (status));
		TEST_EQ (WEXITSTATUS (status), 0);

		output = fopen (filename, "r");
		TEST_FILE_EQ (output, "/bin/sh\n");
		TEST_FILE_END (output);
		fclose (output);
		unlink (filename);

		nih_free (class);
	}


	/* Check that shell scripts are run with the -e option set, so that
	 * any failing command causes the entire script to fail.
	 */
	TEST_FEATURE ("with script that will fail");
	TEST_HASH_EMPTY (job_classes);

	TEST_ALLOC_FAIL {
		TEST_ALLOC_SAFE {
			class = job_class_new (NULL, "test", NULL);
			class->console = CONSOLE_NONE;
			class->process[PROCESS_MAIN] = process_new (class);
			class->process[PROCESS_MAIN]->script = TRUE;
			class->process[PROCESS_MAIN]->command = nih_sprintf (
				class->process[PROCESS_MAIN],
				"test -d %s > %s\n",
				filename, filename);

			job = job_new (class, "");
			job->goal = JOB_START;
			job->state = JOB_SPAWNED;
		}

		job_process_start (job, PROCESS_MAIN);

		TEST_NE (job->pid[PROCESS_MAIN], 0);

		waitpid (job->pid[PROCESS_MAIN], &status, 0);
		TEST_TRUE (WIFEXITED (status));
		TEST_EQ (WEXITSTATUS (status), 1);

		output = fopen (filename, "r");
		TEST_FILE_END (output);
		fclose (output);
		unlink (filename);

		nih_free (class);
	}


	/* Check that a job is run with the environment from its env member,
	 * with the job name appended to it.
	 */
	TEST_FEATURE ("with environment of unnamed instance");
	TEST_HASH_EMPTY (job_classes);

	TEST_ALLOC_FAIL {
		TEST_ALLOC_SAFE {
			class = job_class_new (NULL, "test", NULL);
			class->console = CONSOLE_NONE;
			class->process[PROCESS_MAIN] = process_new (class);
			class->process[PROCESS_MAIN]->script = FALSE;
			class->process[PROCESS_MAIN]->command = nih_sprintf (
				class->process[PROCESS_MAIN],
				"%s %d %s", argv0, TEST_ENVIRONMENT, filename);

			job = job_new (class, "");
			job->goal = JOB_START;
			job->state = JOB_SPAWNED;

			assert (nih_str_array_add (&job->env, job, NULL, "FOO=BAR"));
			assert (nih_str_array_add (&job->env, job, NULL, "BAR=BAZ"));

			assert (nih_str_array_add (&job->stop_env, job, NULL,
						   "FOO=SMACK"));
			assert (nih_str_array_add (&job->stop_env, job, NULL,
						   "CRACKLE=FIZZ"));
		}

		job_process_start (job, PROCESS_MAIN);

		TEST_NE (job->pid[PROCESS_MAIN], 0);

		waitpid (job->pid[PROCESS_MAIN], NULL, 0);
		TEST_EQ (stat (filename, &statbuf), 0);

		/* Read back the environment to make sure it matched that from
		 * the job.
		 */
		output = fopen (filename, "r");
		TEST_FILE_EQ (output, "BAR=BAZ\n");
		TEST_FILE_EQ (output, "FOO=BAR\n");
		if (job->class->process[PROCESS_MAIN]->script || strpbrk (job->class->process[PROCESS_MAIN]->command, SHELL_CHARS))
			TEST_FILE_EQ (output, "PWD=/\n");
		TEST_FILE_EQ (output, "UPSTART_INSTANCE=\n");
		TEST_FILE_EQ (output, "UPSTART_JOB=test\n");
		TEST_FILE_EQ (output, "UPSTART_NO_SESSIONS=1\n");
		TEST_FILE_END (output);
		fclose (output);
		unlink (filename);

		nih_free (class);
	}


	/* Check that a job is run with the environment from its env member,
	 * with the job name and instance name appended to it.
	 */
	TEST_FEATURE ("with environment of named instance");
	TEST_HASH_EMPTY (job_classes);

	TEST_ALLOC_FAIL {
		TEST_ALLOC_SAFE {
			class = job_class_new (NULL, "test", NULL);
			class->console = CONSOLE_NONE;
			class->process[PROCESS_MAIN] = process_new (class);
			class->process[PROCESS_MAIN]->script = FALSE;
			class->process[PROCESS_MAIN]->command = nih_sprintf (
				class->process[PROCESS_MAIN],
				"%s %d %s", argv0, TEST_ENVIRONMENT, filename);

			job = job_new (class, "foo");
			job->goal = JOB_START;
			job->state = JOB_SPAWNED;

			assert (nih_str_array_add (&job->env, job, NULL, "FOO=BAR"));
			assert (nih_str_array_add (&job->env, job, NULL, "BAR=BAZ"));

			assert (nih_str_array_add (&job->stop_env, job, NULL,
						   "FOO=SMACK"));
			assert (nih_str_array_add (&job->stop_env, job, NULL,
						   "CRACKLE=FIZZ"));
		}

		job_process_start (job, PROCESS_MAIN);

		TEST_NE (job->pid[PROCESS_MAIN], 0);

		waitpid (job->pid[PROCESS_MAIN], NULL, 0);
		TEST_EQ (stat (filename, &statbuf), 0);

		/* Read back the environment to make sure it matched that from
		 * the job.
		 */
		output = fopen (filename, "r");
		TEST_FILE_EQ (output, "BAR=BAZ\n");
		TEST_FILE_EQ (output, "FOO=BAR\n");
		if (job->class->process[PROCESS_MAIN]->script || strpbrk (job->class->process[PROCESS_MAIN]->command, SHELL_CHARS))
			TEST_FILE_EQ (output, "PWD=/\n");
		TEST_FILE_EQ (output, "UPSTART_INSTANCE=foo\n");
		TEST_FILE_EQ (output, "UPSTART_JOB=test\n");
		TEST_FILE_EQ (output, "UPSTART_NO_SESSIONS=1\n");
		TEST_FILE_END (output);
		fclose (output);
		unlink (filename);

		nih_free (class);
	}


	/* Check that the pre-stop job is run with the environment from the
	 * stop_env member as well as from the env member, overriding where
	 * necessary, and the job name and id appended.
	 */
	TEST_FEATURE ("with environment for pre-stop");
	TEST_HASH_EMPTY (job_classes);

	TEST_ALLOC_FAIL {
		TEST_ALLOC_SAFE {
			class = job_class_new (NULL, "test", NULL);
			class->console = CONSOLE_NONE;
			class->process[PROCESS_PRE_STOP] = process_new (class);
			class->process[PROCESS_PRE_STOP]->script = FALSE;
			class->process[PROCESS_PRE_STOP]->command = nih_sprintf (
				class->process[PROCESS_PRE_STOP],
				"%s %d %s", argv0, TEST_ENVIRONMENT, filename);

			job = job_new (class, "");
			job->goal = JOB_STOP;
			job->state = JOB_PRE_STOP;

			assert (nih_str_array_add (&job->env, job, NULL, "FOO=BAR"));
			assert (nih_str_array_add (&job->env, job, NULL, "BAR=BAZ"));

			assert (nih_str_array_add (&job->stop_env, job, NULL,
						   "FOO=SMACK"));
			assert (nih_str_array_add (&job->stop_env, job, NULL,
						   "CRACKLE=FIZZ"));
		}

		job_process_start (job, PROCESS_PRE_STOP);

		TEST_NE (job->pid[PROCESS_PRE_STOP], 0);

		waitpid (job->pid[PROCESS_PRE_STOP], NULL, 0);
		TEST_EQ (stat (filename, &statbuf), 0);

		/* Read back the environment to make sure it matched that from
		 * the job.
		 */
		output = fopen (filename, "r");
		TEST_FILE_EQ (output, "BAR=BAZ\n");
		TEST_FILE_EQ (output, "CRACKLE=FIZZ\n");
		TEST_FILE_EQ (output, "FOO=SMACK\n");
		if (job->class->process[PROCESS_PRE_STOP]->script || strpbrk (job->class->process[PROCESS_PRE_STOP]->command, SHELL_CHARS))
			TEST_FILE_EQ (output, "PWD=/\n");
		TEST_FILE_EQ (output, "UPSTART_INSTANCE=\n");
		TEST_FILE_EQ (output, "UPSTART_JOB=test\n");
		TEST_FILE_EQ (output, "UPSTART_NO_SESSIONS=1\n");
		TEST_FILE_END (output);
		fclose (output);
		unlink (filename);

		nih_free (class);
	}


	/* Check that the post-stop job is run with the environment from the
	 * stop_env member as well as from the env member, overriding where
	 * necessary, and the job name and id appended.
	 */
	TEST_FEATURE ("with environment for post-stop");
	TEST_HASH_EMPTY (job_classes);

	TEST_ALLOC_FAIL {
		TEST_ALLOC_SAFE {
			class = job_class_new (NULL, "test", NULL);
			class->console = CONSOLE_NONE;
			class->process[PROCESS_POST_STOP] = process_new (class);
			class->process[PROCESS_POST_STOP]->script = FALSE;
			class->process[PROCESS_POST_STOP]->command = nih_sprintf (
				class->process[PROCESS_POST_STOP],
				"%s %d %s", argv0, TEST_ENVIRONMENT, filename);

			job = job_new (class, "");
			job->goal = JOB_STOP;
			job->state = JOB_POST_STOP;

			assert (nih_str_array_add (&job->env, job, NULL, "FOO=BAR"));
			assert (nih_str_array_add (&job->env, job, NULL, "BAR=BAZ"));

			assert (nih_str_array_add (&job->stop_env, job, NULL,
						   "FOO=SMACK"));
			assert (nih_str_array_add (&job->stop_env, job, NULL,
						   "CRACKLE=FIZZ"));
		}

		job_process_start (job, PROCESS_POST_STOP);

		TEST_NE (job->pid[PROCESS_POST_STOP], 0);

		waitpid (job->pid[PROCESS_POST_STOP], NULL, 0);
		TEST_EQ (stat (filename, &statbuf), 0);

		/* Read back the environment to make sure it matched that from
		 * the job.
		 */
		output = fopen (filename, "r");
		TEST_FILE_EQ (output, "BAR=BAZ\n");
		TEST_FILE_EQ (output, "CRACKLE=FIZZ\n");
		TEST_FILE_EQ (output, "FOO=SMACK\n");
		if (job->class->process[PROCESS_POST_STOP]->script || strpbrk (job->class->process[PROCESS_POST_STOP]->command, SHELL_CHARS))
			TEST_FILE_EQ (output, "PWD=/\n");
		TEST_FILE_EQ (output, "UPSTART_INSTANCE=\n");
		TEST_FILE_EQ (output, "UPSTART_JOB=test\n");
		TEST_FILE_EQ (output, "UPSTART_NO_SESSIONS=1\n");
		TEST_FILE_END (output);
		fclose (output);
		unlink (filename);

		nih_free (class);
	}


	/* Check that a particularly long script is instead invoked by
	 * using the /proc/self/fd feature, with the shell script fed to the
	 * child process by an NihIo structure.
	 */
	TEST_FEATURE ("with long script");
	TEST_HASH_EMPTY (job_classes);

	TEST_ALLOC_FAIL {
		TEST_ALLOC_SAFE {
			class = job_class_new (NULL, "test", NULL);
			class->console = CONSOLE_NONE;
			class->process[PROCESS_MAIN] = process_new (class);
			class->process[PROCESS_MAIN]->script = TRUE;
			class->process[PROCESS_MAIN]->command = nih_alloc (
				class->process[PROCESS_MAIN], 4096);
			sprintf (class->process[PROCESS_MAIN]->command,
				 "exec > %s\necho $0\necho $@\n", filename);

			job = job_new (class, "");
			job->goal = JOB_START;
			job->state = JOB_SPAWNED;
		}

		job_process_start (job, PROCESS_MAIN);

		TEST_NE (job->pid[PROCESS_MAIN], 0);

		TEST_WATCH_LOOP ();

		waitpid (job->pid[PROCESS_MAIN], &status, 0);
		TEST_TRUE (WIFEXITED (status));
		TEST_EQ (WEXITSTATUS (status), 0);

		output = fopen (filename, "r");
		TEST_FILE_EQ_N (output, "/proc/self/fd/");
		TEST_FILE_EQ (output, "\n");
		TEST_FILE_END (output);
		fclose (output);
		unlink (filename);

		nih_free (class);
	}


	/* Check that if we're running a non-daemon job, the trace state
	 * is reset and no process trace is established.
	 */
	TEST_FEATURE ("with non-daemon job");
	TEST_HASH_EMPTY (job_classes);

	TEST_ALLOC_FAIL {
		TEST_ALLOC_SAFE {
			class = job_class_new (NULL, "test", NULL);
			class->console = CONSOLE_NONE;
			class->process[PROCESS_MAIN] = process_new (class);
			class->process[PROCESS_MAIN]->script = FALSE;
			class->process[PROCESS_MAIN]->command = "true";

			job = job_new (class, "");
			job->goal = JOB_START;
			job->state = JOB_SPAWNED;

			job->trace_forks = 2;
			job->trace_state = TRACE_NORMAL;
		}

		job_process_start (job, PROCESS_MAIN);

		TEST_EQ (job->trace_forks, 0);
		TEST_EQ (job->trace_state, TRACE_NONE);

		TEST_NE (job->pid[PROCESS_MAIN], 0);

		assert0 (waitid (P_PID, job->pid[PROCESS_MAIN], &info,
				 WEXITED | WSTOPPED));
		TEST_EQ (info.si_pid, job->pid[PROCESS_MAIN]);
		TEST_EQ (info.si_code, CLD_EXITED);
		TEST_EQ (info.si_status, 0);

		nih_free (class);
	}


	/* Check that if we're running a script for a daemon job, the
	 * trace state is reset and no process trace is established.
	 */
	TEST_FEATURE ("with script for daemon job");
	TEST_HASH_EMPTY (job_classes);

	TEST_ALLOC_FAIL {
		TEST_ALLOC_SAFE {
			class = job_class_new (NULL, "test", NULL);
			class->console = CONSOLE_NONE;
			class->process[PROCESS_PRE_START] = process_new (class);
			class->process[PROCESS_PRE_START]->script = FALSE;
			class->process[PROCESS_PRE_START]->command = "true";

			job = job_new (class, "");
			job->goal = JOB_START;
			job->state = JOB_PRE_START;

			job->trace_forks = 2;
			job->trace_state = TRACE_NORMAL;
		}

		job_process_start (job, PROCESS_PRE_START);

		TEST_EQ (job->trace_forks, 0);
		TEST_EQ (job->trace_state, TRACE_NONE);

		TEST_NE (job->pid[PROCESS_PRE_START], 0);

		assert0 (waitid (P_PID, job->pid[PROCESS_PRE_START], &info,
				 WEXITED | WSTOPPED));
		TEST_EQ (info.si_pid, job->pid[PROCESS_PRE_START]);
		TEST_EQ (info.si_code, CLD_EXITED);
		TEST_EQ (info.si_status, 0);

		nih_free (class);
	}


	/* Check that if we're running a daemon job, the trace state
	 * is reset and a process trace is established so that we can
	 * follow the forks.
	 */
	TEST_FEATURE ("with daemon job");
	TEST_HASH_EMPTY (job_classes);

	TEST_ALLOC_FAIL {
		TEST_ALLOC_SAFE {
			class = job_class_new (NULL, "test", NULL);
			class->console = CONSOLE_NONE;
			class->expect = EXPECT_DAEMON;
			class->process[PROCESS_MAIN] = process_new (class);
			class->process[PROCESS_MAIN]->script = FALSE;
			class->process[PROCESS_MAIN]->command = "true";

			job = job_new (class, "");
			job->goal = JOB_START;
			job->state = JOB_SPAWNED;

			job->trace_forks = 2;
			job->trace_state = TRACE_NORMAL;
		}

		job_process_start (job, PROCESS_MAIN);

		TEST_EQ (job->trace_forks, 0);
		TEST_EQ (job->trace_state, TRACE_NEW);

		TEST_NE (job->pid[PROCESS_MAIN], 0);

		assert0 (waitid (P_PID, job->pid[PROCESS_MAIN], &info,
				 WEXITED | WSTOPPED));
		TEST_EQ (info.si_pid, job->pid[PROCESS_MAIN]);
		TEST_EQ (info.si_code, CLD_TRAPPED);
		TEST_EQ (info.si_status, SIGTRAP);

		assert0 (ptrace (PTRACE_DETACH, job->pid[PROCESS_MAIN],
				 NULL, 0));

		assert0 (waitid (P_PID, job->pid[PROCESS_MAIN], &info,
				 WEXITED | WSTOPPED));
		TEST_EQ (info.si_pid, job->pid[PROCESS_MAIN]);
		TEST_EQ (info.si_code, CLD_EXITED);
		TEST_EQ (info.si_status, 0);

		nih_free (class);
	}


	/* Check that if we're running a forking job, the trace state
	 * is reset and a process trace is established so that we can
	 * follow the fork.
	 */
	TEST_FEATURE ("with forking job");
	TEST_HASH_EMPTY (job_classes);

	TEST_ALLOC_FAIL {
		TEST_ALLOC_SAFE {
			class = job_class_new (NULL, "test", NULL);
			class->console = CONSOLE_NONE;
			class->expect = EXPECT_FORK;
			class->process[PROCESS_MAIN] = process_new (class);
			class->process[PROCESS_MAIN]->script = FALSE;
			class->process[PROCESS_MAIN]->command = "true";

			job = job_new (class, "");
			job->goal = JOB_START;
			job->state = JOB_SPAWNED;

			job->trace_forks = 2;
			job->trace_state = TRACE_NORMAL;
		}

		job_process_start (job, PROCESS_MAIN);

		TEST_EQ (job->trace_forks, 0);
		TEST_EQ (job->trace_state, TRACE_NEW);

		TEST_NE (job->pid[PROCESS_MAIN], 0);

		assert0 (waitid (P_PID, job->pid[PROCESS_MAIN], &info,
				 WEXITED | WSTOPPED));
		TEST_EQ (info.si_pid, job->pid[PROCESS_MAIN]);
		TEST_EQ (info.si_code, CLD_TRAPPED);
		TEST_EQ (info.si_status, SIGTRAP);

		assert0 (ptrace (PTRACE_DETACH, job->pid[PROCESS_MAIN],
				 NULL, 0));

		assert0 (waitid (P_PID, job->pid[PROCESS_MAIN], &info,
				 WEXITED | WSTOPPED));
		TEST_EQ (info.si_pid, job->pid[PROCESS_MAIN]);
		TEST_EQ (info.si_code, CLD_EXITED);
		TEST_EQ (info.si_status, 0);

		nih_free (class);
	}


	/* Check that if we try and run a command that doesn't exist,
	 * job_process_start() raises a ProcessError and the command doesn't
	 * have any stored process id for it.
	 */
	TEST_FEATURE ("with no such file");
	TEST_HASH_EMPTY (job_classes);

	TEST_RESET_MAIN_LOOP ();
	TEST_INSTALL_CHILD_HANDLERS ();

	output = tmpfile ();

	TEST_ALLOC_FAIL {
		TEST_ALLOC_SAFE {
			TEST_HASH_EMPTY (job_classes);
			class = job_class_new (NULL, "test", NULL);
			class->console = CONSOLE_NONE;
			class->process[PROCESS_MAIN] = process_new (class);
			class->process[PROCESS_MAIN]->script = FALSE;
			class->process[PROCESS_MAIN]->command = filename;

			job = job_new (class, "foo");
			job->goal = JOB_START;
			job->state = JOB_SPAWNED;

			nih_hash_add (job_classes, &class->entry);
			TEST_CLEAR_CHILD_STATUS ();
		}

		TEST_DIVERT_STDERR (output) {
			job_process_start (job, PROCESS_MAIN);
			pid = job->pid[PROCESS_MAIN];
			TEST_GT (pid, 0);
			TEST_EQ (nih_main_loop (), 0);
			TEST_EQ (child_exit_status[PROCESS_MAIN], 255);
		}
		rewind (output);
		
		TEST_EQ (job->pid[PROCESS_MAIN], 0);
		TEST_GT (sprintf (buffer, "test: test (foo) main process (%i) terminated with status 255\n", pid), 0);

		TEST_GT (fgets (filebuf, sizeof (filebuf), output), 0);

		TEST_TRUE (strcmp (filebuf, ("test: Failed to spawn test (foo) main "
						"process: unable to execute: "
						"No such file or directory\n")) == 0
			   || strcmp (filebuf, buffer) == 0);
		TEST_FILE_END (output);
		TEST_FILE_RESET (output);

		nih_free (class);
	}

	TEST_EQ (rmdir (dirname), 0);

	TEST_RESET_MAIN_LOOP ();

	TEST_FILENAME (dirname);       
	TEST_EQ (mkdir (dirname, 0755), 0);

	/* Override default location to ensure job output goes to a
	 * writeable location
	 */
	TEST_EQ (setenv ("UPSTART_LOGDIR", dirname, 1), 0);

	/************************************************************/
	TEST_FEATURE ("ensure sane fds with no console, no script");

	TEST_HASH_EMPTY (job_classes);

	class = job_class_new (NULL, "prism", NULL);
	TEST_NE_P (class, NULL);

	TEST_FILENAME (filename);
	TEST_GT (sprintf (filename, "%s/prism.log", dirname), 0);

	sprintf (function, "%d", TEST_FDS);

	class->console = CONSOLE_NONE;
	class->process[PROCESS_MAIN] = process_new (class);
	class->process[PROCESS_MAIN]->command = nih_sprintf (
			class->process[PROCESS_MAIN],
			"%s %s %s",
			argv0, function, filename);
	class->process[PROCESS_MAIN]->script = FALSE;

	job = job_new (class, "");
	job->goal = JOB_START;
	job->state = JOB_SPAWNED;

	job_process_start (job, PROCESS_MAIN);

	TEST_NE (job->pid[PROCESS_MAIN], 0);

	waitpid (job->pid[PROCESS_MAIN], &status, 0);
	TEST_TRUE (WIFEXITED (status));
	TEST_EQ (WEXITSTATUS (status), 0);

	TEST_EQ (stat (filename, &statbuf), 0);

	output = fopen (filename, "r");

	{
		char  state[32];
		int   fd;
		int   ret;
		int   valid;

		while (fgets (filebuf, sizeof(filebuf), output) != NULL) {
			ret = sscanf (filebuf, "fd %d: %s ", &fd, state);
			TEST_EQ (ret, 2);

			if (! strcmp ("invalid", state))
				valid = 0;
			else
				valid = 1;

			/* 0, 1, 2 */
			if (fd < 3) {
				if (! valid)
					TEST_FAILED ("fd %d is unexpectedly invalid", fd);
			} else {
				if (valid)
					TEST_FAILED ("fd %d is unexpectedly valid", fd);
			}
		}
	}

	fclose (output);
	TEST_EQ (unlink (filename), 0);

	nih_free (class);

	/************************************************************/
	TEST_FEATURE ("ensure sane fds with no console, and script");
	TEST_HASH_EMPTY (job_classes);

	class = job_class_new (NULL, "prism", NULL);
	TEST_NE_P (class, NULL);

	TEST_FILENAME (filename);
	TEST_GT (sprintf (filename, "%s/prism.log", dirname), 0);

	sprintf (function, "%d", TEST_FDS);

	class->console = CONSOLE_NONE;
	class->process[PROCESS_MAIN] = process_new (class);
	class->process[PROCESS_MAIN]->command = nih_sprintf (
			class->process[PROCESS_MAIN],
			"%s %s %s",
			argv0, function, filename);
	class->process[PROCESS_MAIN]->script = TRUE;

	job = job_new (class, "");
	job->goal = JOB_START;
	job->state = JOB_SPAWNED;

	job_process_start (job, PROCESS_MAIN);

	TEST_NE (job->pid[PROCESS_MAIN], 0);

	waitpid (job->pid[PROCESS_MAIN], &status, 0);
	TEST_TRUE (WIFEXITED (status));
	TEST_EQ (WEXITSTATUS (status), 0);

	TEST_EQ (stat (filename, &statbuf), 0);

	output = fopen (filename, "r");

	{
		char  state[32];
		int   fd;
		int   ret;
		int   valid;

		while (fgets (filebuf, sizeof(filebuf), output) != NULL) {
			ret = sscanf (filebuf, "fd %d: %s ", &fd, state);
			TEST_EQ (ret, 2);

			if (! strcmp ("invalid", state))
				valid = 0;
			else
				valid = 1;

			/* 0, 1, 2 */
			if (fd < 3) {
				if (! valid)
					TEST_FAILED ("fd %d is unexpectedly invalid", fd);
			} else {
				if (valid)
					TEST_FAILED ("fd %d is unexpectedly valid", fd);
			}
		}
	}

	fclose (output);
	TEST_EQ (unlink (filename), 0);

	nih_free (class);

	/************************************************************/
	TEST_FEATURE ("ensure sane fds with console log, no script");
	TEST_HASH_EMPTY (job_classes);

	class = job_class_new (NULL, "prism", NULL);
	TEST_NE_P (class, NULL);

	TEST_FILENAME (filename);
	TEST_GT (sprintf (filename, "%s/prism.log", dirname), 0);

	sprintf (function, "%d", TEST_FDS);

	class->console = CONSOLE_LOG;
	class->process[PROCESS_MAIN] = process_new (class);
	class->process[PROCESS_MAIN]->command = nih_sprintf (
			class->process[PROCESS_MAIN],
			"%s %s %s",
			argv0, function, filename);
	class->process[PROCESS_MAIN]->script = FALSE;

	job = job_new (class, "");
	job->goal = JOB_START;
	job->state = JOB_SPAWNED;

	job_process_start (job, PROCESS_MAIN);

	TEST_NE (job->pid[PROCESS_MAIN], 0);

	waitpid (job->pid[PROCESS_MAIN], &status, 0);
	TEST_TRUE (WIFEXITED (status));
	TEST_EQ (WEXITSTATUS (status), 0);

	TEST_EQ (stat (filename, &statbuf), 0);

	output = fopen (filename, "r");

	{
		char  state[32];
		int   fd;
		int   ret;
		int   valid;

		while (fgets (filebuf, sizeof(filebuf), output) != NULL) {
			ret = sscanf (filebuf, "fd %d: %s ", &fd, state);
			TEST_EQ (ret, 2);

			if (! strcmp ("invalid", state))
				valid = 0;
			else
				valid = 1;

			/* 0, 1, 2 */
			if (fd < 3) {
				if (! valid)
					TEST_FAILED ("fd %d is unexpectedly invalid", fd);
			} else {
				if (valid)
					TEST_FAILED ("fd %d is unexpectedly valid", fd);
			}
		}
	}

	fclose (output);
	TEST_EQ (unlink (filename), 0);

	nih_free (class);

	/************************************************************/
	TEST_FEATURE ("ensure sane fds with console log, and script");
	TEST_HASH_EMPTY (job_classes);

	class = job_class_new (NULL, "prism", NULL);
	TEST_NE_P (class, NULL);

	TEST_FILENAME (filename);
	TEST_GT (sprintf (filename, "%s/prism.log", dirname), 0);

	sprintf (function, "%d", TEST_FDS);

	class->console = CONSOLE_LOG;
	class->process[PROCESS_MAIN] = process_new (class);
	class->process[PROCESS_MAIN]->command = nih_sprintf (
			class->process[PROCESS_MAIN],
			"%s %s %s",
			argv0, function, filename);
	class->process[PROCESS_MAIN]->script = TRUE;

	job = job_new (class, "");
	job->goal = JOB_START;
	job->state = JOB_SPAWNED;

	job_process_start (job, PROCESS_MAIN);

	TEST_NE (job->pid[PROCESS_MAIN], 0);

	waitpid (job->pid[PROCESS_MAIN], &status, 0);
	TEST_TRUE (WIFEXITED (status));
	TEST_EQ (WEXITSTATUS (status), 0);

	TEST_EQ (stat (filename, &statbuf), 0);

	output = fopen (filename, "r");

	{
		char  state[32];
		int   fd;
		int   ret;
		int   valid;

		while (fgets (filebuf, sizeof(filebuf), output) != NULL) {
			ret = sscanf (filebuf, "fd %d: %s ", &fd, state);
			TEST_EQ (ret, 2);

			if (! strcmp ("invalid", state))
				valid = 0;
			else
				valid = 1;

			/* 0, 1, 2 */
			if (fd < 3) {
				if (! valid)
					TEST_FAILED ("fd %d is unexpectedly invalid", fd);
			} else {
				if (valid)
					TEST_FAILED ("fd %d is unexpectedly valid", fd);
			}
		}
	}

	fclose (output);
	TEST_EQ (unlink (filename), 0);

	nih_free (class);

	/************************************************************/
	TEST_FEATURE ("ensure that no log file written for single-line no-output script");
	TEST_HASH_EMPTY (job_classes);

	class = job_class_new (NULL, "test", NULL);
	TEST_NE_P (class, NULL);
	TEST_GT (sprintf (filename, "%s/test.log", dirname), 0);

	class->console = CONSOLE_LOG;
	class->process[PROCESS_MAIN] = process_new (class);
	class->process[PROCESS_MAIN]->command = nih_strdup (
			class->process[PROCESS_MAIN],
			"/bin/true");
	class->process[PROCESS_MAIN]->script = TRUE;

	job = job_new (class, "");
	job->goal = JOB_START;
	job->state = JOB_SPAWNED;

	job_process_start (job, PROCESS_MAIN);

	TEST_NE (job->pid[PROCESS_MAIN], 0);

	waitpid (job->pid[PROCESS_MAIN], &status, 0);
	TEST_TRUE (WIFEXITED (status));
	TEST_EQ (WEXITSTATUS (status), 0);

	TEST_WATCH_UPDATE ();

	ENSURE_DIRECTORY_EMPTY (dirname);

	/* Paranoia */
	TEST_TRUE (stat (filename, &statbuf) < 0 && errno == ENOENT);

	nih_free (class);

	/************************************************************/
	TEST_FEATURE ("ensure that no log file written for single-line no-output command");
	TEST_HASH_EMPTY (job_classes);

	class = job_class_new (NULL, "test", NULL);
	TEST_NE_P (class, NULL);
	TEST_GT (sprintf (filename, "%s/test.log", dirname), 0);

	class->console = CONSOLE_LOG;
	class->process[PROCESS_MAIN] = process_new (class);
	class->process[PROCESS_MAIN]->command = nih_strdup (
			class->process[PROCESS_MAIN],
			"/bin/true");
	class->process[PROCESS_MAIN]->script = FALSE;

	job = job_new (class, "");
	job->goal = JOB_START;
	job->state = JOB_SPAWNED;

	job_process_start (job, PROCESS_MAIN);

	TEST_NE (job->pid[PROCESS_MAIN], 0);

	waitpid (job->pid[PROCESS_MAIN], &status, 0);
	TEST_TRUE (WIFEXITED (status));
	TEST_EQ (WEXITSTATUS (status), 0);

	TEST_WATCH_UPDATE ();

	ENSURE_DIRECTORY_EMPTY (dirname);

	/* Paranoia */
	TEST_TRUE (stat (filename, &statbuf) < 0 && errno == ENOENT);

	nih_free (class);

	/************************************************************/
	TEST_FEATURE ("ensure that no log file written for CONSOLE_NONE");
	TEST_HASH_EMPTY (job_classes);

	class = job_class_new (NULL, "test", NULL);
	TEST_NE_P (class, NULL);
	TEST_GT (sprintf (filename, "%s/test.log", dirname), 0);

	class->console = CONSOLE_NONE;
	class->process[PROCESS_MAIN] = process_new (class);
	class->process[PROCESS_MAIN]->command = nih_sprintf (
			class->process[PROCESS_MAIN],
			"%s hello world", TEST_CMD_ECHO);
	class->process[PROCESS_MAIN]->script = TRUE;

	job = job_new (class, "");
	job->goal = JOB_START;
	job->state = JOB_SPAWNED;

	job_process_start (job, PROCESS_MAIN);

	TEST_NE (job->pid[PROCESS_MAIN], 0);

	waitpid (job->pid[PROCESS_MAIN], &status, 0);
	TEST_TRUE (WIFEXITED (status));

	TEST_EQ (WEXITSTATUS (status), 0);

	/* If a log is written, select(2) will inform us, but we don't
	 * expect this, hence specify a timeout.
	 */
	{
		struct timeval t;
		/* be generous */
		t.tv_sec  = 2;
		t.tv_usec = 0;
		TEST_WATCH_UPDATE_TIMEOUT (&t);
	}

	ENSURE_DIRECTORY_EMPTY (dirname);

	/* Paranoia */
	TEST_TRUE (stat (filename, &statbuf) < 0 && errno == ENOENT);

	nih_free (class);

	/************************************************************/
	TEST_FEATURE ("ensure that no log file written for multi-line no-output script");
	TEST_HASH_EMPTY (job_classes);

	class = job_class_new (NULL, "test", NULL);
	TEST_NE_P (class, NULL);
	TEST_GT (sprintf (filename, "%s/test.log", dirname), 0);

	class->console = CONSOLE_LOG;
	class->process[PROCESS_MAIN] = process_new (class);
	class->process[PROCESS_MAIN]->command = nih_strdup (
			class->process[PROCESS_MAIN],
			"/bin/true\n/bin/false");
	class->process[PROCESS_MAIN]->script = TRUE;

	job = job_new (class, "");
	job->goal = JOB_START;
	job->state = JOB_SPAWNED;

	job_process_start (job, PROCESS_MAIN);

	TEST_NE (job->pid[PROCESS_MAIN], 0);

	/* XXX: call 0: async process setup */
	TEST_WATCH_UPDATE ();

	/* XXX: call 1: wait for script write to child shell */
	TEST_WATCH_UPDATE ();

	waitpid (job->pid[PROCESS_MAIN], &status, 0);
	TEST_TRUE (WIFEXITED (status));

	/* we've just run /bin/false remember? :) */
	TEST_EQ (WEXITSTATUS (status), 1);

	/* XXX: call 2: wait for read from pty allowing logger to write to log file */
	TEST_WATCH_UPDATE ();

	ENSURE_DIRECTORY_EMPTY (dirname);

	/* Paranoia */
	TEST_TRUE (stat (filename, &statbuf) < 0 && errno == ENOENT);

	nih_free (class);

	/************************************************************/
	TEST_FEATURE ("with single-line script that writes 1 line to stdout");
	TEST_HASH_EMPTY (job_classes);

	/* Note we can't use TEST_ALLOC_FAIL() for this test since on
	 * the ENOMEM loop all we could do is discard the error and
	 * continue since job_process_start() calls job_process_spawn()
	 * repeatedly until it works, but the alloc fails in log_new()
	 * invoked by job_process_spawn() such that when we've left
	 * job_process_start(), it's too late.
	 *
	 * However, we test this scenario in test_spawn() so all is not
	 * lost.
	 */
	class = job_class_new (NULL, "test", NULL);
	TEST_NE_P (class, NULL);

	TEST_GT (sprintf (filename, "%s/test.log", dirname), 0);

	class->console = CONSOLE_LOG;
	class->process[PROCESS_MAIN] = process_new (class);
	class->process[PROCESS_MAIN]->command = nih_sprintf (
			class->process[PROCESS_MAIN],
			"%s hello world", TEST_CMD_ECHO);
	class->process[PROCESS_MAIN]->script = TRUE;

	job = job_new (class, "");
	job->goal = JOB_START;
	job->state = JOB_SPAWNED;

	job_process_start (job, PROCESS_MAIN);

	TEST_NE (job->pid[PROCESS_MAIN], 0);

	waitpid (job->pid[PROCESS_MAIN], &status, 0);
	TEST_TRUE (WIFEXITED (status));
	TEST_EQ (WEXITSTATUS (status), 0);

	TEST_WATCH_UPDATE ();

	TEST_EQ (stat (filename, &statbuf), 0);

	TEST_TRUE (S_ISREG (statbuf.st_mode));

	TEST_TRUE  (statbuf.st_mode & S_IRUSR);
	TEST_TRUE  (statbuf.st_mode & S_IWUSR);
	TEST_FALSE (statbuf.st_mode & S_IXUSR);

	TEST_TRUE  (statbuf.st_mode & S_IRGRP);
	TEST_FALSE (statbuf.st_mode & S_IWGRP);
	TEST_FALSE (statbuf.st_mode & S_IXGRP);

	TEST_FALSE (statbuf.st_mode & S_IROTH);
	TEST_FALSE (statbuf.st_mode & S_IWOTH);
	TEST_FALSE (statbuf.st_mode & S_IXOTH);

	output = fopen (filename, "r");
	TEST_NE_P (output, NULL);

	CHECK_FILE_EQ (output, "hello world\r\n", TRUE);

	TEST_FILE_END (output);
	fclose (output);

	TEST_EQ (unlink (filename), 0);
	nih_free (class);

	/************************************************************/
	TEST_FEATURE ("with single-line script that is killed");
	TEST_HASH_EMPTY (job_classes);

	/* Create a fifo that we can use to read from in our scripts,
	 * so we have a sensible way to block in shell without spawning
	 * a separate process.
	 */
	TEST_GT (sprintf (fifoname, "%s/pipe", dirname), 0);
	TEST_EQ (mknod (fifoname, S_IFIFO|S_IRUSR|S_IWUSR, 0), 0);

	class = job_class_new (NULL, "test", NULL);
	TEST_NE_P (class, NULL);

	TEST_GT (sprintf (filename, "%s/test.log", dirname), 0);

	class->console = CONSOLE_LOG;
	class->process[PROCESS_MAIN] = process_new (class);
	class->process[PROCESS_MAIN]->command = nih_sprintf (
			class->process[PROCESS_MAIN],
			"%s hello world;read <%s", TEST_CMD_ECHO, fifoname);
	class->process[PROCESS_MAIN]->script = TRUE;

	job = job_new (class, "");
	job->goal = JOB_START;
	job->state = JOB_SPAWNED;

	job_process_start (job, PROCESS_MAIN);

	TEST_NE (job->pid[PROCESS_MAIN], 0);

	/*  wait for process to setup */
	TEST_WATCH_UPDATE ();

	/*  wait for read from pty allowing logger to write to log file */
	TEST_WATCH_UPDATE ();

	TEST_EQ (kill (-job->pid[PROCESS_MAIN], SIGKILL), 0);
	waitpid (job->pid[PROCESS_MAIN], &status, 0);
	/* FIXME: it is possible that a short lived process exits faster than
	 * we manage to kill it, and catch the signal; thus this test is racy.
	TEST_TRUE (WIFSIGNALED (status));
	TEST_EQ (WTERMSIG (status), SIGKILL);
	*/

	TEST_EQ (stat (filename, &statbuf), 0);

	TEST_TRUE (S_ISREG (statbuf.st_mode));

	TEST_TRUE  (statbuf.st_mode & S_IRUSR);
	TEST_TRUE  (statbuf.st_mode & S_IWUSR);
	TEST_FALSE (statbuf.st_mode & S_IXUSR);

	TEST_TRUE  (statbuf.st_mode & S_IRGRP);
	TEST_FALSE (statbuf.st_mode & S_IWGRP);
	TEST_FALSE (statbuf.st_mode & S_IXGRP);

	TEST_FALSE (statbuf.st_mode & S_IROTH);
	TEST_FALSE (statbuf.st_mode & S_IWOTH);
	TEST_FALSE (statbuf.st_mode & S_IXOTH);

	output = fopen (filename, "r");
	TEST_NE_P (output, NULL);

	/* This is very icky...
	 *
	 * Since we're not running an nih_main_loop, select(2) is
	 * not being called for us. We have already called
	 * select(2) once via TEST_WATCH_UPDATE() (since we expect
	 * the job to have produced output) but we have absolutely
	 * no way of knowing if it should be called again unless we have
	 * a custom loop which calls select(2) and then checks for the
	 * expected result. However, that would either mean
	 * TEST_WATCH_UPDATE() could not be called "in isolation" or
	 * that it would need to accept a block that could check some
	 * condition to know whether to call select(2) again.
	 *
	 * For now, we cheat by re-reading the log file a number of
	 * times. If we don't see the expected result within a
	 * "reasonable" period, we fail.
	 *
	 * This loop is necessary since although the amount of data
	 * being transferred is tiny, the kernel occasionally splits it
	 * into multiple chunks using one of the line end characters as
	 * a "delimiter".
	 */
	CHECK_FILE_EQ (output, "hello world\r\n", TRUE);

	TEST_FILE_END (output);
	fclose (output);

	TEST_EQ (unlink (filename), 0);
	TEST_EQ (unlink (fifoname), 0);
	nih_free (class);

	/************************************************************/
	TEST_FEATURE ("with single-line command that is killed");
	TEST_HASH_EMPTY (job_classes);

	class = job_class_new (NULL, "test", NULL);
	TEST_NE_P (class, NULL);

	TEST_GT (sprintf (filename, "%s/test.log", dirname), 0);

	class->console = CONSOLE_LOG;
	class->process[PROCESS_MAIN] = process_new (class);
	class->process[PROCESS_MAIN]->command = nih_sprintf (
			class->process[PROCESS_MAIN],
			"%s", TEST_CMD_YES);
	class->process[PROCESS_MAIN]->script = FALSE;

	job = job_new (class, "");
	TEST_NE_P (job, NULL);

	job->goal = JOB_START;
	job->state = JOB_SPAWNED;

	job_process_start (job, PROCESS_MAIN);

	TEST_NE (job->pid[PROCESS_MAIN], 0);

	/*  wait for process to setup */
	TEST_WATCH_UPDATE ();

	/*  wait for read from pty allowing logger to write to log file */
	TEST_WATCH_UPDATE ();

	TEST_EQ (kill (job->pid[PROCESS_MAIN], SIGKILL), 0);
	waitpid (job->pid[PROCESS_MAIN], &status, 0);
	TEST_TRUE (WIFSIGNALED (status));
	TEST_EQ (WTERMSIG (status), SIGKILL);

	/* allow destructor to write any lingering unflushed data */
	nih_free (class);

	TEST_EQ (stat (filename, &statbuf), 0);

	TEST_TRUE (S_ISREG (statbuf.st_mode));

	TEST_TRUE  (statbuf.st_mode & S_IRUSR);
	TEST_TRUE  (statbuf.st_mode & S_IWUSR);
	TEST_FALSE (statbuf.st_mode & S_IXUSR);

	TEST_TRUE  (statbuf.st_mode & S_IRGRP);
	TEST_FALSE (statbuf.st_mode & S_IWGRP);
	TEST_FALSE (statbuf.st_mode & S_IXGRP);

	TEST_FALSE (statbuf.st_mode & S_IROTH);
	TEST_FALSE (statbuf.st_mode & S_IWOTH);
	TEST_FALSE (statbuf.st_mode & S_IXOTH);

	output = fopen (filename, "r");
	TEST_NE_P (output, NULL);

	/* Timed repeated read until we get the result we expect.
	 */
	ok = FALSE;
	while (fgets (filebuf, sizeof(filebuf), output) != NULL) {
		if (! strcmp (filebuf, "y\r\n"))
			ok = TRUE;
		else
			ok = FALSE;

		if (! ok)
			break;
	}

	if (! ok) {
		/* The last entry has been truncated, probably due to
		 * the kernel breaking the data on one of the newline
		 * characters. Attempt a few times to re-read all the
		 * expected data.
		 */
		for (int i = 0; i < MAX_ITERATIONS; i++) {
			/* rewind until 3 bytes ('y', '\r' and '\n')
			 * before EOF.
			 */
			fseek (output, 3, SEEK_END);

			TEST_NE_P (fgets (filebuf, sizeof (filebuf), output), NULL);
			if (! strcmp (filebuf, "y\r\n")) {
				ok = TRUE;
				break;
			}
			sleep (1);
			rewind (output);
		}
	}
	TEST_EQ (ok, TRUE);

	TEST_FILE_END (output);
	fclose (output);

	TEST_EQ (unlink (filename), 0);

	/************************************************************/
	TEST_FEATURE ("with multi-line script that is killed");
	TEST_HASH_EMPTY (job_classes);

	/* Create a fifo that we can use to read from in our scripts,
	 * so we have a sensible way to block in shell without spawning
	 * a separate process.
	 */
	TEST_GT (sprintf (fifoname, "%s/pipe", dirname), 0);
	TEST_EQ (mknod (fifoname, S_IFIFO|S_IRUSR|S_IWUSR, 0), 0);

	/* Note we can't use TEST_ALLOC_FAIL() for this test since on
	 * the ENOMEM loop all we could do is discard the error and
	 * continue since job_process_start() calls job_process_spawn()
	 * repeatedly until it works, but the alloc fails in log_new()
	 * invoked by job_process_spawn() such that when we've left
	 * job_process_start(), it's too late.
	 *
	 * However, we test this scenario in test_spawn() so all is not
	 * lost.
	 */
	class = job_class_new (NULL, "test", NULL);
	TEST_NE_P (class, NULL);

	TEST_GT (sprintf (filename, "%s/test.log", dirname), 0);

	class->console = CONSOLE_LOG;
	class->process[PROCESS_MAIN] = process_new (class);
	class->process[PROCESS_MAIN]->command = nih_sprintf (
			class->process[PROCESS_MAIN],
			"%s hello world\nread <%s", TEST_CMD_ECHO, fifoname);
	class->process[PROCESS_MAIN]->script = TRUE;

	job = job_new (class, "");
	job->goal = JOB_START;
	job->state = JOB_SPAWNED;

	job_process_start (job, PROCESS_MAIN);

	TEST_NE (job->pid[PROCESS_MAIN], 0);

	/*  wait for process to setup */
	TEST_WATCH_UPDATE ();

	/* XXX: call 1: wait for script write to child shell */
	TEST_WATCH_UPDATE ();

	/* XXX: call 2: wait for read from pty allowing logger to write to log file */
	TEST_WATCH_UPDATE ();

	TEST_EQ (kill (-job->pid[PROCESS_MAIN], SIGKILL), 0);
	waitpid (job->pid[PROCESS_MAIN], &status, 0);
	TEST_TRUE (WIFSIGNALED (status));
	TEST_EQ (WTERMSIG (status), SIGKILL);

	TEST_EQ (stat (filename, &statbuf), 0);

	TEST_TRUE (S_ISREG (statbuf.st_mode));

	TEST_TRUE  (statbuf.st_mode & S_IRUSR);
	TEST_TRUE  (statbuf.st_mode & S_IWUSR);
	TEST_FALSE (statbuf.st_mode & S_IXUSR);

	TEST_TRUE  (statbuf.st_mode & S_IRGRP);
	TEST_FALSE (statbuf.st_mode & S_IWGRP);
	TEST_FALSE (statbuf.st_mode & S_IXGRP);

	TEST_FALSE (statbuf.st_mode & S_IROTH);
	TEST_FALSE (statbuf.st_mode & S_IWOTH);
	TEST_FALSE (statbuf.st_mode & S_IXOTH);

	output = fopen (filename, "r");
	TEST_NE_P (output, NULL);

	CHECK_FILE_EQ (output, "hello world\r\n", TRUE);

	TEST_FILE_END (output);
	fclose (output);

	TEST_EQ (unlink (filename), 0);
	TEST_EQ (unlink (fifoname), 0);
	nih_free (class);

<<<<<<< HEAD
#if 0
This test pretty much always fails in autopkgtest
=======
#if 0 // FIXME
>>>>>>> 58ee9d23
	/************************************************************/
	TEST_FEATURE ("with single-line script that writes 1 byte and is killed");
	TEST_HASH_EMPTY (job_classes);

	/* Create a fifo that we can use to read from in our scripts,
	 * so we have a sensible way to block in shell without spawning
	 * a separate process.
	 */
	TEST_GT (sprintf (fifoname, "%s/pipe", dirname), 0);
	TEST_EQ (mknod (fifoname, S_IFIFO|S_IRUSR|S_IWUSR, 0), 0);

	class = job_class_new (NULL, "test", NULL);
	TEST_NE_P (class, NULL);

	TEST_GT (sprintf (filename, "%s/test.log", dirname), 0);

	class->console = CONSOLE_LOG;
	class->process[PROCESS_MAIN] = process_new (class);
	class->process[PROCESS_MAIN]->command = nih_sprintf (
			class->process[PROCESS_MAIN],
			"%s -ne X; read <%s", TEST_CMD_ECHO, fifoname);
	class->process[PROCESS_MAIN]->script = TRUE;

	job = job_new (class, "");
	job->goal = JOB_START;
	job->state = JOB_SPAWNED;

	job_process_start (job, PROCESS_MAIN);

	TEST_NE (job->pid[PROCESS_MAIN], 0);

	/*  wait for process to setup */
	TEST_WATCH_UPDATE ();

	/*  wait for read from pty allowing logger to write to log file */
	TEST_WATCH_UPDATE ();

	TEST_EQ (kill (-job->pid[PROCESS_MAIN], SIGKILL), 0);
	waitpid (job->pid[PROCESS_MAIN], &status, 0);
	TEST_TRUE (WIFSIGNALED (status));
	TEST_EQ (WTERMSIG (status), SIGKILL);

	TEST_EQ (stat (filename, &statbuf), 0);

	TEST_TRUE (S_ISREG (statbuf.st_mode));

	TEST_TRUE  (statbuf.st_mode & S_IRUSR);
	TEST_TRUE  (statbuf.st_mode & S_IWUSR);
	TEST_FALSE (statbuf.st_mode & S_IXUSR);

	TEST_TRUE  (statbuf.st_mode & S_IRGRP);
	TEST_FALSE (statbuf.st_mode & S_IWGRP);
	TEST_FALSE (statbuf.st_mode & S_IXGRP);

	TEST_FALSE (statbuf.st_mode & S_IROTH);
	TEST_FALSE (statbuf.st_mode & S_IWOTH);
	TEST_FALSE (statbuf.st_mode & S_IXOTH);

	output = fopen (filename, "r");
	TEST_NE_P (output, NULL);

	TEST_FILE_EQ (output, "X");
	TEST_FILE_END (output);
	fclose (output);

	TEST_EQ (unlink (filename), 0);
	TEST_EQ (unlink (fifoname), 0);
	nih_free (class);
#endif

	/************************************************************/
	/* Can't think of a command that would echo 1 byte and then
	 * either sleep or read a file forever to allow us time to kill
	 * it *after* it had written the single byte. Answers on a
	 * postcard please.
	 *
	 * TEST_FEATURE ("with single-line command that writes 1 byte and is killed");
	 */

	/************************************************************/
	TEST_FEATURE ("with multi-line script that writes 1 byte");
	TEST_HASH_EMPTY (job_classes);

	class = job_class_new (NULL, "multiline", NULL);
	TEST_NE_P (class, NULL);

	TEST_FILENAME (filename);
	TEST_GT (sprintf (filename, "%s/multiline.log", dirname), 0);

	class->console = CONSOLE_LOG;
	class->process[PROCESS_MAIN] = process_new (class);
	class->process[PROCESS_MAIN]->command = nih_sprintf (
			class->process[PROCESS_MAIN],
			"/bin/true\n%s -ne F", TEST_CMD_ECHO);
	class->process[PROCESS_MAIN]->script = TRUE;

	job = job_new (class, "");
	job->goal = JOB_START;
	job->state = JOB_SPAWNED;

	job_process_start (job, PROCESS_MAIN);

	TEST_NE (job->pid[PROCESS_MAIN], 0);

	/*  wait for process to setup */
	TEST_WATCH_UPDATE ();

	/* XXX: call 1: wait for script write to child shell */
	TEST_WATCH_UPDATE ();

	waitpid (job->pid[PROCESS_MAIN], &status, 0);
	TEST_TRUE (WIFEXITED (status));
	TEST_EQ (WEXITSTATUS (status), 0);

	/* XXX: call 2: wait for read from pty allowing logger to write to log file */
	TEST_WATCH_UPDATE ();

	TEST_EQ (stat (filename, &statbuf), 0);

	TEST_TRUE (S_ISREG (statbuf.st_mode));

	TEST_TRUE  (statbuf.st_mode & S_IRUSR);
	TEST_TRUE  (statbuf.st_mode & S_IWUSR);
	TEST_FALSE (statbuf.st_mode & S_IXUSR);

	TEST_TRUE  (statbuf.st_mode & S_IRGRP);
	TEST_FALSE (statbuf.st_mode & S_IWGRP);
	TEST_FALSE (statbuf.st_mode & S_IXGRP);

	TEST_FALSE (statbuf.st_mode & S_IROTH);
	TEST_FALSE (statbuf.st_mode & S_IWOTH);
	TEST_FALSE (statbuf.st_mode & S_IXOTH);

	output = fopen (filename, "r");
	TEST_NE_P (output, NULL);

	TEST_FILE_EQ (output, "F");
	TEST_FILE_END (output);
	fclose (output);

	TEST_EQ (unlink (filename), 0);
	nih_free (class);

	/************************************************************/
	TEST_FEATURE ("with single-line command that writes 1 line to stdout");
	TEST_HASH_EMPTY (job_classes);

	/* Note we can't use TEST_ALLOC_FAIL() for this test since on
	 * the ENOMEM loop all we could do is discard the error and
	 * continue since job_process_start() calls job_process_spawn()
	 * repeatedly until it works, but the alloc fails in log_new()
	 * invoked by job_process_spawn() such that when we've left
	 * job_process_start(), it's too late.
	 *
	 * However, we test this scenario in test_spawn() so all is not
	 * lost.
	 */
	class = job_class_new (NULL, "test", NULL);
	TEST_NE_P (class, NULL);

	TEST_GT (sprintf (filename, "%s/test.log", dirname), 0);

	class->console = CONSOLE_LOG;
	class->process[PROCESS_MAIN] = process_new (class);
	class->process[PROCESS_MAIN]->command = nih_sprintf (
			class->process[PROCESS_MAIN],
			"%s hello world", TEST_CMD_ECHO);
	class->process[PROCESS_MAIN]->script = FALSE;

	job = job_new (class, "");
	job->goal = JOB_START;
	job->state = JOB_SPAWNED;

	job_process_start (job, PROCESS_MAIN);

	TEST_NE (job->pid[PROCESS_MAIN], 0);

	waitpid (job->pid[PROCESS_MAIN], &status, 0);
	TEST_TRUE (WIFEXITED (status));
	TEST_EQ (WEXITSTATUS (status), 0);

	TEST_WATCH_UPDATE ();

	TEST_EQ (stat (filename, &statbuf), 0);

	TEST_TRUE (S_ISREG (statbuf.st_mode));

	TEST_TRUE  (statbuf.st_mode & S_IRUSR);
	TEST_TRUE  (statbuf.st_mode & S_IWUSR);
	TEST_FALSE (statbuf.st_mode & S_IXUSR);

	TEST_TRUE  (statbuf.st_mode & S_IRGRP);
	TEST_FALSE (statbuf.st_mode & S_IWGRP);
	TEST_FALSE (statbuf.st_mode & S_IXGRP);

	TEST_FALSE (statbuf.st_mode & S_IROTH);
	TEST_FALSE (statbuf.st_mode & S_IWOTH);
	TEST_FALSE (statbuf.st_mode & S_IXOTH);

	output = fopen (filename, "r");
	TEST_NE_P (output, NULL);

	CHECK_FILE_EQ (output, "hello world\r\n", TRUE);

	TEST_FILE_END (output);
	fclose (output);

	TEST_EQ (unlink (filename), 0);
	nih_free (class);

	/************************************************************/
	TEST_FEATURE ("with multi-line script that writes 1 line to stdout");
	TEST_HASH_EMPTY (job_classes);

	/* XXX: Note that all tests which use multi-line scripts (but
	 * XXX: *NOT* commands!) and produce output must call
	 * XXX: TEST_WATCH_UPDATE() *TWICE* to ensure select(2) is
	 * XXX: called twice.
	 *
	 * This is required since job_process_start() uses an NihIo object
	 * to squirt the script to the shell sub-process and this
	 * triggers select to return when the data is written to the shell.
	 * However, we don't care about that directly - we care more about
	 * a subsequent fd becoming ready to read data from - the fd
	 * associated with the pty which will trigger the log file to be
	 * written.
	 *
	 * Note that the 2nd call to TEST_WATCH_UPDATE would not be
	 * required should job_process_start() simple invoke write(2) to
	 * send the data.
	 */

	class = job_class_new (NULL, "multiline", NULL);
	TEST_NE_P (class, NULL);

	TEST_FILENAME (filename);
	TEST_GT (sprintf (filename, "%s/multiline.log", dirname), 0);

	class->console = CONSOLE_LOG;
	class->process[PROCESS_MAIN] = process_new (class);
	class->process[PROCESS_MAIN]->command = nih_sprintf (
			class->process[PROCESS_MAIN],
			"/bin/true\n%s hello world\n\n\n\n\n\n\n\n\n\n", TEST_CMD_ECHO);
	class->process[PROCESS_MAIN]->script = TRUE;

	job = job_new (class, "");
	job->goal = JOB_START;
	job->state = JOB_SPAWNED;

	job_process_start (job, PROCESS_MAIN);

	TEST_NE (job->pid[PROCESS_MAIN], 0);

	/*  wait for process to setup */
	TEST_WATCH_UPDATE ();

	/* XXX: call 1: wait for script write to child shell */
	TEST_WATCH_UPDATE ();

	waitpid (job->pid[PROCESS_MAIN], &status, 0);
	TEST_TRUE (WIFEXITED (status));
	TEST_EQ (WEXITSTATUS (status), 0);

	/* XXX: call 2: wait for read from pty allowing logger to write to log file */
	TEST_WATCH_UPDATE ();

	TEST_EQ (stat (filename, &statbuf), 0);

	TEST_TRUE (S_ISREG (statbuf.st_mode));

	TEST_TRUE  (statbuf.st_mode & S_IRUSR);
	TEST_TRUE  (statbuf.st_mode & S_IWUSR);
	TEST_FALSE (statbuf.st_mode & S_IXUSR);

	TEST_TRUE  (statbuf.st_mode & S_IRGRP);
	TEST_FALSE (statbuf.st_mode & S_IWGRP);
	TEST_FALSE (statbuf.st_mode & S_IXGRP);

	TEST_FALSE (statbuf.st_mode & S_IROTH);
	TEST_FALSE (statbuf.st_mode & S_IWOTH);
	TEST_FALSE (statbuf.st_mode & S_IXOTH);

	output = fopen (filename, "r");
	TEST_NE_P (output, NULL);

	CHECK_FILE_EQ (output, "hello world\r\n", TRUE);

	TEST_FILE_END (output);
	fclose (output);

	TEST_EQ (unlink (filename), 0);
	nih_free (class);

	/************************************************************/
	TEST_FEATURE ("with instance job and single-line script that writes 1 line to stdout");
	TEST_HASH_EMPTY (job_classes);

	class = job_class_new (NULL, "test", NULL);
	TEST_NE_P (class, NULL);

	TEST_GT (sprintf (filename, "%s/test-instance.log", dirname), 0);

	class->console = CONSOLE_LOG;
	class->process[PROCESS_MAIN] = process_new (class);
	class->process[PROCESS_MAIN]->command = nih_sprintf (
			class->process[PROCESS_MAIN],
			"%s hello world", TEST_CMD_ECHO);
	class->process[PROCESS_MAIN]->script = TRUE;

	job = job_new (class, "instance");
	job->goal = JOB_START;
	job->state = JOB_SPAWNED;

	job_process_start (job, PROCESS_MAIN);

	TEST_NE (job->pid[PROCESS_MAIN], 0);

	waitpid (job->pid[PROCESS_MAIN], &status, 0);
	TEST_TRUE (WIFEXITED (status));
	TEST_EQ (WEXITSTATUS (status), 0);

	TEST_WATCH_UPDATE ();

	TEST_EQ (stat (filename, &statbuf), 0);

	TEST_TRUE (S_ISREG (statbuf.st_mode));

	TEST_TRUE  (statbuf.st_mode & S_IRUSR);
	TEST_TRUE  (statbuf.st_mode & S_IWUSR);
	TEST_FALSE (statbuf.st_mode & S_IXUSR);

	TEST_TRUE  (statbuf.st_mode & S_IRGRP);
	TEST_FALSE (statbuf.st_mode & S_IWGRP);
	TEST_FALSE (statbuf.st_mode & S_IXGRP);

	TEST_FALSE (statbuf.st_mode & S_IROTH);
	TEST_FALSE (statbuf.st_mode & S_IWOTH);
	TEST_FALSE (statbuf.st_mode & S_IXOTH);

	output = fopen (filename, "r");
	TEST_NE_P (output, NULL);

	CHECK_FILE_EQ (output, "hello world\r\n", TRUE);

	TEST_FILE_END (output);
	fclose (output);

	TEST_EQ (unlink (filename), 0);
	nih_free (class);

	/************************************************************/
	TEST_FEATURE ("with single-line script that writes >1 lines to stdout");
	TEST_HASH_EMPTY (job_classes);

	class = job_class_new (NULL, "foo", NULL);
	TEST_NE_P (class, NULL);

	TEST_FILENAME (filename);
	TEST_GT (sprintf (filename, "%s/foo.log", dirname), 0);

	class->console = CONSOLE_LOG;
	class->process[PROCESS_MAIN] = process_new (class);
	class->process[PROCESS_MAIN]->command = nih_sprintf (
			class->process[PROCESS_MAIN],
			/* XXX: note the required quoting */
			"%s -ne \"hello world\\n\\n\\n\"", TEST_CMD_ECHO);
	class->process[PROCESS_MAIN]->script = TRUE;

	job = job_new (class, "");
	job->goal = JOB_START;
	job->state = JOB_SPAWNED;

	job_process_start (job, PROCESS_MAIN);

	TEST_NE (job->pid[PROCESS_MAIN], 0);

	waitpid (job->pid[PROCESS_MAIN], &status, 0);
	TEST_TRUE (WIFEXITED (status));
	TEST_EQ (WEXITSTATUS (status), 0);

	TEST_WATCH_UPDATE ();

	TEST_EQ (stat (filename, &statbuf), 0);

	TEST_TRUE (S_ISREG (statbuf.st_mode));

	TEST_TRUE  (statbuf.st_mode & S_IRUSR);
	TEST_TRUE  (statbuf.st_mode & S_IWUSR);
	TEST_FALSE (statbuf.st_mode & S_IXUSR);

	TEST_TRUE  (statbuf.st_mode & S_IRGRP);
	TEST_FALSE (statbuf.st_mode & S_IWGRP);
	TEST_FALSE (statbuf.st_mode & S_IXGRP);

	TEST_FALSE (statbuf.st_mode & S_IROTH);
	TEST_FALSE (statbuf.st_mode & S_IWOTH);
	TEST_FALSE (statbuf.st_mode & S_IXOTH);

	output = fopen (filename, "r");
	TEST_NE_P (output, NULL);

	/* Yup, pseudo-terminals record *everything*,
	 * even the carriage returns.
	 */
	CHECK_FILE_EQ (output, "hello world\r\n", TRUE);
	CHECK_FILE_EQ (output, "\r\n", TRUE);
	CHECK_FILE_EQ (output, "\r\n", TRUE);

	TEST_FILE_END (output);
	fclose (output);

	TEST_EQ (unlink (filename), 0);
	nih_free (class);

	/************************************************************/
	TEST_FEATURE ("with single-line command that writes >1 lines to stdout");
	TEST_HASH_EMPTY (job_classes);

	class = job_class_new (NULL, "foo", NULL);
	TEST_NE_P (class, NULL);

	TEST_FILENAME (filename);
	TEST_GT (sprintf (filename, "%s/foo.log", dirname), 0);

	class->console = CONSOLE_LOG;
	class->process[PROCESS_MAIN] = process_new (class);
	class->process[PROCESS_MAIN]->command = nih_sprintf (
			class->process[PROCESS_MAIN],
			/* XXX: note the required quoting */
			"%s -ne \"hello world\\n\\n\\n\"", TEST_CMD_ECHO);
	class->process[PROCESS_MAIN]->script = FALSE;

	job = job_new (class, "");
	job->goal = JOB_START;
	job->state = JOB_SPAWNED;

	job_process_start (job, PROCESS_MAIN);

	TEST_NE (job->pid[PROCESS_MAIN], 0);

	waitpid (job->pid[PROCESS_MAIN], &status, 0);
	TEST_TRUE (WIFEXITED (status));
	TEST_EQ (WEXITSTATUS (status), 0);

	TEST_WATCH_UPDATE ();

	TEST_EQ (stat (filename, &statbuf), 0);

	TEST_TRUE (S_ISREG (statbuf.st_mode));

	TEST_TRUE  (statbuf.st_mode & S_IRUSR);
	TEST_TRUE  (statbuf.st_mode & S_IWUSR);
	TEST_FALSE (statbuf.st_mode & S_IXUSR);

	TEST_TRUE  (statbuf.st_mode & S_IRGRP);
	TEST_FALSE (statbuf.st_mode & S_IWGRP);
	TEST_FALSE (statbuf.st_mode & S_IXGRP);

	TEST_FALSE (statbuf.st_mode & S_IROTH);
	TEST_FALSE (statbuf.st_mode & S_IWOTH);
	TEST_FALSE (statbuf.st_mode & S_IXOTH);

	output = fopen (filename, "r");
	TEST_NE_P (output, NULL);

	CHECK_FILE_EQ (output, "hello world\r\n", TRUE);
	CHECK_FILE_EQ (output, "\r\n", TRUE);
	CHECK_FILE_EQ (output, "\r\n", TRUE);

	TEST_FILE_END (output);
	fclose (output);

	TEST_EQ (unlink (filename), 0);
	nih_free (class);

	/************************************************************/
	TEST_FEATURE ("with multi-line script that writes >1 lines to stdout");
	TEST_HASH_EMPTY (job_classes);

	class = job_class_new (NULL, "elf", NULL);
	TEST_NE_P (class, NULL);

	TEST_FILENAME (filename);
	TEST_GT (sprintf (filename, "%s/elf.log", dirname), 0);

	class->console = CONSOLE_LOG;
	class->process[PROCESS_MAIN] = process_new (class);
	class->process[PROCESS_MAIN]->command = nih_sprintf (
			class->process[PROCESS_MAIN],
			/* XXX: note the required quoting */
			"\n/bin/true\n%s -ne \"hello world\\n\\n\\n\"\n\n", TEST_CMD_ECHO);
	class->process[PROCESS_MAIN]->script = TRUE;

	job = job_new (class, "");
	job->goal = JOB_START;
	job->state = JOB_SPAWNED;

	job_process_start (job, PROCESS_MAIN);

	TEST_NE (job->pid[PROCESS_MAIN], 0);

	TEST_WATCH_UPDATE ();
	TEST_WATCH_UPDATE ();
	waitpid (job->pid[PROCESS_MAIN], &status, 0);
	TEST_TRUE (WIFEXITED (status));
	TEST_EQ (WEXITSTATUS (status), 0);
	TEST_WATCH_UPDATE ();

	TEST_EQ (stat (filename, &statbuf), 0);

	TEST_TRUE (S_ISREG (statbuf.st_mode));

	TEST_TRUE  (statbuf.st_mode & S_IRUSR);
	TEST_TRUE  (statbuf.st_mode & S_IWUSR);
	TEST_FALSE (statbuf.st_mode & S_IXUSR);

	TEST_TRUE  (statbuf.st_mode & S_IRGRP);
	TEST_FALSE (statbuf.st_mode & S_IWGRP);
	TEST_FALSE (statbuf.st_mode & S_IXGRP);

	TEST_FALSE (statbuf.st_mode & S_IROTH);
	TEST_FALSE (statbuf.st_mode & S_IWOTH);
	TEST_FALSE (statbuf.st_mode & S_IXOTH);

	output = fopen (filename, "r");
	TEST_NE_P (output, NULL);

	CHECK_FILE_EQ (output, "hello world\r\n", TRUE);
	CHECK_FILE_EQ (output, "\r\n", TRUE);
	CHECK_FILE_EQ (output, "\r\n", TRUE);

	TEST_FILE_END (output);
	fclose (output);

	TEST_EQ (unlink (filename), 0);
	nih_free (class);

	/************************************************************/
	TEST_FEATURE ("with single-line script that writes 1 line to stderr");
	TEST_HASH_EMPTY (job_classes);

	class = job_class_new (NULL, "test", NULL);
	TEST_NE_P (class, NULL);

	TEST_GT (sprintf (filename, "%s/test.log", dirname), 0);

	class->console = CONSOLE_LOG;
	class->process[PROCESS_MAIN] = process_new (class);
	class->process[PROCESS_MAIN]->command = nih_sprintf (
			class->process[PROCESS_MAIN],
			"%s hello world >&2", TEST_CMD_ECHO);
	class->process[PROCESS_MAIN]->script = TRUE;

	job = job_new (class, "");
	job->goal = JOB_START;
	job->state = JOB_SPAWNED;

	job_process_start (job, PROCESS_MAIN);

	TEST_NE (job->pid[PROCESS_MAIN], 0);

	waitpid (job->pid[PROCESS_MAIN], &status, 0);
	TEST_TRUE (WIFEXITED (status));
	TEST_EQ (WEXITSTATUS (status), 0);

	TEST_WATCH_UPDATE ();

	TEST_EQ (stat (filename, &statbuf), 0);

	TEST_TRUE (S_ISREG (statbuf.st_mode));

	TEST_TRUE  (statbuf.st_mode & S_IRUSR);
	TEST_TRUE  (statbuf.st_mode & S_IWUSR);
	TEST_FALSE (statbuf.st_mode & S_IXUSR);

	TEST_TRUE  (statbuf.st_mode & S_IRGRP);
	TEST_FALSE (statbuf.st_mode & S_IWGRP);
	TEST_FALSE (statbuf.st_mode & S_IXGRP);

	TEST_FALSE (statbuf.st_mode & S_IROTH);
	TEST_FALSE (statbuf.st_mode & S_IWOTH);
	TEST_FALSE (statbuf.st_mode & S_IXOTH);

	output = fopen (filename, "r");
	TEST_NE_P (output, NULL);

	CHECK_FILE_EQ (output, "hello world\r\n", TRUE);

	TEST_FILE_END (output);
	fclose (output);

	TEST_EQ (unlink (filename), 0);
	nih_free (class);

	/************************************************************/
	TEST_FEATURE ("with single-line command that writes 1 line to stderr");
	TEST_HASH_EMPTY (job_classes);

	/* Run a command that generates output to stderr without having
	 * to use script redirection.
	 *
	 * dd(1) is a good choice as it always writes to stderr.
	 */
	class = job_class_new (NULL, "test", NULL);
	TEST_NE_P (class, NULL);

	TEST_GT (sprintf (filename, "%s/test.log", dirname), 0);

	class->console = CONSOLE_LOG;
	class->process[PROCESS_MAIN] = process_new (class);
	class->process[PROCESS_MAIN]->command = nih_sprintf (
			class->process[PROCESS_MAIN],
			"%s if=/dev/zero of=/dev/null bs=1 count=0", TEST_CMD_DD);
	class->process[PROCESS_MAIN]->script = FALSE;

	job = job_new (class, "");
	job->goal = JOB_START;
	job->state = JOB_SPAWNED;

	job_process_start (job, PROCESS_MAIN);

	TEST_NE (job->pid[PROCESS_MAIN], 0);

	waitpid (job->pid[PROCESS_MAIN], &status, 0);
	TEST_TRUE (WIFEXITED (status));
	TEST_EQ (WEXITSTATUS (status), 0);

	TEST_WATCH_UPDATE ();

	TEST_EQ (stat (filename, &statbuf), 0);

	TEST_TRUE (S_ISREG (statbuf.st_mode));

	TEST_TRUE  (statbuf.st_mode & S_IRUSR);
	TEST_TRUE  (statbuf.st_mode & S_IWUSR);
	TEST_FALSE (statbuf.st_mode & S_IXUSR);

	TEST_TRUE  (statbuf.st_mode & S_IRGRP);
	TEST_FALSE (statbuf.st_mode & S_IWGRP);
	TEST_FALSE (statbuf.st_mode & S_IXGRP);

	TEST_FALSE (statbuf.st_mode & S_IROTH);
	TEST_FALSE (statbuf.st_mode & S_IWOTH);
	TEST_FALSE (statbuf.st_mode & S_IXOTH);

	output = fopen (filename, "r");
	TEST_NE_P (output, NULL);

	CHECK_FILE_EQ (output, "0+0 records in\r\n", TRUE);
	CHECK_FILE_EQ (output, "0+0 records out\r\n", TRUE);

<<<<<<< HEAD
	TEST_FILE_MATCH (output, "0 bytes* copied,*\r\n");
=======
	TEST_FILE_MATCH (output, "0 bytes *copied,*\r\n");
>>>>>>> 58ee9d23
	TEST_FILE_END (output);
	fclose (output);

	TEST_EQ (unlink (filename), 0);
	nih_free (class);

	/************************************************************/
	TEST_FEATURE ("with multi-line script that writes 1 line to stderr");
	TEST_HASH_EMPTY (job_classes);

	class = job_class_new (NULL, "test", NULL);
	TEST_NE_P (class, NULL);

	TEST_GT (sprintf (filename, "%s/test.log", dirname), 0);

	class->console = CONSOLE_LOG;
	class->process[PROCESS_MAIN] = process_new (class);
	class->process[PROCESS_MAIN]->command = nih_sprintf (
			class->process[PROCESS_MAIN],
			"/bin/true\n%s hello world >&2\n\n\n", TEST_CMD_ECHO);
	class->process[PROCESS_MAIN]->script = TRUE;

	job = job_new (class, "");
	job->goal = JOB_START;
	job->state = JOB_SPAWNED;

	job_process_start (job, PROCESS_MAIN);

	TEST_NE (job->pid[PROCESS_MAIN], 0);

	TEST_WATCH_UPDATE ();
	TEST_WATCH_UPDATE ();

	waitpid (job->pid[PROCESS_MAIN], &status, 0);
	TEST_TRUE (WIFEXITED (status));
	TEST_EQ (WEXITSTATUS (status), 0);

	TEST_WATCH_UPDATE ();

	TEST_EQ (stat (filename, &statbuf), 0);

	TEST_TRUE (S_ISREG (statbuf.st_mode));

	TEST_TRUE  (statbuf.st_mode & S_IRUSR);
	TEST_TRUE  (statbuf.st_mode & S_IWUSR);
	TEST_FALSE (statbuf.st_mode & S_IXUSR);

	TEST_TRUE  (statbuf.st_mode & S_IRGRP);
	TEST_FALSE (statbuf.st_mode & S_IWGRP);
	TEST_FALSE (statbuf.st_mode & S_IXGRP);

	TEST_FALSE (statbuf.st_mode & S_IROTH);
	TEST_FALSE (statbuf.st_mode & S_IWOTH);
	TEST_FALSE (statbuf.st_mode & S_IXOTH);

	output = fopen (filename, "r");
	TEST_NE_P (output, NULL);

	CHECK_FILE_EQ (output, "hello world\r\n", TRUE);

	TEST_FILE_END (output);
	fclose (output);

	TEST_EQ (unlink (filename), 0);
	nih_free (class);

	/************************************************************/
	TEST_FEATURE ("with single-line script that writes >1 lines to stderr");
	TEST_HASH_EMPTY (job_classes);

	class = job_class_new (NULL, "foo", NULL);
	TEST_NE_P (class, NULL);

	TEST_FILENAME (filename);
	TEST_GT (sprintf (filename, "%s/foo.log", dirname), 0);

	class->console = CONSOLE_LOG;
	class->process[PROCESS_MAIN] = process_new (class);
	class->process[PROCESS_MAIN]->command = nih_sprintf (
			class->process[PROCESS_MAIN],
			/* XXX: note the required quoting */
			"%s -ne \"hello\\nworld\\n\\n\\n\" >&2", TEST_CMD_ECHO);
	class->process[PROCESS_MAIN]->script = TRUE;

	job = job_new (class, "");
	job->goal = JOB_START;
	job->state = JOB_SPAWNED;

	job_process_start (job, PROCESS_MAIN);

	TEST_NE (job->pid[PROCESS_MAIN], 0);

	waitpid (job->pid[PROCESS_MAIN], &status, 0);
	TEST_TRUE (WIFEXITED (status));
	TEST_EQ (WEXITSTATUS (status), 0);

	TEST_WATCH_UPDATE ();

	TEST_EQ (stat (filename, &statbuf), 0);

	TEST_TRUE (S_ISREG (statbuf.st_mode));

	TEST_TRUE  (statbuf.st_mode & S_IRUSR);
	TEST_TRUE  (statbuf.st_mode & S_IWUSR);
	TEST_FALSE (statbuf.st_mode & S_IXUSR);

	TEST_TRUE  (statbuf.st_mode & S_IRGRP);
	TEST_FALSE (statbuf.st_mode & S_IWGRP);
	TEST_FALSE (statbuf.st_mode & S_IXGRP);

	TEST_FALSE (statbuf.st_mode & S_IROTH);
	TEST_FALSE (statbuf.st_mode & S_IWOTH);
	TEST_FALSE (statbuf.st_mode & S_IXOTH);

	output = fopen (filename, "r");
	TEST_NE_P (output, NULL);

	/* Yup, pseudo-terminals record *everything*,
	 * even the carriage returns.
	 */
	CHECK_FILE_EQ (output, "hello\r\n", TRUE);
	CHECK_FILE_EQ (output, "world\r\n", TRUE);
	CHECK_FILE_EQ (output, "\r\n", TRUE);
	CHECK_FILE_EQ (output, "\r\n", TRUE);

	TEST_FILE_END (output);
	fclose (output);

	TEST_EQ (unlink (filename), 0);
	nih_free (class);

	/************************************************************/
	TEST_FEATURE ("with single-line command that writes >1 lines to stderr");
	TEST_HASH_EMPTY (job_classes);

	class = job_class_new (NULL, "foo", NULL);
	TEST_NE_P (class, NULL);

	TEST_FILENAME (filename);
	TEST_GT (sprintf (filename, "%s/foo.log", dirname), 0);

	class->console = CONSOLE_LOG;
	class->process[PROCESS_MAIN] = process_new (class);
	class->process[PROCESS_MAIN]->command = nih_sprintf (
			class->process[PROCESS_MAIN],
			/* XXX: note the required quoting */
			"%s -ne \"hello world\\n\\n\\n\"", TEST_CMD_ECHO);
	class->process[PROCESS_MAIN]->script = FALSE;

	job = job_new (class, "");
	job->goal = JOB_START;
	job->state = JOB_SPAWNED;

	job_process_start (job, PROCESS_MAIN);

	TEST_NE (job->pid[PROCESS_MAIN], 0);

	waitpid (job->pid[PROCESS_MAIN], &status, 0);
	TEST_TRUE (WIFEXITED (status));
	TEST_EQ (WEXITSTATUS (status), 0);

	TEST_WATCH_UPDATE ();

	TEST_EQ (stat (filename, &statbuf), 0);

	TEST_TRUE (S_ISREG (statbuf.st_mode));

	TEST_TRUE  (statbuf.st_mode & S_IRUSR);
	TEST_TRUE  (statbuf.st_mode & S_IWUSR);
	TEST_FALSE (statbuf.st_mode & S_IXUSR);

	TEST_TRUE  (statbuf.st_mode & S_IRGRP);
	TEST_FALSE (statbuf.st_mode & S_IWGRP);
	TEST_FALSE (statbuf.st_mode & S_IXGRP);

	TEST_FALSE (statbuf.st_mode & S_IROTH);
	TEST_FALSE (statbuf.st_mode & S_IWOTH);
	TEST_FALSE (statbuf.st_mode & S_IXOTH);

	output = fopen (filename, "r");
	TEST_NE_P (output, NULL);

	CHECK_FILE_EQ (output, "hello world\r\n", TRUE);
	CHECK_FILE_EQ (output, "\r\n", TRUE);
	CHECK_FILE_EQ (output, "\r\n", TRUE);

	TEST_FILE_END (output);
	fclose (output);

	TEST_EQ (unlink (filename), 0);
	nih_free (class);

	/************************************************************/
	TEST_FEATURE ("with multi-line script that writes >1 lines to stderr");
	TEST_HASH_EMPTY (job_classes);

	class = job_class_new (NULL, "elf", NULL);
	TEST_NE_P (class, NULL);

	TEST_FILENAME (filename);
	TEST_GT (sprintf (filename, "%s/elf.log", dirname), 0);

	class->console = CONSOLE_LOG;
	class->process[PROCESS_MAIN] = process_new (class);
	class->process[PROCESS_MAIN]->command = nih_sprintf (
			class->process[PROCESS_MAIN],
			/* XXX: note the required quoting */
			"/bin/true\n%s -ne \"hello world\\n\\n\" 1>&2\n\n\n", TEST_CMD_ECHO);
	class->process[PROCESS_MAIN]->script = TRUE;

	job = job_new (class, "");
	job->goal = JOB_START;
	job->state = JOB_SPAWNED;

	job_process_start (job, PROCESS_MAIN);

	TEST_NE (job->pid[PROCESS_MAIN], 0);

	TEST_WATCH_UPDATE ();
	TEST_WATCH_UPDATE ();

	waitpid (job->pid[PROCESS_MAIN], &status, 0);
	TEST_TRUE (WIFEXITED (status));
	TEST_EQ (WEXITSTATUS (status), 0);

	TEST_WATCH_UPDATE ();

	TEST_EQ (stat (filename, &statbuf), 0);

	TEST_TRUE (S_ISREG (statbuf.st_mode));

	TEST_TRUE  (statbuf.st_mode & S_IRUSR);
	TEST_TRUE  (statbuf.st_mode & S_IWUSR);
	TEST_FALSE (statbuf.st_mode & S_IXUSR);

	TEST_TRUE  (statbuf.st_mode & S_IRGRP);
	TEST_FALSE (statbuf.st_mode & S_IWGRP);
	TEST_FALSE (statbuf.st_mode & S_IXGRP);

	TEST_FALSE (statbuf.st_mode & S_IROTH);
	TEST_FALSE (statbuf.st_mode & S_IWOTH);
	TEST_FALSE (statbuf.st_mode & S_IXOTH);

	output = fopen (filename, "r");
	TEST_NE_P (output, NULL);

	CHECK_FILE_EQ (output, "hello world\r\n", TRUE);
	CHECK_FILE_EQ (output, "\r\n", TRUE);

	TEST_FILE_END (output);
	fclose (output);

	TEST_EQ (unlink (filename), 0);
	nih_free (class);

	/************************************************************/
	TEST_FEATURE ("with single-line script that writes 1 line to stdout then 1 line to stderr");
	TEST_HASH_EMPTY (job_classes);

	class = job_class_new (NULL, "blah", NULL);
	TEST_NE_P (class, NULL);

	TEST_FILENAME (filename);
	TEST_GT (sprintf (filename, "%s/blah.log", dirname), 0);

	class->console = CONSOLE_LOG;
	class->process[PROCESS_MAIN] = process_new (class);
	class->process[PROCESS_MAIN]->command = nih_sprintf (
			class->process[PROCESS_MAIN],
			/* XXX: note the required quoting */
			"%s stdout;%s stderr >&2",
			TEST_CMD_ECHO, TEST_CMD_ECHO);
	class->process[PROCESS_MAIN]->script = TRUE;

	job = job_new (class, "");
	job->goal = JOB_START;
	job->state = JOB_SPAWNED;

	job_process_start (job, PROCESS_MAIN);

	TEST_NE (job->pid[PROCESS_MAIN], 0);

	waitpid (job->pid[PROCESS_MAIN], &status, 0);
	TEST_TRUE (WIFEXITED (status));
	TEST_EQ (WEXITSTATUS (status), 0);

	TEST_WATCH_UPDATE ();

	TEST_EQ (stat (filename, &statbuf), 0);

	TEST_TRUE (S_ISREG (statbuf.st_mode));

	TEST_TRUE  (statbuf.st_mode & S_IRUSR);
	TEST_TRUE  (statbuf.st_mode & S_IWUSR);
	TEST_FALSE (statbuf.st_mode & S_IXUSR);

	TEST_TRUE  (statbuf.st_mode & S_IRGRP);
	TEST_FALSE (statbuf.st_mode & S_IWGRP);
	TEST_FALSE (statbuf.st_mode & S_IXGRP);

	TEST_FALSE (statbuf.st_mode & S_IROTH);
	TEST_FALSE (statbuf.st_mode & S_IWOTH);
	TEST_FALSE (statbuf.st_mode & S_IXOTH);

	output = fopen (filename, "r");
	TEST_NE_P (output, NULL);

	CHECK_FILE_EQ (output, "stdout\r\n", TRUE);
	CHECK_FILE_EQ (output, "stderr\r\n", TRUE);

	TEST_FILE_END (output);
	fclose (output);

	TEST_EQ (unlink (filename), 0);
	nih_free (class);

	/************************************************************/
	TEST_FEATURE ("with single-line script that writes 1 line to stderr then 1 line to stdout");
	TEST_HASH_EMPTY (job_classes);

	class = job_class_new (NULL, "blah", NULL);
	TEST_NE_P (class, NULL);

	TEST_FILENAME (filename);
	TEST_GT (sprintf (filename, "%s/blah.log", dirname), 0);

	class->console = CONSOLE_LOG;
	class->process[PROCESS_MAIN] = process_new (class);
	class->process[PROCESS_MAIN]->command = nih_sprintf (
			class->process[PROCESS_MAIN],
			/* XXX: note the required quoting */
			"%s stderr >&2;%s stdout",
			TEST_CMD_ECHO, TEST_CMD_ECHO);
	class->process[PROCESS_MAIN]->script = TRUE;

	job = job_new (class, "");
	job->goal = JOB_START;
	job->state = JOB_SPAWNED;

	job_process_start (job, PROCESS_MAIN);

	TEST_NE (job->pid[PROCESS_MAIN], 0);

	waitpid (job->pid[PROCESS_MAIN], &status, 0);
	TEST_TRUE (WIFEXITED (status));
	TEST_EQ (WEXITSTATUS (status), 0);

	TEST_WATCH_UPDATE ();

	TEST_EQ (stat (filename, &statbuf), 0);

	TEST_TRUE (S_ISREG (statbuf.st_mode));

	TEST_TRUE  (statbuf.st_mode & S_IRUSR);
	TEST_TRUE  (statbuf.st_mode & S_IWUSR);
	TEST_FALSE (statbuf.st_mode & S_IXUSR);

	TEST_TRUE  (statbuf.st_mode & S_IRGRP);
	TEST_FALSE (statbuf.st_mode & S_IWGRP);
	TEST_FALSE (statbuf.st_mode & S_IXGRP);

	TEST_FALSE (statbuf.st_mode & S_IROTH);
	TEST_FALSE (statbuf.st_mode & S_IWOTH);
	TEST_FALSE (statbuf.st_mode & S_IXOTH);

	output = fopen (filename, "r");
	TEST_NE_P (output, NULL);

	CHECK_FILE_EQ (output, "stderr\r\n", TRUE);
	CHECK_FILE_EQ (output, "stdout\r\n", TRUE);

	TEST_FILE_END (output);
	fclose (output);

	TEST_EQ (unlink (filename), 0);
	nih_free (class);

	/************************************************************/
	TEST_FEATURE ("with single-line command that writes to stdout and stderr");
	TEST_HASH_EMPTY (job_classes);

	class = job_class_new (NULL, "blah", NULL);
	TEST_NE_P (class, NULL);

	TEST_FILENAME (filename);
	TEST_GT (sprintf (filename, "%s/blah.log", dirname), 0);

	class->console = CONSOLE_LOG;
	class->process[PROCESS_MAIN] = process_new (class);
	class->process[PROCESS_MAIN]->command = nih_sprintf (
			class->process[PROCESS_MAIN],
			"%s if=/dev/zero bs=1 count=7", TEST_CMD_DD);
	class->process[PROCESS_MAIN]->script = FALSE;

	job = job_new (class, "");
	job->goal = JOB_START;
	job->state = JOB_SPAWNED;

	job_process_start (job, PROCESS_MAIN);

	TEST_NE (job->pid[PROCESS_MAIN], 0);

	waitpid (job->pid[PROCESS_MAIN], &status, 0);
	TEST_TRUE (WIFEXITED (status));
	TEST_EQ (WEXITSTATUS (status), 0);

	TEST_WATCH_UPDATE ();

	TEST_EQ (stat (filename, &statbuf), 0);

	TEST_TRUE (S_ISREG (statbuf.st_mode));

	TEST_TRUE  (statbuf.st_mode & S_IRUSR);
	TEST_TRUE  (statbuf.st_mode & S_IWUSR);
	TEST_FALSE (statbuf.st_mode & S_IXUSR);

	TEST_TRUE  (statbuf.st_mode & S_IRGRP);
	TEST_FALSE (statbuf.st_mode & S_IWGRP);
	TEST_FALSE (statbuf.st_mode & S_IXGRP);

	TEST_FALSE (statbuf.st_mode & S_IROTH);
	TEST_FALSE (statbuf.st_mode & S_IWOTH);
	TEST_FALSE (statbuf.st_mode & S_IXOTH);

	output = fopen (filename, "r");
	TEST_NE_P (output, NULL);

	TEST_NE_P (fgets (filebuf, sizeof(filebuf), output), NULL);
	TEST_EQ (memcmp (filebuf, "\000\000\000\000\000\000", 7), 0);
	p = filebuf + 7;
	TEST_EQ_STR (p, "7+0 records in\r\n");

	CHECK_FILE_EQ (output, "7+0 records out\r\n", TRUE);
<<<<<<< HEAD
	TEST_FILE_MATCH (output, "7 bytes* copied,*\r\n");
=======
	TEST_FILE_MATCH (output, "7 bytes *copied,*\r\n");
>>>>>>> 58ee9d23
	TEST_FILE_END (output);
	fclose (output);

	TEST_EQ (unlink (filename), 0);
	nih_free (class);

	/************************************************************/
	TEST_FEATURE ("with single-line script running an invalid command");
	TEST_HASH_EMPTY (job_classes);

	class = job_class_new (NULL, "blah", NULL);
	TEST_NE_P (class, NULL);

	TEST_FILENAME (filename);
	TEST_GT (sprintf (filename, "%s/blah.log", dirname), 0);

	class->console = CONSOLE_LOG;
	class->process[PROCESS_MAIN] = process_new (class);
	class->process[PROCESS_MAIN]->command = nih_strdup (
			class->process[PROCESS_MAIN],
			"/this/command/does/not/exist");
	class->process[PROCESS_MAIN]->script = TRUE;

	job = job_new (class, "");
	job->goal = JOB_START;
	job->state = JOB_SPAWNED;

	job_process_start (job, PROCESS_MAIN);

	TEST_NE (job->pid[PROCESS_MAIN], 0);

	waitpid (job->pid[PROCESS_MAIN], &status, 0);
	TEST_TRUE (WIFEXITED (status));
	TEST_NE (WEXITSTATUS (status), 0);

	TEST_WATCH_UPDATE ();

	TEST_EQ (stat (filename, &statbuf), 0);

	TEST_TRUE (S_ISREG (statbuf.st_mode));

	TEST_TRUE  (statbuf.st_mode & S_IRUSR);
	TEST_TRUE  (statbuf.st_mode & S_IWUSR);
	TEST_FALSE (statbuf.st_mode & S_IXUSR);

	TEST_TRUE  (statbuf.st_mode & S_IRGRP);
	TEST_FALSE (statbuf.st_mode & S_IWGRP);
	TEST_FALSE (statbuf.st_mode & S_IXGRP);

	TEST_FALSE (statbuf.st_mode & S_IROTH);
	TEST_FALSE (statbuf.st_mode & S_IWOTH);
	TEST_FALSE (statbuf.st_mode & S_IXOTH);

	output = fopen (filename, "r");
	TEST_NE_P (output, NULL);

	TEST_TRUE (fgets (buffer, sizeof(buffer), output));
	TEST_STR_MATCH (buffer, "*sh:*/this/command/does/not/exist:*");

	TEST_FILE_END (output);
	fclose (output);

	TEST_EQ (unlink (filename), 0);
	nih_free (class);

	/************************************************************
	 * Superficially, there seems little point in running a test for
	 * this scenario since if Upstart attempts to exec(2) directly a
	 * command that does not exist, the exec simply fails (since
	 * there is no shell to report the error).
	 *
	 * And yet -- ironically -- bug 912558 would have been prevented
	 * had we originally tested this scenario!
	 ************************************************************/
	TEST_FEATURE ("with single-line command running an invalid command");
	TEST_HASH_EMPTY (job_classes);

	TEST_RESET_MAIN_LOOP ();
	TEST_INSTALL_CHILD_HANDLERS ();

	class = job_class_new (NULL, "buzz", NULL);
	TEST_NE_P (class, NULL);

	TEST_FILENAME (filename);
	TEST_GT (sprintf (filename, "%s/buzz.log", dirname), 0);

	class->console = CONSOLE_LOG;
	class->process[PROCESS_MAIN] = process_new (class);
	class->process[PROCESS_MAIN]->command = nih_strdup (
			class->process[PROCESS_MAIN],
			"/this/command/does/not/exist");
	class->process[PROCESS_MAIN]->script = FALSE;

	/* Stranger things have happened at sea */
	TEST_EQ (stat (class->process[PROCESS_MAIN]->command, &statbuf), -1);
	TEST_EQ (errno, ENOENT);

	job = job_new (class, "");
	job->goal = JOB_START;
	job->state = JOB_SPAWNED;

	/* XXX: Manually add the class so job_process_find() works */
	nih_hash_add (job_classes, &class->entry);

	output = tmpfile ();
	TEST_NE_P (output, NULL);
	TEST_CLEAR_CHILD_STATUS ();
	TEST_DIVERT_STDERR (output) {
		job_process_start (job, PROCESS_MAIN);
		TEST_GT (job->pid[PROCESS_MAIN], 0);
		TEST_EQ (nih_main_loop (), 0);
		TEST_EQ (child_exit_status[PROCESS_MAIN], 255);
	}

	TEST_FILE_END (output);

	fclose (output);

	/* We don't expect a logfile to be written since there is no
	 * accompanying shell to write the error.
	 */
	TEST_EQ (stat (filename, &statbuf), -1);
	TEST_EQ (errno, ENOENT);

	nih_free (class);
	TEST_RESET_MAIN_LOOP ();

#if 0 // FIXME
	/************************************************************/
	TEST_FEATURE ("with single-line command running an invalid command, then a 1-line post-stop script");
	TEST_HASH_EMPTY (job_classes);

	TEST_INSTALL_CHILD_HANDLERS ();

	class = job_class_new (NULL, "asterix", NULL);
	TEST_NE_P (class, NULL);

	TEST_FILENAME (filename);
	TEST_GT (sprintf (filename, "%s/asterix.log", dirname), 0);

	class->console = CONSOLE_LOG;
	class->process[PROCESS_MAIN] = process_new (class);
	class->process[PROCESS_MAIN]->command = nih_strdup (
			class->process[PROCESS_MAIN],
			"/this/command/does/not/exist");
	class->process[PROCESS_MAIN]->script = FALSE;

	class->process[PROCESS_POST_STOP] = process_new (class);
	class->process[PROCESS_POST_STOP]->command = nih_sprintf (
			class->process[PROCESS_POST_STOP],
			"echo hello");
	class->process[PROCESS_POST_STOP]->script = TRUE;

	/* Stranger things have happened at sea */
	TEST_EQ (stat (class->process[PROCESS_MAIN]->command, &statbuf), -1);
	TEST_EQ (errno, ENOENT);

	job = job_new (class, "");

	/* XXX: Manually add the class so job_process_find() works */
	nih_hash_add (job_classes, &class->entry);

	output = tmpfile ();
	TEST_NE_P (output, NULL);
	TEST_DIVERT_STDERR (output) {

		job->goal = JOB_START;
		job->state = JOB_SPAWNED;

		TEST_CLEAR_CHILD_STATUS ();
		child_exit_after = 2;
		job_process_start (job, PROCESS_MAIN);
		TEST_GT (job->pid[PROCESS_MAIN], 0);
		TEST_EQ (nih_main_loop (), 0);
		/* Check exit status in reverse order */
		/* Main */
		TEST_EQ (child_exit_status[1], 255);
		/* Post-stop */
		TEST_EQ (child_exit_status[0], 0);
		/* And the post stop should have written data */
		TEST_EQ (stat (filename, &statbuf), 0);
	}
	fclose (output);

	/* check file contents */
	output = fopen (filename, "r");
	TEST_NE_P (output, NULL);

	CHECK_FILE_EQ (output, "hello\r\n", TRUE);

	TEST_FILE_END (output);
	fclose (output);

	TEST_EQ (unlink (filename), 0);

	nih_free (class);

	/************************************************************/
	TEST_FEATURE ("with single-line command running an invalid command, then a 2-line post-stop script");
	TEST_HASH_EMPTY (job_classes);

	TEST_RESET_MAIN_LOOP ();
	TEST_INSTALL_CHILD_HANDLERS ();

	class = job_class_new (NULL, "asterix", NULL);
	TEST_NE_P (class, NULL);

	TEST_FILENAME (filename);
	TEST_GT (sprintf (filename, "%s/asterix.log", dirname), 0);

	class->console = CONSOLE_LOG;
	class->process[PROCESS_MAIN] = process_new (class);
	class->process[PROCESS_MAIN]->command = nih_strdup (
			class->process[PROCESS_MAIN],
			"/this/command/does/not/exist");
	class->process[PROCESS_MAIN]->script = FALSE;

	class->process[PROCESS_POST_STOP] = process_new (class);
	class->process[PROCESS_POST_STOP]->command = nih_sprintf (
			class->process[PROCESS_POST_STOP],
			"echo hello\necho world");
	class->process[PROCESS_POST_STOP]->script = TRUE;

	/* Stranger things have happened at sea */
	TEST_EQ (stat (class->process[PROCESS_MAIN]->command, &statbuf), -1);
	TEST_EQ (errno, ENOENT);

	job = job_new (class, "");
	/* XXX: Manually add the class so job_process_find() works */
	nih_hash_add (job_classes, &class->entry);

	output = tmpfile ();
	TEST_NE_P (output, NULL);
	TEST_DIVERT_STDERR (output) {

		job->goal = JOB_START;
		job->state = JOB_SPAWNED;

		TEST_CLEAR_CHILD_STATUS ();
		child_exit_after = 2;
		job_process_start (job, PROCESS_MAIN);
		TEST_NE (job->pid[PROCESS_MAIN], 0);

		TEST_EQ (nih_main_loop (), 0);
		TEST_EQ (child_exit_status[1], 255);
		TEST_EQ (child_exit_status[0], 0);
		
		/* And the post stop should have written data */
		TEST_EQ (stat (filename, &statbuf), 0);
	}
	fclose (output);

	/* check file contents */
	output = fopen (filename, "r");
	TEST_NE_P (output, NULL);

	CHECK_FILE_EQ (output, "hello\r\n", TRUE);
	CHECK_FILE_EQ (output, "world\r\n", TRUE);

	TEST_FILE_END (output);
	fclose (output);

	TEST_EQ (unlink (filename), 0);

	nih_free (class);
	TEST_RESET_MAIN_LOOP ();

	/************************************************************/
	TEST_FEATURE ("with single-line command running an invalid command, then a post-stop command");
	TEST_HASH_EMPTY (job_classes);

	class = job_class_new (NULL, "asterix", NULL);
	TEST_NE_P (class, NULL);

	TEST_FILENAME (filename);
	TEST_GT (sprintf (filename, "%s/asterix.log", dirname), 0);

	class->console = CONSOLE_LOG;
	class->process[PROCESS_MAIN] = process_new (class);
	class->process[PROCESS_MAIN]->command = nih_strdup (
			class->process[PROCESS_MAIN],
			"/this/command/does/not/exist");
	class->process[PROCESS_MAIN]->script = FALSE;

	class->process[PROCESS_POST_STOP] = process_new (class);
	class->process[PROCESS_POST_STOP]->command = nih_sprintf (
			class->process[PROCESS_POST_STOP],
			"echo hello");
	class->process[PROCESS_POST_STOP]->script = FALSE;

	/* Stranger things have happened at sea */
	TEST_EQ (stat (class->process[PROCESS_MAIN]->command, &statbuf), -1);
	TEST_EQ (errno, ENOENT);

	job = job_new (class, "");

	TEST_RESET_MAIN_LOOP ();
	TEST_INSTALL_CHILD_HANDLERS ();

	output = tmpfile ();
	TEST_NE_P (output, NULL);
	TEST_DIVERT_STDERR (output) {

		job->goal = JOB_START;
		job->state = JOB_SPAWNED;

		TEST_CLEAR_CHILD_STATUS ();
		child_exit_after = 2;

		job_process_start (job, PROCESS_MAIN);
		TEST_GT (job->pid[PROCESS_MAIN], 0);
		TEST_EQ (nih_main_loop (), 0);
		TEST_GT (job->pid[PROCESS_POST_STOP], 0);
		TEST_EQ (child_exit_status[1], 255);
		TEST_EQ (child_exit_status[0], 0);

		/* The post stop should have written data */
		TEST_EQ (stat (filename, &statbuf), 0);

	}
	fclose (output);

	/* check file contents */
	output = fopen (filename, "r");
	TEST_NE_P (output, NULL);

	CHECK_FILE_EQ (output, "hello\r\n", TRUE);

	TEST_FILE_END (output);
	fclose (output);

	TEST_EQ (unlink (filename), 0);

	nih_free (class);

	TEST_RESET_MAIN_LOOP ();
#endif

	/************************************************************/
	TEST_FEATURE ("with single-line command running an invalid command, then an invalid post-stop command");
	TEST_HASH_EMPTY (job_classes);

	class = job_class_new (NULL, "asterix", NULL);
	TEST_NE_P (class, NULL);

	TEST_FILENAME (filename);
	TEST_GT (sprintf (filename, "%s/asterix.log", dirname), 0);

	class->console = CONSOLE_LOG;
	class->process[PROCESS_MAIN] = process_new (class);
	class->process[PROCESS_MAIN]->command = nih_strdup (
			class->process[PROCESS_MAIN],
			"/this/command/does/not/exist");
	class->process[PROCESS_MAIN]->script = FALSE;

	class->process[PROCESS_POST_STOP] = process_new (class);
	class->process[PROCESS_POST_STOP]->command = nih_sprintf (
			class->process[PROCESS_POST_STOP],
			"/this/command/does/not/exist");
	class->process[PROCESS_POST_STOP]->script = FALSE;

	/* Stranger things have happened at sea */
	TEST_EQ (stat (class->process[PROCESS_MAIN]->command, &statbuf), -1);
	TEST_EQ (errno, ENOENT);

	job = job_new (class, "");

	TEST_RESET_MAIN_LOOP ();
	TEST_INSTALL_CHILD_HANDLERS ();

	output = tmpfile ();
	TEST_NE_P (output, NULL);
	TEST_DIVERT_STDERR (output) {

		job->goal = JOB_START;
		job->state = JOB_SPAWNED;

		TEST_CLEAR_CHILD_STATUS ();
		child_exit_after = 2;

		job_process_start (job, PROCESS_MAIN);
		TEST_GT (job->pid[PROCESS_MAIN], 0);
		TEST_EQ (nih_main_loop (), 0);
		TEST_EQ (child_exit_status[1], 255);
		TEST_EQ (child_exit_status[0], 255);

		/* Again, no file expected */
		TEST_EQ (stat (filename, &statbuf), -1);
		TEST_EQ (errno, ENOENT);
	}
	fclose (output);
	nih_free (class);

	TEST_RESET_MAIN_LOOP ();

	/************************************************************/
	TEST_FEATURE ("with single-line command running a valid command, then a 1-line invalid post-stop command");
	TEST_HASH_EMPTY (job_classes);

	class = job_class_new (NULL, "obelix", NULL);
	TEST_NE_P (class, NULL);

	TEST_FILENAME (filename);
	TEST_GT (sprintf (filename, "%s/obelix.log", dirname), 0);

	class->console = CONSOLE_LOG;
	class->process[PROCESS_MAIN] = process_new (class);
	class->process[PROCESS_MAIN]->command = nih_sprintf (
			class->process[PROCESS_MAIN],
			"%s hello world", TEST_CMD_ECHO);
	class->process[PROCESS_MAIN]->script = FALSE;

	class->process[PROCESS_POST_STOP] = process_new (class);
	class->process[PROCESS_POST_STOP]->command = nih_strdup (
			class->process[PROCESS_POST_STOP],
			"/this/command/does/not/exist");
	class->process[PROCESS_POST_STOP]->script = FALSE;

	/* Stranger things have happened at sea */
	TEST_EQ (stat (class->process[PROCESS_POST_STOP]->command, &statbuf), -1);
	TEST_EQ (errno, ENOENT);

	job = job_new (class, "");

	TEST_RESET_MAIN_LOOP ();
	TEST_INSTALL_CHILD_HANDLERS ();

	output = tmpfile ();
	TEST_NE_P (output, NULL);
	TEST_DIVERT_STDERR (output) {

		job->goal = JOB_START;
		job->state = JOB_SPAWNED;

		TEST_CLEAR_CHILD_STATUS ();

		job_process_start (job, PROCESS_MAIN);
		TEST_GT (job->pid[PROCESS_MAIN], 0);
		TEST_EQ (nih_main_loop (), 0);
		TEST_EQ (child_exit_status[0], 0);
		TEST_EQ (child_exit_status[1], -1);

		/* Expect a log file */
		TEST_EQ (stat (filename, &statbuf), 0);

		job->goal = JOB_STOP;
		job->state = JOB_POST_STOP;
		
		TEST_CLEAR_CHILD_STATUS ();

		job_process_start (job, PROCESS_POST_STOP);
		TEST_GT (job->pid[PROCESS_POST_STOP], 0);
		TEST_EQ (nih_main_loop (), 0);
		TEST_EQ (child_exit_status[0], 255);
	}
	fclose (output);

	/* check file contents */
	output = fopen (filename, "r");
	TEST_NE_P (output, NULL);

	CHECK_FILE_EQ (output, "hello world\r\n", TRUE);

	TEST_FILE_END (output);
	fclose (output);

	TEST_EQ (unlink (filename), 0);

	nih_free (class);

	TEST_RESET_MAIN_LOOP ();

	/************************************************************/
	TEST_FEATURE ("with multi-line script running an invalid command");
	TEST_HASH_EMPTY (job_classes);

	TEST_RESET_MAIN_LOOP ();
	TEST_INSTALL_CHILD_HANDLERS ();

	class = job_class_new (NULL, "blah", NULL);
	TEST_NE_P (class, NULL);

	TEST_FILENAME (filename);
	TEST_GT (sprintf (filename, "%s/blah.log", dirname), 0);

	class->console = CONSOLE_LOG;
	class->process[PROCESS_MAIN] = process_new (class);
	class->process[PROCESS_MAIN]->command = nih_strdup (
			class->process[PROCESS_MAIN],
			"true\n/this/command/does/not/exist");
	class->process[PROCESS_MAIN]->script = TRUE;

	job = job_new (class, "");
	job->goal = JOB_START;
	job->state = JOB_SPAWNED;
	nih_hash_add (job_classes, &class->entry);
	TEST_CLEAR_CHILD_STATUS ();

	job_process_start (job, PROCESS_MAIN);
	TEST_GT (job->pid[PROCESS_MAIN], 0);
	TEST_EQ (nih_main_loop (), 0);
	TEST_EQ (child_exit_status[0], 127);

	TEST_EQ (stat (filename, &statbuf), 0);

	TEST_TRUE (S_ISREG (statbuf.st_mode));

	TEST_TRUE  (statbuf.st_mode & S_IRUSR);
	TEST_TRUE  (statbuf.st_mode & S_IWUSR);
	TEST_FALSE (statbuf.st_mode & S_IXUSR);

	TEST_TRUE  (statbuf.st_mode & S_IRGRP);
	TEST_FALSE (statbuf.st_mode & S_IWGRP);
	TEST_FALSE (statbuf.st_mode & S_IXGRP);

	TEST_FALSE (statbuf.st_mode & S_IROTH);
	TEST_FALSE (statbuf.st_mode & S_IWOTH);
	TEST_FALSE (statbuf.st_mode & S_IXOTH);

	output = fopen (filename, "r");
	TEST_NE_P (output, NULL);

	TEST_TRUE (fgets (buffer, sizeof(buffer), output));
	TEST_STR_MATCH (buffer, "/proc/self/fd/9*/this/command/does/not/exist:*");

	TEST_FILE_END (output);
	fclose (output);

	TEST_EQ (unlink (filename), 0);
	nih_free (class);
	TEST_RESET_MAIN_LOOP ();

	/************************************************************/
	TEST_FEATURE ("with multi-line script that writes 1 line to stdout then 1 line to stderr");
	TEST_HASH_EMPTY (job_classes);

	class = job_class_new (NULL, "blah", NULL);
	TEST_NE_P (class, NULL);

	TEST_FILENAME (filename);
	TEST_GT (sprintf (filename, "%s/blah.log", dirname), 0);

	class->console = CONSOLE_LOG;
	class->process[PROCESS_MAIN] = process_new (class);
	class->process[PROCESS_MAIN]->command = nih_sprintf (
			class->process[PROCESS_MAIN],
			"%s stdout\n%s stderr >&2\n",
			TEST_CMD_ECHO, TEST_CMD_ECHO);
	class->process[PROCESS_MAIN]->script = TRUE;

	job = job_new (class, "");
	job->goal = JOB_START;
	job->state = JOB_SPAWNED;

	job_process_start (job, PROCESS_MAIN);
	TEST_WATCH_UPDATE ();

	TEST_NE (job->pid[PROCESS_MAIN], 0);

	TEST_WATCH_UPDATE ();

	waitpid (job->pid[PROCESS_MAIN], &status, 0);
	TEST_TRUE (WIFEXITED (status));
	TEST_EQ (WEXITSTATUS (status), 0);

	TEST_WATCH_UPDATE ();

	TEST_EQ (stat (filename, &statbuf), 0);

	TEST_TRUE (S_ISREG (statbuf.st_mode));

	TEST_TRUE  (statbuf.st_mode & S_IRUSR);
	TEST_TRUE  (statbuf.st_mode & S_IWUSR);
	TEST_FALSE (statbuf.st_mode & S_IXUSR);

	TEST_TRUE  (statbuf.st_mode & S_IRGRP);
	TEST_FALSE (statbuf.st_mode & S_IWGRP);
	TEST_FALSE (statbuf.st_mode & S_IXGRP);

	TEST_FALSE (statbuf.st_mode & S_IROTH);
	TEST_FALSE (statbuf.st_mode & S_IWOTH);
	TEST_FALSE (statbuf.st_mode & S_IXOTH);

	output = fopen (filename, "r");
	TEST_NE_P (output, NULL);

	CHECK_FILE_EQ (output, "stdout\r\n", TRUE);
	CHECK_FILE_EQ (output, "stderr\r\n", TRUE);

	TEST_FILE_END (output);
	fclose (output);

	TEST_EQ (unlink (filename), 0);
	nih_free (class);

	/************************************************************/
	TEST_FEATURE ("with multi-line script that writes 1 line to stderr then 1 line to stdout");
	TEST_HASH_EMPTY (job_classes);

	class = job_class_new (NULL, "blah", NULL);
	TEST_NE_P (class, NULL);

	TEST_FILENAME (filename);
	TEST_GT (sprintf (filename, "%s/blah.log", dirname), 0);

	class->console = CONSOLE_LOG;
	class->process[PROCESS_MAIN] = process_new (class);
	class->process[PROCESS_MAIN]->command = nih_sprintf (
			class->process[PROCESS_MAIN],
			"%s stderr >&2\n%s stdout\n",
			TEST_CMD_ECHO, TEST_CMD_ECHO);
	class->process[PROCESS_MAIN]->script = TRUE;

	job = job_new (class, "");
	job->goal = JOB_START;
	job->state = JOB_SPAWNED;

	job_process_start (job, PROCESS_MAIN);
	TEST_WATCH_UPDATE ();

	TEST_NE (job->pid[PROCESS_MAIN], 0);

	TEST_WATCH_UPDATE ();

	waitpid (job->pid[PROCESS_MAIN], &status, 0);
	TEST_TRUE (WIFEXITED (status));
	TEST_EQ (WEXITSTATUS (status), 0);

	TEST_WATCH_UPDATE ();

	TEST_EQ (stat (filename, &statbuf), 0);

	TEST_TRUE (S_ISREG (statbuf.st_mode));

	TEST_TRUE  (statbuf.st_mode & S_IRUSR);
	TEST_TRUE  (statbuf.st_mode & S_IWUSR);
	TEST_FALSE (statbuf.st_mode & S_IXUSR);

	TEST_TRUE  (statbuf.st_mode & S_IRGRP);
	TEST_FALSE (statbuf.st_mode & S_IWGRP);
	TEST_FALSE (statbuf.st_mode & S_IXGRP);

	TEST_FALSE (statbuf.st_mode & S_IROTH);
	TEST_FALSE (statbuf.st_mode & S_IWOTH);
	TEST_FALSE (statbuf.st_mode & S_IXOTH);

	output = fopen (filename, "r");
	TEST_NE_P (output, NULL);

	CHECK_FILE_EQ (output, "stderr\r\n", TRUE);
	CHECK_FILE_EQ (output, "stdout\r\n", TRUE);

	TEST_FILE_END (output);
	fclose (output);

	TEST_EQ (unlink (filename), 0);
	nih_free (class);

	/************************************************************/
	/* XXX: Note that we don't force a watch update here to simulate
	 * a job that writes data _after_ Upstart has run nih_io_handle_fds()
	 * in the main loop and just _before_ it exits _in the same main
	 * loop iteration_.
	 */
	TEST_FEATURE ("with single line command writing fast and exiting");
	TEST_HASH_EMPTY (job_classes);

	class = job_class_new (NULL, "budapest", NULL);
	TEST_NE_P (class, NULL);

	TEST_FILENAME (filename);
	TEST_GT (sprintf (filename, "%s/budapest.log", dirname), 0);

	class->console = CONSOLE_LOG;
	class->process[PROCESS_MAIN] = process_new (class);
	/* program to run "fast", so directly exec a program with
	 * no shell intervention.
	 */
	class->process[PROCESS_MAIN]->command = nih_sprintf (
			class->process[PROCESS_MAIN],
			"%s hello\n",
			TEST_CMD_ECHO);
	class->process[PROCESS_MAIN]->script = FALSE;

	/* XXX: Manually add the class so job_process_find() works */
	nih_hash_add (job_classes, &class->entry);

	NIH_MUST (nih_child_add_watch (NULL,
				-1,
				NIH_CHILD_ALL,
				job_process_handler,
				NULL)); 

	job = job_new (class, "");
	job->goal = JOB_START;
	job->state = JOB_SPAWNED;

	job_process_start (job, PROCESS_MAIN);

	/* Wait for process to avoid any possibility of EAGAIN in
	 * log_read_watch().
	 */
	pid = job->pid[PROCESS_MAIN];
	TEST_EQ (waitpid (pid, NULL, 0), pid);

	/* allow destructor to write any lingering unflushed data */
	nih_free (class);

	TEST_EQ (stat (filename, &statbuf), 0);

	TEST_TRUE (S_ISREG (statbuf.st_mode));

	TEST_TRUE  (statbuf.st_mode & S_IRUSR);
	TEST_TRUE  (statbuf.st_mode & S_IWUSR);
	TEST_FALSE (statbuf.st_mode & S_IXUSR);

	TEST_TRUE  (statbuf.st_mode & S_IRGRP);
	TEST_FALSE (statbuf.st_mode & S_IWGRP);
	TEST_FALSE (statbuf.st_mode & S_IXGRP);

	TEST_FALSE (statbuf.st_mode & S_IROTH);
	TEST_FALSE (statbuf.st_mode & S_IWOTH);
	TEST_FALSE (statbuf.st_mode & S_IXOTH);

	output = fopen (filename, "r");
	TEST_NE_P (output, NULL);

	CHECK_FILE_EQ (output, "hello\r\n", TRUE);

	TEST_FILE_END (output);
	fclose (output);

	TEST_EQ (unlink (filename), 0);

	/************************************************************/
	TEST_FEATURE ("with single line command writing lots of data fast and exiting");
	TEST_HASH_EMPTY (job_classes);

	class = job_class_new (NULL, "foo", NULL);
	TEST_NE_P (class, NULL);

	TEST_FILENAME (filename);
	TEST_GT (sprintf (filename, "%s/foo.log", dirname), 0);

	class->console = CONSOLE_LOG;
	class->process[PROCESS_MAIN] = process_new (class);
	/* program must run "fast", so directly exec with
	 * no shell intervention.
	 *
	 * Writes large number of nulls (3MB).
	 */
#define EXPECTED_1K_BLOCKS	(1024*3)
#define TEST_BLOCKSIZE           1024

	class->process[PROCESS_MAIN]->command = nih_sprintf (
			class->process[PROCESS_MAIN],
			"%s if=/dev/zero bs=%d count=%d",
			TEST_CMD_DD, TEST_BLOCKSIZE, EXPECTED_1K_BLOCKS);
	class->process[PROCESS_MAIN]->script = FALSE;

	NIH_MUST (nih_child_add_watch (NULL,
				-1,
				NIH_CHILD_ALL,
				job_process_handler,
				NULL)); 

	job = job_new (class, "");
	job->goal = JOB_START;
	job->state = JOB_SPAWNED;

	job_process_start (job, PROCESS_MAIN);
	TEST_WATCH_UPDATE ();
	TEST_WATCH_UPDATE ();

	pid = job->pid[PROCESS_MAIN];

	/* job will block until something reads the other end of the pty */
	TEST_EQ (kill (pid, 0), 0);

	{
		size_t  bytes = 0;
		size_t  expected_bytes = TEST_BLOCKSIZE * EXPECTED_1K_BLOCKS;
		off_t   filesize = (off_t)-1;

		/* Check repeatedly for job log output jobs until
		 * we've either read the expected number of nulls, or we
		 * timed out.
		 */
		while ( 1 ) {
			size_t           length;
			size_t           i;
			struct timeval   t;
			nih_local char  *file = NULL;

			t.tv_sec  = 1;
			t.tv_usec = 0;

			TEST_WATCH_UPDATE_TIMEOUT (&t);

			TEST_EQ (stat (filename, &statbuf), 0);

			/* We expect the file size to change */
			if (statbuf.st_size == filesize) {
				break;
			}

			filesize = statbuf.st_size;

			file = nih_file_read (NULL, filename, &length);
			TEST_NE_P (file, NULL);

			bytes = 0;
			for (i=0; i < length; ++i) {
				if (file[i] == '\0')
					bytes++;
			}

			if (bytes == expected_bytes) {
				break;
			}
		}

		TEST_EQ (bytes, expected_bytes);
	}

	TEST_EQ (kill (pid, 0), 0);

	/* Wait until the process is in a known state. This ensures that
	 * when job_process_terminated() calls log_handle_unflushed(), 
	 * the log object will _not_ get added to the unflushed list,
	 * meaning it will get destroyed immediately.
	 */
	waitid (P_PID, pid, &siginfo, WEXITED | WNOWAIT);

	nih_child_poll ();

	/* The process should now be dead */
	TEST_EQ (kill (pid, 0), -1);
	TEST_EQ (errno, ESRCH);

	nih_free (class);
	TEST_EQ (stat (filename, &statbuf), 0);

	TEST_TRUE (S_ISREG (statbuf.st_mode));

	TEST_TRUE  (statbuf.st_mode & S_IRUSR);
	TEST_TRUE  (statbuf.st_mode & S_IWUSR);
	TEST_FALSE (statbuf.st_mode & S_IXUSR);

	TEST_TRUE  (statbuf.st_mode & S_IRGRP);
	TEST_FALSE (statbuf.st_mode & S_IWGRP);
	TEST_FALSE (statbuf.st_mode & S_IXGRP);

	TEST_FALSE (statbuf.st_mode & S_IROTH);
	TEST_FALSE (statbuf.st_mode & S_IWOTH);
	TEST_FALSE (statbuf.st_mode & S_IXOTH);

	TEST_EQ (unlink (filename), 0);

#undef  EXPECTED_1K_BLOCKS
#undef  TEST_BLOCKSIZE

	/************************************************************/
	/* Applies to respawn jobs too */

	TEST_FEATURE ("with log object freed on process exit");
	TEST_HASH_EMPTY (job_classes);

	class = job_class_new (NULL, "acorn", NULL);
	TEST_NE_P (class, NULL);

	TEST_FILENAME (filename);
	TEST_GT (sprintf (filename, "%s/acorn.log", dirname), 0);

	class->console = CONSOLE_LOG;
	class->process[PROCESS_MAIN] = process_new (class);
	class->process[PROCESS_MAIN]->command = nih_sprintf (
			class->process[PROCESS_MAIN],
			"%s hello",
			TEST_CMD_ECHO);
	class->process[PROCESS_MAIN]->script = FALSE;

	/* XXX: Manually add the class so job_process_find() works */
	nih_hash_add (job_classes, &class->entry);

	NIH_MUST (nih_child_add_watch (NULL,
				-1,
				NIH_CHILD_ALL,
				job_process_handler,
				NULL)); 

	job = job_new (class, "");
	job->goal = JOB_START;
	job->state = JOB_SPAWNED;

	TEST_NE_P (job->log, NULL);
	TEST_ALLOC_PARENT (job->log, job);

	for (i = 0; i < PROCESS_LAST; i++) {
		TEST_EQ_P (job->log[i], NULL);
	}

	job_process_start (job, PROCESS_MAIN);
	TEST_WATCH_UPDATE ();

	pid = job->pid[PROCESS_MAIN];

	job->goal = JOB_STOP;
	job->state = JOB_KILLED;

	TEST_NE (job->pid[PROCESS_MAIN], 0);

	TEST_NE_P (job->log, NULL);
	for (i = 0; i < PROCESS_LAST; i++) {
		if (i == PROCESS_MAIN) {
			TEST_NE_P (job->log[i], NULL);
			TEST_ALLOC_PARENT (job->log[i], job->log);
		} else {
			TEST_EQ_P (job->log[i], NULL);
		}
	}

	TEST_FREE_TAG (job);
	TEST_FREE_TAG (job->log);

	/* Wait until the process is in a known state. This ensures that
	 * when job_process_terminated() calls log_handle_unflushed(), 
	 * the log object will _not_ get added to the unflushed list,
	 * meaning it will get destroyed immediately.
	 */
	waitid (P_PID, pid, &siginfo, WEXITED | WNOWAIT);

	nih_child_poll ();

	/* Should have been destroyed now */
	TEST_FREE (job);
	TEST_FREE (job->log);

	nih_free (class);
	unlink (filename);

	/************************************************************/

	/* Check that we can succesfully setuid and setgid to
	 * ourselves. This should always work, privileged or
	 * otherwise.
	 */
	TEST_FEATURE ("with setuid me");
	TEST_HASH_EMPTY (job_classes);

	TEST_NE_P (output, NULL);
	TEST_ALLOC_FAIL {
		TEST_ALLOC_SAFE {
			class = job_class_new (NULL, "test", NULL);
			class->process[PROCESS_MAIN] = process_new (class);
			class->process[PROCESS_MAIN]->command = nih_sprintf (
				class->process[PROCESS_MAIN],
				"touch %s", filename);

			pwd = getpwuid (getuid ());
			TEST_NE (pwd, NULL);
			class->setuid = nih_strdup (class, pwd->pw_name);

			grp = getgrgid (getgid ());
			TEST_NE (grp, NULL);
			class->setgid = nih_strdup (class, grp->gr_name);

			job = job_new (class, "");
			job->goal = JOB_START;
			job->state = JOB_SPAWNED;

			output = tmpfile ();
		}

		TEST_DIVERT_STDERR (output) {
			job_process_start (job, PROCESS_MAIN);
		}
		fclose (output);

		TEST_NE (job->pid[PROCESS_MAIN], 0);

		waitpid (job->pid[PROCESS_MAIN], NULL, 0);
		TEST_EQ (stat (filename, &statbuf), 0);

		unlink (filename);
		nih_free (class);
	}

	/************************************************************/

	/* Check that initgroups gets called.
	 * The test will run a job as nobody/nogroup (setuid/setgid) target.
	 *
	 * When run from an unprivileged user, the check will ensure that upstart
	 * fails to start the job (returning -1) as initgroups() is a privileged
	 * call (similar to setuid and setgid).
	 *
	 * When run from a privileged user (root), the check will ensure that
	 * upstart succeeds in dropping privileges, which includes calling
	 * initgroup, setuid and setgid.
	 *
	 * If the test is started by user nobody/nogroup, then it'll succeed as
	 * there's no privilege changes to be done in such case (same uid/gid).
	 */
	TEST_FEATURE ("with setuid");
	TEST_HASH_EMPTY (job_classes);
	TEST_RESET_MAIN_LOOP ();
	TEST_INSTALL_CHILD_HANDLERS ();


	TEST_NE_P (output, NULL);
	TEST_ALLOC_FAIL {
		TEST_ALLOC_SAFE {
			class = job_class_new (NULL, "test", NULL);
			class->process[PROCESS_MAIN] = process_new (class);
			class->process[PROCESS_MAIN]->command = nih_sprintf (
				class->process[PROCESS_MAIN],
				"touch %s", filename);

			pwd = getpwnam ("nobody");
			TEST_NE (pwd, NULL);
			class->setuid = nih_strdup (class, pwd->pw_name);

			grp = getgrnam ("nogroup");
			TEST_NE (grp, NULL);
			class->setgid = nih_strdup (class, grp->gr_name);

			job = job_new (class, "");
			job->goal = JOB_START;
			job->state = JOB_SPAWNED;

			nih_hash_add (job_classes, &class->entry);
			TEST_CLEAR_CHILD_STATUS ();

			output = tmpfile ();
		}

		TEST_DIVERT_STDERR (output) {
			job_process_start (job, PROCESS_MAIN);
			TEST_GT (job->pid[PROCESS_MAIN], 0);
			TEST_EQ (nih_main_loop (), 0);
		}

		if (geteuid() == 0 || getuid() == pwd->pw_uid) {
			// FIXME: file is not being touch'd
			//TEST_EQ (stat (filename, &statbuf), 0);
		} else {
			TEST_EQ (stat (filename, &statbuf), -1);
		}

		unlink (filename);
		nih_free (class);
	}
	
	TEST_RESET_MAIN_LOOP ();


	/************************************************************/
	TEST_FEATURE ("with multiple processes and log");
	TEST_HASH_EMPTY (job_classes);

	class = job_class_new (NULL, "aero", NULL);
	TEST_NE_P (class, NULL);

	TEST_EQ (setenv ("UPSTART_LOGDIR", dirname, 1), 0);

	TEST_GT (sprintf (filename, "%s/aero.log", dirname), 0);

	sprintf (function, "%d", TEST_OUTPUT_WITH_STOP);

	/* Create a temporary filename for child() output. We don't care
	 * about this file as we're interested in childs() stdout/stderr
	 * output only.
	 */
	TEST_FILENAME (filebuf);

	class->console = CONSOLE_LOG;
	class->process[PROCESS_MAIN] = process_new (class);
	class->process[PROCESS_MAIN]->command = nih_sprintf (
			class->process[PROCESS_MAIN],
			"%s %s %s",
			argv0, function, filebuf);
	class->process[PROCESS_MAIN]->script = FALSE;

	sprintf (function, "%d", TEST_OUTPUT);

	class->process[PROCESS_POST_START] = process_new (class);
	class->process[PROCESS_POST_START]->command = nih_sprintf (
			class->process[PROCESS_POST_START],
			"%s %s %s",
			argv0, function, filebuf);
	class->process[PROCESS_POST_START]->script = FALSE;

	job = job_new (class, "");
	job->goal = JOB_START;
	job->state = JOB_SPAWNING;

	job_process_start (job, PROCESS_MAIN);
	while (stat (filename, &statbuf) != 0 || statbuf.st_size < 9) {
		TEST_WATCH_UPDATE ();
	}
	pid = job->pid[PROCESS_MAIN];
	TEST_GT (pid, 0);

	TEST_EQ (stat (filename, &statbuf), 0);

	output = fopen (filename, "r");
	TEST_NE_P (output, NULL);

	/* initial output from main process */
	TEST_FILE_EQ (output, "started\r\n");

	TEST_EQ (fclose (output), 0);

	job_process_start (job, PROCESS_POST_START);
	TEST_WATCH_UPDATE ();

	pid = job->pid[PROCESS_POST_START];
	TEST_GT (pid, 0);

	/* wait for post-start to finish */
	waitpid (pid, &status, 0);
	TEST_TRUE (WIFEXITED (status));
	TEST_EQ (WEXITSTATUS (status), 0);

	while (stat (filename, &statbuf) != 0 || statbuf.st_size < 25) {
		TEST_WATCH_UPDATE ();
	}

	output = fopen (filename, "r");
	TEST_NE_P (output, NULL);

	/* initial output from main process, followed by all output from
	 * post-start process.
	 */
	CHECK_FILE_EQ (output, "started\r\n", TRUE);
	CHECK_FILE_EQ (output, "stdout\r\n", TRUE);
	CHECK_FILE_EQ (output, "stderr\r\n", TRUE);

	TEST_FILE_END (output);

	TEST_EQ (fclose (output), 0);

	pid = job->pid[PROCESS_MAIN];

	TEST_EQ (kill (pid, SIGCONT), 0);
	waitpid (pid, &status, 0);
	TEST_TRUE (WIFEXITED (status));
	TEST_EQ (WEXITSTATUS (status), 0);

	/* wait for post-start to finish */
	waitpid (pid, &status, 0);
	TEST_TRUE (WIFEXITED (status));
	TEST_EQ (WEXITSTATUS (status), 0);

	TEST_WATCH_UPDATE ();

	output = fopen (filename, "r");
	TEST_NE_P (output, NULL);

	/* initial output from main process, followed by all output from
	 * post-start process, followed by final data from main process.
	 */
	CHECK_FILE_EQ (output, "started\r\n", TRUE);
	CHECK_FILE_EQ (output, "stdout\r\n", TRUE);
	CHECK_FILE_EQ (output, "stderr\r\n", TRUE);
	CHECK_FILE_EQ (output, "ended\r\n", TRUE);

	TEST_FILE_END (output);

	TEST_EQ (fclose (output), 0);

	TEST_EQ (unlink (filebuf), 0);
	TEST_EQ (unlink (filename), 0);

	/************************************************************/
	/* Final clean-up */

	TEST_EQ (rmdir (dirname), 0);
	TEST_EQ (unsetenv ("UPSTART_LOGDIR"), 0);
	TEST_HASH_EMPTY (job_classes);
}


/* 
 * XXX: Note that none of these tests attempts to test with a Session
 * passed to job_class_new() since to do so would modify the home
 * directory of the user running these tests (BAD!!).
 *
 * (Such tests are handled in the bundled test_user_sessions.sh script).
 */
void
test_spawn (void)
{
	FILE             *output, *input;
	char              function[PATH_MAX], filename[PATH_MAX];
	char              dirname[PATH_MAX];
	char              script[PATH_MAX];
	char              buf[80];
	char              filebuf[1024];
	char             *args[6];
	char             *env[3];
	nih_local char  **args_array = NULL;
	size_t            argc;
	JobClass         *class;
	Job              *job;
	pid_t             pid;
	siginfo_t         info;
	NihError         *err;
	//JobProcessError  *perr;
	int               status;
	struct stat       statbuf;
	int               ret;
	int               job_process_fd = -1;
	nih_local NihIoBuffer *buffer = NULL;

	log_unflushed_init ();

	/* reset */
	(void) umask (0);
	TEST_FILENAME (dirname);       
	TEST_EQ (mkdir (dirname, 0755), 0);

	/* Override default location to ensure job output goes to a
	 * writeable location
	 */
	TEST_EQ (setenv ("UPSTART_LOGDIR", dirname, 1), 0);

	TEST_FUNCTION ("job_process_spawn_with_fd");
	TEST_FILENAME (filename);

	args[0] = argv0;
	args[1] = function;
	args[2] = filename;
	args[3] = NULL;

	/* Check that we can spawn a simple job, waiting for the child
	 * process to complete and reading from the file written to check
	 * that the process tree is what we expect it to look like.
	 */
	TEST_FEATURE ("with simple job");
	TEST_HASH_EMPTY (job_classes);

	sprintf (function, "%d", TEST_PIDS);

	class = job_class_new (NULL, "test", NULL);
	class->console = CONSOLE_NONE;
	job   = job_new (class, "");

	pid = job_process_spawn_with_fd (job, args, NULL, FALSE, -1, PROCESS_MAIN, &job_process_fd);
	TEST_GT (pid, 0);

	waitpid (pid, NULL, 0);
	output = fopen (filename, "r");

	TEST_GT (pid, 0);
	TEST_NE (pid, getpid ());

	sprintf (buf, "pid: %d\n", pid);
	TEST_FILE_EQ (output, buf);

	sprintf (buf, "ppid: %d\n", getpid ());
	TEST_FILE_EQ (output, buf);

	sprintf (buf, "pgrp: %d\n", pid);
	TEST_FILE_EQ (output, buf);

	sprintf (buf, "sid: %d\n", pid);
	TEST_FILE_EQ (output, buf);

	TEST_FILE_END (output);

	fclose (output);
	assert0 (unlink (filename));

	nih_free (class);


	/* Check that a job spawned with no console has the file descriptors
	 * bound to the /dev/null device.
	 */
	TEST_FEATURE ("with no console");
	TEST_HASH_EMPTY (job_classes);

	sprintf (function, "%d", TEST_CONSOLE);

	class = job_class_new (NULL, "test", NULL);
	class->console = CONSOLE_NONE;
	job = job_new (class, "");

	pid = job_process_spawn_with_fd (job, args, NULL, FALSE, -1, PROCESS_MAIN, &job_process_fd);
	TEST_GT (pid, 0);

	waitpid (pid, NULL, 0);
	output = fopen (filename, "r");

	TEST_FILE_EQ (output, "0: 1 3\n");
	TEST_FILE_EQ (output, "1: 1 3\n");
	TEST_FILE_EQ (output, "2: 1 3\n");
	TEST_FILE_END (output);

	fclose (output);
	assert0 (unlink (filename));

	nih_free (class);

	/* Check that a job spawned with a log console has file descriptors:
	 *
	 * 0 bound to the /dev/null device.
	 * 1 bound to the pseudo-tty device.
	 * 2 bound to the pseudo-tty device.
	 *
	 */
	TEST_FEATURE ("with console logging");
	TEST_HASH_EMPTY (job_classes);

	sprintf (function, "%d", TEST_CONSOLE);

	class = job_class_new (NULL, "test", NULL);
	class->console = CONSOLE_LOG;
	job = job_new (class, "");

	pid = job_process_spawn_with_fd (job, args, NULL, FALSE, -1, PROCESS_MAIN, &job_process_fd);
	TEST_GT (pid, 0);

	waitpid (pid, NULL, 0);
	output = fopen (filename, "r");

	/* /dev/null */
	TEST_FILE_EQ (output, "0: 1 3\n");

	/* stdout and stderr should be bound to the same Unix98 PTY slave
	 * device (one of the char devices in range 136-143).
	 * We ignore the minor as it could be any value.
	 */
	{
		unsigned int major, saved_major;
		unsigned int unused;

		TEST_EQ (fscanf (output, "1: %u %u\n", &major, &unused), 2);
		TEST_TRUE (major >= 136 && major <= 143);
		saved_major = major;

		TEST_EQ (fscanf (output, "2: %u %u\n", &major, &unused), 2);
		TEST_TRUE (major == saved_major);
	}


	TEST_FILE_END (output);

	fclose (output);
	assert0 (unlink (filename));

	nih_free (class);


	/* Check that a job with an alternate working directory is run from
	 * that directory.
	 */
	TEST_FEATURE ("with working directory");
	TEST_HASH_EMPTY (job_classes);

	sprintf (function, "%d", TEST_PWD);

	class = job_class_new (NULL, "test", NULL);
	class->console = CONSOLE_NONE;
	class->chdir = "/tmp";
	job = job_new (class, "");

	pid = job_process_spawn_with_fd (job, args, NULL, FALSE, -1, PROCESS_MAIN, &job_process_fd);
	TEST_GT (pid, 0);

	waitpid (pid, NULL, 0);
	output = fopen (filename, "r");

	TEST_FILE_EQ (output, "wd: /tmp\n");
	TEST_FILE_END (output);

	fclose (output);
	assert0 (unlink (filename));

	nih_free (class);


	/* Check that a job is run with only the environment variables
	 * specifiec in the function call.
	 */
	TEST_FEATURE ("with environment");
	TEST_HASH_EMPTY (job_classes);

	sprintf (function, "%d", TEST_ENVIRONMENT);
	setenv ("BAR", "baz", TRUE);

	env[0] = "PATH=/bin";
	env[1] = "FOO=bar";
	env[2] = NULL;

	class = job_class_new (NULL, "test", NULL);
	class->console = CONSOLE_NONE;
	job   = job_new (class, "");

	pid = job_process_spawn_with_fd (job, args, env, FALSE, -1, PROCESS_MAIN, &job_process_fd);
	TEST_GT (pid, 0);

	waitpid (pid, NULL, 0);
	output = fopen (filename, "r");

	TEST_FILE_EQ (output, "FOO=bar\n");
	TEST_FILE_EQ (output, "PATH=/bin\n");
	TEST_FILE_EQ (output, "UPSTART_NO_SESSIONS=1\n");
	TEST_FILE_END (output);

	fclose (output);
	assert0 (unlink (filename));

	nih_free (class);


	/* Check that when we spawn an ordinary job, it isn't usually ptraced
	 * since that's a special honour reserved for daemons that we expect
	 * to fork.
	 */
	TEST_FEATURE ("with non-daemon job");
	TEST_HASH_EMPTY (job_classes);

	sprintf (function, "%d", TEST_SIMPLE);

	class = job_class_new (NULL, "test", NULL);
	class->console = CONSOLE_NONE;
	job   = job_new (class, "");

	pid = job_process_spawn_with_fd (job, args, NULL, FALSE, -1, PROCESS_MAIN, &job_process_fd);
	TEST_GT (pid, 0);

	assert0 (waitid (P_PID, pid, &info, WEXITED | WSTOPPED | WCONTINUED));
	TEST_EQ (info.si_code, CLD_EXITED);
	TEST_EQ (info.si_status, 0);

	assert0 (unlink (filename));

	nih_free (class);


	/* Check that when we spawn a daemon job, we can request that the
	 * parent be traced.
	 */
	TEST_FEATURE ("with daemon job");
	TEST_HASH_EMPTY (job_classes);

	sprintf (function, "%d", TEST_SIMPLE);

	class = job_class_new (NULL, "test", NULL);
	job   = job_new (class, "");
	class->console = CONSOLE_NONE;
	pid = job_process_spawn_with_fd (job, args, NULL, TRUE, -1, PROCESS_MAIN, &job_process_fd);
	TEST_GT (pid, 0);

	assert0 (waitid (P_PID, pid, &info, WEXITED | WSTOPPED | WCONTINUED));
	TEST_EQ (info.si_code, CLD_TRAPPED);
	TEST_EQ (info.si_status, SIGTRAP);

	assert0 (ptrace (PTRACE_DETACH, pid, NULL, 0));

	assert0 (waitid (P_PID, pid, &info, WEXITED | WSTOPPED | WCONTINUED));
	TEST_EQ (info.si_code, CLD_EXITED);
	TEST_EQ (info.si_status, 0);

	assert0 (unlink (filename));

	nih_free (class);


#if 0 // FIXME
	/* Check that attempting to spawn a binary that doesn't exist returns
	 * an error immediately with all of the expected information in the
	 * error structure.
	 */
	TEST_FEATURE ("with no such file");
	TEST_HASH_EMPTY (job_classes);

	args[0] = filename;
	args[1] = filename;
	args[2] = NULL;

	class = job_class_new (NULL, "test", NULL);
	class->console = CONSOLE_NONE;
	job   = job_new (class, "");

	pid = job_process_spawn_with_fd (job, args, NULL, FALSE, -1, PROCESS_MAIN, &job_process_fd);
	TEST_NE (pid, 0);

	buffer = read_from_fd (NULL, job_process_fd);
	TEST_NE_P (buffer, NULL);
	job_process_error_handler (buffer->buf, buffer->len);

	err = nih_error_get ();
	TEST_EQ (err->number, JOB_PROCESS_ERROR);
	TEST_ALLOC_SIZE (err, sizeof (JobProcessError));

	perr = (JobProcessError *)err;
	TEST_EQ (perr->type, JOB_PROCESS_ERROR_EXEC);
	TEST_EQ (perr->arg, 0);
	TEST_EQ (perr->errnum, ENOENT);
	nih_free (perr);
	nih_free (buffer);
#endif

	/************************************************************/
	TEST_FEATURE ("with no such file, no shell and console log");
	TEST_HASH_EMPTY (job_classes);

	args[0] = "does-not-exist";
	args[1] = NULL;

	class = job_class_new (NULL, "test", NULL);
	class->console = CONSOLE_LOG;
	job   = job_new (class, "");
	job->goal = JOB_START;
	job->state = JOB_SPAWNED;

	TEST_NE_P (job->log, NULL);
	TEST_EQ_P (job->log[PROCESS_MAIN], NULL);
	pid = job_process_spawn_with_fd (job, args, NULL, FALSE, -1, PROCESS_MAIN, &job_process_fd);
	job->process_data[PROCESS_MAIN] = NIH_MUST (
		job_process_data_new (job->process_data, job, PROCESS_MAIN, job_process_fd));
	TEST_WATCH_UPDATE ();
	TEST_NE (pid, 0);

	TEST_GT (waitpid (-1, NULL, 0), 0);

	NihIo *io = nih_io_reopen (job, job_process_fd, NIH_IO_STREAM, NULL, NULL, NULL, NULL);
	TEST_NE_P (io, NULL);
	buffer = read_from_fd (NULL, job_process_fd);
	TEST_NE_P (buffer, NULL);
	TEST_NE_P (job->process_data[PROCESS_MAIN], NULL);
	TEST_TRUE (job->process_data[PROCESS_MAIN]->valid);
	

	TEST_NE_P (job->log[PROCESS_MAIN], NULL);

	job_process_child_reader (job->process_data[PROCESS_MAIN], io, buffer->buf, buffer->len);

	/* The log should have been allocated in job_process_spawn,
	 * but then freed on error.
	 */
	TEST_EQ_P (job->log[PROCESS_MAIN], NULL);

	/* Check that we can spawn a job and pause it
	 */
	TEST_FEATURE ("with debug enabled");
	TEST_HASH_EMPTY (job_classes);

	class = job_class_new (NULL, "test", NULL);
	class->console = CONSOLE_NONE;
	class->debug = TRUE;
	job = job_new (class, "");

	sprintf (function, "%s", "/bin/true");
	args[0] = function;
	args[1] = function;
	args[2] = NULL;

	pid = job_process_spawn_with_fd (job, args, NULL, FALSE, -1, PROCESS_MAIN, &job_process_fd);
	TEST_GT (pid, 0);

	/* Ensure process is still running after some period of time.
	 *
	 * If it hasn't stopped as we expect it will certainly have finished by now,
	 * thanks to the sleep.
	 */
	sleep (1);
	assert0 (kill(pid, 0));

	TEST_GE (waitid (P_PID, pid, &info, WNOHANG | WUNTRACED), 0);
	TEST_EQ (info.si_code, CLD_STOPPED);
	TEST_EQ (info.si_status, SIGSTOP);

	assert0 (kill(pid, SIGCONT));
	waitpid (pid, &status, 0);
	TEST_TRUE (WIFEXITED (status));
	TEST_EQ (WEXITSTATUS (status), 0);

	nih_free (class);

	/********************************************************************/
	TEST_FEATURE ("ensure sane fds with no console");
	TEST_HASH_EMPTY (job_classes);

	sprintf (function, "%d", TEST_FDS);

	args[0] = argv0;
	args[1] = function;
	args[2] = filename;
	args[3] = NULL;

	class = job_class_new (NULL, "test", NULL);
	class->console = CONSOLE_NONE;
	job = job_new (class, "");

	pid = job_process_spawn_with_fd (job, args, NULL, FALSE, -1, PROCESS_MAIN, &job_process_fd);
	TEST_GT (pid, 0);

	waitpid (pid, NULL, 0);
	TEST_EQ (stat (filename, &statbuf), 0);
	output = fopen (filename, "r");

	TEST_NE_P (output, NULL);

	{
		char  state[32];
		int   fd;
		int   ret;
		int   valid;

		while (fgets (filebuf, sizeof(filebuf), output) != NULL) {
			ret = sscanf (filebuf, "fd %d: %s ", &fd, state);
			TEST_EQ (ret, 2);

			if (! strcmp ("invalid", state))
				valid = 0;
			else
				valid = 1;

			/* 0, 1, 2 */
			if (fd < 3) {
				if (! valid)
					TEST_FAILED ("fd %d is unexpectedly invalid", fd);
			} else {
				if (valid)
					TEST_FAILED ("fd %d is unexpectedly valid", fd);
			}
		}
	}

	fclose (output);
	assert0 (unlink (filename));

	nih_free (class);

	/********************************************************************/
	TEST_FEATURE ("ensure sane fds with console log");
	TEST_HASH_EMPTY (job_classes);

	sprintf (function, "%d", TEST_FDS);

	args[0] = argv0;
	args[1] = function;
	args[2] = filename;
	args[3] = NULL;

	class = job_class_new (NULL, "test", NULL);
	class->console = CONSOLE_LOG;
	job = job_new (class, "");

	pid = job_process_spawn_with_fd (job, args, NULL, FALSE, -1, PROCESS_MAIN, &job_process_fd);
	TEST_GT (pid, 0);

	waitpid (pid, NULL, 0);
	TEST_EQ (stat (filename, &statbuf), 0);
	output = fopen (filename, "r");

	TEST_NE_P (output, NULL);

	{
		char  state[32];
		int   fd;
		int   ret;
		int   valid;

		while (fgets (filebuf, sizeof(filebuf), output) != NULL) {
			ret = sscanf (filebuf, "fd %d: %s ", &fd, state);
			TEST_EQ (ret, 2);

			if (! strcmp ("invalid", state))
				valid = 0;
			else
				valid = 1;

			/* 0, 1, 2 */
			if (fd < 3) {
				if (! valid)
					TEST_FAILED ("fd %d is unexpectedly invalid", fd);
			} else {
				if (valid)
					TEST_FAILED ("fd %d is unexpectedly valid", fd);
			}
		}
	}

	fclose (output);
	assert0 (unlink (filename));
	TEST_EQ (rmdir (dirname), 0);

	nih_free (class);

	/************************************************************/
	TEST_FEATURE ("ensure multi process output logged");
	TEST_LIST_EMPTY (nih_io_watches);
	TEST_HASH_EMPTY (job_classes);

	TEST_FILENAME (dirname);       
	TEST_EQ (mkdir (dirname, 0755), 0);

	TEST_EQ (setenv ("UPSTART_LOGDIR", dirname, 1), 0);

	class = job_class_new (NULL, "multiproc", NULL);
	TEST_NE_P (class, NULL);

	class->console = CONSOLE_LOG;

	TEST_GT (sprintf (filename, "%s/multiproc.log", dirname), 0);
	job = job_new (class, "");
	TEST_NE_P (job, NULL);

	sprintf (function, "%d", TEST_OUTPUT_WITH_STOP);

	/* Create a temporary filename for child() output. We don't care
	 * about this file as we're interested in childs() stdout/stderr
	 * output only.
	 */
	TEST_FILENAME (filebuf);

	args[0] = argv0;
	args[1] = function;
	args[2] = filebuf;
	args[3] = NULL;

	job->pid[PROCESS_MAIN] = job_process_spawn_with_fd (job, args, NULL,
							    FALSE, -1, PROCESS_MAIN, &job_process_fd);
	pid = job->pid[PROCESS_MAIN];
	TEST_GT (pid, 0);

	/* The main process is now running, but paused. It should have
	 * produced some output so check that now.
	 */
	TEST_WATCH_UPDATE ();

	TEST_EQ (stat (filename, &statbuf), 0);

	output = fopen (filename, "r");
	TEST_NE_P (output, NULL);

	CHECK_FILE_EQ (output, "started\r\n", TRUE);

	TEST_FILE_END (output);
	TEST_EQ (fclose (output), 0);

	sprintf (function, "%d", TEST_OUTPUT);

	args[0] = argv0;
	args[1] = function;
	args[2] = filebuf;
	args[3] = NULL;

	job->pid[PROCESS_POST_START] = job_process_spawn_with_fd (job, args, NULL,
								  FALSE, -1, PROCESS_POST_START, &job_process_fd);
	pid = job->pid[PROCESS_POST_START];
	TEST_GT (pid, 0);

	/* wait for post-start process to end */
	waitpid (pid, &status, 0);
	TEST_TRUE (WIFEXITED (status));
	TEST_EQ (WEXITSTATUS (status), 0);

	/* ensure log written */
	nih_free (job->log[PROCESS_POST_START]);
	job->log[PROCESS_POST_START] = NULL;

	output = fopen (filename, "r");
	TEST_NE_P (output, NULL);

	/* from main process */
	CHECK_FILE_EQ (output, "started\r\n", TRUE);

	/* from post-start process */
	CHECK_FILE_EQ (output, "stdout\r\n", TRUE);

	/* from post-start process */
	CHECK_FILE_EQ (output, "stderr\r\n", TRUE);

	TEST_FILE_END (output);
	fclose (output);

	pid = job->pid[PROCESS_MAIN];
	TEST_EQ (kill (pid, SIGCONT), 0);

	/* wait for main process to end */
	waitpid (pid, &status, 0);
	TEST_TRUE (WIFEXITED (status));
	TEST_EQ (WEXITSTATUS (status), 0);

	/* ensure log written */
	nih_free (job->log[PROCESS_MAIN]);
	job->log[PROCESS_MAIN] = NULL;

	output = fopen (filename, "r");
	TEST_NE_P (output, NULL);

	/* from main process */
	CHECK_FILE_EQ (output, "started\r\n", TRUE);

	/* from post-start process */
	CHECK_FILE_EQ (output, "stdout\r\n", TRUE);

	/* from post-start process */
	CHECK_FILE_EQ (output, "stderr\r\n", TRUE);

	/* from main process */
	CHECK_FILE_EQ (output, "ended\r\n", TRUE);

	TEST_FILE_END (output);
	fclose (output);

	assert0 (unlink (filebuf));
	assert0 (unlink (filename));
	TEST_EQ (rmdir (dirname), 0);

	TEST_EQ (unsetenv ("UPSTART_LOGDIR"), 0);

	nih_free (class);

	/************************************************************/
	TEST_FEATURE ("simple test");
	TEST_HASH_EMPTY (job_classes);

	TEST_FILENAME (dirname);       
	umask(0);
	TEST_EQ (mkdir (dirname, 0755), 0);

	TEST_EQ (setenv ("UPSTART_LOGDIR", dirname, 1), 0);
	TEST_ALLOC_FAIL {
		TEST_ALLOC_SAFE {
			class = job_class_new (NULL, "simple-test", NULL);
			TEST_NE_P (class, NULL);

			job = job_new (class, "");
			TEST_NE_P (job, NULL);

			argc = 0;
			args_array = NIH_MUST (nih_str_array_new (NULL));

			TEST_FILENAME (script);
			input = fopen (script, "w");
			TEST_NE_P (input, NULL);
			TEST_GT (fprintf (input, "%s hello world\n", TEST_CMD_ECHO), 0);
			fclose (input);

			NIH_MUST (nih_str_array_add (&args_array, NULL, &argc, TEST_SHELL));
			NIH_MUST (nih_str_array_add (&args_array, NULL, &argc, TEST_SHELL_ARG));
			NIH_MUST (nih_str_array_add (&args_array, NULL, &argc, script));
		}

		pid = job_process_spawn_with_fd (job, args_array, NULL, FALSE, -1, PROCESS_MAIN, &job_process_fd);

		if (test_alloc_failed) {
			TEST_LT (pid, 0);
			err = nih_error_get ();
			TEST_NE_P (err, NULL);
			TEST_EQ (err->number, ENOMEM);
			nih_free (err);
			assert0 (unlink (script));
		} else {
			TEST_GT (pid, 0);
			TEST_EQ (waitpid (pid, &status, 0), pid);
		}

		TEST_ALLOC_SAFE {
			/* May alloc space if there is log data */
			nih_free (class);
			TEST_GT (sprintf (filename, "%s/simple-test.log", dirname), 0);
			if (!test_alloc_failed) {
				output = fopen (filename, "r");
				TEST_NE_P (output, NULL);
				CHECK_FILE_EQ (output, "hello world\r\n", TRUE);
				TEST_FILE_END (output);
				TEST_EQ (fclose (output), 0);
			}
			unlink (filename);
		}
	}

	assert0 (rmdir (dirname));

	/************************************************************/
	TEST_FEATURE ("with single-line script and 'console log'");
	TEST_HASH_EMPTY (job_classes);

	/* Check that we can spawn a job and retrieve its output.
	 */

	TEST_FILENAME (dirname);       
	umask(0);
	TEST_EQ (mkdir (dirname, 0755), 0);

	/* Override default location to ensure job output goes to a
	 * writeable location
	 */
	TEST_EQ (setenv ("UPSTART_LOGDIR", dirname, 1), 0);

	class = job_class_new (NULL, "with-single-line-script-and-console-log", NULL);
	TEST_NE_P (class, NULL);

	TEST_GT (sprintf (filename, "%s/with-single-line-script-and-console-log.log", dirname), 0);
	job = job_new (class, "");
	TEST_NE_P (job, NULL);

	argc = 0;
	args_array = NIH_MUST (nih_str_array_new (NULL));
	
	TEST_FILENAME (script);       
	input = fopen (script, "w");
	TEST_NE_P (input, NULL);
	TEST_GT (fprintf (input, "%s hello world\n", TEST_CMD_ECHO), 0);
	fclose (input);

	NIH_MUST (nih_str_array_add (&args_array, NULL, &argc, TEST_SHELL));
	NIH_MUST (nih_str_array_add (&args_array, NULL, &argc, TEST_SHELL_ARG));
	NIH_MUST (nih_str_array_add (&args_array, NULL, &argc, script));

	pid = job_process_spawn_with_fd (job, args_array, NULL, FALSE, -1, PROCESS_MAIN, &job_process_fd);
	TEST_GT (pid, 0);

	TEST_EQ (waitpid (pid, &status, 0), pid);
	TEST_TRUE (WIFEXITED (status));

	TEST_WATCH_UPDATE ();

	output = fopen (filename, "r");
	TEST_NE_P (output, NULL);

	CHECK_FILE_EQ (output, "hello world\r\n", TRUE);

	TEST_FILE_END (output);

	TEST_EQ (fclose (output), 0);

	assert0 (unlink (filename));
	assert0 (unlink (script));
	TEST_EQ (rmdir (dirname), 0);
	TEST_EQ (unsetenv ("UPSTART_LOGDIR"), 0);

	nih_free (class);

	/************************************************************/
	TEST_FEATURE ("with multi-line script and 'console log'");
	TEST_HASH_EMPTY (job_classes);

	/* Check that we can spawn a job and retrieve its output.
	 */
	TEST_FILENAME (dirname);       
	umask(0);
	TEST_EQ (mkdir (dirname, 0755), 0);

	TEST_EQ (setenv ("UPSTART_LOGDIR", dirname, 1), 0);

	class = job_class_new (NULL, "with-multi-line-script-and-console-log", NULL);
	TEST_NE_P (class, NULL);

	TEST_GT (sprintf (filename, "%s/with-multi-line-script-and-console-log.log", dirname), 0);
	job = job_new (class, "");
	TEST_NE_P (job, NULL);

	argc = 0;
	args_array = NIH_MUST (nih_str_array_new (NULL));
	
	TEST_FILENAME (script);       
	input = fopen (script, "w");
	TEST_NE_P (input, NULL);
	TEST_GT (fprintf (input, "/bin/true\n%s hello world\n", TEST_CMD_ECHO), 0);
	fclose (input);

	NIH_MUST (nih_str_array_add (&args_array, NULL, &argc, TEST_SHELL));
	NIH_MUST (nih_str_array_add (&args_array, NULL, &argc, TEST_SHELL_ARG));
	NIH_MUST (nih_str_array_add (&args_array, NULL, &argc, script));

	pid = job_process_spawn_with_fd (job, args_array, NULL, FALSE, -1, PROCESS_MAIN, &job_process_fd);
	TEST_GT (pid, 0);

	TEST_EQ (waitpid (pid, &status, 0), pid);
	TEST_TRUE (WIFEXITED (status));

	TEST_WATCH_UPDATE ();

	output = fopen (filename, "r");
	TEST_NE_P (output, NULL);

	CHECK_FILE_EQ (output, "hello world\r\n", TRUE);

	TEST_FILE_END (output);

	TEST_EQ (fclose (output), 0);

	assert0 (unlink (filename));
	assert0 (unlink (script));

	TEST_EQ (rmdir (dirname), 0);
	TEST_EQ (unsetenv ("UPSTART_LOGDIR"), 0);

	nih_free (job);

	/************************************************************/
	TEST_FEATURE ("read single null byte with 'console log'");
	TEST_HASH_EMPTY (job_classes);

	/* Check that we can spawn a job and read a single byte written
	 * to stdout.
	 */

	TEST_FILENAME (dirname);       
	umask(0);
	TEST_EQ (mkdir (dirname, 0755), 0);

	TEST_EQ (setenv ("UPSTART_LOGDIR", dirname, 1), 0);

	class = job_class_new (NULL, "read-single-null-bytes-with-console-log", NULL);
	TEST_NE_P (class, NULL);

	TEST_GT (sprintf (filename, "%s/read-single-null-bytes-with-console-log.log", dirname), 0);
	job = job_new (class, "");
	TEST_NE_P (job, NULL);

	argc = 0;
	args_array = NIH_MUST (nih_str_array_new (NULL));

	NIH_MUST (nih_str_array_add (&args_array, NULL, &argc, TEST_CMD_ECHO));
	NIH_MUST (nih_str_array_add (&args_array, NULL, &argc, "-en"));
	NIH_MUST (nih_str_array_add (&args_array, NULL, &argc, "\\000"));

	pid = job_process_spawn_with_fd (job, args_array, NULL, FALSE, -1, PROCESS_MAIN, &job_process_fd);
	TEST_GT (pid, 0);

	TEST_EQ (waitpid (pid, &status, 0), pid);
	TEST_TRUE (WIFEXITED (status));

	ret = log_handle_unflushed (job->log, job->log[PROCESS_MAIN]);
	TEST_EQ (ret, 1);

	output = fopen (filename, "r");
	TEST_NE_P (output, NULL);

	TEST_NE_P (fgets (filebuf, sizeof(filebuf), output), NULL);
	TEST_EQ (memcmp (filebuf, "\000", 1), 0);
	TEST_FILE_END (output);

	TEST_EQ (fclose (output), 0);

	assert0 (unlink (filename));

	TEST_EQ (rmdir (dirname), 0);
	TEST_EQ (unsetenv ("UPSTART_LOGDIR"), 0);

	nih_free (job);
	nih_free (class);

	/************************************************************/
	TEST_FEATURE ("read data from forked process");
	TEST_HASH_EMPTY (job_classes);

	TEST_FILENAME (dirname);
	umask(0);
	TEST_EQ (mkdir (dirname, 0755), 0);

	TEST_EQ (setenv ("UPSTART_LOGDIR", dirname, 1), 0);

	class = job_class_new (NULL, "read-data-from-forked-process", NULL);
	TEST_NE_P (class, NULL);

	TEST_GT (sprintf (filename, "%s/read-data-from-forked-process.log", dirname), 0);
	job = job_new (class, "");
	TEST_NE_P (job, NULL);

	sprintf (function, "%d", TEST_OUTPUT);

	/* fork */
	sprintf (filebuf, "%d", 1);
	TEST_FILENAME (script);

	args[0] = argv0;
	args[1] = function;
	args[2] = script;
	args[3] = filebuf;
	args[4] = NULL;

	pid = job_process_spawn_with_fd (job, args, NULL, FALSE, -1, PROCESS_MAIN, &job_process_fd);
	TEST_GT (pid, 0);

	TEST_NE (waitpid (pid, &status, 0), -1);
	TEST_TRUE (WIFEXITED (status));
	TEST_EQ (WEXITSTATUS (status), 0);

	ret = log_handle_unflushed (job->log, job->log[PROCESS_MAIN]);
	TEST_EQ (ret, 1);

	TEST_WATCH_UPDATE ();

	/* This will eventually call the log destructor */
	nih_free (class);

	TEST_LIST_EMPTY (nih_io_watches);

	TEST_EQ (stat (filename, &statbuf), 0);

	output = fopen (filename, "r");
	TEST_NE_P (output, NULL);

	CHECK_FILE_EQ (output, "stdout\r\n", FALSE);
	CHECK_FILE_EQ (output, "stderr\r\n", FALSE);

	TEST_FILE_END (output);

	TEST_EQ (fclose (output), 0);

	assert0 (unlink (filename));

	TEST_EQ (rmdir (dirname), 0);
	TEST_EQ (unsetenv ("UPSTART_LOGDIR"), 0);

	/************************************************************/
	TEST_FEATURE ("read data from daemon process");
	TEST_HASH_EMPTY (job_classes);

	TEST_FILENAME (dirname);       
	umask(0);
	TEST_EQ (mkdir (dirname, 0755), 0);

	TEST_EQ (setenv ("UPSTART_LOGDIR", dirname, 1), 0);

	class = job_class_new (NULL, "test", NULL);
	TEST_NE_P (class, NULL);

	TEST_GT (sprintf (filename, "%s/test.log", dirname), 0);
	job = job_new (class, "");
	TEST_NE_P (job, NULL);

	sprintf (function, "%d", TEST_OUTPUT);

	/* daemonize */
	sprintf (filebuf, "%d", 2);
	TEST_FILENAME (script);

	args[0] = argv0;
	args[1] = function;
	args[2] = script;
	args[3] = filebuf;
	args[4] = NULL;

	pid = job_process_spawn_with_fd (job, args, NULL, FALSE, -1, PROCESS_MAIN, &job_process_fd);
	TEST_GT (pid, 0);

	TEST_WATCH_UPDATE ();

	TEST_EQ (waitpid (pid, &status, 0), pid);
	TEST_TRUE (WIFEXITED (status));
	TEST_EQ (WEXITSTATUS (status), 0);

	/* This will eventually call the log destructor */
	nih_free (class);

	output = fopen (filename, "r");
	TEST_NE_P (output, NULL);

	CHECK_FILE_EQ (output, "stdout\r\n", FALSE);
	CHECK_FILE_EQ (output, "stderr\r\n", FALSE);

	TEST_FILE_END (output);

	TEST_EQ (fclose (output), 0);

	assert0 (unlink (filename));

	TEST_EQ (rmdir (dirname), 0);
	TEST_EQ (unsetenv ("UPSTART_LOGDIR"), 0);

	/* FIXME */
#if 0
	/************************************************************/
	TEST_FEATURE ("when no free ptys");
	TEST_HASH_EMPTY (job_classes);
	{
		int            available_ptys;
		int            ret;
		struct rlimit  rlimit;

		TEST_FILENAME (dirname);       
		umask(0);
		TEST_EQ (mkdir (dirname, 0755), 0);

		TEST_EQ (setenv ("UPSTART_LOGDIR", dirname, 1), 0);

		class = job_class_new (NULL, "test", NULL);
		TEST_NE_P (class, NULL);
		TEST_EQ (class->console, CONSOLE_LOG);

		TEST_GT (sprintf (filename, "%s/test.log", dirname), 0);
		job = job_new (class, "");
		TEST_NE_P (job, NULL);

		available_ptys = get_available_pty_count ();
		TEST_GT (available_ptys, 1);
		
		TEST_EQ (getrlimit (RLIMIT_NOFILE, &rlimit), 0);
		
		if ((unsigned int)rlimit.rlim_cur <= (unsigned int)available_ptys) {
			/* Since we do not run as root, we are unable to
			 * raise our limit to allow us to consume all
			 * remaining ptys.
			 */
			printf ("WARNING:\n");
			printf ("WARNING: Test not run as insufficient files available\n");
			printf ("WARNING: (%u available files for uid %d, need atleast %u)\n",
					 (unsigned int)rlimit.rlim_cur,
					 (int)getuid (),
					 (unsigned int)available_ptys);
			printf ("WARNING:\n");
			printf ("WARNING: See limits(5).\n");
			printf ("WARNING:\n");
		} else {
			/* Consume all free ptys */
			{
				int pty;

				for (pty = 0; pty < available_ptys; ++pty) {
					ret = posix_openpt (O_RDWR | O_NOCTTY);
					if (ret < 0)
						break;
				}
			}

			pid = job_process_spawn_with_fd (job, args, NULL, FALSE, -1, PROCESS_MAIN, &job_process_fd);
			TEST_WATCH_UPDATE ();
			TEST_NE (pid, 0);

			buffer = read_from_fd (NULL, job_process_fd);
			TEST_NE_P (buffer, NULL);
			job_process_error_handler (buffer->buf, buffer->len);

			/* Ensure logging disabled in failure scenarios */
			TEST_EQ (class->console, CONSOLE_NONE);

			err = nih_error_get ();
			TEST_EQ (err->number, ENOMEM);
			nih_free (err);
		}
		nih_free (class);
	}
	assert0 (rmdir (dirname));
#else
		/* FIXME */
		TEST_FEATURE ("WARNING: FIXME: test 'when no free ptys' disabled due to kernel bug");
#endif

	TEST_EQ (unsetenv ("UPSTART_LOGDIR"), 0);
}

void
test_log_path (void)
{
	JobClass        *class = NULL;
	Job             *job = NULL;
	nih_local char  *log_path = NULL;
	nih_local char  *expected = NULL;
	nih_local char  *home = NULL;
	char             dirname[PATH_MAX];

	TEST_FILENAME (dirname);       

	TEST_FUNCTION ("job_process_log_path");

	/************************************************************/
	TEST_FEATURE ("with system job with simple name");
	TEST_HASH_EMPTY (job_classes);

	class = job_class_new (NULL, "system", NULL);
	TEST_NE_P (class, NULL);
	job = job_new (class, "");
	TEST_NE_P (job, NULL);

	log_path = job_process_log_path (job, FALSE);
	TEST_NE_P (log_path, NULL);

	expected = NIH_MUST (nih_sprintf (NULL, "%s/%s.log",
				EXPECTED_JOB_LOGDIR, "system"));
	TEST_EQ_STR (log_path, expected);
	nih_free (class);

	/************************************************************/
	TEST_FEATURE ("with system job containing illegal path characters");
	TEST_HASH_EMPTY (job_classes);

	class = job_class_new (NULL, "//hello_foo bar.z/", NULL);
	TEST_NE_P (class, NULL);
	job = job_new (class, "");
	TEST_NE_P (job, NULL);

	log_path = job_process_log_path (job, FALSE);
	TEST_NE_P (log_path, NULL);

	expected = NIH_MUST (nih_sprintf (NULL, "%s/%s.log",
				EXPECTED_JOB_LOGDIR, "__hello_foo bar.z_"));
	TEST_EQ_STR (log_path, expected);
	nih_free (class);

	/************************************************************/
	TEST_FEATURE ("with system job with named instance");
	TEST_HASH_EMPTY (job_classes);

	class = job_class_new (NULL, "foo bar", NULL);
	TEST_NE_P (class, NULL);
	job = job_new (class, "bar foo");
	TEST_NE_P (job, NULL);

	log_path = job_process_log_path (job, FALSE);
	TEST_NE_P (log_path, NULL);

	expected = NIH_MUST (nih_sprintf (NULL, "%s/%s.log",
				EXPECTED_JOB_LOGDIR, "foo bar-bar foo"));
	TEST_EQ_STR (log_path, expected);
	nih_free (class);

	/************************************************************/
	TEST_FEATURE ("with system job with named instance and illegal path characters");
	TEST_HASH_EMPTY (job_classes);

	class = job_class_new (NULL, "a/b", NULL);
	TEST_NE_P (class, NULL);
	job = job_new (class, "c/d_?/");
	TEST_NE_P (job, NULL);

	log_path = job_process_log_path (job, FALSE);
	TEST_NE_P (log_path, NULL);

	expected = NIH_MUST (nih_sprintf (NULL, "%s/%s.log",
				EXPECTED_JOB_LOGDIR, "a_b-c_d_?_"));
	TEST_EQ_STR (log_path, expected);
	nih_free (class);

	/************************************************************/
	TEST_FEATURE ("with subverted logdir and system job with named instance and illegal path characters");
	TEST_HASH_EMPTY (job_classes);

	TEST_EQ (setenv ("UPSTART_LOGDIR", dirname, 1), 0);

	class = job_class_new (NULL, "a/b", NULL);
	TEST_NE_P (class, NULL);
	job = job_new (class, "c/d_?/");
	TEST_NE_P (job, NULL);

	log_path = job_process_log_path (job, FALSE);
	TEST_NE_P (log_path, NULL);

	expected = NIH_MUST (nih_sprintf (NULL, "%s/%s.log",
				dirname, "a_b-c_d_?_"));
	TEST_EQ_STR (log_path, expected);
	nih_free (class);

	TEST_EQ (unsetenv ("UPSTART_LOGDIR"), 0);
	TEST_HASH_EMPTY (job_classes);
}


void
test_kill (void)
{
	JobClass *      class;
	Job *           job = NULL;
	NihTimer *      timer;
	struct timespec now;
	pid_t           pid;
	int             status;

	TEST_FUNCTION ("job_process_kill");
	nih_timer_init ();
	event_init ();

	class = job_class_new (NULL, "test", NULL);
	class->kill_timeout = 1000;

	class->process[PROCESS_MAIN] = process_new (class);
	class->process[PROCESS_MAIN]->command = nih_strdup (
		class->process[PROCESS_MAIN], "echo");


	/* Check that an easily killed process goes away with just a single
	 * call to job_process_kill, having received the TERM signal.
	 * A kill timer should be set to handle the case where the child
	 * doesn't get reaped.
	 */
	TEST_FEATURE ("with easily killed process");
	TEST_ALLOC_FAIL {
		TEST_ALLOC_SAFE {
			job = job_new (class, "");
		}

		job->goal = JOB_STOP;
		job->state = JOB_KILLED;
		TEST_CHILD (job->pid[PROCESS_MAIN]) {
			pause ();
		}
		pid = job->pid[PROCESS_MAIN];
		setpgid (pid, pid);

		job_process_kill (job, PROCESS_MAIN);

		TEST_EQ (job->goal, JOB_STOP);
		TEST_EQ (job->state, JOB_KILLED);
		TEST_EQ (job->pid[PROCESS_MAIN], pid);

		waitpid (job->pid[PROCESS_MAIN], &status, 0);
		TEST_TRUE (WIFSIGNALED (status));
		TEST_EQ (WTERMSIG (status), SIGTERM);

		assert0 (clock_gettime (CLOCK_MONOTONIC, &now));

		TEST_NE_P (job->kill_timer, NULL);
		TEST_ALLOC_SIZE (job->kill_timer, sizeof (NihTimer));
		TEST_ALLOC_PARENT (job->kill_timer, job);
		TEST_GE (job->kill_timer->due, now.tv_sec + 950);
		TEST_LE (job->kill_timer->due, now.tv_sec + 1000);

		TEST_EQ (job->kill_process, PROCESS_MAIN);

		nih_free (job->kill_timer);
		job->kill_timer = NULL;
		job->kill_process = PROCESS_INVALID;

		nih_free (job);

		event_poll ();
	}


	/* Check that a process that's hard to kill doesn't go away, but
	 * that the kill timer sends the KILL signal which should finally
	 * get rid of it.
	 */
	TEST_FEATURE ("with hard to kill process");
	TEST_ALLOC_FAIL {
		int wait_fd = 0;

		TEST_ALLOC_SAFE {
			job = job_new (class, "");
		}

		job->goal = JOB_STOP;
		job->state = JOB_KILLED;
		TEST_CHILD_WAIT (job->pid[PROCESS_MAIN], wait_fd) {
			struct sigaction act;

			act.sa_handler = SIG_IGN;
			act.sa_flags = 0;
			sigemptyset (&act.sa_mask);
			sigaction (SIGTERM, &act, NULL);

			TEST_CHILD_RELEASE (wait_fd);

			for (;;)
				pause ();
		}
		pid = job->pid[PROCESS_MAIN];
		setpgid (pid, pid);

		job_process_kill (job, PROCESS_MAIN);

		TEST_EQ (job->goal, JOB_STOP);
		TEST_EQ (job->state, JOB_KILLED);
		TEST_EQ (job->pid[PROCESS_MAIN], pid);

		TEST_EQ (kill (job->pid[PROCESS_MAIN], 0), 0);

		assert0 (clock_gettime (CLOCK_MONOTONIC, &now));

		TEST_NE_P (job->kill_timer, NULL);
		TEST_ALLOC_SIZE (job->kill_timer, sizeof (NihTimer));
		TEST_ALLOC_PARENT (job->kill_timer, job);
		TEST_GE (job->kill_timer->due, now.tv_sec + 950);
		TEST_LE (job->kill_timer->due, now.tv_sec + 1000);

		TEST_EQ (job->kill_process, PROCESS_MAIN);

		/* Run the kill timer */
		timer = job->kill_timer;
		timer->callback (timer->data, timer);
		nih_free (timer);

		TEST_EQ (job->goal, JOB_STOP);
		TEST_EQ (job->state, JOB_KILLED);
		TEST_EQ (job->pid[PROCESS_MAIN], pid);

		waitpid (job->pid[PROCESS_MAIN], &status, 0);
		TEST_TRUE (WIFSIGNALED (status));
		TEST_EQ (WTERMSIG (status), SIGKILL);

		TEST_EQ_P (job->kill_timer, NULL);
		TEST_EQ (job->kill_process, PROCESS_INVALID);

		nih_free (job);

		event_poll ();
	}

	nih_free (class);
}


void
test_handler (void)
{
	ConfSource *    source;
	ConfFile *      file;
	JobClass *      class;
	Job *           job = NULL;
	Blocked *       blocked = NULL;
	Event *         event;
	Event *         bevent = NULL;
	FILE *          output;
	int             exitcodes[2] = { 100, SIGINT << 8 };
	int             status;
	pid_t           pid;
	siginfo_t       info;
	unsigned long   data;
	struct timespec now;
	char            dirname[PATH_MAX];
	nih_local char *logfile = NULL;
	int             fds[2] = { -1, -1};
	NihIo          *io = NULL;
	nih_local NihIoBuffer    *buffer= NULL;

	TEST_FILENAME (dirname);       
	TEST_EQ (mkdir (dirname, 0755), 0);
	TEST_EQ (setenv ("UPSTART_LOGDIR", dirname, 1), 0);

	logfile = NIH_MUST (nih_sprintf (NULL, "%s/%s.log",
				dirname, "test"));

	TEST_FUNCTION ("job_process_handler");
	program_name = "test";
	output = tmpfile ();

	source = conf_source_new (NULL, "/tmp", CONF_JOB_DIR);
	file = conf_file_new (source, "/tmp/test");
	file->job = class = job_class_new (NULL, "test", NULL);
	TEST_NE_P (file->job, NULL);
	class->process[PROCESS_MAIN] = process_new (class);
	class->process[PROCESS_MAIN]->command = "echo";

	class->start_on = event_operator_new (class, EVENT_MATCH,
					       "foo", NULL);
	class->stop_on = event_operator_new (class, EVENT_MATCH,
					      "foo", NULL);
	nih_hash_add (job_classes, &class->entry);

	event = event_new (NULL, "foo", NULL);


	/* Check that the child handler can be called with a pid that doesn't
	 * match the job, and that the job state doesn't change.
	 */
	TEST_FEATURE ("with unknown pid");
	TEST_ALLOC_FAIL {
		TEST_ALLOC_SAFE {
			job = job_new (class, "");

			blocked = blocked_new (job, BLOCKED_EVENT, event);
			event_block (event);
			nih_list_add (&job->blocking, &blocked->entry);
		}

		job->goal = JOB_START;
		job->state = JOB_RUNNING;
		job->pid[PROCESS_MAIN] = 1;

		TEST_FREE_TAG (blocked);

		job->blocker = NULL;
		event->failed = FALSE;

		job->failed = FALSE;
		job->failed_process = PROCESS_INVALID;
		job->exit_status = 0;

		job_process_handler (NULL, 999, NIH_CHILD_EXITED, 0);

		TEST_EQ (job->goal, JOB_START);
		TEST_EQ (job->state, JOB_RUNNING);
		TEST_EQ (job->pid[PROCESS_MAIN], 1);

		TEST_EQ (event->blockers, 1);
		TEST_EQ (event->failed, FALSE);

		TEST_LIST_NOT_EMPTY (&job->blocking);
		TEST_NOT_FREE (blocked);
		TEST_EQ_P (blocked->event, event);
		event_unblock (event);

		TEST_EQ_P (job->blocker, NULL);

		TEST_EQ (job->failed, FALSE);
		TEST_EQ (job->failed_process, PROCESS_INVALID);
		TEST_EQ (job->exit_status, 0);

		nih_free (job);
	}


	/* Check that we can handle the running task of the job terminating,
	 * which should set the goal to stop and transition a state change
	 * into the stopping state.  This should not be considered a failure.
	 */
	TEST_FEATURE ("with running process");
	TEST_ALLOC_FAIL {
		TEST_ALLOC_SAFE {
			job = job_new (class, "");

			blocked = blocked_new (job, BLOCKED_EVENT, event);
			event_block (event);
			nih_list_add (&job->blocking, &blocked->entry);
		}

		job->goal = JOB_START;
		job->state = JOB_RUNNING;
		job->pid[PROCESS_MAIN] = 1;

		TEST_FREE_TAG (blocked);

		job->blocker = NULL;
		event->failed = FALSE;

		job->failed = FALSE;
		job->failed_process = PROCESS_INVALID;
		job->exit_status = 0;

		job_process_handler (NULL, 1, NIH_CHILD_EXITED, 0);

		TEST_EQ (job->goal, JOB_STOP);
		TEST_EQ (job->state, JOB_STOPPING);
		TEST_EQ (job->pid[PROCESS_MAIN], 0);

		TEST_EQ (event->blockers, 1);
		TEST_EQ (event->failed, FALSE);

		TEST_LIST_NOT_EMPTY (&job->blocking);
		TEST_NOT_FREE (blocked);
		TEST_EQ_P (blocked->event, event);
		event_unblock (event);

		TEST_NE_P (job->blocker, NULL);

		TEST_LIST_NOT_EMPTY (&job->blocker->blocking);

		blocked = (Blocked *)job->blocker->blocking.next;
		TEST_ALLOC_SIZE (blocked, sizeof (Blocked));
		TEST_ALLOC_PARENT (blocked, job->blocker);
		TEST_EQ (blocked->type, BLOCKED_JOB);
		TEST_EQ_P (blocked->job, job);
		nih_free (blocked);

		TEST_LIST_EMPTY (&job->blocker->blocking);

		TEST_EQ (job->failed, FALSE);
		TEST_EQ (job->failed_process, PROCESS_INVALID);
		TEST_EQ (job->exit_status, 0);

		nih_free (job);
	}


	/* Check that we can handle a running task of the job after it's been
	 * sent the TERM signal and a kill timer set.  The kill timer should
	 * be cancelled and freed, and since we killed it, the job should
	 * still not be considered failed.
	 */
	TEST_FEATURE ("with kill timer");
	TEST_ALLOC_FAIL {
		NihTimer *timer = NULL;

		TEST_ALLOC_SAFE {
			job = job_new (class, "");

			blocked = blocked_new (job, BLOCKED_EVENT, event);
			event_block (event);
			nih_list_add (&job->blocking, &blocked->entry);
		}

		job->goal = JOB_STOP;
		job->state = JOB_KILLED;
		job->pid[PROCESS_MAIN] = 1;

		TEST_FREE_TAG (blocked);

		job->blocker = NULL;
		event->failed = FALSE;

		job->failed = FALSE;
		job->failed_process = PROCESS_INVALID;
		job->exit_status = 0;

		TEST_ALLOC_SAFE {
			timer = (void *) nih_strdup (job, "test");
		}

		TEST_FREE_TAG (timer);
		job->kill_timer = timer;
		job->kill_process = PROCESS_MAIN;

		TEST_FREE_TAG (job);

		job_process_handler (NULL, 1, NIH_CHILD_EXITED, 0);

		TEST_FREE (timer);
		TEST_FREE (job);

		TEST_EQ (event->blockers, 0);
		TEST_EQ (event->failed, FALSE);

		TEST_FREE (blocked);
	}


	/* Check that if the process is restarting, and died when we killed
	 * it, the goal remains as start and a state change is still
	 * transitioned.  This should also not be considered a failure.
	 */
	TEST_FEATURE ("with restarting process");
	TEST_ALLOC_FAIL {
		NihTimer *timer = NULL;

		TEST_ALLOC_SAFE {
			job = job_new (class, "");

			blocked = blocked_new (job, BLOCKED_EVENT, event);
			event_block (event);
			nih_list_add (&job->blocking, &blocked->entry);
		}

		job->goal = JOB_START;
		job->state = JOB_KILLED;
		job->pid[PROCESS_MAIN] = 1;

		TEST_FREE_TAG (blocked);

		job->blocker = NULL;
		event->failed = FALSE;

		job->failed = FALSE;
		job->failed_process = PROCESS_INVALID;
		job->exit_status = 0;

		TEST_ALLOC_SAFE {
			timer = (void *) nih_strdup (job, "test");
		}

		TEST_FREE_TAG (timer);
		job->kill_timer = timer;
		job->kill_process = PROCESS_MAIN;

		job_process_handler (NULL, 1, NIH_CHILD_EXITED, 0);

		TEST_FREE (timer);

		TEST_EQ_P (job->kill_timer, NULL);
		TEST_EQ (job->kill_process, PROCESS_INVALID);

		TEST_EQ (job->goal, JOB_START);
		TEST_EQ (job->state, JOB_STARTING);
		TEST_EQ (job->pid[PROCESS_MAIN], 0);

		TEST_EQ (event->blockers, 1);
		TEST_EQ (event->failed, FALSE);

		TEST_LIST_NOT_EMPTY (&job->blocking);
		TEST_NOT_FREE (blocked);
		TEST_EQ_P (blocked->event, event);
		event_unblock (event);

		TEST_NE_P (job->blocker, NULL);

		TEST_LIST_NOT_EMPTY (&job->blocker->blocking);

		blocked = (Blocked *)job->blocker->blocking.next;
		TEST_ALLOC_SIZE (blocked, sizeof (Blocked));
		TEST_ALLOC_PARENT (blocked, job->blocker);
		TEST_EQ (blocked->type, BLOCKED_JOB);
		TEST_EQ_P (blocked->job, job);
		nih_free (blocked);

		TEST_LIST_EMPTY (&job->blocker->blocking);

		TEST_EQ (job->failed, FALSE);
		TEST_EQ (job->failed_process, PROCESS_INVALID);
		TEST_EQ (job->exit_status, 0);

		nih_free (job);
	}


	/* Check that we can handle the pre-start process of the job exiting,
	 * and if it terminates with a good error code, end up in the running
	 * state.
	 */
	TEST_FEATURE ("with pre-start process");
	class->process[PROCESS_PRE_START] = process_new (class);
	class->process[PROCESS_PRE_START]->command = "echo";

	assert0 (pipe (fds));
	close (fds[1]);

	TEST_ALLOC_FAIL {
		TEST_ALLOC_SAFE {
			job = job_new (class, "");

			blocked = blocked_new (job, BLOCKED_EVENT, event);
			event_block (event);
			nih_list_add (&job->blocking, &blocked->entry);

			job->process_data[PROCESS_PRE_START] = NIH_MUST (
					job_process_data_new (job->process_data, job, PROCESS_PRE_START, fds[0]));
		}

		job->goal = JOB_START;
		job->state = JOB_PRE_START;
		job->pid[PROCESS_MAIN] = 0;
		job->pid[PROCESS_PRE_START] = 1;

		TEST_FREE_TAG (blocked);

		job->blocker = NULL;
		event->failed = FALSE;

		job->failed = FALSE;
		job->failed_process = PROCESS_INVALID;
		job->exit_status = 0;

		job_process_handler (NULL, 1, NIH_CHILD_EXITED, 0);
		TEST_EQ (job->state, JOB_SPAWNED);
		job_change_state (job, job_next_state(job));

		TEST_EQ (job->goal, JOB_START);
		TEST_EQ (job->state, JOB_RUNNING);
		TEST_EQ (job->pid[PROCESS_PRE_START], 0);
		TEST_GT (job->pid[PROCESS_MAIN], 0);

		waitpid (job->pid[PROCESS_MAIN], NULL, 0);

		TEST_EQ (event->blockers, 0);
		TEST_EQ (event->failed, FALSE);

		TEST_EQ_P (job->blocker, NULL);

		TEST_LIST_EMPTY (&job->blocking);
		TEST_FREE (blocked);

		TEST_EQ (job->failed, FALSE);
		TEST_EQ (job->failed_process, PROCESS_INVALID);
		TEST_EQ (job->exit_status, 0);

		nih_free (job);
	}

	close (fds[0]);

	nih_free (class->process[PROCESS_PRE_START]);
	class->process[PROCESS_PRE_START] = NULL;

	unlink (logfile);

	/* Check that we can handle a failing pre-start process of the job,
	 * which changes the goal to stop and transitions a state change in
	 * that direction to the stopping state.  An error should be emitted
	 * and the job and event should be marked as failed.
	 */
	TEST_FEATURE ("with failed pre-start process");
	class->process[PROCESS_PRE_START] = process_new (class);
	class->process[PROCESS_PRE_START]->command = "echo";

	TEST_ALLOC_FAIL {
		TEST_ALLOC_SAFE {
			job = job_new (class, "");

			blocked = blocked_new (job, BLOCKED_EVENT, event);
			event_block (event);
			nih_list_add (&job->blocking, &blocked->entry);
		}

		job->goal = JOB_START;
		job->state = JOB_PRE_START;
		job->pid[PROCESS_PRE_START] = 1;

		TEST_FREE_TAG (blocked);

		job->blocker = NULL;
		event->failed = FALSE;

		job->failed = FALSE;
		job->failed_process = PROCESS_INVALID;
		job->exit_status = 0;

		TEST_DIVERT_STDERR (output) {
			job_process_handler (NULL, 1, NIH_CHILD_EXITED, 1);
		}
		rewind (output);

		TEST_EQ (job->goal, JOB_STOP);
		TEST_EQ (job->state, JOB_STOPPING);
		TEST_EQ (job->pid[PROCESS_PRE_START], 0);

		TEST_EQ (event->blockers, 0);
		TEST_EQ (event->failed, TRUE);

		TEST_LIST_EMPTY (&job->blocking);
		TEST_FREE (blocked);

		TEST_NE_P (job->blocker, NULL);

		TEST_LIST_NOT_EMPTY (&job->blocker->blocking);

		blocked = (Blocked *)job->blocker->blocking.next;
		TEST_ALLOC_SIZE (blocked, sizeof (Blocked));
		TEST_ALLOC_PARENT (blocked, job->blocker);
		TEST_EQ (blocked->type, BLOCKED_JOB);
		TEST_EQ_P (blocked->job, job);
		nih_free (blocked);

		TEST_LIST_EMPTY (&job->blocker->blocking);

		TEST_EQ (job->failed, TRUE);
		TEST_EQ (job->failed_process, PROCESS_PRE_START);
		TEST_EQ (job->exit_status, 1);

		TEST_FILE_EQ (output, ("test: test pre-start process (1) "
				       "terminated with status 1\n"));
		TEST_FILE_END (output);
		TEST_FILE_RESET (output);

		nih_free (job);
	}

	nih_free (class->process[PROCESS_PRE_START]);
	class->process[PROCESS_PRE_START] = NULL;

	unlink (logfile);

	/* Check that we can handle a killed starting task, which should
	 * act as if it failed.  A different error should be output and
	 * the failed exit status should contain the signal and the high bit.
	 */
	TEST_FEATURE ("with killed pre-start process");
	class->process[PROCESS_PRE_START] = process_new (class);
	class->process[PROCESS_PRE_START]->command = "echo";

	TEST_ALLOC_FAIL {
		TEST_ALLOC_SAFE {
			job = job_new (class, "");

			blocked = blocked_new (job, BLOCKED_EVENT, event);
			event_block (event);
			nih_list_add (&job->blocking, &blocked->entry);
		}

		job->goal = JOB_START;
		job->state = JOB_PRE_START;
		job->pid[PROCESS_PRE_START] = 1;

		TEST_FREE_TAG (blocked);

		job->blocker = NULL;
		event->failed = FALSE;

		job->failed = FALSE;
		job->failed_process = PROCESS_INVALID;
		job->exit_status = 0;

		TEST_DIVERT_STDERR (output) {
			job_process_handler (NULL, 1, NIH_CHILD_KILLED, SIGTERM);
		}
		rewind (output);

		TEST_EQ (job->goal, JOB_STOP);
		TEST_EQ (job->state, JOB_STOPPING);
		TEST_EQ (job->pid[PROCESS_PRE_START], 0);

		TEST_EQ (event->blockers, 0);
		TEST_EQ (event->failed, TRUE);

		TEST_LIST_EMPTY (&job->blocking);
		TEST_FREE (blocked);

		TEST_NE_P (job->blocker, NULL);

		TEST_LIST_NOT_EMPTY (&job->blocker->blocking);

		blocked = (Blocked *)job->blocker->blocking.next;
		TEST_ALLOC_SIZE (blocked, sizeof (Blocked));
		TEST_ALLOC_PARENT (blocked, job->blocker);
		TEST_EQ (blocked->type, BLOCKED_JOB);
		TEST_EQ_P (blocked->job, job);
		nih_free (blocked);

		TEST_LIST_EMPTY (&job->blocker->blocking);

		TEST_EQ (job->failed, TRUE);
		TEST_EQ (job->failed_process, PROCESS_PRE_START);
		TEST_EQ (job->exit_status, SIGTERM << 8);

		TEST_FILE_EQ (output, ("test: test pre-start process (1) "
				       "killed by TERM signal\n"));
		TEST_FILE_END (output);
		TEST_FILE_RESET (output);

		nih_free (job);
	}

	nih_free (class->process[PROCESS_PRE_START]);
	class->process[PROCESS_PRE_START] = NULL;

	unlink (logfile);

	/* Check that we can catch the running task of a service stopping
	 * with an error, and if the job is to be respawned, go into
	 * the stopping state but don't change the goal to stop.
	 *
	 * This should also emit a warning, but should not set the failed
	 * state since we're dealing with it.
	 */
	TEST_FEATURE ("with respawn of running service process");
	class->respawn = TRUE;
	class->respawn_limit = 5;
	class->respawn_interval = 10;

	TEST_ALLOC_FAIL {
		TEST_ALLOC_SAFE {
			job = job_new (class, "");

			blocked = blocked_new (job, BLOCKED_EVENT, event);
			event_block (event);
			nih_list_add (&job->blocking, &blocked->entry);
		}

		job->goal = JOB_START;
		job->state = JOB_RUNNING;
		job->pid[PROCESS_MAIN] = 1;

		TEST_FREE_TAG (blocked);

		job->blocker = NULL;
		event->failed = FALSE;

		job->failed = FALSE;
		job->failed_process = PROCESS_INVALID;
		job->exit_status = 0;

		TEST_DIVERT_STDERR (output) {
			job_process_handler (NULL, 1, NIH_CHILD_EXITED, 1);
		}
		rewind (output);

		TEST_EQ (job->goal, JOB_START);
		TEST_EQ (job->state, JOB_STOPPING);
		TEST_EQ (job->pid[PROCESS_MAIN], 0);

		assert0 (clock_gettime (CLOCK_MONOTONIC, &now));

		TEST_EQ (job->respawn_count, 1);
		TEST_LE (job->respawn_time, now.tv_sec);

		TEST_EQ (event->blockers, 1);
		TEST_EQ (event->failed, FALSE);

		TEST_LIST_NOT_EMPTY (&job->blocking);
		TEST_NOT_FREE (blocked);
		TEST_EQ_P (blocked->event, event);
		event_unblock (event);

		TEST_NE_P (job->blocker, NULL);

		TEST_LIST_NOT_EMPTY (&job->blocker->blocking);

		blocked = (Blocked *)job->blocker->blocking.next;
		TEST_ALLOC_SIZE (blocked, sizeof (Blocked));
		TEST_ALLOC_PARENT (blocked, job->blocker);
		TEST_EQ (blocked->type, BLOCKED_JOB);
		TEST_EQ_P (blocked->job, job);
		nih_free (blocked);

		TEST_LIST_EMPTY (&job->blocker->blocking);

		TEST_EQ (job->failed, FALSE);
		TEST_EQ (job->failed_process, PROCESS_INVALID);
		TEST_EQ (job->exit_status, 0);
		TEST_EQ (job->class->process[PROCESS_MAIN]->script, FALSE);

		TEST_FILE_EQ (output, ("test: test main process (1) "
				       "terminated with status 1\n"));
		TEST_FILE_EQ (output, ("test: test main process ended, "
				       "respawning\n"));
		TEST_FILE_END (output);
		TEST_FILE_RESET (output);

		nih_free (job);
	}

	class->respawn = FALSE;


	/* Check that we can catch the running task of a service stopping
	 * with an error, and if the job is to be respawned, go into
	 * the stopping state but don't change the goal to stop.
	 *
	 * This should also emit a warning, but should not set the failed
	 * state since we're dealing with it.
	 */
	TEST_FEATURE ("with respawn of running task process");
	class->task = TRUE;
	class->respawn = TRUE;
	class->respawn_limit = 5;
	class->respawn_interval = 10;

	TEST_ALLOC_FAIL {
		TEST_ALLOC_SAFE {
			job = job_new (class, "");

			blocked = blocked_new (job, BLOCKED_EVENT, event);
			event_block (event);
			nih_list_add (&job->blocking, &blocked->entry);
		}

		job->goal = JOB_START;
		job->state = JOB_RUNNING;
		job->pid[PROCESS_MAIN] = 1;

		TEST_FREE_TAG (blocked);

		job->blocker = NULL;
		event->failed = FALSE;

		job->failed = FALSE;
		job->failed_process = PROCESS_INVALID;
		job->exit_status = 0;

		TEST_DIVERT_STDERR (output) {
			job_process_handler (NULL, 1, NIH_CHILD_EXITED, 1);
		}
		rewind (output);

		TEST_EQ (job->goal, JOB_START);
		TEST_EQ (job->state, JOB_STOPPING);
		TEST_EQ (job->pid[PROCESS_MAIN], 0);

		assert0 (clock_gettime (CLOCK_MONOTONIC, &now));

		TEST_EQ (job->respawn_count, 1);
		TEST_LE (job->respawn_time, now.tv_sec);

		TEST_EQ (event->blockers, 1);
		TEST_EQ (event->failed, FALSE);

		TEST_LIST_NOT_EMPTY (&job->blocking);
		TEST_NOT_FREE (blocked);
		TEST_EQ_P (blocked->event, event);
		event_unblock (event);

		TEST_NE_P (job->blocker, NULL);

		TEST_LIST_NOT_EMPTY (&job->blocker->blocking);

		blocked = (Blocked *)job->blocker->blocking.next;
		TEST_ALLOC_SIZE (blocked, sizeof (Blocked));
		TEST_ALLOC_PARENT (blocked, job->blocker);
		TEST_EQ (blocked->type, BLOCKED_JOB);
		TEST_EQ_P (blocked->job, job);
		nih_free (blocked);

		TEST_LIST_EMPTY (&job->blocker->blocking);

		TEST_EQ (job->failed, FALSE);
		TEST_EQ (job->failed_process, PROCESS_INVALID);
		TEST_EQ (job->exit_status, 0);
		TEST_EQ (job->class->process[PROCESS_MAIN]->script, FALSE);

		TEST_FILE_EQ (output, ("test: test main process (1) "
				       "terminated with status 1\n"));
		TEST_FILE_EQ (output, ("test: test main process ended, "
				       "respawning\n"));
		TEST_FILE_END (output);
		TEST_FILE_RESET (output);

		nih_free (job);
	}

	class->respawn = FALSE;
	class->task = FALSE;


	/* Check that if the process has been respawned too many times
	 * recently, the goal is changed to stop and the process moved into
	 * the stopping state.
	 */
	TEST_FEATURE ("with too many respawns of running process");
	class->respawn = TRUE;
	class->respawn_limit = 5;
	class->respawn_interval = 10;

	TEST_ALLOC_FAIL {
		TEST_ALLOC_SAFE {
			job = job_new (class, "");

			blocked = blocked_new (job, BLOCKED_EVENT, event);
			event_block (event);
			nih_list_add (&job->blocking, &blocked->entry);

			assert0 (clock_gettime (CLOCK_MONOTONIC, &now));

			job->respawn_count = 5;
			job->respawn_time = now.tv_sec - 5;
		}

		job->goal = JOB_START;
		job->state = JOB_RUNNING;
		job->pid[PROCESS_MAIN] = 1;

		TEST_FREE_TAG (blocked);

		job->blocker = NULL;
		event->failed = FALSE;

		job->failed = FALSE;
		job->failed_process = PROCESS_INVALID;
		job->exit_status = 0;

		TEST_DIVERT_STDERR (output) {
			job_process_handler (NULL, 1, NIH_CHILD_EXITED, 0);
		}
		rewind (output);

		TEST_EQ (job->goal, JOB_STOP);
		TEST_EQ (job->state, JOB_STOPPING);
		TEST_EQ (job->pid[PROCESS_MAIN], 0);

		TEST_EQ (job->respawn_count, 6);

		TEST_EQ (event->blockers, 0);
		TEST_EQ (event->failed, TRUE);

		TEST_LIST_EMPTY (&job->blocking);
		TEST_FREE (blocked);

		TEST_NE_P (job->blocker, NULL);

		TEST_LIST_NOT_EMPTY (&job->blocker->blocking);

		blocked = (Blocked *)job->blocker->blocking.next;
		TEST_ALLOC_SIZE (blocked, sizeof (Blocked));
		TEST_ALLOC_PARENT (blocked, job->blocker);
		TEST_EQ (blocked->type, BLOCKED_JOB);
		TEST_EQ_P (blocked->job, job);
		nih_free (blocked);

		TEST_LIST_EMPTY (&job->blocker->blocking);

		TEST_EQ (job->failed, TRUE);
		TEST_EQ (job->failed_process, PROCESS_INVALID);
		TEST_EQ (job->exit_status, 0);
		TEST_EQ (job->class->process[PROCESS_MAIN]->script, FALSE);

		TEST_FILE_EQ (output, ("test: test respawning too fast, "
				       "stopped\n"));
		TEST_FILE_END (output);
		TEST_FILE_RESET (output);

		nih_free (job);
	}

	class->respawn = FALSE;


	/* Check that we can catch a running task exiting with a "normal"
	 * exit code, and even if it's marked respawn, set the goal to
	 * stop and transition into the stopping state.
	 */
	TEST_FEATURE ("with normal exit of running respawn process");
	class->respawn = TRUE;
	class->normalexit = exitcodes;
	class->normalexit_len = 1;

	TEST_ALLOC_FAIL {
		TEST_ALLOC_SAFE {
			job = job_new (class, "");

			blocked = blocked_new (job, BLOCKED_EVENT, event);
			event_block (event);
			nih_list_add (&job->blocking, &blocked->entry);
		}

		job->goal = JOB_START;
		job->state = JOB_RUNNING;
		job->pid[PROCESS_MAIN] = 1;

		TEST_FREE_TAG (blocked);

		job->blocker = NULL;
		event->failed = FALSE;

		job->failed = FALSE;
		job->failed_process = PROCESS_INVALID;
		job->exit_status = 0;

		job_process_handler (NULL, 1, NIH_CHILD_EXITED, 100);

		TEST_EQ (job->goal, JOB_STOP);
		TEST_EQ (job->state, JOB_STOPPING);
		TEST_EQ (job->pid[PROCESS_MAIN], 0);

		TEST_EQ (event->blockers, 1);
		TEST_EQ (event->failed, FALSE);

		TEST_LIST_NOT_EMPTY (&job->blocking);
		TEST_NOT_FREE (blocked);
		TEST_EQ_P (blocked->event, event);
		event_unblock (event);

		TEST_NE_P (job->blocker, NULL);

		TEST_LIST_NOT_EMPTY (&job->blocker->blocking);

		blocked = (Blocked *)job->blocker->blocking.next;
		TEST_ALLOC_SIZE (blocked, sizeof (Blocked));
		TEST_ALLOC_PARENT (blocked, job->blocker);
		TEST_EQ (blocked->type, BLOCKED_JOB);
		TEST_EQ_P (blocked->job, job);
		nih_free (blocked);

		TEST_LIST_EMPTY (&job->blocker->blocking);

		TEST_EQ (job->failed, FALSE);
		TEST_EQ (job->failed_process, PROCESS_INVALID);
		TEST_EQ (job->exit_status, 0);
		TEST_EQ (job->class->process[PROCESS_MAIN]->script, FALSE);

		nih_free (job);
	}

	class->respawn = FALSE;
	class->normalexit = NULL;
	class->normalexit_len = 0;


	/* Check that a zero exit is not considered normal for a service
	 * by default.
	 */
	TEST_FEATURE ("with respawn of service process and zero exit code");
	class->respawn = TRUE;
	class->respawn_limit = 5;
	class->respawn_interval = 10;

	TEST_ALLOC_FAIL {
		TEST_ALLOC_SAFE {
			job = job_new (class, "");

			blocked = blocked_new (job, BLOCKED_EVENT, event);
			event_block (event);
			nih_list_add (&job->blocking, &blocked->entry);
		}

		job->goal = JOB_START;
		job->state = JOB_RUNNING;
		job->pid[PROCESS_MAIN] = 1;

		TEST_FREE_TAG (blocked);

		job->blocker = NULL;
		event->failed = FALSE;

		job->failed = FALSE;
		job->failed_process = PROCESS_INVALID;
		job->exit_status = 0;

		TEST_DIVERT_STDERR (output) {
			job_process_handler (NULL, 1, NIH_CHILD_EXITED, 0);
		}
		rewind (output);

		TEST_EQ (job->goal, JOB_START);
		TEST_EQ (job->state, JOB_STOPPING);
		TEST_EQ (job->pid[PROCESS_MAIN], 0);

		assert0 (clock_gettime (CLOCK_MONOTONIC, &now));

		TEST_EQ (job->respawn_count, 1);
		TEST_LE (job->respawn_time, now.tv_sec);

		TEST_EQ (event->blockers, 1);
		TEST_EQ (event->failed, FALSE);

		TEST_LIST_NOT_EMPTY (&job->blocking);
		TEST_NOT_FREE (blocked);
		TEST_EQ_P (blocked->event, event);
		event_unblock (event);

		TEST_NE_P (job->blocker, NULL);

		TEST_LIST_NOT_EMPTY (&job->blocker->blocking);

		blocked = (Blocked *)job->blocker->blocking.next;
		TEST_ALLOC_SIZE (blocked, sizeof (Blocked));
		TEST_ALLOC_PARENT (blocked, job->blocker);
		TEST_EQ (blocked->type, BLOCKED_JOB);
		TEST_EQ_P (blocked->job, job);
		nih_free (blocked);

		TEST_LIST_EMPTY (&job->blocker->blocking);

		TEST_EQ (job->failed, FALSE);
		TEST_EQ (job->failed_process, PROCESS_INVALID);
		TEST_EQ (job->exit_status, 0);
		TEST_EQ (job->class->process[PROCESS_MAIN]->script, FALSE);

		TEST_FILE_EQ (output, ("test: test main process ended, "
				       "respawning\n"));
		TEST_FILE_END (output);
		TEST_FILE_RESET (output);

		nih_free (job);
	}

	class->respawn = FALSE;


	/* Check that zero is considered a normal exit code for a task.
	 */
	TEST_FEATURE ("with respawn of task process and zero exit code");
	class->task = TRUE;
	class->respawn = TRUE;
	class->respawn_limit = 5;
	class->respawn_interval = 10;

	TEST_ALLOC_FAIL {
		TEST_ALLOC_SAFE {
			job = job_new (class, "");

			blocked = blocked_new (job, BLOCKED_EVENT, event);
			event_block (event);
			nih_list_add (&job->blocking, &blocked->entry);
		}

		job->goal = JOB_START;
		job->state = JOB_RUNNING;
		job->pid[PROCESS_MAIN] = 1;

		TEST_FREE_TAG (blocked);

		job->blocker = NULL;
		event->failed = FALSE;

		job->failed = FALSE;
		job->failed_process = PROCESS_INVALID;
		job->exit_status = 0;

		job_process_handler (NULL, 1, NIH_CHILD_EXITED, 0);

		TEST_EQ (job->goal, JOB_STOP);
		TEST_EQ (job->state, JOB_STOPPING);
		TEST_EQ (job->pid[PROCESS_MAIN], 0);

		TEST_EQ (event->blockers, 1);
		TEST_EQ (event->failed, FALSE);

		TEST_LIST_NOT_EMPTY (&job->blocking);
		TEST_NOT_FREE (blocked);
		TEST_EQ_P (blocked->event, event);
		event_unblock (event);

		TEST_NE_P (job->blocker, NULL);

		TEST_LIST_NOT_EMPTY (&job->blocker->blocking);

		blocked = (Blocked *)job->blocker->blocking.next;
		TEST_ALLOC_SIZE (blocked, sizeof (Blocked));
		TEST_ALLOC_PARENT (blocked, job->blocker);
		TEST_EQ (blocked->type, BLOCKED_JOB);
		TEST_EQ_P (blocked->job, job);
		nih_free (blocked);

		TEST_LIST_EMPTY (&job->blocker->blocking);

		TEST_EQ (job->failed, FALSE);
		TEST_EQ (job->failed_process, PROCESS_INVALID);
		TEST_EQ (job->exit_status, 0);
		TEST_EQ (job->class->process[PROCESS_MAIN]->script, FALSE);

		nih_free (job);
	}

	class->respawn = FALSE;
	class->task = FALSE;


	/* Check that a running task that fails with an exit status not
	 * listed in normalexit causes the job to be marked as failed.
	 */
	TEST_FEATURE ("with abnormal exit of running process");
	class->normalexit = exitcodes;
	class->normalexit_len = 2;

	TEST_ALLOC_FAIL {
		TEST_ALLOC_SAFE {
			job = job_new (class, "");

			blocked = blocked_new (job, BLOCKED_EVENT, event);
			event_block (event);
			nih_list_add (&job->blocking, &blocked->entry);
		}

		job->goal = JOB_START;
		job->state = JOB_RUNNING;
		job->pid[PROCESS_MAIN] = 1;

		TEST_FREE_TAG (blocked);

		job->blocker = NULL;
		event->failed = FALSE;

		job->failed = FALSE;
		job->failed_process = PROCESS_INVALID;
		job->exit_status = 0;

		TEST_DIVERT_STDERR (output) {
			job_process_handler (NULL, 1, NIH_CHILD_EXITED, 99);
		}
		rewind (output);

		TEST_EQ (job->goal, JOB_STOP);
		TEST_EQ (job->state, JOB_STOPPING);
		TEST_EQ (job->pid[PROCESS_MAIN], 0);

		TEST_EQ (event->blockers, 0);
		TEST_EQ (event->failed, TRUE);

		TEST_LIST_EMPTY (&job->blocking);
		TEST_FREE (blocked);

		TEST_NE_P (job->blocker, NULL);

		TEST_LIST_NOT_EMPTY (&job->blocker->blocking);

		blocked = (Blocked *)job->blocker->blocking.next;
		TEST_ALLOC_SIZE (blocked, sizeof (Blocked));
		TEST_ALLOC_PARENT (blocked, job->blocker);
		TEST_EQ (blocked->type, BLOCKED_JOB);
		TEST_EQ_P (blocked->job, job);
		nih_free (blocked);

		TEST_LIST_EMPTY (&job->blocker->blocking);

		TEST_EQ (job->failed, TRUE);
		TEST_EQ (job->failed_process, PROCESS_MAIN);
		TEST_EQ (job->exit_status, 99);

		TEST_FILE_EQ (output, ("test: test main process (1) "
				       "terminated with status 99\n"));
		TEST_FILE_END (output);
		TEST_FILE_RESET (output);

		nih_free (job);
	}

	class->normalexit = NULL;
	class->normalexit_len = 0;


	/* Check that a running task that fails doesn't mark the job or
	 * event as failed if the goal was already to stop the job (since
	 * it's probably failed because of the TERM or KILL signal).
	 */
	TEST_FEATURE ("with killed running process");
	TEST_ALLOC_FAIL {
		TEST_ALLOC_SAFE {
			job = job_new (class, "");

			blocked = blocked_new (job, BLOCKED_EVENT, event);
			event_block (event);
			nih_list_add (&job->blocking, &blocked->entry);
		}

		job->goal = JOB_STOP;
		job->state = JOB_KILLED;
		job->pid[PROCESS_MAIN] = 1;

		TEST_FREE_TAG (blocked);

		job->blocker = NULL;
		event->failed = FALSE;

		job->failed = FALSE;
		job->failed_process = PROCESS_INVALID;
		job->exit_status = 0;

		TEST_FREE_TAG (job);

		TEST_DIVERT_STDERR (output) {
			job_process_handler (NULL, 1, NIH_CHILD_KILLED, SIGTERM);
		}
		rewind (output);

		TEST_FREE (job);

		TEST_EQ (event->blockers, 0);
		TEST_EQ (event->failed, FALSE);

		TEST_FREE (blocked);

		TEST_FILE_EQ (output, ("test: test main process (1) "
				       "killed by TERM signal\n"));
		TEST_FILE_END (output);
		TEST_FILE_RESET (output);
	}


	/* Check that a running task that fails with an exit status
	 * listed in normalexit does not cause the job to be marked as
	 * failed, but instead just stops it normally.
	 */
	TEST_FEATURE ("with normal exit of running process");
	class->normalexit = exitcodes;
	class->normalexit_len = 2;

	TEST_ALLOC_FAIL {
		TEST_ALLOC_SAFE {
			job = job_new (class, "");

			blocked = blocked_new (job, BLOCKED_EVENT, event);
			event_block (event);
			nih_list_add (&job->blocking, &blocked->entry);
		}

		job->goal = JOB_START;
		job->state = JOB_RUNNING;
		job->pid[PROCESS_MAIN] = 1;

		TEST_FREE_TAG (blocked);

		job->blocker = NULL;
		event->failed = FALSE;

		job->failed = FALSE;
		job->failed_process = PROCESS_INVALID;
		job->exit_status = 0;

		job_process_handler (NULL, 1, NIH_CHILD_EXITED, 100);

		TEST_EQ (job->goal, JOB_STOP);
		TEST_EQ (job->state, JOB_STOPPING);
		TEST_EQ (job->pid[PROCESS_MAIN], 0);

		TEST_EQ (event->blockers, 1);
		TEST_EQ (event->failed, FALSE);

		TEST_LIST_NOT_EMPTY (&job->blocking);
		TEST_NOT_FREE (blocked);
		TEST_EQ_P (blocked->event, event);
		event_unblock (event);

		TEST_NE_P (job->blocker, NULL);

		TEST_LIST_NOT_EMPTY (&job->blocker->blocking);

		blocked = (Blocked *)job->blocker->blocking.next;
		TEST_ALLOC_SIZE (blocked, sizeof (Blocked));
		TEST_ALLOC_PARENT (blocked, job->blocker);
		TEST_EQ (blocked->type, BLOCKED_JOB);
		TEST_EQ_P (blocked->job, job);
		nih_free (blocked);

		TEST_LIST_EMPTY (&job->blocker->blocking);

		TEST_EQ (job->failed, FALSE);
		TEST_EQ (job->failed_process, PROCESS_INVALID);
		TEST_EQ (job->exit_status, 0);

		nih_free (job);
	}

	class->normalexit = NULL;
	class->normalexit_len = 0;


	/* Check that a running task that fails with an signal
	 * listed in normalexit does not cause the job to be marked as
	 * failed, but instead just stops it normally.
	 */
	TEST_FEATURE ("with normal signal killed running process");
	class->normalexit = exitcodes;
	class->normalexit_len = 2;

	TEST_ALLOC_FAIL {
		TEST_ALLOC_SAFE {
			job = job_new (class, "");

			blocked = blocked_new (job, BLOCKED_EVENT, event);
			event_block (event);
			nih_list_add (&job->blocking, &blocked->entry);
		}

		job->goal = JOB_START;
		job->state = JOB_RUNNING;
		job->pid[PROCESS_MAIN] = 1;

		TEST_FREE_TAG (blocked);

		job->blocker = NULL;
		event->failed = FALSE;

		job->failed = FALSE;
		job->failed_process = PROCESS_INVALID;
		job->exit_status = 0;

		TEST_DIVERT_STDERR (output) {
			job_process_handler (NULL, 1, NIH_CHILD_KILLED, SIGINT);
		}
		rewind (output);

		TEST_EQ (job->goal, JOB_STOP);
		TEST_EQ (job->state, JOB_STOPPING);
		TEST_EQ (job->pid[PROCESS_MAIN], 0);

		TEST_EQ (event->blockers, 1);
		TEST_EQ (event->failed, FALSE);

		TEST_LIST_NOT_EMPTY (&job->blocking);
		TEST_NOT_FREE (blocked);
		TEST_EQ_P (blocked->event, event);
		event_unblock (event);

		TEST_NE_P (job->blocker, NULL);

		TEST_LIST_NOT_EMPTY (&job->blocker->blocking);

		blocked = (Blocked *)job->blocker->blocking.next;
		TEST_ALLOC_SIZE (blocked, sizeof (Blocked));
		TEST_ALLOC_PARENT (blocked, job->blocker);
		TEST_EQ (blocked->type, BLOCKED_JOB);
		TEST_EQ_P (blocked->job, job);
		nih_free (blocked);

		TEST_LIST_EMPTY (&job->blocker->blocking);

		TEST_EQ (job->failed, FALSE);
		TEST_EQ (job->failed_process, PROCESS_INVALID);
		TEST_EQ (job->exit_status, 0);

		TEST_FILE_EQ (output, ("test: test main process (1) "
				       "killed by INT signal\n"));
		TEST_FILE_END (output);
		TEST_FILE_RESET (output);

		nih_free (job);
	}

	class->normalexit = NULL;
	class->normalexit_len = 0;


	/* A running task exiting with the zero exit code is considered
	 * a normal termination if not marked respawn.
	 */
	TEST_FEATURE ("with running task and zero exit");
	TEST_ALLOC_FAIL {
		TEST_ALLOC_SAFE {
			job = job_new (class, "");

			blocked = blocked_new (job, BLOCKED_EVENT, event);
			event_block (event);
			nih_list_add (&job->blocking, &blocked->entry);
		}

		job->goal = JOB_START;
		job->state = JOB_RUNNING;
		job->pid[PROCESS_MAIN] = 1;

		TEST_FREE_TAG (blocked);

		job->blocker = NULL;
		event->failed = FALSE;

		job->failed = FALSE;
		job->failed_process = PROCESS_INVALID;
		job->exit_status = 0;

		job_process_handler (NULL, 1, NIH_CHILD_EXITED, 0);

		TEST_EQ (job->goal, JOB_STOP);
		TEST_EQ (job->state, JOB_STOPPING);
		TEST_EQ (job->pid[PROCESS_MAIN], 0);

		TEST_EQ (event->blockers, 1);
		TEST_EQ (event->failed, FALSE);

		TEST_LIST_NOT_EMPTY (&job->blocking);
		TEST_NOT_FREE (blocked);
		TEST_EQ_P (blocked->event, event);
		event_unblock (event);

		TEST_NE_P (job->blocker, NULL);

		TEST_LIST_NOT_EMPTY (&job->blocker->blocking);

		blocked = (Blocked *)job->blocker->blocking.next;
		TEST_ALLOC_SIZE (blocked, sizeof (Blocked));
		TEST_ALLOC_PARENT (blocked, job->blocker);
		TEST_EQ (blocked->type, BLOCKED_JOB);
		TEST_EQ_P (blocked->job, job);
		nih_free (blocked);

		TEST_LIST_EMPTY (&job->blocker->blocking);

		TEST_EQ (job->failed, FALSE);
		TEST_EQ (job->failed_process, PROCESS_INVALID);
		TEST_EQ (job->exit_status, 0);

		nih_free (job);
	}


	/* Check that we can handle the post-stop process of the job exiting,
	 * and end up in the waiting state.
	 */
	TEST_FEATURE ("with post-stop process");
	class->process[PROCESS_POST_STOP] = process_new (class);
	class->process[PROCESS_POST_STOP]->command = "echo";

	TEST_ALLOC_FAIL {
		TEST_ALLOC_SAFE {
			job = job_new (class, "");

			blocked = blocked_new (job, BLOCKED_EVENT, event);
			event_block (event);
			nih_list_add (&job->blocking, &blocked->entry);
		}

		job->goal = JOB_STOP;
		job->state = JOB_POST_STOP;
		job->pid[PROCESS_POST_STOP] = 1;

		TEST_FREE_TAG (blocked);

		job->blocker = NULL;
		event->failed = FALSE;

		job->failed = FALSE;
		job->failed_process = PROCESS_INVALID;
		job->exit_status = 0;

		TEST_FREE_TAG (job);

		job_process_handler (NULL, 1, NIH_CHILD_EXITED, 0);

		TEST_FREE (job);

		TEST_EQ (event->blockers, 0);
		TEST_EQ (event->failed, FALSE);

		TEST_FREE (blocked);
	}

	nih_free (class->process[PROCESS_POST_STOP]);
	class->process[PROCESS_POST_STOP] = NULL;


	/* Check that we can handle a failing post-stop process of the job,
	 * which should get marked as failed if the job hasn't been already.
	 */
	TEST_FEATURE ("with failed post-stop process");
	class->process[PROCESS_POST_STOP] = process_new (class);
	class->process[PROCESS_POST_STOP]->command = "echo";

	TEST_ALLOC_FAIL {
		TEST_ALLOC_SAFE {
			job = job_new (class, "");

			blocked = blocked_new (job, BLOCKED_EVENT, event);
			event_block (event);
			nih_list_add (&job->blocking, &blocked->entry);
		}

		job->goal = JOB_STOP;
		job->state = JOB_POST_STOP;
		job->pid[PROCESS_POST_STOP] = 1;

		TEST_FREE_TAG (blocked);

		job->blocker = NULL;
		event->failed = FALSE;

		job->failed = FALSE;
		job->failed_process = PROCESS_INVALID;
		job->exit_status = 0;

		TEST_FREE_TAG (job);

		TEST_DIVERT_STDERR (output) {
			job_process_handler (NULL, 1, NIH_CHILD_EXITED, 1);
		}
		rewind (output);

		TEST_FREE (job);

		TEST_EQ (event->blockers, 0);
		TEST_EQ (event->failed, TRUE);

		TEST_FREE (blocked);

		TEST_FILE_EQ (output, ("test: test post-stop process (1) "
				       "terminated with status 1\n"));
		TEST_FILE_END (output);
		TEST_FILE_RESET (output);
	}

	nih_free (class->process[PROCESS_POST_STOP]);
	class->process[PROCESS_POST_STOP] = NULL;


	/* Check that a failing stopping task doesn't overwrite the record
	 * of a failing earlier task.
	 */
	TEST_FEATURE ("with stopping task failure after failure");
	class->process[PROCESS_POST_STOP] = process_new (class);
	class->process[PROCESS_POST_STOP]->command = "echo";

	TEST_ALLOC_FAIL {
		TEST_ALLOC_SAFE {
			job = job_new (class, "");

			blocked = blocked_new (job, BLOCKED_EVENT, event);
			event_block (event);
			nih_list_add (&job->blocking, &blocked->entry);
		}

		job->goal = JOB_STOP;
		job->state = JOB_POST_STOP;
		job->pid[PROCESS_POST_STOP] = 1;

		TEST_FREE_TAG (blocked);

		job->blocker = NULL;
		event->failed = TRUE;

		job->failed = TRUE;
		job->failed_process = PROCESS_MAIN;
		job->exit_status = SIGSEGV << 8;

		TEST_FREE_TAG (job);

		TEST_DIVERT_STDERR (output) {
			job_process_handler (NULL, 1, NIH_CHILD_EXITED, 1);
		}
		rewind (output);

		TEST_FREE (job);

		TEST_EQ (event->blockers, 0);
		TEST_EQ (event->failed, TRUE);

		TEST_FREE (blocked);

		TEST_FILE_EQ (output, ("test: test post-stop process (1) "
				       "terminated with status 1\n"));
		TEST_FILE_END (output);
		TEST_FILE_RESET (output);
	}

	nih_free (class->process[PROCESS_POST_STOP]);
	class->process[PROCESS_POST_STOP] = NULL;


	/* Check that we can handle the post-start task of the job exiting,
	 * the exit status should be ignored and the job transitioned into
	 * the running state.  The pid of the job shouldn't be cleared,
	 * but the aux pid should be.
	 */
	TEST_FEATURE ("with post-start process");
	class->process[PROCESS_POST_START] = process_new (class);
	class->process[PROCESS_POST_START]->command = "echo";

	TEST_ALLOC_FAIL {
		TEST_ALLOC_SAFE {
			job = job_new (class, "");

			blocked = blocked_new (job, BLOCKED_EVENT, event);
			event_block (event);
			nih_list_add (&job->blocking, &blocked->entry);
		}

		job->goal = JOB_START;
		job->state = JOB_POST_START;
		job->pid[PROCESS_MAIN] = 1;
		job->pid[PROCESS_POST_START] = 2;

		TEST_FREE_TAG (blocked);

		job->blocker = NULL;
		event->failed = FALSE;

		job->failed = FALSE;
		job->failed_process = PROCESS_INVALID;
		job->exit_status = 0;

		TEST_DIVERT_STDERR (output) {
			job_process_handler (NULL, 2, NIH_CHILD_EXITED, 1);
		}
		rewind (output);

		TEST_EQ (job->goal, JOB_START);
		TEST_EQ (job->state, JOB_RUNNING);
		TEST_EQ (job->pid[PROCESS_MAIN], 1);
		TEST_EQ (job->pid[PROCESS_POST_START], 0);

		TEST_EQ (event->blockers, 0);
		TEST_EQ (event->failed, FALSE);

		TEST_EQ_P (job->blocker, NULL);

		TEST_LIST_EMPTY (&job->blocking);
		TEST_FREE (blocked);

		TEST_EQ (job->failed, FALSE);
		TEST_EQ (job->failed_process, PROCESS_INVALID);
		TEST_EQ (job->exit_status, 0);

		TEST_FILE_EQ (output, ("test: test post-start process (2) "
				       "terminated with status 1\n"));
		TEST_FILE_END (output);
		TEST_FILE_RESET (output);

		nih_free (job);
	}

	nih_free (class->process[PROCESS_POST_START]);
	class->process[PROCESS_POST_START] = NULL;


	/* Check that we can handle the running task of the job exiting, even
	 * if it dies during the post-start state, which should set the goal to
	 * stop and transition a state change into the stopping state.
	 */
	TEST_FEATURE ("with running process in post-start state");
	class->process[PROCESS_POST_START] = process_new (class);
	class->process[PROCESS_POST_START]->command = "echo";

	TEST_ALLOC_FAIL {
		TEST_ALLOC_SAFE {
			job = job_new (class, "");

			blocked = blocked_new (job, BLOCKED_EVENT, event);
			event_block (event);
			nih_list_add (&job->blocking, &blocked->entry);
		}

		job->goal = JOB_START;
		job->state = JOB_POST_START;
		job->pid[PROCESS_MAIN] = 1;

		TEST_FREE_TAG (blocked);

		job->blocker = NULL;
		event->failed = FALSE;

		job->failed = FALSE;
		job->failed_process = PROCESS_INVALID;
		job->exit_status = 0;

		job_process_handler (NULL, 1, NIH_CHILD_EXITED, 0);

		TEST_EQ (job->goal, JOB_STOP);
		TEST_EQ (job->state, JOB_STOPPING);
		TEST_EQ (job->pid[PROCESS_MAIN], 0);

		TEST_EQ (event->blockers, 1);
		TEST_EQ (event->failed, FALSE);

		TEST_LIST_NOT_EMPTY (&job->blocking);
		TEST_NOT_FREE (blocked);
		TEST_EQ_P (blocked->event, event);
		event_unblock (event);

		TEST_NE_P (job->blocker, NULL);

		TEST_LIST_NOT_EMPTY (&job->blocker->blocking);

		blocked = (Blocked *)job->blocker->blocking.next;
		TEST_ALLOC_SIZE (blocked, sizeof (Blocked));
		TEST_ALLOC_PARENT (blocked, job->blocker);
		TEST_EQ (blocked->type, BLOCKED_JOB);
		TEST_EQ_P (blocked->job, job);
		nih_free (blocked);

		TEST_LIST_EMPTY (&job->blocker->blocking);

		TEST_EQ (job->failed, FALSE);
		TEST_EQ (job->failed_process, PROCESS_INVALID);
		TEST_EQ (job->exit_status, 0);

		nih_free (job);
	}

	nih_free (class->process[PROCESS_POST_START]);
	class->process[PROCESS_POST_START] = NULL;


	/* Check that we can handle the running task of the job exiting while
	 * there is a post-start script running; this should only set the goal
	 * to stop since we also have to wait for the post-start script to
	 * stop.
	 */
	TEST_FEATURE ("with running process while post-start running");
	class->process[PROCESS_POST_START] = process_new (class);
	class->process[PROCESS_POST_START]->command = "echo";

	TEST_ALLOC_FAIL {
		TEST_ALLOC_SAFE {
			job = job_new (class, "");

			blocked = blocked_new (job, BLOCKED_EVENT, event);
			event_block (event);
			nih_list_add (&job->blocking, &blocked->entry);
		}

		job->goal = JOB_START;
		job->state = JOB_POST_START;
		job->pid[PROCESS_MAIN] = 1;
		job->pid[PROCESS_POST_START] = 2;

		TEST_FREE_TAG (blocked);

		job->blocker = NULL;
		event->failed = FALSE;

		job->failed = FALSE;
		job->failed_process = PROCESS_INVALID;
		job->exit_status = 0;

		job_process_handler (NULL, 1, NIH_CHILD_EXITED, 0);

		TEST_EQ (job->goal, JOB_STOP);
		TEST_EQ (job->state, JOB_POST_START);
		TEST_EQ (job->pid[PROCESS_MAIN], 0);
		TEST_EQ (job->pid[PROCESS_POST_START], 2);

		TEST_EQ (event->blockers, 1);
		TEST_EQ (event->failed, FALSE);

		TEST_EQ_P (job->blocker, NULL);

		TEST_LIST_NOT_EMPTY (&job->blocking);
		TEST_NOT_FREE (blocked);
		TEST_EQ_P (blocked->event, event);
		event_unblock (event);

		TEST_EQ (job->failed, FALSE);
		TEST_EQ (job->failed_process, PROCESS_INVALID);
		TEST_EQ (job->exit_status, 0);

		nih_free (job);
	}

	nih_free (class->process[PROCESS_POST_START]);
	class->process[PROCESS_POST_START] = NULL;


	/* Check that we can handle the running process exiting before the
	 * post-start process finishes.  This should mark the job to be
	 * stopped, but not change the state, handling the post-start process
	 * exiting afterwards should change the state.
	 */
	TEST_FEATURE ("with running then post-start process");
	class->process[PROCESS_POST_START] = process_new (class);
	class->process[PROCESS_POST_START]->command = "echo";

	TEST_ALLOC_FAIL {
		TEST_ALLOC_SAFE {
			job = job_new (class, "");

			blocked = blocked_new (job, BLOCKED_EVENT, event);
			event_block (event);
			nih_list_add (&job->blocking, &blocked->entry);
		}

		job->goal = JOB_START;
		job->state = JOB_POST_START;
		job->pid[PROCESS_MAIN] = 1;
		job->pid[PROCESS_POST_START] = 2;

		TEST_FREE_TAG (blocked);

		job->blocker = NULL;
		event->failed = FALSE;

		job->failed = FALSE;
		job->failed_process = PROCESS_INVALID;
		job->exit_status = 0;

		job_process_handler (NULL, 1, NIH_CHILD_EXITED, 0);

		TEST_EQ (job->goal, JOB_STOP);
		TEST_EQ (job->state, JOB_POST_START);
		TEST_EQ (job->pid[PROCESS_MAIN], 0);
		TEST_EQ (job->pid[PROCESS_POST_START], 2);

		TEST_EQ (event->blockers, 1);
		TEST_EQ (event->failed, FALSE);

		TEST_EQ_P (job->blocker, NULL);

		TEST_LIST_NOT_EMPTY (&job->blocking);
		TEST_NOT_FREE (blocked);
		TEST_EQ_P (blocked->event, event);

		TEST_EQ (job->failed, FALSE);
		TEST_EQ (job->failed_process, PROCESS_INVALID);
		TEST_EQ (job->exit_status, 0);

		job_process_handler (NULL, 2, NIH_CHILD_EXITED, 0);

		TEST_EQ (job->goal, JOB_STOP);
		TEST_EQ (job->state, JOB_STOPPING);
		TEST_EQ (job->pid[PROCESS_MAIN], 0);
		TEST_EQ (job->pid[PROCESS_POST_START], 0);

		TEST_EQ (event->blockers, 1);
		TEST_EQ (event->failed, FALSE);

		TEST_LIST_NOT_EMPTY (&job->blocking);
		TEST_NOT_FREE (blocked);
		TEST_EQ_P (blocked->event, event);
		event_unblock (event);

		TEST_NE_P (job->blocker, NULL);

		TEST_LIST_NOT_EMPTY (&job->blocker->blocking);

		blocked = (Blocked *)job->blocker->blocking.next;
		TEST_ALLOC_SIZE (blocked, sizeof (Blocked));
		TEST_ALLOC_PARENT (blocked, job->blocker);
		TEST_EQ (blocked->type, BLOCKED_JOB);
		TEST_EQ_P (blocked->job, job);
		nih_free (blocked);

		TEST_LIST_EMPTY (&job->blocker->blocking);

		TEST_EQ (job->failed, FALSE);
		TEST_EQ (job->failed_process, PROCESS_INVALID);
		TEST_EQ (job->exit_status, 0);

		nih_free (job);
	}

	nih_free (class->process[PROCESS_POST_START]);
	class->process[PROCESS_POST_START] = NULL;


	/* Check that we can handle a failed running process before the
	 * post-start process finishes.  This should mark the job to be
	 * stopped, but not change the state, then handling the post-start
	 * process exiting afterwards should change the state.
	 */
	TEST_FEATURE ("with failed running then post-start process");
	class->process[PROCESS_POST_START] = process_new (class);
	class->process[PROCESS_POST_START]->command = "echo";

	TEST_ALLOC_FAIL {
		TEST_ALLOC_SAFE {
			job = job_new (class, "");

			blocked = blocked_new (job, BLOCKED_EVENT, event);
			event_block (event);
			nih_list_add (&job->blocking, &blocked->entry);
		}

		job->goal = JOB_START;
		job->state = JOB_POST_START;
		job->pid[PROCESS_MAIN] = 1;
		job->pid[PROCESS_POST_START] = 2;

		TEST_FREE_TAG (blocked);

		job->blocker = NULL;
		event->failed = FALSE;

		job->failed = FALSE;
		job->failed_process = PROCESS_INVALID;
		job->exit_status = 0;

		TEST_DIVERT_STDERR (output) {
			job_process_handler (NULL, 1, NIH_CHILD_KILLED, SIGSEGV);
		}
		rewind (output);

		TEST_EQ (job->goal, JOB_STOP);
		TEST_EQ (job->state, JOB_POST_START);
		TEST_EQ (job->pid[PROCESS_MAIN], 0);
		TEST_EQ (job->pid[PROCESS_POST_START], 2);

		TEST_EQ (event->blockers, 0);
		TEST_EQ (event->failed, TRUE);

		TEST_EQ_P (job->blocker, NULL);

		TEST_LIST_EMPTY (&job->blocking);
		TEST_FREE (blocked);

		TEST_EQ (job->failed, TRUE);
		TEST_EQ (job->failed_process, PROCESS_MAIN);
		TEST_EQ (job->exit_status, SIGSEGV << 8);

		TEST_FILE_EQ (output, ("test: test main process (1) "
				       "killed by SEGV signal\n"));
		TEST_FILE_END (output);
		TEST_FILE_RESET (output);

		job_process_handler (NULL, 2, NIH_CHILD_EXITED, 0);

		TEST_EQ (job->goal, JOB_STOP);
		TEST_EQ (job->state, JOB_STOPPING);
		TEST_EQ (job->pid[PROCESS_MAIN], 0);
		TEST_EQ (job->pid[PROCESS_POST_START], 0);

		TEST_EQ (event->blockers, 0);
		TEST_EQ (event->failed, TRUE);

		TEST_LIST_EMPTY (&job->blocking);
		TEST_FREE (blocked);

		TEST_NE_P (job->blocker, NULL);

		TEST_LIST_NOT_EMPTY (&job->blocker->blocking);

		blocked = (Blocked *)job->blocker->blocking.next;
		TEST_ALLOC_SIZE (blocked, sizeof (Blocked));
		TEST_ALLOC_PARENT (blocked, job->blocker);
		TEST_EQ (blocked->type, BLOCKED_JOB);
		TEST_EQ_P (blocked->job, job);
		nih_free (blocked);

		TEST_LIST_EMPTY (&job->blocker->blocking);

		TEST_EQ (job->failed, TRUE);
		TEST_EQ (job->failed_process, PROCESS_MAIN);
		TEST_EQ (job->exit_status, SIGSEGV << 8);

		nih_free (job);
	}

	nih_free (class->process[PROCESS_POST_START]);
	class->process[PROCESS_POST_START] = NULL;


	/* Check that we can handle the running process of a respawn job
	 * exiting before the post-start process finishes.  This should
	 * mark the job to be respawned when the post-start script finishes
	 * instead of making any state change.
	 */
	TEST_FEATURE ("with respawn of running while post-start process");
	class->respawn = TRUE;
	class->respawn_limit = 5;
	class->respawn_interval = 10;

	class->process[PROCESS_POST_START] = process_new (class);
	class->process[PROCESS_POST_START]->command = "echo";

	TEST_ALLOC_FAIL {
		TEST_ALLOC_SAFE {
			job = job_new (class, "");

			blocked = blocked_new (job, BLOCKED_EVENT, event);
			event_block (event);
			nih_list_add (&job->blocking, &blocked->entry);
		}

		job->goal = JOB_START;
		job->state = JOB_POST_START;
		job->pid[PROCESS_MAIN] = 1;
		job->pid[PROCESS_POST_START] = 2;

		TEST_FREE_TAG (blocked);

		job->blocker = NULL;
		event->failed = FALSE;

		job->failed = FALSE;
		job->failed_process = PROCESS_INVALID;
		job->exit_status = 0;

		TEST_DIVERT_STDERR (output) {
			job_process_handler (NULL, 1, NIH_CHILD_EXITED, 0);
		}
		rewind (output);

		TEST_EQ (job->goal, JOB_RESPAWN);
		TEST_EQ (job->state, JOB_POST_START);
		TEST_EQ (job->pid[PROCESS_MAIN], 0);
		TEST_EQ (job->pid[PROCESS_POST_START], 2);

		TEST_EQ (event->blockers, 1);
		TEST_EQ (event->failed, FALSE);

		TEST_EQ_P (job->blocker, NULL);

		TEST_LIST_NOT_EMPTY (&job->blocking);
		TEST_NOT_FREE (blocked);
		TEST_EQ_P (blocked->event, event);

		TEST_EQ (job->failed, FALSE);
		TEST_EQ (job->failed_process, PROCESS_INVALID);
		TEST_EQ (job->exit_status, 0);

		job_process_handler (NULL, 2, NIH_CHILD_EXITED, 0);

		TEST_EQ (job->goal, JOB_START);
		TEST_EQ (job->state, JOB_STOPPING);
		TEST_EQ (job->pid[PROCESS_MAIN], 0);
		TEST_EQ (job->pid[PROCESS_POST_START], 0);

		assert0 (clock_gettime (CLOCK_MONOTONIC, &now));

		TEST_EQ (job->respawn_count, 1);
		TEST_LE (job->respawn_time, now.tv_sec);

		TEST_EQ (event->blockers, 1);
		TEST_EQ (event->failed, FALSE);

		TEST_LIST_NOT_EMPTY (&job->blocking);
		TEST_NOT_FREE (blocked);
		TEST_EQ_P (blocked->event, event);
		event_unblock (event);

		TEST_NE_P (job->blocker, NULL);

		TEST_LIST_NOT_EMPTY (&job->blocker->blocking);

		blocked = (Blocked *)job->blocker->blocking.next;
		TEST_ALLOC_SIZE (blocked, sizeof (Blocked));
		TEST_ALLOC_PARENT (blocked, job->blocker);
		TEST_EQ (blocked->type, BLOCKED_JOB);
		TEST_EQ_P (blocked->job, job);
		nih_free (blocked);

		TEST_LIST_EMPTY (&job->blocker->blocking);

		TEST_EQ (job->failed, FALSE);
		TEST_EQ (job->failed_process, PROCESS_INVALID);
		TEST_EQ (job->exit_status, 0);
		TEST_EQ (job->class->process[PROCESS_MAIN]->script, FALSE);

		TEST_FILE_EQ (output, ("test: test main process ended, "
				       "respawning\n"));
		TEST_FILE_END (output);
		TEST_FILE_RESET (output);

		nih_free (job);
	}

	nih_free (class->process[PROCESS_POST_START]);
	class->process[PROCESS_POST_START] = NULL;

	class->respawn = FALSE;


	/* Check that we can handle the pre-stop task of the job exiting, the
	 * exit status should be ignored and the job transitioned into
	 * the stopping state.  The pid of the job shouldn't be cleared,
	 * but the aux pid should be.
	 */
	TEST_FEATURE ("with pre-stop process");
	class->process[PROCESS_PRE_STOP] = process_new (class);
	class->process[PROCESS_PRE_STOP]->command = "echo";

	TEST_ALLOC_FAIL {
		TEST_ALLOC_SAFE {
			job = job_new (class, "");

			blocked = blocked_new (job, BLOCKED_EVENT, event);
			event_block (event);
			nih_list_add (&job->blocking, &blocked->entry);
		}

		job->goal = JOB_STOP;
		job->state = JOB_PRE_STOP;
		job->pid[PROCESS_MAIN] = 1;
		job->pid[PROCESS_PRE_STOP] = 2;

		TEST_FREE_TAG (blocked);

		job->blocker = NULL;
		event->failed = FALSE;

		job->failed = FALSE;
		job->failed_process = PROCESS_INVALID;
		job->exit_status = 0;

		TEST_DIVERT_STDERR (output) {
			job_process_handler (NULL, 2, NIH_CHILD_EXITED, 1);
		}
		rewind (output);

		TEST_EQ (job->goal, JOB_STOP);
		TEST_EQ (job->state, JOB_STOPPING);
		TEST_EQ (job->pid[PROCESS_MAIN], 1);
		TEST_EQ (job->pid[PROCESS_PRE_STOP], 0);

		TEST_EQ (event->blockers, 1);
		TEST_EQ (event->failed, FALSE);

		TEST_LIST_NOT_EMPTY (&job->blocking);
		TEST_NOT_FREE (blocked);
		TEST_EQ_P (blocked->event, event);
		event_unblock (event);

		TEST_NE_P (job->blocker, NULL);

		TEST_LIST_NOT_EMPTY (&job->blocker->blocking);

		blocked = (Blocked *)job->blocker->blocking.next;
		TEST_ALLOC_SIZE (blocked, sizeof (Blocked));
		TEST_ALLOC_PARENT (blocked, job->blocker);
		TEST_EQ (blocked->type, BLOCKED_JOB);
		TEST_EQ_P (blocked->job, job);
		nih_free (blocked);

		TEST_LIST_EMPTY (&job->blocker->blocking);

		TEST_EQ (job->failed, FALSE);
		TEST_EQ (job->failed_process, PROCESS_INVALID);
		TEST_EQ (job->exit_status, 0);

		TEST_FILE_EQ (output, ("test: test pre-stop process (2) "
				       "terminated with status 1\n"));
		TEST_FILE_END (output);
		TEST_FILE_RESET (output);

		nih_free (job);
	}

	nih_free (class->process[PROCESS_PRE_STOP]);
	class->process[PROCESS_PRE_STOP] = NULL;


	/* Check that we can handle the running task of the job exiting, even
	 * if it dies during the pre-stop state, which transition a state
	 * change into the stopping state.
	 */
	TEST_FEATURE ("with running process in pre-stop state");
	class->process[PROCESS_PRE_STOP] = process_new (class);
	class->process[PROCESS_PRE_STOP]->command = "echo";

	TEST_ALLOC_FAIL {
		TEST_ALLOC_SAFE {
			job = job_new (class, "");

			blocked = blocked_new (job, BLOCKED_EVENT, event);
			event_block (event);
			nih_list_add (&job->blocking, &blocked->entry);
		}

		job->goal = JOB_STOP;
		job->state = JOB_PRE_STOP;
		job->pid[PROCESS_MAIN] = 1;

		TEST_FREE_TAG (blocked);

		job->blocker = NULL;
		event->failed = FALSE;

		job->failed = FALSE;
		job->failed_process = PROCESS_INVALID;
		job->exit_status = 0;

		job_process_handler (NULL, 1, NIH_CHILD_EXITED, 0);

		TEST_EQ (job->goal, JOB_STOP);
		TEST_EQ (job->state, JOB_STOPPING);
		TEST_EQ (job->pid[PROCESS_MAIN], 0);

		TEST_EQ (event->blockers, 1);
		TEST_EQ (event->failed, FALSE);

		TEST_LIST_NOT_EMPTY (&job->blocking);
		TEST_NOT_FREE (blocked);
		TEST_EQ_P (blocked->event, event);
		event_unblock (event);

		TEST_NE_P (job->blocker, NULL);

		TEST_LIST_NOT_EMPTY (&job->blocker->blocking);

		blocked = (Blocked *)job->blocker->blocking.next;
		TEST_ALLOC_SIZE (blocked, sizeof (Blocked));
		TEST_ALLOC_PARENT (blocked, job->blocker);
		TEST_EQ (blocked->type, BLOCKED_JOB);
		TEST_EQ_P (blocked->job, job);
		nih_free (blocked);

		TEST_LIST_EMPTY (&job->blocker->blocking);

		TEST_EQ (job->failed, FALSE);
		TEST_EQ (job->failed_process, PROCESS_INVALID);
		TEST_EQ (job->exit_status, 0);

		nih_free (job);
	}

	nih_free (class->process[PROCESS_PRE_STOP]);
	class->process[PROCESS_PRE_STOP] = NULL;


	/* Check that we can handle the running task of the job exiting while
	 * there is a pre-stop script running; this should have no other effect
	 * since we also have to wait for the pre-stop script to stop.
	 */
	TEST_FEATURE ("with running process while pre-stop running");
	class->process[PROCESS_PRE_STOP] = process_new (class);
	class->process[PROCESS_PRE_STOP]->command = "echo";

	TEST_ALLOC_FAIL {
		TEST_ALLOC_SAFE {
			job = job_new (class, "");

			blocked = blocked_new (job, BLOCKED_EVENT, event);
			event_block (event);
			nih_list_add (&job->blocking, &blocked->entry);
		}

		job->goal = JOB_STOP;
		job->state = JOB_PRE_STOP;
		job->pid[PROCESS_MAIN] = 1;
		job->pid[PROCESS_PRE_STOP] = 2;

		TEST_FREE_TAG (blocked);

		job->blocker = NULL;
		event->failed = FALSE;

		job->failed = FALSE;
		job->failed_process = PROCESS_INVALID;
		job->exit_status = 0;

		job_process_handler (NULL, 1, NIH_CHILD_EXITED, 0);

		TEST_EQ (job->goal, JOB_STOP);
		TEST_EQ (job->state, JOB_PRE_STOP);
		TEST_EQ (job->pid[PROCESS_MAIN], 0);
		TEST_EQ (job->pid[PROCESS_PRE_STOP], 2);

		TEST_EQ (event->blockers, 1);
		TEST_EQ (event->failed, FALSE);

		TEST_EQ_P (job->blocker, NULL);

		TEST_LIST_NOT_EMPTY (&job->blocking);
		TEST_NOT_FREE (blocked);
		TEST_EQ_P (blocked->event, event);
		event_unblock (event);

		TEST_EQ (job->failed, FALSE);
		TEST_EQ (job->failed_process, PROCESS_INVALID);
		TEST_EQ (job->exit_status, 0);

		nih_free (job);
	}

	nih_free (class->process[PROCESS_PRE_STOP]);
	class->process[PROCESS_PRE_STOP] = NULL;


	/* Check that we can handle the running process of a respawn job
	 * exiting before the pre-stop process finishes.  This should
	 * mark the job to be respawned when the pre-stop script finishes
	 * instead of making any state change.
	 */
	TEST_FEATURE ("with respawn of running while pre-stop process");
	class->respawn = TRUE;
	class->respawn_limit = 5;
	class->respawn_interval = 10;

	class->process[PROCESS_PRE_STOP] = process_new (class);
	class->process[PROCESS_PRE_STOP]->command = "echo";

	TEST_ALLOC_FAIL {
		TEST_ALLOC_SAFE {
			job = job_new (class, "");

			blocked = blocked_new (job, BLOCKED_EVENT, event);
			event_block (event);
			nih_list_add (&job->blocking, &blocked->entry);
		}

		job->goal = JOB_START;
		job->state = JOB_PRE_STOP;
		job->pid[PROCESS_MAIN] = 1;
		job->pid[PROCESS_PRE_STOP] = 2;

		TEST_FREE_TAG (blocked);

		job->blocker = NULL;
		event->failed = FALSE;

		job->failed = FALSE;
		job->failed_process = PROCESS_INVALID;
		job->exit_status = 0;

		TEST_DIVERT_STDERR (output) {
			job_process_handler (NULL, 1, NIH_CHILD_EXITED, 0);
		}
		rewind (output);

		TEST_EQ (job->goal, JOB_RESPAWN);
		TEST_EQ (job->state, JOB_PRE_STOP);
		TEST_EQ (job->pid[PROCESS_MAIN], 0);
		TEST_EQ (job->pid[PROCESS_PRE_STOP], 2);

		TEST_EQ (event->blockers, 1);
		TEST_EQ (event->failed, FALSE);

		TEST_EQ_P (job->blocker, NULL);

		TEST_LIST_NOT_EMPTY (&job->blocking);
		TEST_NOT_FREE (blocked);
		TEST_EQ_P (blocked->event, event);

		TEST_EQ (job->failed, FALSE);
		TEST_EQ (job->failed_process, PROCESS_INVALID);
		TEST_EQ (job->exit_status, 0);

		job_process_handler (NULL, 2, NIH_CHILD_EXITED, 0);

		TEST_EQ (job->goal, JOB_START);
		TEST_EQ (job->state, JOB_STOPPING);
		TEST_EQ (job->pid[PROCESS_MAIN], 0);
		TEST_EQ (job->pid[PROCESS_PRE_STOP], 0);

		assert0 (clock_gettime (CLOCK_MONOTONIC, &now));

		TEST_EQ (job->respawn_count, 1);
		TEST_LE (job->respawn_time, now.tv_sec);

		TEST_EQ (event->blockers, 1);
		TEST_EQ (event->failed, FALSE);

		TEST_LIST_NOT_EMPTY (&job->blocking);
		TEST_NOT_FREE (blocked);
		TEST_EQ_P (blocked->event, event);
		event_unblock (event);

		TEST_NE_P (job->blocker, NULL);

		TEST_LIST_NOT_EMPTY (&job->blocker->blocking);

		blocked = (Blocked *)job->blocker->blocking.next;
		TEST_ALLOC_SIZE (blocked, sizeof (Blocked));
		TEST_ALLOC_PARENT (blocked, job->blocker);
		TEST_EQ (blocked->type, BLOCKED_JOB);
		TEST_EQ_P (blocked->job, job);
		nih_free (blocked);

		TEST_LIST_EMPTY (&job->blocker->blocking);

		TEST_EQ (job->failed, FALSE);
		TEST_EQ (job->failed_process, PROCESS_INVALID);
		TEST_EQ (job->exit_status, 0);
		TEST_EQ (job->class->process[PROCESS_MAIN]->script, FALSE);

		TEST_FILE_EQ (output, ("test: test main process ended, "
				       "respawning\n"));
		TEST_FILE_END (output);
		TEST_FILE_RESET (output);

		nih_free (job);
	}

	nih_free (class->process[PROCESS_PRE_STOP]);
	class->process[PROCESS_PRE_STOP] = NULL;

	class->respawn = FALSE;


	/* Check that we don't respawn the job if the running process exits
	 * before the pre-stop process finishes if we were going to stop the
	 * running proecss anyway.
	 */
	TEST_FEATURE ("with respawn of to be stopped while pre-stop process");
	class->respawn = TRUE;
	class->respawn_limit = 5;
	class->respawn_interval = 10;

	class->process[PROCESS_PRE_STOP] = process_new (class);
	class->process[PROCESS_PRE_STOP]->command = "echo";

	TEST_ALLOC_FAIL {
		TEST_ALLOC_SAFE {
			job = job_new (class, "");

			blocked = blocked_new (job, BLOCKED_EVENT, event);
			event_block (event);
			nih_list_add (&job->blocking, &blocked->entry);
		}

		job->goal = JOB_STOP;
		job->state = JOB_PRE_STOP;
		job->pid[PROCESS_MAIN] = 1;
		job->pid[PROCESS_PRE_STOP] = 2;

		TEST_FREE_TAG (blocked);

		job->blocker = NULL;
		event->failed = FALSE;

		job->failed = FALSE;
		job->failed_process = -1;
		job->exit_status = 0;

		TEST_DIVERT_STDERR (output) {
			job_process_handler (NULL, 1, NIH_CHILD_EXITED, 0);
		}
		rewind (output);

		TEST_EQ (job->goal, JOB_STOP);
		TEST_EQ (job->state, JOB_PRE_STOP);
		TEST_EQ (job->pid[PROCESS_MAIN], 0);
		TEST_EQ (job->pid[PROCESS_PRE_STOP], 2);

		TEST_EQ (event->blockers, 1);
		TEST_EQ (event->failed, FALSE);

		TEST_EQ_P (job->blocker, NULL);

		TEST_LIST_NOT_EMPTY (&job->blocking);
		TEST_NOT_FREE (blocked);
		TEST_EQ_P (blocked->event, event);

		TEST_EQ (job->failed, FALSE);
		TEST_EQ (job->failed_process, (ProcessType)-1);
		TEST_EQ (job->exit_status, 0);

		job_process_handler (NULL, 2, NIH_CHILD_EXITED, 0);

		TEST_EQ (job->goal, JOB_STOP);
		TEST_EQ (job->state, JOB_STOPPING);
		TEST_EQ (job->pid[PROCESS_MAIN], 0);
		TEST_EQ (job->pid[PROCESS_PRE_STOP], 0);

		TEST_EQ (job->respawn_count, 0);

		TEST_EQ (event->blockers, 1);
		TEST_EQ (event->failed, FALSE);

		TEST_LIST_NOT_EMPTY (&job->blocking);
		TEST_NOT_FREE (blocked);
		TEST_EQ_P (blocked->event, event);
		event_unblock (event);

		TEST_NE_P (job->blocker, NULL);

		TEST_LIST_NOT_EMPTY (&job->blocker->blocking);

		blocked = (Blocked *)job->blocker->blocking.next;
		TEST_ALLOC_SIZE (blocked, sizeof (Blocked));
		TEST_ALLOC_PARENT (blocked, job->blocker);
		TEST_EQ (blocked->type, BLOCKED_JOB);
		TEST_EQ_P (blocked->job, job);
		nih_free (blocked);

		TEST_LIST_EMPTY (&job->blocker->blocking);

		TEST_EQ (job->failed, FALSE);
		TEST_EQ (job->failed_process, (ProcessType)-1);
		TEST_EQ (job->exit_status, 0);

		TEST_FILE_END (output);
		TEST_FILE_RESET (output);

		nih_free (job);
	}

	nih_free (class->process[PROCESS_PRE_STOP]);
	class->process[PROCESS_PRE_STOP] = NULL;

	class->respawn = FALSE;

	/* Check that a running task that exits while we're waiting for
	 * the stopping event to finish does not change the state or
	 * record the exit information since we were stopping anyway and
	 * this just makes our job easier.
	 */
	TEST_FEATURE ("with running process while stopping");
	TEST_ALLOC_FAIL {
		TEST_ALLOC_SAFE {
			job = job_new (class, "");

			blocked = blocked_new (job, BLOCKED_EVENT, event);
			event_block (event);
			nih_list_add (&job->blocking, &blocked->entry);

			bevent = event_new (job, "stopping", NULL);
		}

		job->goal = JOB_STOP;
		job->state = JOB_STOPPING;
		job->pid[PROCESS_MAIN] = 1;

		TEST_FREE_TAG (blocked);

		job->blocker = bevent;
		event->failed = FALSE;

		job->failed = FALSE;
		job->failed_process = PROCESS_INVALID;
		job->exit_status = 0;

		TEST_DIVERT_STDERR (output) {
			job_process_handler (NULL, 1, NIH_CHILD_KILLED, SIGTERM);
		}
		rewind (output);

		TEST_EQ (job->goal, JOB_STOP);
		TEST_EQ (job->state, JOB_STOPPING);
		TEST_EQ (job->pid[PROCESS_MAIN], 0);

		TEST_EQ (event->blockers, 1);
		TEST_EQ (event->failed, FALSE);

		TEST_LIST_NOT_EMPTY (&job->blocking);
		TEST_NOT_FREE (blocked);
		TEST_EQ_P (blocked->event, event);
		event_unblock (event);

		TEST_EQ_P (job->blocker, bevent);

		TEST_EQ (job->failed, FALSE);
		TEST_EQ (job->failed_process, PROCESS_INVALID);
		TEST_EQ (job->exit_status, 0);

		nih_free (job);

		TEST_FILE_EQ (output, ("test: test main process (1) "
				       "killed by TERM signal\n"));
		TEST_FILE_END (output);
		TEST_FILE_RESET (output);
	}


#if HAVE_VALGRIND_VALGRIND_H
	/* These tests fail when running under valgrind.
	 */
	if (! RUNNING_ON_VALGRIND) {
#endif
	/* Check that we ignore a process stopping on a signal if it isn't
	 * the main process of the job.
	 */
	TEST_FEATURE ("with stopped non-main process");
	class->expect = EXPECT_STOP;

	TEST_ALLOC_FAIL {
		TEST_ALLOC_SAFE {
			job = job_new (class, "");

			blocked = blocked_new (job, BLOCKED_EVENT, event);
			event_block (event);
			nih_list_add (&job->blocking, &blocked->entry);
		}

		TEST_CHILD (pid) {
			raise (SIGSTOP);
			exit (0);
		}

		assert0 (waitid (P_PID, pid, &info, WSTOPPED | WNOWAIT));

		job->goal = JOB_START;
		job->state = JOB_SPAWNED;
		job->pid[PROCESS_MAIN] = 1;
		job->pid[PROCESS_POST_START] = pid;

		TEST_FREE_TAG (blocked);

		job->blocker = NULL;
		event->failed = FALSE;

		job->failed = FALSE;
		job->failed_process = PROCESS_INVALID;
		job->exit_status = 0;

		TEST_DIVERT_STDERR (output) {
			job_process_handler (NULL, pid,
					   NIH_CHILD_STOPPED, SIGSTOP);
		}
		rewind (output);

		TEST_EQ (job->goal, JOB_START);
		TEST_EQ (job->state, JOB_SPAWNED);
		TEST_EQ (job->pid[PROCESS_MAIN], 1);
		TEST_EQ (job->pid[PROCESS_POST_START], pid);

		TEST_EQ (kill (pid, SIGCONT), 0);

		waitpid (job->pid[PROCESS_POST_START], &status, 0);
		TEST_TRUE (WIFEXITED (status));
		TEST_EQ (WEXITSTATUS (status), 0);

		TEST_EQ (event->blockers, 1);
		TEST_EQ (event->failed, FALSE);

		TEST_EQ_P (job->blocker, NULL);

		TEST_LIST_NOT_EMPTY (&job->blocking);
		TEST_NOT_FREE (blocked);
		TEST_EQ_P (blocked->event, event);
		event_unblock (event);

		TEST_EQ (job->failed, FALSE);
		TEST_EQ (job->failed_process, PROCESS_INVALID);
		TEST_EQ (job->exit_status, 0);

		nih_free (job);
	}

	class->expect = EXPECT_NONE;


	/* Check that we ignore the main process stopping on a signal if the
	 * job isn't in the spawned state.
	 */
	TEST_FEATURE ("with stopped main process outside of spawned");
	class->expect = EXPECT_STOP;

	TEST_ALLOC_FAIL {
		TEST_ALLOC_SAFE {
			job = job_new (class, "");

			blocked = blocked_new (job, BLOCKED_EVENT, event);
			event_block (event);
			nih_list_add (&job->blocking, &blocked->entry);
		}

		TEST_CHILD (pid) {
			raise (SIGSTOP);
			exit (0);
		}

		assert0 (waitid (P_PID, pid, &info, WSTOPPED | WNOWAIT));

		job->goal = JOB_START;
		job->state = JOB_POST_START;
		job->pid[PROCESS_MAIN] = pid;
		job->pid[PROCESS_POST_START] = 1;

		TEST_FREE_TAG (blocked);

		job->blocker = NULL;
		event->failed = FALSE;

		job->failed = FALSE;
		job->failed_process = PROCESS_INVALID;
		job->exit_status = 0;

		TEST_DIVERT_STDERR (output) {
			job_process_handler (NULL, pid,
					   NIH_CHILD_STOPPED, SIGSTOP);
		}
		rewind (output);

		TEST_EQ (job->goal, JOB_START);
		TEST_EQ (job->state, JOB_POST_START);
		TEST_EQ (job->pid[PROCESS_MAIN], pid);
		TEST_EQ (job->pid[PROCESS_POST_START], 1);

		TEST_EQ (kill (pid, SIGCONT), 0);

		waitpid (job->pid[PROCESS_MAIN], &status, 0);
		TEST_TRUE (WIFEXITED (status));
		TEST_EQ (WEXITSTATUS (status), 0);

		TEST_EQ (event->blockers, 1);
		TEST_EQ (event->failed, FALSE);

		TEST_EQ_P (job->blocker, NULL);

		TEST_LIST_NOT_EMPTY (&job->blocking);
		TEST_NOT_FREE (blocked);
		TEST_EQ_P (blocked->event, event);
		event_unblock (event);

		TEST_EQ (job->failed, FALSE);
		TEST_EQ (job->failed_process, PROCESS_INVALID);
		TEST_EQ (job->exit_status, 0);

		nih_free (job);
	}

	class->expect = EXPECT_NONE;


	/* Check that we ignore the main process stopping on a signal in
	 * the spawned state if we're not waiting for it to do so.
	 */
	TEST_FEATURE ("with stopped main process for non-wait job");
	TEST_ALLOC_FAIL {
		TEST_ALLOC_SAFE {
			job = job_new (class, "");

			blocked = blocked_new (job, BLOCKED_EVENT, event);
			event_block (event);
			nih_list_add (&job->blocking, &blocked->entry);
		}

		TEST_CHILD (pid) {
			raise (SIGSTOP);
			exit (0);
		}

		assert0 (waitid (P_PID, pid, &info, WSTOPPED | WNOWAIT));

		job->goal = JOB_START;
		job->state = JOB_SPAWNED;
		job->pid[PROCESS_MAIN] = pid;

		TEST_FREE_TAG (blocked);

		job->blocker = NULL;
		event->failed = FALSE;

		job->failed = FALSE;
		job->failed_process = PROCESS_INVALID;
		job->exit_status = 0;

		TEST_DIVERT_STDERR (output) {
			job_process_handler (NULL, pid,
					   NIH_CHILD_STOPPED, SIGSTOP);
		}
		rewind (output);

		TEST_EQ (job->goal, JOB_START);
		TEST_EQ (job->state, JOB_SPAWNED);
		TEST_EQ (job->pid[PROCESS_MAIN], pid);

		TEST_EQ (kill (pid, SIGCONT), 0);

		waitpid (job->pid[PROCESS_MAIN], &status, 0);
		TEST_TRUE (WIFEXITED (status));
		TEST_EQ (WEXITSTATUS (status), 0);

		TEST_EQ (event->blockers, 1);
		TEST_EQ (event->failed, FALSE);

		TEST_EQ_P (job->blocker, NULL);

		TEST_LIST_NOT_EMPTY (&job->blocking);
		TEST_NOT_FREE (blocked);
		TEST_EQ_P (blocked->event, event);
		event_unblock (event);

		TEST_EQ (job->failed, FALSE);
		TEST_EQ (job->failed_process, PROCESS_INVALID);
		TEST_EQ (job->exit_status, 0);

		nih_free (job);
	}


	/* Check that we ignore the main process stopping on the wrong
	 * signal.
	 */
	TEST_FEATURE ("with stopped main process but wrong signal");
	class->expect = EXPECT_STOP;

	TEST_ALLOC_FAIL {
		pid_t tmp_pid;
		TEST_ALLOC_SAFE {
			job = job_new (class, "");

			blocked = blocked_new (job, BLOCKED_EVENT, event);
			event_block (event);
			nih_list_add (&job->blocking, &blocked->entry);
		}

		TEST_CHILD (pid) {
			raise (SIGTSTP);
			exit (0);
		}

		tmp_pid = waitid (P_PID, pid, &info, WSTOPPED | WNOWAIT);
		if (tmp_pid < 0)
			printf("waitid failed: %m");
		assert0 (tmp_pid);

		job->goal = JOB_START;
		job->state = JOB_SPAWNED;
		job->pid[PROCESS_MAIN] = pid;

		TEST_FREE_TAG (blocked);

		job->blocker = NULL;
		event->failed = FALSE;

		job->failed = FALSE;
		job->failed_process = PROCESS_INVALID;
		job->exit_status = 0;

		TEST_DIVERT_STDERR (output) {
			job_process_handler (NULL, pid,
					   NIH_CHILD_STOPPED, SIGTSTP);
		}
		rewind (output);

		TEST_EQ (job->goal, JOB_START);
		TEST_EQ (job->state, JOB_SPAWNED);
		TEST_EQ (job->pid[PROCESS_MAIN], pid);

		TEST_EQ (kill (pid, SIGCONT), 0);

		waitpid (job->pid[PROCESS_MAIN], &status, 0);
		TEST_TRUE (WIFEXITED (status));
		TEST_EQ (WEXITSTATUS (status), 0);

		TEST_EQ (event->blockers, 1);
		TEST_EQ (event->failed, FALSE);

		TEST_EQ_P (job->blocker, NULL);

		TEST_LIST_NOT_EMPTY (&job->blocking);
		TEST_NOT_FREE (blocked);
		TEST_EQ_P (blocked->event, event);
		event_unblock (event);

		TEST_EQ (job->failed, FALSE);
		TEST_EQ (job->failed_process, PROCESS_INVALID);
		TEST_EQ (job->exit_status, 0);

		nih_free (job);
	}

	class->expect = EXPECT_NONE;


	/* Check that if we're waiting in spawned for the main process to
	 * stop, and it does so, the process is continued and the job state
	 * changed to running.
	 */
	TEST_FEATURE ("with stopped main process waiting in spawned");
	class->expect = EXPECT_STOP;

	TEST_ALLOC_FAIL {
		TEST_ALLOC_SAFE {
			job = job_new (class, "");

			blocked = blocked_new (job, BLOCKED_EVENT, event);
			event_block (event);
			nih_list_add (&job->blocking, &blocked->entry);
		}

		TEST_CHILD (pid) {
			raise (SIGSTOP);
			exit (0);
		}

		assert0 (waitid (P_PID, pid, &info, WSTOPPED | WNOWAIT));

		job->goal = JOB_START;
		job->state = JOB_SPAWNED;
		job->pid[PROCESS_MAIN] = pid;

		TEST_FREE_TAG (blocked);

		job->blocker = NULL;
		event->failed = FALSE;

		job->failed = FALSE;
		job->failed_process = PROCESS_INVALID;
		job->exit_status = 0;

		TEST_DIVERT_STDERR (output) {
			job_process_handler (NULL, pid,
					   NIH_CHILD_STOPPED, SIGSTOP);
		}
		rewind (output);

		TEST_EQ (job->goal, JOB_START);
		TEST_EQ (job->state, JOB_RUNNING);
		TEST_EQ (job->pid[PROCESS_MAIN], pid);

		waitpid (job->pid[PROCESS_MAIN], &status, 0);
		TEST_TRUE (WIFEXITED (status));
		TEST_EQ (WEXITSTATUS (status), 0);

		TEST_EQ (event->blockers, 0);
		TEST_EQ (event->failed, FALSE);

		TEST_EQ_P (job->blocker, NULL);

		TEST_LIST_EMPTY (&job->blocking);
		TEST_FREE (blocked);

		TEST_EQ (job->failed, FALSE);
		TEST_EQ (job->failed_process, PROCESS_INVALID);
		TEST_EQ (job->exit_status, 0);

		nih_free (job);
	}

	class->expect = EXPECT_NONE;


	/* Check that a traced process has a signal delivered to it
	 * unchanged.
	 */
	TEST_FEATURE ("with signal delivered to traced process");
	class->expect = EXPECT_DAEMON;

	TEST_ALLOC_FAIL {
		TEST_ALLOC_SAFE {
			job = job_new (class, "");
			job->trace_state = TRACE_NORMAL;
		}

		TEST_CHILD (pid) {
			assert0 (ptrace (PTRACE_TRACEME, 0, NULL, 0));
			signal (SIGTERM, SIG_IGN);
			raise (SIGTERM);
			exit (0);
		}

		assert0 (waitid (P_PID, pid, &info, WSTOPPED | WNOWAIT));

		job->goal = JOB_START;
		job->state = JOB_SPAWNED;
		job->pid[PROCESS_MAIN] = pid;

		TEST_DIVERT_STDERR (output) {
			job_process_handler (NULL, pid,
					   NIH_CHILD_TRAPPED, SIGTERM);
		}
		rewind (output);

		TEST_EQ (job->goal, JOB_START);
		TEST_EQ (job->state, JOB_SPAWNED);
		TEST_EQ (job->pid[PROCESS_MAIN], pid);

		TEST_EQ (job->trace_forks, 0);
		TEST_EQ (job->trace_state, TRACE_NORMAL);

		waitpid (job->pid[PROCESS_MAIN], &status, 0);
		TEST_TRUE (WIFEXITED (status));
		TEST_EQ (WEXITSTATUS (status), 0);

		nih_free (job);
	}

	class->expect = EXPECT_NONE;


	/* Check that a new traced process which receives SIGTRAP doesn't
	 * have it delivered, and instead has its options set.
	 */
	TEST_FEATURE ("with trapped new traced process");
	class->expect = EXPECT_DAEMON;

	TEST_ALLOC_FAIL {
		TEST_ALLOC_SAFE {
			job = job_new (class, "");
			job->trace_state = TRACE_NEW;
		}

		TEST_CHILD (pid) {
			assert0 (ptrace (PTRACE_TRACEME, 0, NULL, 0));
			raise (SIGTRAP);
			exit (0);
		}

		assert0 (waitid (P_PID, pid, &info, WSTOPPED | WNOWAIT));

		job->goal = JOB_START;
		job->state = JOB_SPAWNED;
		job->pid[PROCESS_MAIN] = pid;

		TEST_DIVERT_STDERR (output) {
			job_process_handler (NULL, pid,
					   NIH_CHILD_TRAPPED, SIGTRAP);
		}
		rewind (output);

		TEST_EQ (job->goal, JOB_START);
		TEST_EQ (job->state, JOB_SPAWNED);
		TEST_EQ (job->pid[PROCESS_MAIN], pid);

		TEST_EQ (job->trace_forks, 0);
		TEST_EQ (job->trace_state, TRACE_NORMAL);

		waitpid (job->pid[PROCESS_MAIN], &status, 0);
		TEST_TRUE (WIFEXITED (status));
		TEST_EQ (WEXITSTATUS (status), 0);

		nih_free (job);
	}

	class->expect = EXPECT_NONE;


	/* Check that a new traced process child which receives SIGSTOP
	 * doesn't have it delivered, and instead has its fork count
	 * incremented and its options set.
	 */
	TEST_FEATURE ("with trapped new traced process");
	class->expect = EXPECT_DAEMON;

	TEST_ALLOC_FAIL {
		TEST_ALLOC_SAFE {
			job = job_new (class, "");
			job->trace_state = TRACE_NEW_CHILD;
		}

		TEST_CHILD (pid) {
			assert0 (ptrace (PTRACE_TRACEME, 0, NULL, 0));
			raise (SIGSTOP);
			exit (0);
		}

		assert0 (waitid (P_PID, pid, &info, WSTOPPED | WNOWAIT));

		job->goal = JOB_START;
		job->state = JOB_SPAWNED;
		job->pid[PROCESS_MAIN] = pid;

		TEST_DIVERT_STDERR (output) {
			job_process_handler (NULL, pid,
					   NIH_CHILD_TRAPPED, SIGSTOP);
		}
		rewind (output);

		TEST_EQ (job->goal, JOB_START);
		TEST_EQ (job->state, JOB_SPAWNED);
		TEST_EQ (job->pid[PROCESS_MAIN], pid);

		TEST_EQ (job->trace_forks, 1);
		TEST_EQ (job->trace_state, TRACE_NORMAL);

		waitpid (job->pid[PROCESS_MAIN], &status, 0);
		TEST_TRUE (WIFEXITED (status));
		TEST_EQ (WEXITSTATUS (status), 0);

		nih_free (job);
	}

	class->expect = EXPECT_NONE;


	/* Check that the second child of a daemon process is detached
	 * and ends the trace, moving the job into the running state.
	 */
	TEST_FEATURE ("with second child of daemon process");
	class->expect = EXPECT_DAEMON;

	TEST_ALLOC_FAIL {
		TEST_ALLOC_SAFE {
			job = job_new (class, "");
			job->trace_forks = 1;
			job->trace_state = TRACE_NEW_CHILD;
		}

		TEST_CHILD (pid) {
			assert0 (ptrace (PTRACE_TRACEME, 0, NULL, 0));
			raise (SIGSTOP);
			pause ();
			exit (0);
		}

		assert0 (waitid (P_PID, pid, &info, WSTOPPED | WNOWAIT));

		job->goal = JOB_START;
		job->state = JOB_SPAWNED;
		job->pid[PROCESS_MAIN] = pid;

		TEST_DIVERT_STDERR (output) {
			job_process_handler (NULL, pid,
					   NIH_CHILD_TRAPPED, SIGSTOP);
		}
		rewind (output);

		TEST_EQ (job->goal, JOB_START);
		TEST_EQ (job->state, JOB_RUNNING);
		TEST_EQ (job->pid[PROCESS_MAIN], pid);

		TEST_EQ (job->trace_forks, 2);
		TEST_EQ (job->trace_state, TRACE_NONE);

		kill (job->pid[PROCESS_MAIN], SIGTERM);
		waitpid (job->pid[PROCESS_MAIN], &status, 0);
		TEST_TRUE (WIFSIGNALED (status));
		TEST_EQ (WTERMSIG (status), SIGTERM);

		nih_free (job);
	}

	class->expect = EXPECT_NONE;


	/* Check that the first child of a forking process is detached
	 * and ends the trace, moving the job into the running state.
	 */
	TEST_FEATURE ("with first child of forking process");
	class->expect = EXPECT_FORK;

	TEST_ALLOC_FAIL {
		TEST_ALLOC_SAFE {
			job = job_new (class, "");
			job->trace_forks = 0;
			job->trace_state = TRACE_NEW_CHILD;
		}

		TEST_CHILD (pid) {
			assert0 (ptrace (PTRACE_TRACEME, 0, NULL, 0));
			raise (SIGSTOP);
			pause ();
			exit (0);
		}

		assert0 (waitid (P_PID, pid, &info, WSTOPPED | WNOWAIT));

		job->goal = JOB_START;
		job->state = JOB_SPAWNED;
		job->pid[PROCESS_MAIN] = pid;

		TEST_DIVERT_STDERR (output) {
			job_process_handler (NULL, pid,
					   NIH_CHILD_TRAPPED, SIGSTOP);
		}
		rewind (output);

		TEST_EQ (job->goal, JOB_START);
		TEST_EQ (job->state, JOB_RUNNING);
		TEST_EQ (job->pid[PROCESS_MAIN], pid);

		TEST_EQ (job->trace_forks, 1);
		TEST_EQ (job->trace_state, TRACE_NONE);

		kill (job->pid[PROCESS_MAIN], SIGTERM);
		waitpid (job->pid[PROCESS_MAIN], &status, 0);
		TEST_TRUE (WIFSIGNALED (status));
		TEST_EQ (WTERMSIG (status), SIGTERM);

		nih_free (job);
	}

	class->expect = EXPECT_NONE;


	/* Check that when a process forks and we receive the event for
	 * the parent before the child (faked by killing the child), the
	 * trace state is to expect a new child - with the state updated
	 * to have the new pid, and the parent detached.
	 */
	TEST_FEATURE ("with fork notification before child");
	class->expect = EXPECT_DAEMON;

	TEST_ALLOC_FAIL {
		TEST_ALLOC_SAFE {
			job = job_new (class, "");
			job->trace_state = TRACE_NORMAL;
		}

		TEST_CHILD (pid) {
			assert0 (ptrace (PTRACE_TRACEME, 0, NULL, 0));
			raise (SIGSTOP);
			fork ();
			exit (0);
		}

		assert0 (waitid (P_PID, pid, &info, WSTOPPED | WNOWAIT));
		assert0 (ptrace (PTRACE_SETOPTIONS, pid, NULL,
				 PTRACE_O_TRACEFORK | PTRACE_O_TRACEEXEC));
		assert0 (ptrace (PTRACE_CONT, pid, NULL, 0));

		assert0 (waitid (P_PID, pid, &info, WSTOPPED | WNOWAIT));

		/* Get the child process id now; it'll be stopped at a
		 * trapped SIGSTOP, so continue and let it die - thus
		 * simulating the event not having been received yet.
		 */
		assert0 (ptrace (PTRACE_GETEVENTMSG, pid, NULL, &data));

		assert0 (waitid (P_PID, (pid_t)data,
				 &info, WSTOPPED | WNOWAIT));
		TEST_EQ (info.si_pid, (pid_t)data);
		TEST_EQ (info.si_code, CLD_TRAPPED);
		TEST_EQ (info.si_status, SIGSTOP);

		assert0 (ptrace (PTRACE_CONT, (pid_t)data, NULL, 0));

		waitpid ((pid_t)data, &status, 0);
		TEST_TRUE (WIFEXITED (status));
		TEST_EQ (WEXITSTATUS (status), 0);

		/* Now carry on with the test */
		job->goal = JOB_START;
		job->state = JOB_SPAWNED;
		job->pid[PROCESS_MAIN] = pid;

		TEST_DIVERT_STDERR (output) {
			job_process_handler (NULL, pid, NIH_CHILD_PTRACE,
					   PTRACE_EVENT_FORK);
		}
		rewind (output);

		TEST_EQ (job->goal, JOB_START);
		TEST_EQ (job->state, JOB_SPAWNED);
		TEST_NE (job->pid[PROCESS_MAIN], pid);

		TEST_EQ (job->trace_forks, 0);
		TEST_EQ (job->trace_state, TRACE_NEW_CHILD);

		waitpid (pid, &status, 0);
		TEST_TRUE (WIFEXITED (status));
		TEST_EQ (WEXITSTATUS (status), 0);

		nih_free (job);
	}

	class->expect = EXPECT_NONE;


	/* Check that when a process forks and we receive the event for
	 * the child before the parent (forced by deliberately waiting
	 * for the child and reaping its event first), the existing
	 * child is handled anyway and the trace state updated with the
	 * new pid, the parent detached and the new child being traced
	 * with a normal state.
	 */
	TEST_FEATURE ("with child notification before parent");
	class->expect = EXPECT_DAEMON;

	TEST_ALLOC_FAIL {
		TEST_ALLOC_SAFE {
			job = job_new (class, "");
			job->trace_state = TRACE_NORMAL;
		}

		TEST_CHILD (pid) {
			assert0 (ptrace (PTRACE_TRACEME, 0, NULL, 0));
			raise (SIGSTOP);
			fork ();
			exit (0);
		}

		assert0 (waitid (P_PID, pid, &info, WSTOPPED | WNOWAIT));
		assert0 (ptrace (PTRACE_SETOPTIONS, pid, NULL,
				 PTRACE_O_TRACEFORK | PTRACE_O_TRACEEXEC));
		assert0 (ptrace (PTRACE_CONT, pid, NULL, 0));

		assert0 (waitid (P_PID, pid, &info, WSTOPPED | WNOWAIT));

		/* Wait for the child process to reach SIGSTOP as well,
		 * taking it off the wait queue.
		 */
		assert0 (ptrace (PTRACE_GETEVENTMSG, pid, NULL, &data));

		assert0 (waitid (P_PID, (pid_t)data,
				 &info, WSTOPPED | WNOWAIT));
		TEST_EQ (info.si_pid, (pid_t)data);
		TEST_EQ (info.si_code, CLD_TRAPPED);
		TEST_EQ (info.si_status, SIGSTOP);

		/* Now carry on with the test */
		job->goal = JOB_START;
		job->state = JOB_SPAWNED;
		job->pid[PROCESS_MAIN] = pid;

		TEST_DIVERT_STDERR (output) {
			job_process_handler (NULL, pid, NIH_CHILD_PTRACE,
					     PTRACE_EVENT_FORK);
		}
		rewind (output);

		TEST_EQ (job->goal, JOB_START);
		TEST_EQ (job->state, JOB_SPAWNED);
		TEST_NE (job->pid[PROCESS_MAIN], pid);

		TEST_EQ (job->trace_forks, 1);
		TEST_EQ (job->trace_state, TRACE_NORMAL);

		waitpid (pid, &status, 0);
		TEST_TRUE (WIFEXITED (status));
		TEST_EQ (WEXITSTATUS (status), 0);

		waitpid ((pid_t)data, &status, 0);
		TEST_TRUE (WIFEXITED (status));
		TEST_EQ (WEXITSTATUS (status), 0);

		nih_free (job);
	}

	class->expect = EXPECT_NONE;


	/* Check that should the process call exec() before the first fork()
	 * it's allowed since it's likely a shell script calling the real
	 * thing that we want to follow.
	 */
	TEST_FEATURE ("with exec call by initial process");
	class->expect = EXPECT_DAEMON;

	TEST_ALLOC_FAIL {
		TEST_ALLOC_SAFE {
			job = job_new (class, "");
			job->trace_forks = 0;
			job->trace_state = TRACE_NORMAL;
		}

		TEST_CHILD (pid) {
			assert0 (ptrace (PTRACE_TRACEME, 0, NULL, 0));
			raise (SIGSTOP);
			execl ("/bin/true", "true", NULL);
			exit (15);
		}

		assert0 (waitid (P_PID, pid, &info, WSTOPPED | WNOWAIT));
		assert0 (ptrace (PTRACE_SETOPTIONS, pid, NULL,
				 PTRACE_O_TRACEFORK | PTRACE_O_TRACEEXEC));
		assert0 (ptrace (PTRACE_CONT, pid, NULL, 0));

		assert0 (waitid (P_PID, pid, &info, WSTOPPED | WNOWAIT));

		job->goal = JOB_START;
		job->state = JOB_SPAWNED;
		job->pid[PROCESS_MAIN] = pid;

		TEST_DIVERT_STDERR (output) {
			job_process_handler (NULL, pid, NIH_CHILD_PTRACE,
					     PTRACE_EVENT_EXEC);
		}
		rewind (output);

		TEST_EQ (job->goal, JOB_START);
		TEST_EQ (job->state, JOB_SPAWNED);
		TEST_EQ (job->pid[PROCESS_MAIN], pid);

		TEST_EQ (job->trace_forks, 0);
		TEST_EQ (job->trace_state, TRACE_NORMAL);

		waitpid (job->pid[PROCESS_MAIN], &status, 0);
		TEST_TRUE (WIFEXITED (status));
		TEST_EQ (WEXITSTATUS (status), 0);

		nih_free (job);
	}

	class->expect = EXPECT_NONE;


	/* Check that should the process call exec() after fork() it ends
	 * the tracing even if we haven't had enough forks yet and moves
	 * the job into the running state.
	 */
	TEST_FEATURE ("with exec call by process after fork");
	class->expect = EXPECT_DAEMON;

	TEST_ALLOC_FAIL {
		TEST_ALLOC_SAFE {
			job = job_new (class, "");
			job->trace_forks = 1;
			job->trace_state = TRACE_NORMAL;
		}

		TEST_CHILD (pid) {
			assert0 (ptrace (PTRACE_TRACEME, 0, NULL, 0));
			raise (SIGSTOP);
			execl ("/bin/true", "true", NULL);
			exit (15);
		}

		assert0 (waitid (P_PID, pid, &info, WSTOPPED | WNOWAIT));
		assert0 (ptrace (PTRACE_SETOPTIONS, pid, NULL,
				 PTRACE_O_TRACEFORK | PTRACE_O_TRACEEXEC));
		assert0 (ptrace (PTRACE_CONT, pid, NULL, 0));

		assert0 (waitid (P_PID, pid, &info, WSTOPPED | WNOWAIT));

		job->goal = JOB_START;
		job->state = JOB_SPAWNED;
		job->pid[PROCESS_MAIN] = pid;

		TEST_DIVERT_STDERR (output) {
			job_process_handler (NULL, pid, NIH_CHILD_PTRACE,
					   PTRACE_EVENT_EXEC);
		}
		rewind (output);

		TEST_EQ (job->goal, JOB_START);
		TEST_EQ (job->state, JOB_RUNNING);
		TEST_EQ (job->pid[PROCESS_MAIN], pid);

		TEST_EQ (job->trace_forks, 1);
		TEST_EQ (job->trace_state, TRACE_NONE);

		waitpid (job->pid[PROCESS_MAIN], &status, 0);
		TEST_TRUE (WIFEXITED (status));
		TEST_EQ (WEXITSTATUS (status), 0);

		nih_free (job);
	}

	class->expect = EXPECT_NONE;
#if HAVE_VALGRIND_VALGRIND_H
	}
#endif


	fclose (output);

	nih_free (event);
	event_poll ();

	TEST_RESET_MAIN_LOOP ();

	TEST_NE_P (class->process[PROCESS_MAIN], NULL);
	TEST_EQ_P (class->process[PROCESS_PRE_START], NULL);
	TEST_EQ_P (class->process[PROCESS_POST_START], NULL);
	TEST_EQ_P (class->process[PROCESS_PRE_STOP], NULL);
	TEST_EQ_P (class->process[PROCESS_POST_STOP], NULL);
	TEST_EQ_P (class->process[PROCESS_SECURITY], NULL);

	/************************************************************/
	/* Ensure that if a child is setup successfully and then exits
	 * before the main loop detects the child fd has closed (due to
	 * the child calling execvp()), that the state is correct.
	 */
	TEST_FEATURE ("with child exit notification before child setup success notification");

	job = job_new (class, "");
	TEST_NE_P (job, NULL);

	job->goal = JOB_START;
	job->state = JOB_SPAWNING;

	assert0 (pipe (fds));

	job->process_data[PROCESS_MAIN] = job_process_data_new (job->process_data,
			job, PROCESS_MAIN, fds[0]);
	TEST_NE_P (job->process_data[PROCESS_MAIN], NULL);

	TEST_NE_P (class->process[PROCESS_MAIN], NULL);
	TEST_EQ_P (class->process[PROCESS_PRE_START], NULL);
	TEST_EQ_P (class->process[PROCESS_POST_START], NULL);
	TEST_EQ_P (class->process[PROCESS_PRE_STOP], NULL);
	TEST_EQ_P (class->process[PROCESS_POST_STOP], NULL);
	TEST_EQ_P (class->process[PROCESS_SECURITY], NULL);

	/* used to check if job_process_terminated() called */
	job->process_data[PROCESS_MAIN]->status = -1;

	TEST_CHILD (job->pid[PROCESS_MAIN]) {
		close (fds[0]);

		nih_io_set_cloexec (fds[1]);

		execl ("/bin/true", "/bin/true", NULL);
	}
	close (fds[1]);

	TEST_FREE_TAG (job);

	job_process_handler (NULL, job->pid[PROCESS_MAIN],
			NIH_CHILD_EXITED, 0);

	TEST_NOT_FREE (job);

	TEST_TRUE (job->process_data[PROCESS_MAIN]->valid);
	TEST_EQ (job->process_data[PROCESS_MAIN]->job_process_fd, fds[0]);
	TEST_EQ (job->process_data[PROCESS_MAIN]->shell_fd, -1);
	TEST_EQ_P (job->process_data[PROCESS_MAIN]->script, NULL);

	/* job_process_terminated() should have been called now and the
	 * status recorded.
	 */
	TEST_EQ (job->process_data[PROCESS_MAIN]->status, 0);

	/* goal should not change until the IO handlers have had a
	 * chance to run.
	 */
	TEST_EQ (job->goal, JOB_START);
	TEST_EQ (job->state, JOB_SPAWNED);

	TEST_NE_P (job->process_data[PROCESS_MAIN], NULL);

	close (fds[0]);

	pid = job->pid[PROCESS_MAIN];

	TEST_EQ (timed_waitpid (pid, 5), pid);

	nih_free (job);
	TEST_RESET_MAIN_LOOP ();

	/************************************************************/
	/* Ensure that if a child failed to be setup and then exits
	 * before the main loop detects the child fd has data to read
	 * that the state is correct.
	 */
	TEST_FEATURE ("with child exit notification before child setup failure notification");

	job = job_new (class, "");
	TEST_NE_P (job, NULL);

	job->goal = JOB_START;
	job->state = JOB_SPAWNING;

	assert0 (pipe (fds));

	job->process_data[PROCESS_MAIN] = job_process_data_new (job->process_data,
			job, PROCESS_MAIN, fds[0]);
	TEST_NE_P (job->process_data[PROCESS_MAIN], NULL);
	TEST_EQ (job->process_data[PROCESS_MAIN]->job_process_fd, fds[0]);
	TEST_EQ (job->process_data[PROCESS_MAIN]->process, PROCESS_MAIN);

	TEST_CHILD (job->pid[PROCESS_MAIN]) {
		close (fds[0]);

		nih_error_raise_no_memory ();
		job_process_error_abort (fds[1], JOB_PROCESS_ERROR_CGROUP_SETUP, 0);
	}
	close (fds[1]);

	TEST_FREE_TAG (job);

	job_process_handler (NULL, job->pid[PROCESS_MAIN],
			NIH_CHILD_DUMPED, 255);

	TEST_NOT_FREE (job);

	/* goal should not change until the IO handlers have had a
	 * chance to run.
	 */
	TEST_EQ (job->goal, JOB_START);

	TEST_EQ (job->state, JOB_SPAWNED);
	TEST_NE_P (job->process_data[PROCESS_MAIN], NULL);

	/* Still valid because the IO handlers haven't fired yet */
	TEST_TRUE (job->process_data[PROCESS_MAIN]->valid);
	TEST_EQ (job->process_data[PROCESS_MAIN]->job_process_fd, fds[0]);

	TEST_EQ (job->process_data[PROCESS_MAIN]->shell_fd, -1);
	TEST_EQ_P (job->process_data[PROCESS_MAIN]->script, NULL);

	/* job_process_terminated() will have been called now */
	status = job->process_data[PROCESS_MAIN]->status;
	TEST_GT (status, 0);

	TEST_TRUE (WIFEXITED (status));
	TEST_EQ (WEXITSTATUS (status), 255);

	/* slurp - don't care about content */
	buffer = read_from_fd (NULL, fds[0]);
	close (fds[0]);

	pid = job->pid[PROCESS_MAIN];
	TEST_EQ (timed_waitpid (pid, 5), pid);

	nih_free (job);
	TEST_RESET_MAIN_LOOP ();

	/************************************************************/
	TEST_FEATURE ("with child setup success notification before child exit notification");

	job = job_new (class, "");
	TEST_NE_P (job, NULL);

	job->goal = JOB_START;
	job->state = JOB_SPAWNING;

	assert0 (pipe (fds));

	job->process_data[PROCESS_MAIN] = job_process_data_new (job->process_data,
			job, PROCESS_MAIN, fds[0]);
	TEST_NE_P (job->process_data[PROCESS_MAIN], NULL);
	TEST_EQ (job->process_data[PROCESS_MAIN]->job_process_fd, fds[0]);
	TEST_EQ (job->process_data[PROCESS_MAIN]->process, PROCESS_MAIN);

	io = nih_io_reopen (job->process_data[PROCESS_MAIN],
			fds[0],
			NIH_IO_STREAM,
			(NihIoReader)job_process_child_reader,
			(NihIoCloseHandler)job_process_close_handler,
			NULL,
			job->process_data[PROCESS_MAIN]);
	TEST_NE_P (io, NULL);

	TEST_CHILD (job->pid[PROCESS_MAIN]) {
		close (fds[0]);

		nih_io_set_cloexec (fds[1]);

		execl ("/bin/true", "/bin/true", NULL);
	}
	close (fds[1]);

	job_process_close_handler (job->process_data[PROCESS_MAIN], io);

	TEST_EQ (job->goal, JOB_START);
	TEST_EQ (job->state, JOB_SPAWNED);
	TEST_NE_P (job->process_data[PROCESS_MAIN], NULL);

	/* Invalid because the IO handlers have now run */
	TEST_FALSE (job->process_data[PROCESS_MAIN]->valid);
	TEST_EQ (job->process_data[PROCESS_MAIN]->job_process_fd, -1);

	TEST_EQ (job->process_data[PROCESS_MAIN]->shell_fd, -1);
	TEST_EQ_P (job->process_data[PROCESS_MAIN]->script, NULL);
	TEST_EQ (job->process_data[PROCESS_MAIN]->status, 0);

	close (fds[0]);

	pid = job->pid[PROCESS_MAIN];
	TEST_EQ (timed_waitpid (pid, 5), pid);

	nih_free (job);
	TEST_RESET_MAIN_LOOP ();

	/************************************************************/
	TEST_FEATURE ("with child setup failure notification before child exit notification");

	job = job_new (class, "");
	TEST_NE_P (job, NULL);

	job->goal = JOB_START;
	job->state = JOB_SPAWNED;

	assert0 (pipe (fds));

	job->process_data[PROCESS_MAIN] = job_process_data_new (job->process_data,
			job, PROCESS_MAIN, fds[0]);
	TEST_NE_P (job->process_data[PROCESS_MAIN], NULL);
	TEST_EQ (job->process_data[PROCESS_MAIN]->job_process_fd, fds[0]);
	TEST_EQ (job->process_data[PROCESS_MAIN]->process, PROCESS_MAIN);

	/* Can't use job_register_child_handler() as we want the return
	 * value.
	 */
	io = nih_io_reopen (job->process_data[PROCESS_MAIN],
			fds[0],
			NIH_IO_STREAM,
			(NihIoReader)job_process_child_reader,
			(NihIoCloseHandler)job_process_close_handler,
			NULL,
			job->process_data[PROCESS_MAIN]);
	TEST_NE_P (io, NULL);

	RESILIENT_TEST_CHILD (job->pid[PROCESS_MAIN]) {
		close (fds[0]);
		nih_error_raise_no_memory ();
		job_process_error_abort (fds[1], JOB_PROCESS_ERROR_CGROUP_SETUP, 0);
	}
	close (fds[1]);
	pid = job->pid[PROCESS_MAIN];

	buffer = read_from_fd (NULL, fds[0]);

	job_process_child_reader (job->process_data[PROCESS_MAIN],
			io, buffer->buf, buffer->len);

	/* Setup failed, so goal should have changed to stop */
	TEST_EQ (job->goal, JOB_STOP);
	TEST_EQ (job->state, JOB_STOPPING);

	TEST_NE_P (job->process_data[PROCESS_MAIN], NULL);

	/* Invalid because the IO handlers have now run */
	TEST_FALSE (job->process_data[PROCESS_MAIN]->valid);
	TEST_EQ (job->process_data[PROCESS_MAIN]->job_process_fd, -1);

	TEST_EQ (job->process_data[PROCESS_MAIN]->shell_fd, -1);
	TEST_EQ_P (job->process_data[PROCESS_MAIN]->script, NULL);
	TEST_EQ (job->process_data[PROCESS_MAIN]->shell_fd, -1);

	/* Still zero because the process handler hasn't run yet */
	TEST_EQ (job->process_data[PROCESS_MAIN]->status, 0);

	close (fds[0]);

	TEST_EQ (timed_waitpid (pid, 5), pid);

	nih_free (job);

	TEST_RESET_MAIN_LOOP ();

	/************************************************************/

	nih_free (class);
	file->job = NULL;
	nih_free (source);

	TEST_EQ (rmdir (dirname), 0);
	TEST_EQ (unsetenv ("UPSTART_LOGDIR"), 0);
}


void
test_find (void)
{
	JobClass    *class1, *class2, *class3;
	Job         *job1, *job2, *job3, *job4, *job5, *ptr;
	ProcessType  process;

	TEST_FUNCTION ("job_process_find");
	class1 = job_class_new (NULL, "foo", NULL);
	class1->process[PROCESS_MAIN] = process_new (class1);
	class1->process[PROCESS_POST_START] = process_new (class1);
	class1->instance = "$FOO";
	nih_hash_add (job_classes, &class1->entry);

	class2 = job_class_new (NULL, "bar", NULL);
	class2->process[PROCESS_PRE_START] = process_new (class2);
	class2->process[PROCESS_MAIN] = process_new (class2);
	class2->process[PROCESS_PRE_STOP] = process_new (class2);
	class2->instance = "$FOO";
	nih_hash_add (job_classes, &class2->entry);

	class3 = job_class_new (NULL, "baz", NULL);
	class3->process[PROCESS_POST_STOP] = process_new (class3);
	nih_hash_add (job_classes, &class3->entry);

	job1 = job_new (class1, "foo");
	job1->pid[PROCESS_MAIN] = 10;
	job1->pid[PROCESS_POST_START] = 15;

	job2 = job_new (class1, "bar");

	job3 = job_new (class2, "foo");
	job3->pid[PROCESS_PRE_START] = 20;

	job4 = job_new (class2, "bar");
	job4->pid[PROCESS_MAIN] = 25;
	job4->pid[PROCESS_PRE_STOP] = 30;

	job5 = job_new (class3, "");
	job5->pid[PROCESS_POST_STOP] = 35;


	/* Check that we can find a job that exists by the pid of its
	 * primary process.
	 */
	TEST_FEATURE ("with pid we expect to find");
	ptr = job_process_find (10, &process);

	TEST_EQ_P (ptr, job1);
	TEST_EQ (process, PROCESS_MAIN);


	/* Check that we can find a job that exists by the pid of its
	 * pre-start process.
	 */
	TEST_FEATURE ("with pre-start pid we expect to find");
	ptr = job_process_find (20, &process);

	TEST_EQ_P (ptr, job3);
	TEST_EQ (process, PROCESS_PRE_START);


	/* Check that we can find a job that exists by the pid of its
	 * post-start process.
	 */
	TEST_FEATURE ("with post-start pid we expect to find");
	ptr = job_process_find (15, &process);

	TEST_EQ_P (ptr, job1);
	TEST_EQ (process, PROCESS_POST_START);


	/* Check that we can find a job that exists by the pid of its
	 * pre-stop process.
	 */
	TEST_FEATURE ("with pre-stop pid we expect to find");
	ptr = job_process_find (30, &process);

	TEST_EQ_P (ptr, job4);
	TEST_EQ (process, PROCESS_PRE_STOP);


	/* Check that we can find a job that exists by the pid of its
	 * pre-stop process.
	 */
	TEST_FEATURE ("with post-stop pid we expect to find");
	ptr = job_process_find (35, &process);

	TEST_EQ_P (ptr, job5);
	TEST_EQ (process, PROCESS_POST_STOP);


	/* Check that we get NULL if no job has a process with that pid. */
	TEST_FEATURE ("with pid we do not expect to find");
	ptr = job_process_find (100, NULL);

	TEST_EQ_P (ptr, NULL);


	/* Check that we get NULL if there are jobs in the hash, but none
	 * have pids.
	 */
	TEST_FEATURE ("with no pids in job table");
	nih_free (job5);
	nih_free (job4);
	nih_free (job3);
	nih_free (job1);
	ptr = job_process_find (20, NULL);

	TEST_EQ_P (ptr, NULL);


	/* Check that we get NULL if there are no instances running. */
	TEST_FEATURE ("with no instances");
	nih_free (job2);
	ptr = job_process_find (20, NULL);

	TEST_EQ_P (ptr, NULL);


	/* Check that we get NULL if there are no jobs in the hash. */
	TEST_FEATURE ("with empty job table");
	nih_free (class1);
	nih_free (class2);
	nih_free (class3);
	ptr = job_process_find (20, NULL);

	TEST_EQ_P (ptr, NULL);
}


void
test_utmp (void)
{
	JobClass *      class;
	Job *           job = NULL;
	Blocked *       blocked = NULL;
	Event *         event;
	FILE *          output;
	char            utmpname[PATH_MAX];
	struct utmpx    utmp, *utmptr;
	struct timeval  tv;

	TEST_FUNCTION ("job_process_handler");
	program_name = "test";

	class = job_class_new (NULL, "test", NULL);
	class->process[PROCESS_MAIN] = process_new (class);
	class->process[PROCESS_MAIN]->command = "echo";

	class->start_on = event_operator_new (class, EVENT_MATCH,
					       "foo", NULL);
	class->stop_on = event_operator_new (class, EVENT_MATCH,
					      "foo", NULL);
	nih_hash_add (job_classes, &class->entry);

	event = event_new (NULL, "foo", NULL);

	TEST_FILENAME(utmpname);

	/* Check that utmp record for the running task of the job terminating
	 * is properly changed to DEAD_PROCESS
	 */
	TEST_FEATURE ("with LOGIN_PROCESS utmp entry");
	TEST_ALLOC_FAIL {
		TEST_ALLOC_SAFE {
			job = job_new (class, "");

			blocked = blocked_new (job, BLOCKED_EVENT, event);
			event_block (event);
			nih_list_add (&job->blocking, &blocked->entry);
		}

		job->goal = JOB_START;
		job->state = JOB_RUNNING;
		job->pid[PROCESS_MAIN] = 1;

		TEST_FREE_TAG (blocked);

		job->blocker = NULL;
		event->failed = FALSE;

		job->failed = FALSE;
		job->failed_process = PROCESS_INVALID;
		job->exit_status = 0;

		output = fopen (utmpname, "w");
		fclose (output);

		/* set utmp file */
		utmpxname(utmpname);

		/* set up utmp entries */
		memset (&utmp, 0, sizeof utmp);

		strcpy(utmp.ut_id, "2");
		utmp.ut_type = LOGIN_PROCESS;
		utmp.ut_pid = 2;

		gettimeofday(&tv, NULL);
		utmp.ut_tv.tv_sec = tv.tv_sec;
		utmp.ut_tv.tv_usec = tv.tv_usec;

		setutxent();
		pututxline(&utmp);

		strcpy(utmp.ut_id, "1");
		utmp.ut_pid = 1;
		pututxline(&utmp);

		endutxent();

		job_process_handler (NULL, 1, NIH_CHILD_EXITED, 0);

		setutxent();

		utmptr = getutxent();
		TEST_NE_P(utmptr, NULL);
		TEST_EQ(utmptr->ut_pid, 2);
		TEST_EQ(utmptr->ut_type, LOGIN_PROCESS);

		utmptr = getutxent();
		TEST_NE_P(utmptr, NULL);
		TEST_EQ(utmptr->ut_pid, 1);
		TEST_EQ(utmptr->ut_type, DEAD_PROCESS);

		nih_free (job);
	}
	TEST_FEATURE ("with USER_PROCESS utmp entry");
	TEST_ALLOC_FAIL {
		TEST_ALLOC_SAFE {
			job = job_new (class, "");

			blocked = blocked_new (job, BLOCKED_EVENT, event);
			event_block (event);
			nih_list_add (&job->blocking, &blocked->entry);
		}

		job->goal = JOB_START;
		job->state = JOB_RUNNING;
		job->pid[PROCESS_MAIN] = 1;

		TEST_FREE_TAG (blocked);

		job->blocker = NULL;
		event->failed = FALSE;

		job->failed = FALSE;
		job->failed_process = PROCESS_INVALID;
		job->exit_status = 0;

		output = fopen (utmpname, "w");
		fclose (output);

		/* set utmp file */
		utmpxname(utmpname);

		/* set up utmp entries */
		memset (&utmp, 0, sizeof utmp);

		strcpy(utmp.ut_id, "2");
		utmp.ut_type = USER_PROCESS;
		utmp.ut_pid = 2;

		gettimeofday(&tv, NULL);
		utmp.ut_tv.tv_sec = tv.tv_sec;
		utmp.ut_tv.tv_usec = tv.tv_usec;

		setutxent();
		pututxline(&utmp);

		strcpy(utmp.ut_id, "1");
		utmp.ut_pid = 1;
		pututxline(&utmp);

		endutxent();

		job_process_handler (NULL, 1, NIH_CHILD_EXITED, 0);

		setutxent();

		utmptr = getutxent();
		TEST_NE_P(utmptr, NULL);
		TEST_EQ(utmptr->ut_pid, 2);
		TEST_EQ(utmptr->ut_type, USER_PROCESS);

		utmptr = getutxent();
		TEST_NE_P(utmptr, NULL);
		TEST_EQ(utmptr->ut_pid, 1);
		TEST_EQ(utmptr->ut_type, DEAD_PROCESS);

		nih_free (job);
	}

	/* new mingetty doesn't use entries with DEAD_PROCESS until it's last entry so
	 * we need to check if upstart sets DEAD_PROCESS for correct entry */
	TEST_FEATURE ("with multiple entries with same ut_id");
	TEST_ALLOC_FAIL {
		TEST_ALLOC_SAFE {
			job = job_new (class, "");

			blocked = blocked_new (job, BLOCKED_EVENT, event);
			event_block (event);
			nih_list_add (&job->blocking, &blocked->entry);
		}

		job->goal = JOB_START;
		job->state = JOB_RUNNING;
		job->pid[PROCESS_MAIN] = 2;

		TEST_FREE_TAG (blocked);

		job->blocker = NULL;
		event->failed = FALSE;

		job->failed = FALSE;
		job->failed_process = PROCESS_INVALID;
		job->exit_status = 0;

		output = fopen (utmpname, "w");
		fclose (output);

		/* set utmp file */
		utmpxname(utmpname);

		/* set up utmp entries */
		memset (&utmp, 0, sizeof utmp);

		strcpy(utmp.ut_id, "2");
		utmp.ut_type = DEAD_PROCESS;
		utmp.ut_pid = 1;

		gettimeofday(&tv, NULL);
		utmp.ut_time = 0;

		setutxent();
		pututxline(&utmp);

		strcpy(utmp.ut_id, "2");
		utmp.ut_type = USER_PROCESS;
		utmp.ut_pid = 2;
		utmp.ut_tv.tv_sec = tv.tv_sec;
		utmp.ut_tv.tv_usec = tv.tv_usec;
		pututxline(&utmp);

		endutxent();

		job_process_handler (NULL, 2, NIH_CHILD_EXITED, 0);

		setutxent();

		utmptr = getutxent();
		TEST_NE_P(utmptr, NULL);
		TEST_EQ(utmptr->ut_pid, 1);
		TEST_EQ(utmptr->ut_type, DEAD_PROCESS);

		utmptr = getutxent();
		TEST_NE_P(utmptr, NULL);
		TEST_EQ(utmptr->ut_pid, 2);
		TEST_EQ(utmptr->ut_type, DEAD_PROCESS);
		TEST_EQ(utmptr->ut_time, 0);

		nih_free (job);
	}

	unlink (utmpname);
}

void
run_tests (void)
{
	test_start ();
	test_spawn ();
	test_log_path ();
	test_kill ();
	test_handler ();
	test_utmp ();
	test_find ();
}

/**
 * io_reader:
 *
 * Write data received from child end of pty to stdout and
 * update the NihIo to reflect the consumed data.
 *
 * We could detect and replace the "\r\n" line-end combo added by the
 * pty line-discipline with a simple '\n', but for now lets leave the
 * data verbatim so it's clear from the log when pty usage kicks in.
 **/
static void
io_reader (void       *data,
	   NihIo      *io, 
	   const char *str,
	   size_t      len)
{
	ssize_t bytes;

	nih_assert (io);
	nih_assert (str);
	nih_assert (len);

	bytes = write (STDOUT_FILENO, str, len);
	TEST_NE (bytes, -1);

	/* consume */
	nih_io_buffer_shrink (io->recv_buf, bytes);
}

/**
 * io_error_handler:
 *
 * Deal with errors from child end of pty.
 **/
static void
io_error_handler (void   *data,
	   	  NihIo  *io)
{
	NihError *err;

	nih_assert (io);

	/* Consume */
	err = nih_error_get ();        

	/* error that's returned when child closes their end of a pty */
	nih_assert (err->number == EIO);

	nih_free (err);

	nih_free (io);
}

/* Grab child exit status and ask main loop to exit */
void
process_handler (void          *data,
		pid_t           pid,
		NihChildEvents  event,
		int             status)
{
	nih_assert (pid == pty_child_pid);

	nih_main_loop_exit (status);
}


/**
 * run_tests_in_pty:
 *
 * Create a pty and run tests in child process. Parent echoes childs
 * output.
 *
 * This shouldn't be required but for the fact that Upstart needs to
 * be able to run its test suite even in environments which
 * don't provide a controlling terminal (such as modern versions of
 * sbuild).
 *
 * See the following for the gory details:
 *
 *   - LP: #888910
 *   - Debian Bug:607844
 **/
void
run_tests_in_pty (void)
{
	int               pty_master;
	int               pty_slave;
	nih_local NihIo  *io = NULL;
	int               ret;

	ret = openpty (&pty_master, &pty_slave, NULL, NULL, NULL);
	TEST_NE (ret, -1);

	pty_child_pid = fork ();
	TEST_NE (pty_child_pid, (pid_t)-1);

	if (! pty_child_pid) {
		int   i;
		pid_t self;

		/* child */
		close (pty_master);

		self = getpid ();

		/* Ensure that the child is the process group leader
		 * such that is responds correctly to SIGTSTP.
		 */
		TEST_EQ (setpgid (self, self), 0);

		/* connect standard streams to the child end of the pty */
		for (i = 0; i < 3; i++)
			while (dup2 (pty_slave, i) == -1 && errno == EBUSY)
				;

		/* clean up */
		close (pty_slave);

		/* run tests within the pty */
		run_tests ();

		exit (EXIT_SUCCESS);
	}

	/* parent */

	close (pty_slave);

	io = nih_io_reopen (NULL, pty_master,
			NIH_IO_STREAM,
			io_reader, NULL,
			io_error_handler, NULL);
	TEST_NE_P (io, NULL);

	/* Watch child for events */
	NIH_MUST (nih_child_add_watch (NULL, pty_child_pid,
				(NIH_CHILD_EXITED|NIH_CHILD_KILLED|NIH_CHILD_DUMPED),
				process_handler, NULL)); 

	ret = nih_main_loop ();

	exit (ret ? EXIT_FAILURE : EXIT_SUCCESS);
}

/**
 * have_ctty:
 *
 * Returns: TRUE if we have a controlling terminal,
 * else FALSE.
 **/
int
have_ctty (void)
{
	int fd;

	fd = open ("/dev/tty", O_RDONLY | O_NOCTTY);

	if (fd < 0)
		return FALSE;
	close (fd);
	return TRUE;
}

int
main (int   argc,
      char *argv[])
{
	/* Note we do not set the UPSTART_NO_SESSIONS variable since this
	 * would cause these tests to fail (as they scrutinize the job
	 * environment).
	 */

	/* run tests in legacy (pre-session support) mode */
	setenv ("UPSTART_NO_SESSIONS", "1", 1);


	/* We re-exec this binary to test various children features.  To
	 * do that, we need to know the full path to the program.
	 */
	argv0 = argv[0];
	if (argv0[0] != '/') {
#ifdef TEST_PLAN
		TEST_PLAN(153);
#endif
		char *path = nih_alloc (NULL, PATH_MAX);

		assert (getcwd (path, PATH_MAX));
		strcat (path, "/");
		strcat (path, argv0);

		argv0 = path;
	}

	/* If three arguments are given, the first is the child enum,
	 * second is a filename to write the result to and the third is
	 * the number of times to fork.
	 */
	if (argc == 4) {
		int    forks;
		int    status;
		pid_t  pid;

		forks = atol (argv[3]);

		nih_assert (forks > 0);

		do {
			pid = fork ();
			if (pid < 0)
				exit (1);
			else if (pid) {
				nih_assert (waitpid (pid, &status, 0) == pid);
				exit (0);
			}

		} while (forks--);

		child (atoi (argv[1]), argv[2]);
		nih_assert_not_reached ();
	}

	/* If two arguments are given, the first is the child enum and the
	 * second is a filename to write the result to.
	 */
	if (argc == 3) {
		child (atoi (argv[1]), argv[2]);
		exit (1);
	}

	close_all_files (); 

	job_class_init ();
	nih_error_init ();
	nih_io_init ();

	if (! have_ctty ()) {
		fprintf (stderr,
				"\n\n"
				"INFO: Running tests in pty since environment "
				"does not provide needed controlling terminal\n"
				"\n\n");
		run_tests_in_pty ();
	} else {
		run_tests ();
	}

	return 0;
}<|MERGE_RESOLUTION|>--- conflicted
+++ resolved
@@ -2005,12 +2005,7 @@
 	TEST_EQ (unlink (fifoname), 0);
 	nih_free (class);
 
-<<<<<<< HEAD
-#if 0
-This test pretty much always fails in autopkgtest
-=======
 #if 0 // FIXME
->>>>>>> 58ee9d23
 	/************************************************************/
 	TEST_FEATURE ("with single-line script that writes 1 byte and is killed");
 	TEST_HASH_EMPTY (job_classes);
@@ -2662,11 +2657,7 @@
 	CHECK_FILE_EQ (output, "0+0 records in\r\n", TRUE);
 	CHECK_FILE_EQ (output, "0+0 records out\r\n", TRUE);
 
-<<<<<<< HEAD
-	TEST_FILE_MATCH (output, "0 bytes* copied,*\r\n");
-=======
 	TEST_FILE_MATCH (output, "0 bytes *copied,*\r\n");
->>>>>>> 58ee9d23
 	TEST_FILE_END (output);
 	fclose (output);
 
@@ -3100,11 +3091,7 @@
 	TEST_EQ_STR (p, "7+0 records in\r\n");
 
 	CHECK_FILE_EQ (output, "7+0 records out\r\n", TRUE);
-<<<<<<< HEAD
-	TEST_FILE_MATCH (output, "7 bytes* copied,*\r\n");
-=======
 	TEST_FILE_MATCH (output, "7 bytes *copied,*\r\n");
->>>>>>> 58ee9d23
 	TEST_FILE_END (output);
 	fclose (output);
 
