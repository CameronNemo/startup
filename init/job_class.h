--- conflicted
+++ resolved
@@ -102,8 +102,6 @@
 #define JOB_DEFAULT_UMASK 022
 
 /**
-<<<<<<< HEAD
-=======
  * JOB_NICE_INVALID:
  *
  * The nice level for processes when no nice level is set.
@@ -111,7 +109,6 @@
 #define JOB_NICE_INVALID -21
 
 /**
->>>>>>> f0e036ab
  * JOB_DEFAULT_OOM_SCORE_ADJ:
  *
  * The default OOM score adjustment for processes.
