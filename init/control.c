--- conflicted
+++ resolved
@@ -1445,13 +1445,9 @@
 					dbus_vars[0]->item1 = nih_strdup (dbus_vars[0], "");
 				}
 
-<<<<<<< HEAD
-				dbus_proxy = NIH_SHOULD (nih_dbus_proxy_new (dbus_vars, control_bus, "org.freedesktop.DBus", "/", NULL, NULL));
-=======
 				dbus_proxy = NIH_SHOULD (nih_dbus_proxy_new (dbus_vars, control_bus,
 					"org.freedesktop.DBus", "/org/freedesktop/DBus", NULL, NULL));
 
->>>>>>> bb131fd7
 				if (! dbus_proxy) {
 					nih_warn (_("Failed to get dbus_proxy"));
 				} else {
