/* upstart
 *
 * control.c - D-Bus connections, objects and methods
 *
 * Copyright  2009-2011 Canonical Ltd.
 * Author: Scott James Remnant <scott@netsplit.com>.
 *
 * This program is free software; you can redistribute it and/or modify
 * it under the terms of the GNU General Public License version 2, as
 * published by the Free Software Foundation.
 *
 * This program is distributed in the hope that it will be useful,
 * but WITHOUT ANY WARRANTY; without even the implied warranty of
 * MERCHANTABILITY or FITNESS FOR A PARTICULAR PURPOSE.  See the
 * GNU General Public License for more details.
 *
 * You should have received a copy of the GNU General Public License along
 * with this program; if not, write to the Free Software Foundation, Inc.,
 * 51 Franklin Street, Fifth Floor, Boston, MA 02110-1301 USA.
 */

#ifdef HAVE_CONFIG_H
# include <config.h>
#endif /* HAVE_CONFIG_H */

#include <dbus/dbus.h>

#include <fcntl.h>
#include <stdio.h>
#include <string.h>
#include <unistd.h>

#include <nih/macros.h>
#include <nih/alloc.h>
#include <nih/string.h>
#include <nih/list.h>
#include <nih/io.h>
#include <nih/main.h>
#include <nih/logging.h>
#include <nih/error.h>
#include <nih/errors.h>

#include <nih-dbus/dbus_error.h>
#include <nih-dbus/dbus_connection.h>
#include <nih-dbus/dbus_message.h>
#include <nih-dbus/dbus_object.h>

#include "dbus/upstart.h"

#include "environ.h"
#include "session.h"
#include "job_class.h"
#include "blocked.h"
#include "conf.h"
#include "control.h"
#include "errors.h"
#include "state.h"
#include "event.h"
#include "paths.h"
#include "xdg.h"

#include "com.ubuntu.Upstart.h"

/* Prototypes for static functions */
<<<<<<< HEAD
static int   control_server_connect   (DBusServer *server, DBusConnection *conn);
static void  control_disconnected     (DBusConnection *conn);
static void  control_register_all     (DBusConnection *conn);

static void  control_bus_flush        (void);
static int   control_get_origin_uid   (NihDBusMessage *message, uid_t *uid)
	__attribute__ ((warn_unused_result));
static int   control_check_permission (NihDBusMessage *message)
	__attribute__ ((warn_unused_result));
=======
static int   control_server_connect      (DBusServer *server, DBusConnection *conn);
static void  control_disconnected        (DBusConnection *conn);
static void  control_register_all        (DBusConnection *conn);

static void  control_bus_flush           (void);
static void  control_session_file_create (void);
static void  control_session_file_remove (void);
>>>>>>> 470285da

/**
 * use_session_bus:
 *
 * If TRUE, connect to the D-Bus session bus rather than the system bus.
 *
 * Used for testing.
 **/
int use_session_bus = FALSE;

/**
 * control_server_address:
 *
 * Address on which the control server may be reached.
 **/
char *control_server_address = NULL;

/**
 * control_server:
 *
 * D-Bus server listening for new direct connections.
 **/
DBusServer *control_server = NULL;

/**
 * control_bus:
 *
 * Open connection to a D-Bus bus.  The connection may be opened with
 * control_bus_open() and if lost will become NULL.
 **/
DBusConnection *control_bus = NULL;

/**
 * control_conns:
 *
 * Open control connections, including the connection to a D-Bus
 * bus and any private client connections.
 **/
NihList *control_conns = NULL;

/* External definitions */
extern int user_mode;

extern char *session_file;

/**
 * control_init:
 *
 * Initialise the control connections list.
 **/
void
control_init (void)
{
	if (! control_conns)
		control_conns = NIH_MUST (nih_list_new (NULL));

	if (! control_server_address) {
		if (user_mode) {
			NIH_MUST (nih_strcat_sprintf (&control_server_address, NULL,
					    "%s-session/%d/%d", DBUS_ADDRESS_UPSTART, getuid (), getpid ()));

			control_session_file_create ();
		} else {
			control_server_address = NIH_MUST (nih_strdup (NULL, DBUS_ADDRESS_UPSTART));
		}
	}
}

/**
 * control_cleanup:
 *
 * Perform cleanup operations.
 **/
void
control_cleanup (void)
{
	control_session_file_remove ();
}

/**
 * control_server_open:
 *
 * Open a listening D-Bus server and store it in the control_server global.
 * New connections are permitted from the root user, and handled
 * automatically in the main loop.
 *
 * Returns: zero on success, negative value on raised error.
 **/
int
control_server_open (void)
{
	DBusServer *server;

	nih_assert (control_server == NULL);

	control_init ();

	server = nih_dbus_server (control_server_address,
				  control_server_connect,
				  control_disconnected);
	if (! server)
		return -1;

	control_server = server;

	return 0;
}

/**
 * control_server_connect:
 *
 * Called when a new client connects to our server and is used to register
 * objects on the new connection.
 *
 * Returns: always TRUE.
 **/
static int
control_server_connect (DBusServer     *server,
			DBusConnection *conn)
{
	NihListEntry *entry;

	nih_assert (server != NULL);
	nih_assert (server == control_server);
	nih_assert (conn != NULL);

	nih_info (_("Connection from private client"));

	/* Register objects on the connection. */
	control_register_all (conn);

	/* Add the connection to the list */
	entry = NIH_MUST (nih_list_entry_new (NULL));

	entry->data = conn;

	nih_list_add (control_conns, &entry->entry);

	return TRUE;
}

/**
 * control_server_close:
 *
 * Close the connection to the D-Bus system bus.  Since the connection is
 * shared inside libdbus, this really only drops our reference to it so
 * it's possible to have method and signal handlers called even after calling
 * this (normally to dispatch what's in the queue).
 **/
void
control_server_close (void)
{
	if (! control_server)
		return;

	dbus_server_disconnect (control_server);
	dbus_server_unref (control_server);

	control_server = NULL;
}


/**
 * control_bus_open:
 *
 * Open a connection to the appropriate D-Bus bus and store it in the
 * control_bus global. The connection is handled automatically
 * in the main loop.
 *
 * Returns: zero on success, negative value on raised error.
 **/
int
control_bus_open (void)
{
	DBusConnection *conn;
	DBusError       error;
	NihListEntry   *entry;
	int             ret;

	nih_assert (control_bus == NULL);

	control_init ();

	control_handle_bus_type ();

	/* Connect to the D-Bus System Bus and hook everything up into
	 * our own main loop automatically.
	 */
	conn = nih_dbus_bus (use_session_bus ? DBUS_BUS_SESSION : DBUS_BUS_SYSTEM,
			     control_disconnected);
	if (! conn)
		return -1;

	/* Register objects on the bus. */
	control_register_all (conn);

	/* Request our well-known name.  We do this last so that once it
	 * appears on the bus, clients can assume we're ready to talk to
	 * them.
	 */
	dbus_error_init (&error);
	ret = dbus_bus_request_name (conn, DBUS_SERVICE_UPSTART,
				     DBUS_NAME_FLAG_DO_NOT_QUEUE, &error);
	if (ret < 0) {
		/* Error while requesting the name */
		nih_dbus_error_raise (error.name, error.message);
		dbus_error_free (&error);

		dbus_connection_unref (conn);
		return -1;
	} else if (ret != DBUS_REQUEST_NAME_REPLY_PRIMARY_OWNER) {
		/* Failed to obtain the name (already taken usually) */
		nih_error_raise (CONTROL_NAME_TAKEN,
				 _(CONTROL_NAME_TAKEN_STR));

		dbus_connection_unref (conn);
		return -1;
	}


	/* Add the connection to the list */
	entry = NIH_MUST (nih_list_entry_new (NULL));

	entry->data = conn;

	nih_list_add (control_conns, &entry->entry);


	control_bus = conn;

	return 0;
}

/**
 * control_bus_close:
 *
 * Close the connection to the D-Bus system bus.  Since the connection is
 * shared inside libdbus, this really only drops our reference to it so
 * it's possible to have method and signal handlers called even after calling
 * this (normally to dispatch what's in the queue).
 **/
void
control_bus_close (void)
{
	nih_assert (control_bus != NULL);

	dbus_connection_unref (control_bus);

	control_disconnected (control_bus);
}


/**
 * control_disconnected:
 *
 * This function is called when the connection to the D-Bus system bus,
 * or a client connection to our D-Bus server, is dropped and our reference
 * is about to be lost.  We clear the connection from our current list
 * and drop the control_bus global if relevant.
 **/
static void
control_disconnected (DBusConnection *conn)
{
	nih_assert (conn != NULL);

	if (conn == control_bus) {
		DBusError  error;

		dbus_error_init (&error);

		nih_warn (_("Disconnected from system bus"));

		control_bus = NULL;
	}

	/* Remove from the connections list */
	NIH_LIST_FOREACH_SAFE (control_conns, iter) {
		NihListEntry *entry = (NihListEntry *)iter;

		if (entry->data == conn)
			nih_free (entry);
	}
}


/**
 * control_register_all:
 * @conn: connection to register objects for.
 *
 * Registers the manager object and objects for all jobs and instances on
 * the given connection.
 **/
static void
control_register_all (DBusConnection *conn)
{
	nih_assert (conn != NULL);

	job_class_init ();

	/* Register the manager object, this is the primary point of contact
	 * for clients.  We only check for success, otherwise we're happy
	 * to let this object be tied to the lifetime of the connection.
	 */
	NIH_MUST (nih_dbus_object_new (NULL, conn, DBUS_PATH_UPSTART,
				       control_interfaces, NULL));

	/* Register objects for each currently registered job and its
	 * instances.
	 */
	NIH_HASH_FOREACH (job_classes, iter) {
		JobClass *class = (JobClass *)iter;

		job_class_register (class, conn, FALSE);
	}
}


/**
 * control_reload_configuration:
 * @data: not used,
 * @message: D-Bus connection and message received.
 *
 * Implements the ReloadConfiguration method of the com.ubuntu.Upstart
 * interface.
 *
 * Called to request that Upstart reloads its configuration from disk,
 * useful when inotify is not available or the user is generally paranoid.
 *
 * Notes: chroot sessions are permitted to make this call.
 *
 * Returns: zero on success, negative value on raised error.
 **/
int
control_reload_configuration (void           *data,
			      NihDBusMessage *message)
{
	nih_assert (message != NULL);

	if (! control_check_permission (message)) {
		nih_dbus_error_raise_printf (
			DBUS_INTERFACE_UPSTART ".Error.PermissionDenied",
			_("You do not have permission to reload configuration"));
		return -1;
	}

	nih_info (_("Reloading configuration"));

	/* This can only be called after deserialisation */
	conf_reload ();

	return 0;
}


/**
 * control_get_job_by_name:
 * @data: not used,
 * @message: D-Bus connection and message received,
 * @name: name of job to get,
 * @job: pointer for object path reply.
 *
 * Implements the GetJobByName method of the com.ubuntu.Upstart
 * interface.
 *
 * Called to obtain the path to a D-Bus object for the job named @name,
 * which will be stored in @job.  If no job class with that name exists,
 * the com.ubuntu.Upstart.Error.UnknownJob D-Bus error will be raised.
 *
 * Returns: zero on success, negative value on raised error.
 **/
int
control_get_job_by_name (void            *data,
			 NihDBusMessage  *message,
			 const char      *name,
			 char           **job)
{
	Session  *session;
	JobClass *class = NULL;
	JobClass *global_class = NULL;

	nih_assert (message != NULL);
	nih_assert (name != NULL);
	nih_assert (job != NULL);

	job_class_init ();

	/* Verify that the name is valid */
	if (! strlen (name)) {
		nih_dbus_error_raise_printf (DBUS_ERROR_INVALID_ARGS,
					     _("Name may not be empty string"));
		return -1;
	}

	/* Get the relevant session */
	session = session_from_dbus (NULL, message);

	/* Lookup the job */
	class = (JobClass *)nih_hash_search (job_classes, name, NULL);

	while (class && (class->session != session)) {

		/* Found a match in the global session which may be used
		 * later if no matching user session job exists.
		 */
		if ((! class->session) && (session && ! session->chroot))
			global_class = class;

		class = (JobClass *)nih_hash_search (job_classes, name,
				&class->entry);
	}

	/* If no job with the given name exists in the appropriate
	 * session, look in the global namespace (aka the NULL session).
	 */ 
	if (! class)
		class = global_class;

	if (! class) {
		nih_dbus_error_raise_printf (
			DBUS_INTERFACE_UPSTART ".Error.UnknownJob",
			_("Unknown job: %s"), name);
		return -1;
	}

	/* Copy the path */
	*job = nih_strdup (message, class->path);
	if (! *job)
		nih_return_system_error (-1);

	return 0;
}

/**
 * control_get_all_jobs:
 * @data: not used,
 * @message: D-Bus connection and message received,
 * @jobs: pointer for array of object paths reply.
 *
 * Implements the GetAllJobs method of the com.ubuntu.Upstart
 * interface.
 *
 * Called to obtain the paths of all known jobs, which will be stored in
 * @jobs.  If no jobs are registered, @jobs will point to an empty array.
 *
 * Returns: zero on success, negative value on raised error.
 **/
int
control_get_all_jobs (void             *data,
		      NihDBusMessage   *message,
		      char           ***jobs)
{
	Session *session;
	char   **list;
	size_t   len;

	nih_assert (message != NULL);
	nih_assert (jobs != NULL);

	job_class_init ();

	len = 0;
	list = nih_str_array_new (message);
	if (! list)
		nih_return_system_error (-1);

	/* Get the relevant session */
	session = session_from_dbus (NULL, message);

	NIH_HASH_FOREACH (job_classes, iter) {
		JobClass *class = (JobClass *)iter;

		if ((class->session || (session && session->chroot))
		    && (class->session != session))
			continue;

		if (! nih_str_array_add (&list, message, &len,
					 class->path)) {
			nih_error_raise_system ();
			nih_free (list);
			return -1;
		}
	}

	*jobs = list;

	return 0;
}


int
control_emit_event (void            *data,
		    NihDBusMessage  *message,
		    const char      *name,
		    char * const    *env,
		    int              wait)
{
	return control_emit_event_with_file (data, message, name, env, wait, -1);
}

/**
 * control_emit_event_with_file:
 * @data: not used,
 * @message: D-Bus connection and message received,
 * @name: name of event to emit,
 * @env: environment of environment,
 * @wait: whether to wait for event completion before returning,
 * @file: file descriptor.
 *
 * Implements the top half of the EmitEvent method of the com.ubuntu.Upstart
 * interface, the bottom half may be found in event_finished().
 *
 * Called to emit an event with a given @name and @env, which will be
 * added to the event queue and processed asynchronously.  If @name or
 * @env are not valid, the org.freedesktop.DBus.Error.InvalidArgs D-Bus
 * error will be returned immediately.  If the event fails, the
 * com.ubuntu.Upstart.Error.EventFailed D-Bus error will be returned when
 * the event finishes.
 *
 * When @wait is TRUE the method call will not return until the event
 * has completed, which means that all jobs affected by the event have
 * finished starting (running for tasks) or stopping; when @wait is FALSE,
 * the method call returns once the event has been queued.
 *
 * Returns: zero on success, negative value on raised error.
 **/
int
control_emit_event_with_file (void            *data,
			      NihDBusMessage  *message,
			      const char      *name,
			      char * const    *env,
			      int              wait,
			      int              file)
{
	Event    *event;
	Blocked  *blocked;

	nih_assert (message != NULL);
	nih_assert (name != NULL);
	nih_assert (env != NULL);

	if (! control_check_permission (message)) {
		nih_dbus_error_raise_printf (
			DBUS_INTERFACE_UPSTART ".Error.PermissionDenied",
			_("You do not have permission to emit an event"));
		return -1;
	}

	/* Verify that the name is valid */
	if (! strlen (name)) {
		nih_dbus_error_raise_printf (DBUS_ERROR_INVALID_ARGS,
					     _("Name may not be empty string"));
		close (file);
		return -1;
	}

	/* Verify that the environment is valid */
	if (! environ_all_valid (env)) {
		nih_dbus_error_raise_printf (DBUS_ERROR_INVALID_ARGS,
					     _("Env must be KEY=VALUE pairs"));
		close (file);
		return -1;
	}

	/* Make the event and block the message on it */
	event = event_new (NULL, name, (char **)env);
	if (! event) {
		nih_error_raise_system ();
		close (file);
		return -1;
	}

	event->fd = file;
	if (event->fd >= 0) {
		long flags;

		flags = fcntl (event->fd, F_GETFD);
		flags &= ~FD_CLOEXEC;
		fcntl (event->fd, F_SETFD, flags);
	}

	/* Obtain the session */
	event->session = session_from_dbus (NULL, message);

	if (wait) {
		blocked = blocked_new (event, BLOCKED_EMIT_METHOD, message);
		if (! blocked) {
			nih_error_raise_system ();
			nih_free (event);
			close (file);
			return -1;
		}

		nih_list_add (&event->blocking, &blocked->entry);
	} else {
		NIH_ZERO (control_emit_event_reply (message));
	}

	return 0;
}


/**
 * control_get_version:
 * @data: not used,
 * @message: D-Bus connection and message received,
 * @version: pointer for reply string.
 *
 * Implements the get method for the version property of the
 * com.ubuntu.Upstart interface.
 *
 * Called to obtain the version of the init daemon, which will be stored
 * as a string in @version.
 *
 * Returns: zero on success, negative value on raised error.
 **/
int
control_get_version (void *          data,
		     NihDBusMessage *message,
		     char **         version)
{
	nih_assert (message != NULL);
	nih_assert (version != NULL);

	*version = nih_strdup (message, package_string);
	if (! *version)
		nih_return_no_memory_error (-1);

	return 0;
}

/**
 * control_get_log_priority:
 * @data: not used,
 * @message: D-Bus connection and message received,
 * @log_priority: pointer for reply string.
 *
 * Implements the get method for the log_priority property of the
 * com.ubuntu.Upstart interface.
 *
 * Called to obtain the init daemon's current logging level, which will
 * be stored as a string in @log_priority.
 *
 * Returns: zero on success, negative value on raised error.
 **/
int
control_get_log_priority (void *          data,
			  NihDBusMessage *message,
			  char **         log_priority)
{
	const char *priority;

	nih_assert (message != NULL);
	nih_assert (log_priority != NULL);

	switch (nih_log_priority) {
	case NIH_LOG_DEBUG:
		priority = "debug";
		break;
	case NIH_LOG_INFO:
		priority = "info";
		break;
	case NIH_LOG_MESSAGE:
		priority = "message";
		break;
	case NIH_LOG_WARN:
		priority = "warn";
		break;
	case NIH_LOG_ERROR:
		priority = "error";
		break;
	case NIH_LOG_FATAL:
		priority = "fatal";
		break;
	default:
		nih_assert_not_reached ();
	}

	*log_priority = nih_strdup (message, priority);
	if (! *log_priority)
		nih_return_no_memory_error (-1);

	return 0;
}

/**
 * control_set_log_priority:
 * @data: not used,
 * @message: D-Bus connection and message received,
 * @log_priority: string log priority to be set.
 *
 * Implements the get method for the log_priority property of the
 * com.ubuntu.Upstart interface.
 *
 * Called to change the init daemon's current logging level to that given
 * as a string in @log_priority.  If the string is not recognised, the
 * com.ubuntu.Upstart.Error.InvalidLogPriority error will be returned.
 *
 * Returns: zero on success, negative value on raised error.
 **/
int
control_set_log_priority (void *          data,
			  NihDBusMessage *message,
			  const char *    log_priority)
{
	nih_assert (message != NULL);
	nih_assert (log_priority != NULL);

	if (! control_check_permission (message)) {
		nih_dbus_error_raise_printf (
			DBUS_INTERFACE_UPSTART ".Error.PermissionDenied",
			_("You do not have permission to set log priority"));
		return -1;
	}

	if (! strcmp (log_priority, "debug")) {
		nih_log_set_priority (NIH_LOG_DEBUG);

	} else if (! strcmp (log_priority, "info")) {
		nih_log_set_priority (NIH_LOG_INFO);

	} else if (! strcmp (log_priority, "message")) {
		nih_log_set_priority (NIH_LOG_MESSAGE);

	} else if (! strcmp (log_priority, "warn")) {
		nih_log_set_priority (NIH_LOG_WARN);

	} else if (! strcmp (log_priority, "error")) {
		nih_log_set_priority (NIH_LOG_ERROR);

	} else if (! strcmp (log_priority, "fatal")) {
		nih_log_set_priority (NIH_LOG_FATAL);

	} else {
		nih_dbus_error_raise (DBUS_ERROR_INVALID_ARGS,
				      _("The log priority given was not recognised"));
		return -1;
	}

	return 0;
}

/**
 * control_handle_bus_type:
 *
 * Determine D-Bus bus type to connect to.
 **/
void
control_handle_bus_type (void)
{
	if (getenv (USE_SESSION_BUS_ENV))
		use_session_bus = TRUE;

	if (use_session_bus)
		nih_debug ("Using session bus");
}
/**
 * control_notify_disk_writeable:
 * @data: not used,
 * @message: D-Bus connection and message received,
 *
 * Implements the NotifyDiskWriteable method of the
 * com.ubuntu.Upstart interface.
 *
 * Called to flush the job logs for all jobs that ended before the log
 * disk became writeable.
 *
 * Notes: Session Inits are permitted to make this call. In the common
 * case of starting a Session Init as a child of a Display Manager this
 * is somewhat meaningless, but it does mean that if a Session Init were
 * started from a system job, behaviour would be as expected.
 *
 * Returns: zero on success, negative value on raised error.
 **/
int
control_notify_disk_writeable (void   *data,
		     NihDBusMessage *message)
{
	int       ret;
	Session  *session;

	nih_assert (message != NULL);

	if (! control_check_permission (message)) {
		nih_dbus_error_raise_printf (
			DBUS_INTERFACE_UPSTART ".Error.PermissionDenied",
			_("You do not have permission to notify disk is writeable"));
		return -1;
	}

	/* Get the relevant session */
	session = session_from_dbus (NULL, message);

	/* "nop" when run from a chroot */
	if (session && session->chroot)
		return 0;

	ret = log_clear_unflushed ();

	if (ret < 0) {
		nih_error_raise_system ();
		return -1;
	}

	return 0;
}

/**
 * control_bus_flush:
 *
 * Drain any remaining messages in the D-Bus queue.
 **/
static void
control_bus_flush (void)
{
	control_init ();

	if (! control_bus)
		return;

	while (dbus_connection_dispatch (control_bus) == DBUS_DISPATCH_DATA_REMAINS)
		;
}

/**
 * control_prepare_reexec:
 *
 * Prepare for a re-exec by allowing the bus connection to be retained
 * over re-exec and clearing all queued messages.
 **/
void
control_prepare_reexec (void)
{
	control_init ();

	/* Necessary to disallow further commands but also to allow the
	 * new instance to open the control server.
	 */
	if (control_server)
		control_server_close ();

	control_bus_flush ();

}


/**
 * control_conn_to_index:
 *
 * @event: event.
 *
 * Convert a control (DBusConnection) connection to an index number
 * the list of control connections.
 *
 * Returns: connection index, or -1 on error.
 **/
int
control_conn_to_index (const DBusConnection *connection)
{
	int conn_index = 0;
	int found = FALSE;

	nih_assert (connection);

	NIH_LIST_FOREACH (control_conns, iter) {
		NihListEntry    *entry = (NihListEntry *)iter;
		DBusConnection  *conn = (DBusConnection *)entry->data;

		if (connection == conn) {
			found = TRUE;
			break;
		}

		conn_index++;
	}
	if (! found)
		return -1;

	return conn_index;
}

/**
 * control_conn_from_index:
 *
 * @conn_index: control connection index number.
 *
 * Lookup control connection based on index number.
 *
 * Returns: existing connection on success, or NULL if connection
 * not found.
 **/
DBusConnection *
control_conn_from_index (int conn_index)
{
	int i = 0;

	nih_assert (conn_index >= 0);
	nih_assert (control_conns);

	NIH_LIST_FOREACH (control_conns, iter) {
		NihListEntry    *entry = (NihListEntry *)iter;
		DBusConnection  *conn = (DBusConnection *)entry->data;

		if (i == conn_index)
			return conn;
		i++;
	}

	return NULL;
}

/**
 * control_bus_release_name:
 *
 * Unregister well-known D-Bus name.
 *
 * Returns: 0 on success, -1 on raised error.
 **/
int
control_bus_release_name (void)
{
	DBusError  error;
	int        ret;

	if (! control_bus)
		return 0;

	dbus_error_init (&error);
	ret = dbus_bus_release_name (control_bus,
				     DBUS_SERVICE_UPSTART,
				     &error);
	if (ret < 0) {
		nih_dbus_error_raise (error.name, error.message);
		dbus_error_free (&error);
		return -1;
	}

	return 0;
}

/**
 * control_get_state:
 *
 * @data: not used,
 * @message: D-Bus connection and message received,
 * @state: output string returned to client.
 *
 * Convert internal state to JSON string.
 *
 * Returns: zero on success, negative value on raised error.
 **/
int
control_get_state (void           *data,
		   NihDBusMessage  *message,
		   char           **state)
{
	Session  *session;
	size_t    len;

	nih_assert (message);
	nih_assert (state);

	if (! control_check_permission (message)) {
		nih_dbus_error_raise_printf (
			DBUS_INTERFACE_UPSTART ".Error.PermissionDenied",
			_("You do not have permission to request state"));
		return -1;
	}

	/* Get the relevant session */
	session = session_from_dbus (NULL, message);

	/* We don't want chroot sessions snooping outside their domain.
	 *
	 * Ideally, we'd allow them to query their own session, but the
	 * current implementation doesn't lend itself to that.
	 */
	if (session && session->chroot) {
		nih_warn (_("Ignoring state query from chroot session"));
		return 0;
	}

	if (state_to_string (state, &len) < 0)
		goto error;

	nih_ref (*state, message);

	return 0;

error:
	nih_dbus_error_raise_printf (DBUS_ERROR_NO_MEMORY,
			_("Out of Memory"));
	return -1;
}

/**
 * control_restart:
 *
 * @data: not used,
 * @message: D-Bus connection and message received.
 *
 * Implements the Restart method of the com.ubuntu.Upstart
 * interface.
 *
 * Called to request that Upstart performs a stateful re-exec.
 *
 * Returns: zero on success, negative value on raised error.
 **/
int
control_restart (void           *data,
		 NihDBusMessage *message)
{
	Session  *session;

	nih_assert (message != NULL);

	if (! control_check_permission (message)) {
		nih_dbus_error_raise_printf (
			DBUS_INTERFACE_UPSTART ".Error.PermissionDenied",
			_("You do not have permission to request restart"));
		return -1;
	}

	/* Get the relevant session */
	session = session_from_dbus (NULL, message);

	/* Chroot sessions must not be able to influence
	 * the outside system.
	 *
	 * Making this a NOP is safe since it is the Upstart outside the
	 * chroot which manages all chroot jobs.
	 */
	if (session && session->chroot) {
		nih_warn (_("Ignoring restart request from chroot session"));
		return 0;
	}

	nih_info (_("Restarting"));

	stateful_reexec ();

	return 0;
}

/**
 * control_notify_event_emitted
 *
 * Re-emits an event over DBUS using the EventEmitted signal
 **/
void
control_notify_event_emitted (Event *event)
{
	nih_assert (event != NULL);

	control_init ();

	NIH_LIST_FOREACH (control_conns, iter) {
		NihListEntry   *entry = (NihListEntry *)iter;
		DBusConnection *conn = (DBusConnection *)entry->data;

		NIH_ZERO (control_emit_event_emitted (conn, DBUS_PATH_UPSTART,
							    event->name, event->env));
	}
}

/**
 * control_notify_restarted
 *
 * DBUS signal sent when upstart has re-executed itself.
 **/
void
control_notify_restarted (void)
{
	control_init ();

	NIH_LIST_FOREACH (control_conns, iter) {
		NihListEntry   *entry = (NihListEntry *)iter;
		DBusConnection *conn = (DBusConnection *)entry->data;

		NIH_ZERO (control_emit_restarted (conn, DBUS_PATH_UPSTART));
	}
}

/**
<<<<<<< HEAD
 * control_get_origin_uid:
 * @message: D-Bus connection and message received,
 * @uid: returned uid value.
 *
 * Returns TRUE: if @uid now contains uid corresponding to @message,
 * else FALSE.
 **/
static int
control_get_origin_uid (NihDBusMessage *message, uid_t *uid)
{
	DBusError       dbus_error;
	unsigned long   unix_user = 0;
	const char     *sender;

	nih_assert (message);
	nih_assert (uid);

	dbus_error_init (&dbus_error);

	if (! message->message || ! message->connection)
		return FALSE;

	sender = dbus_message_get_sender (message->message);
	if (sender) {
		unix_user = dbus_bus_get_unix_user (message->connection, sender,
						    &dbus_error);
		if (unix_user == (unsigned long)-1) {
			dbus_error_free (&dbus_error);
			return FALSE;
		}
	} else {
		if (! dbus_connection_get_unix_user (message->connection,
						     &unix_user)) {
			return FALSE;
		}
	}

	*uid = (uid_t)unix_user;

	return TRUE;
}

/**
 * control_check_permission:
 *
 * @message: D-Bus connection and message received.
 *
 * Determine if caller should be allowed to make a control request.
 *
 * Note that these permission checks rely on D-Bus to limit
 * session bus access to the same user.
 *
 * Returns: TRUE if permission is granted, else FALSE.
 **/
static int
control_check_permission (NihDBusMessage *message)
{
	int    ret;
	uid_t  uid;
	pid_t  pid;
	uid_t  origin_uid = 0;

	nih_assert (message);

	uid = getuid ();
	pid = getpid ();

	ret = control_get_origin_uid (message, &origin_uid);

	/* Its possible that D-Bus might be unable to determine the user
	 * making the request. In this case, deny the request unless
	 * we're running as a Session Init or via the test harness.
	 */
	if ((ret && origin_uid == uid) || user_mode || (uid && pid != 1))
		return TRUE;

	return FALSE;
=======
 * control_session_file_create:
 *
 * Create session file if possible.
 *
 * Errors are not fatal - the file is just not created.
 **/
static void
control_session_file_create (void)
{
	nih_local char *session_dir = NULL;
	FILE           *f;

	nih_assert (control_server_address);

	session_dir = get_session_dir ();

	if (! session_dir)
		return;

	NIH_MUST (nih_strcat_sprintf (&session_file, NULL, "%s/%d%s",
				session_dir, (int)getpid (), SESSION_EXT));

	f = fopen (session_file, "w");
	if (! f) {
		nih_error ("%s: %s", _("unable to create session file"), session_file);
		return;
	}

	if (fprintf (f, SESSION_ENV "=%s\n", control_server_address) < 0) {
		nih_error ("%s: %s", _("unable to write session file"), session_file);
	}

	fclose (f);
}

/**
 * control_session_file_remove:
 *
 * Delete session file.
 *
 * Errors are not fatal.
 **/
static void
control_session_file_remove (void)
{
	if (session_file)
		(void)unlink (session_file);
>>>>>>> 470285da
}<|MERGE_RESOLUTION|>--- conflicted
+++ resolved
@@ -62,25 +62,17 @@
 #include "com.ubuntu.Upstart.h"
 
 /* Prototypes for static functions */
-<<<<<<< HEAD
-static int   control_server_connect   (DBusServer *server, DBusConnection *conn);
-static void  control_disconnected     (DBusConnection *conn);
-static void  control_register_all     (DBusConnection *conn);
-
-static void  control_bus_flush        (void);
-static int   control_get_origin_uid   (NihDBusMessage *message, uid_t *uid)
-	__attribute__ ((warn_unused_result));
-static int   control_check_permission (NihDBusMessage *message)
-	__attribute__ ((warn_unused_result));
-=======
 static int   control_server_connect      (DBusServer *server, DBusConnection *conn);
 static void  control_disconnected        (DBusConnection *conn);
 static void  control_register_all        (DBusConnection *conn);
 
 static void  control_bus_flush           (void);
+static int   control_get_origin_uid      (NihDBusMessage *message, uid_t *uid)
+	__attribute__ ((warn_unused_result));
+static int   control_check_permission    (NihDBusMessage *message)
+	__attribute__ ((warn_unused_result));
 static void  control_session_file_create (void);
 static void  control_session_file_remove (void);
->>>>>>> 470285da
 
 /**
  * use_session_bus:
@@ -1164,7 +1156,6 @@
 }
 
 /**
-<<<<<<< HEAD
  * control_get_origin_uid:
  * @message: D-Bus connection and message received,
  * @uid: returned uid value.
@@ -1242,7 +1233,9 @@
 		return TRUE;
 
 	return FALSE;
-=======
+}
+
+/**
  * control_session_file_create:
  *
  * Create session file if possible.
@@ -1290,5 +1283,4 @@
 {
 	if (session_file)
 		(void)unlink (session_file);
->>>>>>> 470285da
 }