--- conflicted
+++ resolved
@@ -2,7 +2,7 @@
  *
  * event.c - event queue and handling
  *
- * Copyright © 2010 Canonical Ltd.
+ * Copyright © 2009, 2010 Canonical Ltd.
  * Author: Scott James Remnant <scott@netsplit.com>.
  *
  * This program is free software; you can redistribute it and/or modify
@@ -124,12 +124,8 @@
 
 	nih_list_init (&event->entry);
 
-<<<<<<< HEAD
 	event->session = NULL;
-=======
 	event->fd = -1;
->>>>>>> e36718b1
-
 	event->progress = EVENT_PENDING;
 	event->failed = FALSE;
 
