/* upstart
 *
 * job_process.c - job process handling
 *
 * Copyright © 2011 Canonical Ltd.
 * Author: Scott James Remnant <scott@netsplit.com>.
 *
 * This program is free software; you can redistribute it and/or modify
 * it under the terms of the GNU General Public License version 2, as
 * published by the Free Software Foundation.
 *
 * This program is distributed in the hope that it will be useful,
 * but WITHOUT ANY WARRANTY; without even the implied warranty of
 * MERCHANTABILITY or FITNESS FOR A PARTICULAR PURPOSE.  See the
 * GNU General Public License for more details.
 *
 * You should have received a copy of the GNU General Public License along
 * with this program; if not, write to the Free Software Foundation, Inc.,
 * 51 Franklin Street, Fifth Floor, Boston, MA 02110-1301 USA.
 */

#ifdef HAVE_CONFIG_H
# include <config.h>
#endif /* HAVE_CONFIG_H */

/* Required for pty handling */
#define _XOPEN_SOURCE   600

#include <sys/types.h>
#include <sys/stat.h>
#include <sys/time.h>
#include <sys/ptrace.h>
#include <sys/resource.h>
#include <sys/ioctl.h>

#include <time.h>
#include <errno.h>
#include <stdio.h>
#include <limits.h>
#include <signal.h>
#include <stdlib.h>
#include <string.h>
#include <unistd.h>
#include <utmp.h>
#include <utmpx.h>
#include <pwd.h>
<<<<<<< HEAD
#include <libgen.h>
#include <termios.h>
=======
#include <grp.h>
>>>>>>> fe83bd81

#include <nih/macros.h>
#include <nih/alloc.h>
#include <nih/string.h>
#include <nih/signal.h>
#include <nih/io.h>
#include <nih/logging.h>
#include <nih/error.h>
#include <nih-dbus/dbus_util.h>

#include "paths.h"
#include "system.h"
#include "environ.h"
#include "process.h"
#include "job_process.h"
#include "job_class.h"
#include "job.h"
#include "errors.h"


/**
 * SHELL_CHARS:
 *
 * This is the list of characters that, if encountered in a process, cause
 * it to always be run with a shell.
 **/
#define SHELL_CHARS "~`!$^&*()=|\\{}[];\"'<>?"


/**
 * JobProcessWireError:
 *
 * This structure is used to pass an error from the child process back to the
 * parent.  It contains the same basic particulars as a JobProcessError but
 * without the message.
 **/
typedef struct job_process_wire_error {
	JobProcessErrorType type;
	int                 arg;
	int                 errnum;
} JobProcessWireError;

/**
 * log_dir:
 *
 * Full path to directory where job logs are written.
 *
 **/
char *log_dir = NULL;

/* Prototypes for static functions */
static void job_process_error_abort     (int fd, JobProcessErrorType type,
					 int arg)
	__attribute__ ((noreturn));
static int  job_process_error_read      (int fd)
	__attribute__ ((warn_unused_result));
static void job_process_remap_fd        (int *fd, int reserved_fd, int error_fd);

/**
 * disable_job_logging:
 *
 * If TRUE, do not log any job output.
 *
 **/
int disable_job_logging = 0;

/* Prototypes for static functions */
static void job_process_kill_timer      (Job *job, NihTimer *timer);
static void job_process_terminated      (Job *job, ProcessType process,
					 int status);
static int  job_process_catch_runaway   (Job *job);
static void job_process_stopped         (Job *job, ProcessType process);
static void job_process_trace_new       (Job *job, ProcessType process);
static void job_process_trace_new_child (Job *job, ProcessType process);
static void job_process_trace_signal    (Job *job, ProcessType process,
					 int signum);
static void job_process_trace_fork      (Job *job, ProcessType process);
static void job_process_trace_exec      (Job *job, ProcessType process);


/**
 * job_process_run:
 * @job: job context for process to be run in,
 * @process: job process to run.
 *
 * This function looks up @process in the job's process table and uses
 * the information there to spawn a new process for the @job, storing the
 * pid in that table entry.
 *
 * The process is normally executed using the system shell, unless the
 * script member of @process is FALSE and there are no typical shell
 * characters within the command member, in which case it is executed
 * directly using exec after splitting on whitespace.
 *
 * When executed with the shell, if the command (which may be an entire
 * script) is reasonably small (less than 1KB) it is passed to the
 * shell using the POSIX-specified -c option.  Otherwise the shell is told
 * to read commands from one of the special /proc/self/fd/NN devices and NihIo
 * used to feed the script into that device.  A pointer to the NihIo object
 * is not kept or stored because it will automatically clean itself up should
 * the script go away as the other end of the pipe will be closed.
 *
 * In either case the shell is run with the -e option so that commands will
 * fail if their exit status is not checked.
 *
 * This function will block until the job_process_spawn() call succeeds or
 * a non-temporary error occurs (such as file not found).  It is up to the
 * called to decide whether non-temporary errors are a reason to change the
 * job state or not.
 *
 * Returns: zero on success, negative value on non-temporary error.
 **/
int
job_process_run (Job         *job,
		 ProcessType  process)
{
	Process         *proc;
	nih_local char **argv = NULL;
	nih_local char **env = NULL;
	nih_local char  *script = NULL;
	char           **e;
	size_t           argc, envc;
	int              fds[2] = { -1, -1 };
	int              error = FALSE, trace = FALSE, shell = FALSE;

	nih_assert (job != NULL);

	proc = job->class->process[process];
	nih_assert (proc != NULL);
	nih_assert (proc->command != NULL);

	/* We run the process using a shell if it says it wants to be run
	 * as such, or if it contains any shell-like characters; since that's
	 * the best way to deal with things like variables.
	 */
	if ((proc->script) || strpbrk (proc->command, SHELL_CHARS)) {
		char *nl, *p;

		argc = 0;
		argv = NIH_MUST (nih_str_array_new (NULL));

		NIH_MUST (nih_str_array_add (&argv, NULL, &argc, SHELL));
		NIH_MUST (nih_str_array_add (&argv, NULL, &argc, "-e"));

		/* If the process wasn't originally marked to be run through
		 * a shell, prepend exec to the script so that the shell
		 * gets out of the way after parsing.
		 */
		if (proc->script) {
			script = NIH_MUST (nih_strdup (NULL, proc->command));
		} else {
			script = NIH_MUST (nih_sprintf (NULL, "exec %s",
							proc->command));
		}

		/* Don't pipe single-line scripts into the shell using
		 * /proc/self/fd/NNN, instead just pass them over the
		 * command-line (taking care to strip off the trailing
		 * newlines).
		 */
		p = nl = strchr (script, '\n');
		while (p && (*p == '\n'))
			p++;

		if ((! nl) || (! *p)) {
			/* Strip off the newline(s) */
			if (nl)
				*nl = '\0';

			NIH_MUST (nih_str_array_add (&argv, NULL,
						     &argc, "-c"));
			NIH_MUST (nih_str_array_addp (&argv, NULL,
						      &argc, script));

			/* Next argument is argv[0]; just pass the shell */
			NIH_MUST (nih_str_array_add (&argv, NULL,
						     &argc, SHELL));
		} else {
			nih_local char *cmd = NULL;

			/* Close the writing end when the child is exec'd */
			NIH_ZERO (pipe (fds));
			nih_io_set_cloexec (fds[1]);

			shell = TRUE;

			cmd = NIH_MUST (nih_sprintf (argv, "%s/%d",
						     "/proc/self/fd",
						     JOB_PROCESS_SCRIPT_FD));
			NIH_MUST (nih_str_array_addp (&argv, NULL,
						      &argc, cmd));
		}
	} else {
		/* Split the command on whitespace to produce a list of
		 * arguments that we can exec directly.
		 */
		argv = NIH_MUST (nih_str_split (NULL, proc->command,
						" \t\r\n", TRUE));
	}

	/* We provide the standard job environment to all of its processes,
	 * except for pre-stop which also has the stop event environment,
	 * adding special variables that indicate which job it was -- mostly
	 * so that initctl can have clever behaviour when called within them.
	 */
	envc = 0;
	if (job->env) {
		env = NIH_MUST (nih_str_array_copy (NULL, &envc, job->env));
	} else {
		env = NIH_MUST (nih_str_array_new (NULL));
	}

	if (job->stop_env
	    && ((process == PROCESS_PRE_STOP)
		|| (process == PROCESS_POST_STOP)))
		for (e = job->stop_env; *e; e++)
			NIH_MUST (environ_set (&env, NULL, &envc, TRUE, *e));

	NIH_MUST (environ_set (&env, NULL, &envc, TRUE,
			       "UPSTART_JOB=%s", job->class->name));
	NIH_MUST (environ_set (&env, NULL, &envc, TRUE,
			       "UPSTART_INSTANCE=%s", job->name));

	/* If we're about to spawn the main job and we expect it to become
	 * a daemon or fork before we can move out of spawned, we need to
	 * set a trace on it.
	 */
	if ((process == PROCESS_MAIN)
	    && ((job->class->expect == EXPECT_DAEMON)
		|| (job->class->expect == EXPECT_FORK)))
		trace = TRUE;

	/* Spawn the process, repeat until fork() works */
	while ((job->pid[process] = job_process_spawn (job, argv,
						       env, trace, fds[0])) < 0) {
		NihError *err;

		err = nih_error_get ();
		if (err->number == JOB_PROCESS_ERROR) {
			/* Non-temporary error condition, we're not going
			 * to be able to spawn this process.  Clean up after
			 * ourselves before returning.
			 */
			if (shell) {
				close (fds[0]);
				close (fds[1]);
			}

			job->pid[process] = 0;

			/* Return non-temporary error condition */
			nih_warn (_("Failed to spawn %s %s process: %s"),
				  job_name (job), process_name (process),
				  err->message);
			nih_free (err);
			return -1;
		} else if (! error)
			nih_warn ("%s: %s", _("Temporary process spawn error"),
				  err->message);
		nih_free (err);

		error = TRUE;
	}

	nih_info (_("%s %s process (%d)"),
		  job_name (job), process_name (process), job->pid[process]);

	job->trace_forks = 0;
	job->trace_state = trace ? TRACE_NEW : TRACE_NONE;

	/* Feed the script to the child process */
	if (shell) {
		NihIo *io;

		/* Clean up and close the reading end (we don't need it) */
		close (fds[0]);

		/* Put the entire script into an NihIo send buffer and
		 * then mark it for closure so that the shell gets EOF
		 * and the structure gets cleaned up automatically.
		 */
		while (! (io = nih_io_reopen (job, fds[1], NIH_IO_STREAM,
					      NULL, NULL, NULL, NULL))) {
			NihError *err;

			err = nih_error_get ();
			if (err->number != ENOMEM)
				nih_assert_not_reached ();
			nih_free (err);
		}

		/* We're feeding using a pipe, which has a file descriptor
		 * on the child end even though it open()s it again using
		 * a path. Instruct the shell to close this extra fd and
		 * not to leak it.
		 */
		NIH_ZERO (nih_io_printf (io, "exec %d<&-\n",
					 JOB_PROCESS_SCRIPT_FD));

		NIH_ZERO (nih_io_write (io, script, strlen (script)));
		nih_io_shutdown (io);
	}

	return 0;
}


/**
 * job_process_spawn:
 * @job: job of process to be spawned,
 * @argv: NULL-terminated list of arguments for the process,
 * @env: NULL-terminated list of environment variables for the process,
 * @trace: whether to trace this process,
 * @script_fd: script file descriptor.
 *
 * This function spawns a new process using the class details in @job to set up
 * the environment for it; the process is always a session and process group
 * leader as we never want anything in our own group.
 *
 * The process to be executed is given in the @argv array which is passed
 * directly to execvp(), so should be in the same NULL-terminated form with
 * the first argument containing the path or filename of the binary.  The
 * PATH environment in the @job's associated class will be searched.
 *
 * If @trace is TRUE, the process will be traced with ptrace and this will
 * cause the process to be stopped when the exec() call is made.  You must
 * wait for this and then may use it to set options before continuing the
 * process.
 *
 * If @script_fd is not -1, this file descriptor is dup()d to the special fd 9
 * (moving any other out of the way if necessary).
 *
 * This function only spawns the process, it is up to the caller to ensure
 * that the information is saved into the job and that the process is watched,
 * etc.
 *
 * Spawning a process may fail for temporary reasons, usually due to a failure
 * of the fork() syscall or communication with the child; or more permanent
 * reasons such as a failure to setup the child environment.  These latter
 * are always represented by a JOB_PROCESS_ERROR error.
 *
 * Returns: process id of new process on success, -1 on raised error
 **/
pid_t
job_process_spawn (Job          *job,
		   char * const  argv[],
		   char * const *env,
		   int           trace,
		   int           script_fd)
{
	sigset_t        child_set, orig_set;
	pid_t           pid;
	int             i, fds[2];
	int             pty_master = -1;
	int             pty_slave = -1;
	char            pts_name[PATH_MAX];
	char            filename[PATH_MAX];
	FILE           *fd;
	int             user_job = FALSE;
	nih_local char *user_dir = NULL;
<<<<<<< HEAD
	nih_local char *log_path = NULL;
	JobClass       *class;
=======
	uid_t           job_setuid = -1;
	gid_t           job_setgid = -1;
>>>>>>> fe83bd81


	nih_assert (job != NULL);
	nih_assert (job->class != NULL);

	class = job->class;

	if (class && class->session && class->session->user)
		user_job = TRUE;

	/* Create a pipe to communicate with the child process until it
	 * execs so we know whether that was successful or an error occurred.
	 */
	if (pipe (fds) < 0)
		nih_return_system_error (-1);

	/* Logging of user job output is not currently possible */
	if (class->console == CONSOLE_LOG) {
		if (disable_job_logging || user_job)
			class->console = CONSOLE_NONE;
	}

	if (class->console == CONSOLE_LOG) {
		NihError *err;

		log_path = job_process_log_path (job, 0);

		if (! log_path) {
			/* Consume and re-raise */
			err = nih_error_get ();
			nih_assert (err->number == ENOMEM);
			nih_free (err);
			close (fds[0]);
			close (fds[1]);
			nih_return_no_memory_error(-1);
		}

		pty_master = posix_openpt (O_RDWR | O_NOCTTY);

		if (pty_master < 0) {
			/* Give the user an indication that they need to
			 * increase the available ptys. Any other scenario
                         * suggests more serious trouble.
                         */
			if (errno == ENOENT)
				nih_warn (_("No available ptys"));

			close (fds[0]);
			close (fds[1]);
			nih_return_system_error (-1);
		}

		/* pty_master will be closed by log_destroy() */
		job->log = log_new (job, log_path, pty_master, 0);
		if (! job->log) {
			close (pty_master);
			close (fds[0]);
			close (fds[1]);
			nih_return_system_error (-1);
		}
	}

	/* Block all signals while we fork to avoid the child process running
	 * our own signal handlers before we've reset them all back to the
	 * default.
	 */
	sigfillset (&child_set);
	sigprocmask (SIG_BLOCK, &child_set, &orig_set);

	/* Fork the child process, handling success and failure by resetting
	 * the signal mask and returning the new process id or a raised error.
	 */
	pid = fork ();
	if (pid > 0) {
		if (class->debug) {
			nih_info (_("Pausing %s (%d) [pre-exec] for debug"),
			  class->name, pid);
		}

		sigprocmask (SIG_SETMASK, &orig_set, NULL);
		close (fds[1]);

		/* Read error from the pipe, return if one is raised */
		if (job_process_error_read (fds[0]) < 0) {
			if (class->console == CONSOLE_LOG)
				close (pty_master);
			close (fds[0]);
			return -1;
		}

		/* Note that pts_master is closed automatically in the parent when the
		 * log object is destroyed.
		 */
		close (fds[0]);
		return pid;
	} else if (pid < 0) {
		nih_error_raise_system ();

		sigprocmask (SIG_SETMASK, &orig_set, NULL);
		close (fds[0]);
		close (fds[1]);
		if (class->console == CONSOLE_LOG)
			close (pty_master);
		return -1;
	}

	/* We're now in the child process.
	 *
	 * The rest of this function sets the child up and ends by executing
	 * the new binary.  Failures are handled by terminating the child
	 * and writing an error back to the parent.
	 */

	/* Close the reading end of the pipe with our parent and mark the
	 * writing end to be closed-on-exec so the parent knows we got that
	 * far because read() returned zero.
	 */
	close (fds[0]);

	job_process_remap_fd (&fds[1], JOB_PROCESS_SCRIPT_FD, fds[1]);
	nih_io_set_cloexec (fds[1]);

	job_process_remap_fd (&pty_master, JOB_PROCESS_SCRIPT_FD, fds[1]);

	if (class->console == CONSOLE_LOG) {
		struct sigaction act;

		/* Child is the slave, so won't need this */
		nih_io_set_cloexec (pty_master);

		/* Save old handler as grantpt disallows child handler
		 * to be in effect
		 */
		if (sigaction (SIGCHLD, NULL, &act) < 0) {
			close (pty_master);
			job_process_error_abort (fds[1], JOB_PROCESS_ERROR_OPENPT_MASTER, 0);
		}

		if (grantpt (pty_master) < 0) {
			close (pty_master);
			job_process_error_abort (fds[1], JOB_PROCESS_ERROR_OPENPT_MASTER, 0);
		}

		/* Restore handler */
		if (sigaction (SIGCHLD, &act, NULL) < 0) {
			close (pty_master);
			job_process_error_abort (fds[1], JOB_PROCESS_ERROR_OPENPT_MASTER, 0);
		}

		if (unlockpt (pty_master) < 0) {
			close (pty_master);
			job_process_error_abort (fds[1], JOB_PROCESS_ERROR_UNLOCKPT, 0);
		}

		if (ptsname_r (pty_master, pts_name, sizeof(pts_name)) < 0) {
			close (pty_master);
			job_process_error_abort (fds[1], JOB_PROCESS_ERROR_PTSNAME, 0);
		}

		pty_slave = open (pts_name, O_RDWR | O_NOCTTY);

		if (pty_slave < 0) {
			job_process_error_abort (fds[1], JOB_PROCESS_ERROR_OPENPT_SLAVE, 0);
		}

		job_process_remap_fd (&pty_slave, JOB_PROCESS_SCRIPT_FD, fds[1]);
	}

	/* Move the script fd to special fd 9; the only gotcha is if that
	 * would be our error descriptor, but that's handled above.
	 */
	if ((script_fd != -1) && (script_fd != JOB_PROCESS_SCRIPT_FD)) {
		int tmp = dup2 (script_fd, JOB_PROCESS_SCRIPT_FD);
		if (tmp < 0)
			job_process_error_abort (fds[1], JOB_PROCESS_ERROR_DUP, 0);
		close (script_fd);
		script_fd = tmp;
	}

	/* Become the leader of a new session and process group, shedding
	 * any controlling tty (which we shouldn't have had anyway).
	 */
	setsid ();

	/* Set the process environment from the function paramters. */
	environ = (char **)env;

	/* Handle unprivileged user job by dropping privileges to
	 * their level as soon as possible to avoid privilege
	 * escalations when we set resource limits.
	 */
	if (user_job) {
		uid_t uid = class->session->user;
		struct passwd *pw = NULL;

		/* D-Bus does not expose a public API call to allow
		 * us to query a users primary group.
		 * _dbus_user_info_fill_uid () seems to exist for this
		 * purpose, but is a "secret" API. It is unclear why
		 * D-Bus neglects the gid when it allows the uid
		 * to be queried directly.
		 *
		 * Our only recourse is to disallow user sessions in a
		 * chroot and assume that all other user sessions
		 * originate from the local system. In this way, we can
		 * bypass D-Bus and use getpwuid ().
		 */

		if (class->session->chroot) {
			/* We cannot determine the group id of the user
			 * session in the chroot via D-Bus, so disallow
			 * all jobs in such an environment.
			 */
			nih_return_error (-1, EPERM, "user jobs not supported in chroots");
		}

		pw = getpwuid (uid);

		if (!pw)
			nih_return_system_error (-1);

		nih_assert (pw->pw_uid == uid);

		if (! pw->pw_dir) {
			nih_local char *message = NIH_MUST (nih_sprintf (NULL,
						"no home directory for user with uid %d",
						uid));

			nih_return_error (-1, ENOENT, message);

		}

		/* Note we don't use NIH_MUST since this could result in a
		 * DoS for a (low priority) user job in low-memory scenarios.
		 */
		user_dir = nih_strdup (NULL, pw->pw_dir);

		if (! user_dir)
			nih_return_no_memory_error (-1);

		/* Ensure the file associated with fd 9
		 * (/proc/self/fd/9) is owned by the user we're about to
		 * become to avoid EPERM.
		 */
		if (script_fd != -1 && fchown (script_fd, pw->pw_uid, pw->pw_gid) < 0) {
			nih_error_raise_system ();
			job_process_error_abort (fds[1], JOB_PROCESS_ERROR_CHOWN, 0);
		}

		if (pw->pw_gid && setgid (pw->pw_gid) < 0) {
			nih_error_raise_system ();
			job_process_error_abort (fds[1], JOB_PROCESS_ERROR_SETGID, 0);
		}

		if (pw->pw_uid && setuid (pw->pw_uid) < 0) {
			nih_error_raise_system ();
			job_process_error_abort (fds[1], JOB_PROCESS_ERROR_SETUID, 0);
		}
	}

	/* Set the standard file descriptors to an output of our chosing;
	 * any other open descriptor must be intended for the child, or have
	 * the FD_CLOEXEC flag so it's automatically closed when we exec()
	 * later.
	 */
	if (system_setup_console (class->console, FALSE) < 0) {
		if (class->console == CONSOLE_OUTPUT) {
			NihError *err;

			err = nih_error_get ();
			nih_warn (_("Failed to open system console: %s"),
				  err->message);
			nih_free (err);

			if (system_setup_console (CONSOLE_NONE, FALSE) < 0)
				job_process_error_abort (fds[1], JOB_PROCESS_ERROR_CONSOLE, 0);
		} else
			job_process_error_abort (fds[1], JOB_PROCESS_ERROR_CONSOLE, 0);
	}

	if (class->console == CONSOLE_LOG) {
		/* Redirect stdout and stderr to the logger fd */
		if (dup2 (pty_slave, STDOUT_FILENO) < 0) {
			nih_error_raise_system ();
			job_process_error_abort (fds[1], JOB_PROCESS_ERROR_DUP, 0);
		}

		if (dup2 (pty_slave, STDERR_FILENO) < 0) {
			nih_error_raise_system ();
			job_process_error_abort (fds[1], JOB_PROCESS_ERROR_DUP, 0);
		}

		close (pty_slave);
	}

	/* Set resource limits for the process, skipping over any that
	 * aren't set in the job class such that they inherit from
	 * ourselves (and we inherit from kernel defaults).
	 */
	for (i = 0; i < RLIMIT_NLIMITS; i++) {
		if (! class->limits[i])
			continue;

		if (setrlimit (i, class->limits[i]) < 0) {
			nih_error_raise_system ();
			job_process_error_abort (fds[1],
						 JOB_PROCESS_ERROR_RLIMIT, i);
		}
	}

	/* Set the file mode creation mask; this is one of the few operations
	 * that can never fail.
	 */
	umask (class->umask);

	/* Adjust the process priority ("nice level").
	 */
	if (setpriority (PRIO_PROCESS, 0, class->nice) < 0) {
		nih_error_raise_system ();
		job_process_error_abort (fds[1],
					 JOB_PROCESS_ERROR_PRIORITY, 0);
	}

	/* Adjust the process OOM killer priority.
	 */
	if (class->oom_score_adj != JOB_DEFAULT_OOM_SCORE_ADJ) {
		int oom_value;
		snprintf (filename, sizeof (filename),
			  "/proc/%d/oom_score_adj", getpid ());
		oom_value = class->oom_score_adj;
		fd = fopen (filename, "w");
		if ((! fd) && (errno == ENOENT)) {
			snprintf (filename, sizeof (filename),
				  "/proc/%d/oom_adj", getpid ());
			oom_value = (class->oom_score_adj
				     * ((class->oom_score_adj < 0) ? 17 : 15)) / 1000;
			fd = fopen (filename, "w");
		}
		if (! fd) {
			nih_error_raise_system ();
			job_process_error_abort (fds[1], JOB_PROCESS_ERROR_OOM_ADJ, 0);
		} else {
			fprintf (fd, "%d\n", oom_value);

			if (fclose (fd)) {
				nih_error_raise_system ();
				job_process_error_abort (fds[1], JOB_PROCESS_ERROR_OOM_ADJ, 0);
			}
		}
	}

	/* Handle changing a chroot session job prior to dealing with
	 * the 'chroot' stanza.
	 */
	if (class->session && class->session->chroot) {
		if (chroot (class->session->chroot) < 0) {
			nih_error_raise_system ();
			job_process_error_abort (fds[1], JOB_PROCESS_ERROR_CHROOT, 0);
		}
	}

	/* Change the root directory, confining path resolution within it;
	 * we do this before the working directory call so that is always
	 * relative to the new root.
	 */
	if (class->chroot) {
		if (chroot (class->chroot) < 0) {
			nih_error_raise_system ();
			job_process_error_abort (fds[1],
						 JOB_PROCESS_ERROR_CHROOT, 0);
		}
	}

	/* Change the working directory of the process, either to the one
	 * configured in the job, or to the root directory of the filesystem
	 * (or at least relative to the chroot).
	 */
	if (chdir (class->chdir ? class->chdir : user_job ? user_dir : "/") < 0) {
		nih_error_raise_system ();
		job_process_error_abort (fds[1], JOB_PROCESS_ERROR_CHDIR, 0);
	}

	/* Change the user and group of the process to the one
	 * configured in the job. We must wait until now to lookup the
	 * UID and GID from the names to accommodate both chroot
	 * session jobs and jobs with a chroot stanza.
	 */
	if (class->setuid) {
		/* Without resetting errno, it's impossible to
		 * distinguish between a non-existent user and and
		 * error during lookup */
		errno = 0;
		struct passwd *pwd = getpwnam (class->setuid);
		if (! pwd) {
			if (errno != 0) {
				nih_error_raise_system ();
				job_process_error_abort (fds[1], JOB_PROCESS_ERROR_GETPWNAM, 0);
			} else {
				nih_error_raise (JOB_PROCESS_INVALID_SETUID,
						 JOB_PROCESS_INVALID_SETUID_STR);
				job_process_error_abort (fds[1], JOB_PROCESS_ERROR_BAD_SETUID, 0);
			}
		}

		job_setuid = pwd->pw_uid;
		/* This will be overridden if setgid is also set: */
		job_setgid = pwd->pw_gid;
	}

	if (class->setgid) {
		errno = 0;
		struct group *grp = getgrnam (class->setgid);
		if (! grp) {
			if (errno != 0) {
				nih_error_raise_system ();
				job_process_error_abort (fds[1], JOB_PROCESS_ERROR_GETGRNAM, 0);
			} else {
				nih_error_raise (JOB_PROCESS_INVALID_SETGID,
						 JOB_PROCESS_INVALID_SETGID_STR);
				job_process_error_abort (fds[1], JOB_PROCESS_ERROR_BAD_SETGID, 0);
			}
		}

		job_setgid = grp->gr_gid;
	}

	if (script_fd != -1 &&
	    (job_setuid != (uid_t) -1 || job_setgid != (gid_t) -1) &&
	    fchown (script_fd, job_setuid, job_setgid) < 0) {
		nih_error_raise_system ();
		job_process_error_abort (fds[1], JOB_PROCESS_ERROR_CHOWN, 0);
	}

	if (job_setgid != (gid_t) -1 && setgid (job_setgid) < 0) {
		nih_error_raise_system ();
		job_process_error_abort (fds[1], JOB_PROCESS_ERROR_SETGID, 0);
	}

	if (job_setuid != (uid_t)-1 && setuid (job_setuid) < 0) {
		nih_error_raise_system ();
		job_process_error_abort (fds[1], JOB_PROCESS_ERROR_SETUID, 0);
	}

	/* Reset all the signal handlers back to their default handling so
	 * the child isn't unexpectedly ignoring any, and so we won't
	 * surprisingly handle them before we've exec()d the new process.
	 */
	nih_signal_reset ();
	sigprocmask (SIG_SETMASK, &orig_set, NULL);

	/* Notes:
	 *
	 * - we can't use pause() here since there would then be no way to
	 *   resume the process without killing it.
	 *
	 * - we have to close the pipe back to the parent since if we don't,
	 *   the parent hangs until the STOP is cleared. Although this may be
	 *   acceptable for normal operation, this causes the test suite to
	 *   fail. Note that closing the pipe means from this point onwards,
	 *   the parent cannot know the true outcome of the spawn: that
	 *   responsibility lies with the debugger.
	 */
	if (class->debug) {
		close (fds[1]);
		raise (SIGSTOP);
	}

	/* Set up a process trace if we need to trace forks */
	if (trace) {
		if (ptrace (PTRACE_TRACEME, 0, NULL, 0) < 0) {
			nih_error_raise_system();
			job_process_error_abort (fds[1],
						 JOB_PROCESS_ERROR_PTRACE, 0);
		}
	}

	/* Execute the process, if we escape from here it failed */
	if (execvp (argv[0], argv) < 0) {
		nih_error_raise_system ();
		job_process_error_abort (fds[1], JOB_PROCESS_ERROR_EXEC, 0);
	}

	nih_assert_not_reached ();
}

/**
 * job_process_error_abort:
 * @fd: writing end of pipe,
 * @type: step that failed,
 * @arg: argument to @type.
 *
 * Abort the child process, first writing the error details in @type, @arg
 * and the currently raised NihError to the writing end of the pipe specified
 * by @fd.
 *
 * This function calls the exit() system call, so never returns.
 **/
static void
job_process_error_abort (int                 fd,
			 JobProcessErrorType type,
			 int                 arg)
{
	NihError            *err;
	JobProcessWireError  wire_err;

	/* Get the currently raised system error */
	err = nih_error_get ();

	/* Fill in the structure we send over the pipe */
	wire_err.type = type;
	wire_err.arg = arg;
	wire_err.errnum = err->number;

	/* Write structure to the pipe; in theory this should never fail, but
	 * if it does, we abort anyway.
	 */
	while (write (fd, &wire_err, sizeof (wire_err)) < 0)
		;

	nih_free (err);

	exit (255);
}

/**
 * job_process_error_read:
 * @fd: reading end of pipe.
 *
 * Read from the reading end of the pipe specified by @fd, if we receive
 * data then the child raised a process error which we reconstruct and raise
 * again; otherwise no problem was found and no action is taken.
 *
 * The reconstructed error will be of JOB_PROCESS_ERROR type, the human-
 * readable message is generated according to the type of process error
 * and argument passed along with it.
 *
 * Returns: zero if no error was found, or negative value on raised error.
 **/
static int
job_process_error_read (int fd)
{
	JobProcessWireError  wire_err;
	ssize_t              len;
	JobProcessError     *err;
	const char          *res;

	/* Read the error from the pipe; a zero read indicates that the
	 * exec succeeded so we return success, otherwise if we don't receive
	 * a JobProcessWireError structure, we return a temporary error so we
	 * try again.
	 */
	len = read (fd, &wire_err, sizeof (wire_err));
	if (len == 0) {
		return 0;
	} else if (len < 0) {
		nih_return_system_error (-1);
	} else if (len != sizeof (wire_err)) {
		errno = EILSEQ;
		nih_return_system_error (-1);
	}

	/* Construct a JobProcessError to be raised containing information
	 * from the wire, augmented with human-readable information we
	 * generate here.
	 */
	err = NIH_MUST (nih_new (NULL, JobProcessError));

	err->type = wire_err.type;
	err->arg = wire_err.arg;
	err->errnum = wire_err.errnum;

	err->error.number = JOB_PROCESS_ERROR;

	switch (err->type) {
	case JOB_PROCESS_ERROR_DUP:
		err->error.message = NIH_MUST (nih_sprintf (
				  err, _("unable to move script fd: %s"),
				  strerror (err->errnum)));
		break;
	case JOB_PROCESS_ERROR_CONSOLE:
		err->error.message = NIH_MUST (nih_sprintf (
				  err, _("unable to open console: %s"),
				  strerror (err->errnum)));
		break;
	case JOB_PROCESS_ERROR_RLIMIT:
		switch (err->arg) {
		case RLIMIT_CPU:
			res = "cpu";
			break;
		case RLIMIT_FSIZE:
			res = "fsize";
			break;
		case RLIMIT_DATA:
			res = "data";
			break;
		case RLIMIT_STACK:
			res = "stack";
			break;
		case RLIMIT_CORE:
			res = "core";
			break;
		case RLIMIT_RSS:
			res = "rss";
			break;
		case RLIMIT_NPROC:
			res = "nproc";
			break;
		case RLIMIT_NOFILE:
			res = "nofile";
			break;
		case RLIMIT_MEMLOCK:
			res = "memlock";
			break;
		case RLIMIT_AS:
			res = "as";
			break;
		case RLIMIT_LOCKS:
			res = "locks";
			break;
		case RLIMIT_SIGPENDING:
			res = "sigpending";
			break;
		case RLIMIT_MSGQUEUE:
			res = "msgqueue";
			break;
		case RLIMIT_NICE:
			res = "nice";
			break;
		case RLIMIT_RTPRIO:
			res = "rtprio";
			break;
		default:
			nih_assert_not_reached ();
		}

		err->error.message = NIH_MUST (nih_sprintf (
				  err, _("unable to set \"%s\" resource limit: %s"),
				  res, strerror (err->errnum)));
		break;
	case JOB_PROCESS_ERROR_PRIORITY:
		err->error.message = NIH_MUST (nih_sprintf (
				  err, _("unable to set priority: %s"),
				  strerror (err->errnum)));
		break;
	case JOB_PROCESS_ERROR_OOM_ADJ:
		err->error.message = NIH_MUST (nih_sprintf (
				  err, _("unable to set oom adjustment: %s"),
				  strerror (err->errnum)));
		break;
	case JOB_PROCESS_ERROR_CHROOT:
		err->error.message = NIH_MUST (nih_sprintf (
				  err, _("unable to change root directory: %s"),
				  strerror (err->errnum)));
		break;
	case JOB_PROCESS_ERROR_CHDIR:
		err->error.message = NIH_MUST (nih_sprintf (
				  err, _("unable to change working directory: %s"),
				  strerror (err->errnum)));
		break;
	case JOB_PROCESS_ERROR_PTRACE:
		err->error.message = NIH_MUST (nih_sprintf (
				  err, _("unable to set trace: %s"),
				  strerror (err->errnum)));
		break;
	case JOB_PROCESS_ERROR_EXEC:
		err->error.message = NIH_MUST (nih_sprintf (
				  err, _("unable to execute: %s"),
				  strerror (err->errnum)));
		break;
	case JOB_PROCESS_ERROR_GETPWNAM:
		err->error.message = NIH_MUST (nih_sprintf (
				  err, _("unable to getpwnam: %s"),
				  strerror (err->errnum)));
		break;
	case JOB_PROCESS_ERROR_GETGRNAM:
		err->error.message = NIH_MUST (nih_sprintf (
				  err, _("unable to getgrnam: %s"),
				  strerror (err->errnum)));
		break;
	case JOB_PROCESS_ERROR_BAD_SETUID:
		err->error.message = NIH_MUST (nih_sprintf (
				  err, _("unable to find setuid user")));
		break;
	case JOB_PROCESS_ERROR_BAD_SETGID:
		err->error.message = NIH_MUST (nih_sprintf (
				  err, _("unable to find setgid group")));
		break;
	case JOB_PROCESS_ERROR_SETUID:
		err->error.message = NIH_MUST (nih_sprintf (
				  err, _("unable to setuid: %s"),
				  strerror (err->errnum)));
		break;
	case JOB_PROCESS_ERROR_SETGID:
		err->error.message = NIH_MUST (nih_sprintf (
				  err, _("unable to setgid: %s"),
				  strerror (err->errnum)));
		break;
	case JOB_PROCESS_ERROR_CHOWN:
		err->error.message = NIH_MUST (nih_sprintf (
				  err, _("unable to chown: %s"),
				  strerror (err->errnum)));
		break;
	case JOB_PROCESS_ERROR_OPENPT_MASTER:
		err->error.message = NIH_MUST (nih_sprintf (
				  err, _("unable to open pt master: %s"),
				  strerror (err->errnum)));
		break;
	case JOB_PROCESS_ERROR_UNLOCKPT:
		err->error.message = NIH_MUST (nih_sprintf (
				  err, _("unable to unlockpt: %s"),
				  strerror (err->errnum)));
		break;
	case JOB_PROCESS_ERROR_PTSNAME:
		err->error.message = NIH_MUST (nih_sprintf (
				  err, _("unable to get ptsname: %s"),
				  strerror (err->errnum)));
		break;
	case JOB_PROCESS_ERROR_OPENPT_SLAVE:
		err->error.message = NIH_MUST (nih_sprintf (
				  err, _("unable to open pt slave: %s"),
				  strerror (err->errnum)));
		break;
	default:
		nih_assert_not_reached ();
	}

	nih_error_raise_error (&err->error);
	return -1;
}


/**
 * job_process_kill:
 * @job: job to kill process of,
 * @process: process to be killed.
 *
 * This function forces a @job to leave its current state by sending
 * @process the "kill signal" defined signal (TERM by default), and maybe
 * later the KILL signal.  The actual state changes are performed by
 * job_child_reaper when the process has actually terminated.
 **/
void
job_process_kill (Job         *job,
		  ProcessType  process)
{
	nih_assert (job != NULL);
	nih_assert (job->pid[process] > 0);
	nih_assert (job->kill_timer == NULL);
	nih_assert (job->kill_process = -1);

	nih_info (_("Sending %s signal to %s %s process (%d)"),
		  nih_signal_to_name (job->class->kill_signal),
		  job_name (job), process_name (process), job->pid[process]);

	if (system_kill (job->pid[process], job->class->kill_signal) < 0) {
		NihError *err;

		err = nih_error_get ();
		if (err->number != ESRCH)
			nih_warn (_("Failed to send %s signal to %s %s process (%d): %s"),
				  nih_signal_to_name (job->class->kill_signal),
				  job_name (job), process_name (process),
				  job->pid[process], err->message);
		nih_free (err);

		return;
	}

	job->kill_process = process;
	job->kill_timer = NIH_MUST (nih_timer_add_timeout (
			  job, job->class->kill_timeout,
			  (NihTimerCb)job_process_kill_timer, job));
}

/**
 * job_process_kill_timer:
 * @job: job to kill process of,
 * @timer: timer that caused us to be called.
 *
 * This callback is called if the process failed to terminate within
 * a particular time of being sent the TERM signal.  The process is killed
 * more forcibly by sending the KILL signal.
 **/
static void
job_process_kill_timer (Job      *job,
			NihTimer *timer)
{
	ProcessType process;

	nih_assert (job != NULL);
	nih_assert (timer != NULL);
	nih_assert (job->kill_timer == timer);
	nih_assert (job->kill_process != (ProcessType)-1);

	process = job->kill_process;
	nih_assert (job->pid[process] > 0);

	job->kill_timer = NULL;
	job->kill_process = -1;

	nih_info (_("Sending %s signal to %s %s process (%d)"),
		  "KILL",
		  job_name (job), process_name (process), job->pid[process]);

	if (system_kill (job->pid[process], SIGKILL) < 0) {
		NihError *err;

		err = nih_error_get ();
		if (err->number != ESRCH)
			nih_warn (_("Failed to send %s signal to %s %s process (%d): %s"),
				  "KILL",
				  job_name (job), process_name (process),
				  job->pid[process], err->message);
		nih_free (err);
	}
}


/**
 * job_process_handler:
 * @data: unused,
 * @pid: process that changed,
 * @event: event that occurred on the child,
 * @status: exit status, signal raised or ptrace event.
 *
 * This callback should be registered with nih_child_add_watch() so that
 * when processes associated with jobs die, stop, receive signals or other
 * ptrace events, the appropriate action is taken.
 *
 * Normally this is registered so it is called for all processes, and is
 * safe to do as it only acts if the process is linked to a job.
 **/
void
job_process_handler (void           *data,
		     pid_t           pid,
		     NihChildEvents  event,
		     int             status)
{
	Job         *job;
	ProcessType  process;
	NihLogLevel  priority;
	const char  *sig;

	nih_assert (pid > 0);

	/* Find the job that an event ocurred for, and identify which of the
	 * job's process it was.  If we don't know about it, then we simply
	 * ignore the event.
	 */
	job = job_process_find (pid, &process);
	if (! job)
		return;

	/* Check the job's normal exit clauses to see whether this is a failure
	 * worth warning about.
	 */
	priority = NIH_LOG_WARN;
	for (size_t i = 0; i < job->class->normalexit_len; i++) {
		if (job->class->normalexit[i] == status) {
			priority = NIH_LOG_INFO;
			break;
		}
	}

	switch (event) {
	case NIH_CHILD_EXITED:
		/* Child exited; check status to see whether it exited
		 * normally (zero) or with a non-zero status.
		 */
		if (status) {
			nih_log_message (priority, _("%s %s process (%d) "
						     "terminated with status %d"),
					 job_name (job), process_name (process),
					 pid, status);
		} else {
			nih_info (_("%s %s process (%d) exited normally"),
				  job_name (job), process_name (process), pid);
		}

		job_process_terminated (job, process, status);
		break;
	case NIH_CHILD_KILLED:
	case NIH_CHILD_DUMPED:
		/* Child was killed by a signal, and maybe dumped core.  We
		 * store the signal value in the higher byte of status (it's
		 * safe to do that) to distinguish it from a normal exit
		 * status.
		 */
		sig = nih_signal_to_name (status);
		if (sig) {
			nih_log_message (priority, _("%s %s process (%d) killed by %s signal"),
					 job_name (job), process_name (process),
					 pid, sig);
		} else {
			nih_warn (_("%s %s process (%d) killed by signal %d"),
				  job_name (job), process_name (process),
				  pid, status);
		}

		status <<= 8;
		job_process_terminated (job, process, status);
		break;
	case NIH_CHILD_STOPPED:
		/* Child was stopped by a signal, make sure it was SIGSTOP
		 * and not a tty-related signal.
		 */
		sig = nih_signal_to_name (status);
		if (sig) {
			nih_info (_("%s %s process (%d) stopped by %s signal"),
				  job_name (job), process_name (process),
				  pid, sig);
		} else {
			nih_info (_("%s %s process (%d) stopped by signal %d"),
				  job_name (job), process_name (process),
				  pid, status);
		}

		if (status == SIGSTOP)
			job_process_stopped (job, process);

		break;
	case NIH_CHILD_CONTINUED:
		/* Child was continued by a signal.
		 */
		sig = nih_signal_to_name (status);
		if (sig) {
			nih_info (_("%s %s process (%d) continued by %s signal"),
				  job_name (job), process_name (process),
				  pid, sig);
		} else {
			nih_info (_("%s %s process (%d) continued by signal %d"),
				  job_name (job), process_name (process),
				  pid, status);
		}
		break;
	case NIH_CHILD_TRAPPED:
		/* Child received a signal while we were tracing it.  This
		 * can be a signal raised inside the kernel as a side-effect
		 * of the trace because the child called fork() or exec();
		 * we only know that from our own state tracking.
		 */
		if ((job->trace_state == TRACE_NEW)
		    && (status == SIGTRAP)) {
			job_process_trace_new (job, process);
		} else if ((job->trace_state == TRACE_NEW_CHILD)
			   && (status == SIGSTOP)) {
			job_process_trace_new_child (job, process);
		} else {
			job_process_trace_signal (job, process, status);
		}
		break;
	case NIH_CHILD_PTRACE:
		/* Child called an important syscall that can modify the
		 * state of the process trace we hold.
		 */
		switch (status) {
		case PTRACE_EVENT_FORK:
			job_process_trace_fork (job, process);
			break;
		case PTRACE_EVENT_EXEC:
			job_process_trace_exec (job, process);
			break;
		default:
			nih_assert_not_reached ();
		}
		break;
	default:
		nih_assert_not_reached ();
	}

}


/**
 * job_process_terminated:
 * @job: job that changed,
 * @process: specific process,
 * @status: exit status or signal in higher byte.
 *
 * This function is called whenever a @process attached to @job terminates,
 * @status should contain the exit status in the lower byte or signal in
 * the higher byte.
 *
 * The job structure is updated and the next appropriate state for the job
 * is chosen, which may involve changing the goal to stop first.
 **/
static void
job_process_terminated (Job         *job,
			ProcessType  process,
			int          status)
{
	int failed = FALSE, stop = FALSE, state = TRUE;
	struct utmpx *utmptr;
	struct timeval tv;

	nih_assert (job != NULL);

	switch (process) {
	case PROCESS_MAIN:
		nih_assert ((job->state == JOB_RUNNING)
			    || (job->state == JOB_SPAWNED)
			    || (job->state == JOB_KILLED)
			    || (job->state == JOB_STOPPING)
			    || (job->state == JOB_POST_START)
			    || (job->state == JOB_PRE_STOP));

		/* We don't change the state if we're in post-start and there's
		 * a post-start process running, or if we're in pre-stop and
		 * there's a pre-stop process running; we wait for those to
		 * finish instead.
		 */
		if ((job->state == JOB_POST_START)
		    && job->class->process[PROCESS_POST_START]
		    && (job->pid[PROCESS_POST_START] > 0)) {
			state = FALSE;
		} else if ((job->state == JOB_PRE_STOP)
		    && job->class->process[PROCESS_PRE_STOP]
		    && (job->pid[PROCESS_PRE_STOP] > 0)) {
			state = FALSE;
		}

		/* Dying when we killed it is perfectly normal and never
		 * considered a failure.  We also don't want to tamper with
		 * the goal since we might be restarting the job anyway.
		 */
		if (job->state == JOB_KILLED)
			break;

		/* Yet another corner case is terminating when we were
		 * already stopping, we don't to tamper with the goal or
		 * state because we're still waiting for the stopping
		 * event to finish and that might restart it anyway.
		 * We also don't want to consider it a failure, because
		 * we want the stopping and stopped events to match.
		 */
		if (job->state == JOB_STOPPING) {
			state = FALSE;
			break;
		}

		/* We don't assume that because the primary process was
		 * killed or exited with a non-zero status, it failed.
		 * Instead we check the normalexit list to see whether
		 * the exit signal or status is in that list, and only
		 * if not, do we consider it failed.
		 *
		 * For services that can be respawned, a zero exit status is
		 * also a failure unless listed.
		 */
		if (status || (job->class->respawn && (! job->class->task)))
		{
			failed = TRUE;
			for (size_t i = 0; i < job->class->normalexit_len; i++) {
				if (job->class->normalexit[i] == status) {
					failed = FALSE;
					break;
				}
			}

			/* We might be able to respawn the failed job;
			 * that's a simple matter of doing nothing.  Check
			 * the job isn't running away first though.
			 */
			if (failed && job->class->respawn) {
				if (job_process_catch_runaway (job)) {
					nih_warn (_("%s respawning too fast, stopped"),
						  job_name (job));

					failed = FALSE;
					job_failed (job, -1, 0);
				} else {
					nih_warn (_("%s %s process ended, respawning"),
						  job_name (job),
						  process_name (process));
					failed = FALSE;

					/* If we're not going to change the
					 * state because there's a post-start
					 * or pre-stop script running, we need
					 * to remember to do it when that
					 * finishes.
					 */
					if (! state)
						job_change_goal (job, JOB_RESPAWN);
					break;
				}
			}
		}

		/* Otherwise whether it's failed or not, we should
		 * stop the job now.
		 */
		stop = TRUE;
		break;
	case PROCESS_PRE_START:
		nih_assert (job->state == JOB_PRE_START);

		/* If the pre-start script is killed or exits with a status
		 * other than zero, it's always considered a failure since
		 * we don't know what state the job might be in.
		 */
		if (status) {
			failed = TRUE;
			stop = TRUE;
		}
		break;
	case PROCESS_POST_START:
		nih_assert (job->state == JOB_POST_START);

		/* We always want to change the state when the post-start
		 * script terminates; if the main process is running, we'll
		 * stay in that state, otherwise we'll skip through.
		 *
		 * Failure is ignored since there's not much we can do
		 * about it at this point.
		 */
		break;
	case PROCESS_PRE_STOP:
		nih_assert (job->state == JOB_PRE_STOP);

		/* We always want to change the state when the pre-stop
		 * script terminates, we either want to go back into running
		 * or head towards killing the main process.
		 *
		 * Failure is ignored since there's not much we can do
		 * about it at this point.
		 */
		break;
	case PROCESS_POST_STOP:
		nih_assert (job->state == JOB_POST_STOP);

		/* If the post-stop script is killed or exits with a status
		 * other than zero, it's always considered a failure since
		 * we don't know what state the job might be in.
		 */
		if (status) {
			failed = TRUE;
			stop = TRUE;
		}
		break;
	default:
		nih_assert_not_reached ();
	}


	/* Cancel any timer trying to kill the job, since it's just
	 * died.  We could do this inside the main process block above, but
	 * leaving it here for now means we can use the timer for any
	 * additional process later.
	 */
	if (job->kill_timer) {
		nih_unref (job->kill_timer, job);
		job->kill_timer = NULL;
		job->kill_process = -1;
	}

	/* Find existing utmp entry for the process pid */
	setutxent();
	while ((utmptr = getutxent()) != NULL) {
		if (utmptr->ut_pid == job->pid[process]) {
			/* set type and clean ut_user, ut_host,
			 * ut_time as described in utmp(5)
			 */
			utmptr->ut_type = DEAD_PROCESS;
			memset(utmptr->ut_user, 0, UT_NAMESIZE);
			memset(utmptr->ut_host, 0, UT_HOSTSIZE);
			utmptr->ut_time = 0;
			/* Update existing utmp file. */
			pututxline(utmptr);

			/* set ut_time for log */
			gettimeofday(&tv, NULL);
			utmptr->ut_tv.tv_sec = tv.tv_sec;
			utmptr->ut_tv.tv_usec = tv.tv_usec;
			/* Write wtmp entry */
			updwtmpx (_PATH_WTMP, utmptr);

			break;
		}
	}
	endutxent();

	/* Clear the process pid field */
	job->pid[process] = 0;


	/* Mark the job as failed */
	if (failed)
		job_failed (job, process, status);

	/* Change the goal to stop; normally this doesn't have any
	 * side-effects, except when we're in the RUNNING state when it'll
	 * change the state as well.  We obviously don't want to change the
	 * state twice.
	 */
	if (stop) {
		if (job->state == JOB_RUNNING)
			state = FALSE;

		job_change_goal (job, JOB_STOP);
	}

	if (state)
		job_change_state (job, job_next_state (job));
}

/**
 * job_process_catch_runaway
 * @job: job being started.
 *
 * This function is called when changing the state of a job to starting,
 * before emitting the event.  It ensures that a job doesn't end up in
 * a restart loop by limiting the number of restarts in a particular
 * time limit.
 *
 * Returns: TRUE if the job is respawning too fast, FALSE if not.
 */
static int
job_process_catch_runaway (Job *job)
{
	struct timespec now;

	nih_assert (job != NULL);

	if (job->class->respawn_limit && job->class->respawn_interval) {
		time_t interval;

		/* Time since last respawn ... this goes very large if we
		 * haven't done one, which is fine
		 */
		nih_assert (clock_gettime (CLOCK_MONOTONIC, &now) == 0);

		interval = now.tv_sec - job->respawn_time;
		if (interval < job->class->respawn_interval) {
			job->respawn_count++;
			if (job->respawn_count > job->class->respawn_limit)
				return TRUE;
		} else {
			job->respawn_time = now.tv_sec;
			job->respawn_count = 1;
		}
	}

	return FALSE;
}


/**
 * job_process_stopped:
 * @job: job that changed,
 * @process: specific process.
 *
 * This function is called whenever a @process attached to @job is stopped
 * by the SIGSTOP signal (and not by a tty-related signal).
 *
 * Some jobs use this signal to signify that they have completed starting
 * up and are now running; thus we move them out of the spawned state.
 **/
static void
job_process_stopped (Job         *job,
		     ProcessType  process)
{
	nih_assert (job != NULL);

	/* Any process can stop on a signal, but we only care about the
	 * main process when the state is still spawned.
	 */
	if ((process != PROCESS_MAIN) || (job->state != JOB_SPAWNED))
		return;

	/* Send SIGCONT back and change the state to the next one, if this
	 * job behaves that way.
	 */
	if (job->class->expect == EXPECT_STOP) {
		kill (job->pid[process], SIGCONT);
		job_change_state (job, job_next_state (job));
	}
}


/**
 * job_process_trace_new:
 * @job: job that changed,
 * @process: specific process.
 *
 * This function is called when the traced @process attached to @job calls
 * its first exec(), still within the Upstart code before passing control
 * to the new executable.
 *
 * It sets the options for the trace so that forks and execs are reported.
 **/
static void
job_process_trace_new (Job         *job,
		       ProcessType  process)
{
	nih_assert (job != NULL);
	nih_assert ((job->trace_state == TRACE_NEW)
		    || (job->trace_state == TRACE_NEW_CHILD));

	/* Any process can get us to trace them, but we only care about the
	 * main process when the state is still spawned.
	 */
	if ((process != PROCESS_MAIN) || (job->state != JOB_SPAWNED))
		return;

	/* Set options so that we are notified when the process forks, and
	 * get a different kind of notification when it execs to a plain
	 * SIGTRAP.
	 */
	if (ptrace (PTRACE_SETOPTIONS, job->pid[process], NULL,
		    PTRACE_O_TRACEFORK | PTRACE_O_TRACEEXEC) < 0) {
		nih_warn (_("Failed to set ptrace options for "
			    "%s %s process (%d): %s"),
			  job_name (job), process_name (process),
			  job->pid[process], strerror (errno));
		return;
	}

	job->trace_state = TRACE_NORMAL;

	/* Allow the process to continue without delivering the
	 * kernel-generated signal that was for our eyes not theirs.
	 */
	if (ptrace (PTRACE_CONT, job->pid[process], NULL, 0) < 0)
		nih_warn (_("Failed to continue traced %s %s process (%d): %s"),
			  job_name (job), process_name (process),
			  job->pid[process], strerror (errno));
}

/**
 * job_process_trace_new_child:
 * @job: job that changed,
 * @process: specific process.
 *
 * This function is called whenever a traced @process attached to @job stops
 * after the fork() so that we can set the options before continuing it.
 *
 * Check to see whether we've reached the number of forks we expected, if
 * so detach the process and move towards the running state; otherwise we
 * set our important ptrace options, update the trace state so that
 * further SIGSTOP or SIGTRAP signals are treated as just that and allow
 * the process to continue.
 **/
static void
job_process_trace_new_child (Job         *job,
			     ProcessType  process)
{
	nih_assert (job != NULL);
	nih_assert (job->trace_state == TRACE_NEW_CHILD);

	/* Any process can get us to trace them, but we only care about the
	 * main process when the state is still spawned.
	 */
	if ((process != PROCESS_MAIN) || (job->state != JOB_SPAWNED))
		return;

	/* We need to fork at least twice unless we're expecting a
	 * single fork when we only need to fork once; once that limit
	 * has been reached, end the trace.
	 */
	job->trace_forks++;
	if ((job->trace_forks > 1) || (job->class->expect == EXPECT_FORK))
	{
		if (ptrace (PTRACE_DETACH, job->pid[process], NULL, 0) < 0)
			nih_warn (_("Failed to detach traced "
				    "%s %s process (%d): %s"),
				  job_name (job), process_name (process),
				  job->pid[process], strerror (errno));

		job->trace_state = TRACE_NONE;
		job_change_state (job, job_next_state (job));
		return;
	}

	job_process_trace_new (job, process);
}

/**
 * job_process_trace_signal:
 * @job: job that changed,
 * @process: specific process.
 *
 * This function is called whenever a traced @process attached to @job has
 * a signal sent to it.
 *
 * We don't care about these, they're a side effect of ptrace that we can't
 * turn off, so we just deliver them untampered with.
 **/
static void
job_process_trace_signal (Job         *job,
			  ProcessType  process,
			  int          signum)
{
	nih_assert (job != NULL);

	/* Any process can get us to trace them, but we only care about the
	 * main process when the state is still spawned.
	 */
	if ((process != PROCESS_MAIN) || (job->state != JOB_SPAWNED)
	    || (job->trace_state != TRACE_NORMAL))
		return;

	/* Deliver the signal */
	if (ptrace (PTRACE_CONT, job->pid[process], NULL, signum) < 0)
		nih_warn (_("Failed to deliver signal to traced "
			    "%s %s process (%d): %s"),
			  job_name (job), process_name (process),
			  job->pid[process], strerror (errno));
}

/**
 * job_process_trace_fork:
 * @job: job that changed,
 * @process: specific process.
 *
 * This function is called whenever a traced @process attached to @job calls
 * the fork() system call.
 *
 * We obtain the new child process id from the message and update the
 * structure so that we follow that instead, detaching from the process that
 * called fork.
 **/
static void
job_process_trace_fork (Job         *job,
			ProcessType  process)
{
	unsigned long data;

	nih_assert (job != NULL);

	/* Any process can get us to trace them, but we only care about the
	 * main process when the state is still spawned.
	 */
	if ((process != PROCESS_MAIN) || (job->state != JOB_SPAWNED)
	    || (job->trace_state != TRACE_NORMAL))
		return;

	/* Obtain the child process id from the ptrace event. */
	if (ptrace (PTRACE_GETEVENTMSG, job->pid[process], NULL, &data) < 0) {
		nih_warn (_("Failed to obtain child process id "
			    "for %s %s process (%d): %s"),
			  job_name (job), process_name (process),
			  job->pid[process], strerror (errno));
		return;
	}

	nih_info (_("%s %s process (%d) became new process (%d)"),
		  job_name (job), process_name (process),
		  job->pid[process], (pid_t)data);

	/* We no longer care about this process, it's the child that we're
	 * interested in from now on, so detach it and allow it to go about
	 * its business unhindered.
	 */
	if (ptrace (PTRACE_DETACH, job->pid[process], NULL, 0) < 0)
		nih_warn (_("Failed to detach traced %s %s process (%d): %s"),
			  job_name (job), process_name (process),
			  job->pid[process], strerror (errno));

	/* Update the process we're supervising which is about to get SIGSTOP
	 * so set the trace options to capture it.
	 */
	job->pid[process] = (pid_t)data;
	job->trace_state = TRACE_NEW_CHILD;

	/* We may have already had the wait notification for the new child
	 * waiting at SIGSTOP, in which case a ptrace() call will succeed
	 * for it.
	 */
	if (ptrace (PTRACE_SETOPTIONS, job->pid[process], NULL, 0) < 0) {
		nih_debug ("Failed to set options for new %s %s process (%d), "
			   "probably not yet forked: %s",
			   job_name (job), process_name (process),
			   job->pid[process], strerror (errno));
		return;
	}

	job_process_trace_new_child (job, process);
}

/**
 * job_process_trace_exec:
 * @job: job that changed,
 * @process: specific process.
 *
 * This function is called whenever a traced @process attached to @job calls
 * the exec() system call after we've set options on it to distinguish them
 * from ordinary SIGTRAPs.
 *
 * We assume that if the job calls exec that it's finished forking so we can
 * drop the trace entirely; we have no interest in tracing the new child.
 **/
static void
job_process_trace_exec (Job         *job,
			ProcessType  process)
{
	nih_assert (job != NULL);

	/* Any process can get us to trace them, but we only care about the
	 * main process when the state is still spawned and we're tracing it.
	 */
	if ((process != PROCESS_MAIN) || (job->state != JOB_SPAWNED)
	    || (job->trace_state != TRACE_NORMAL))
		return;

	nih_info (_("%s %s process (%d) executable changed"),
		  job_name (job), process_name (process), job->pid[process]);

	if (job->trace_forks) {
		if (ptrace (PTRACE_DETACH, job->pid[process], NULL, 0) < 0)
			nih_warn (_("Failed to detach traced "
				    "%s %s process (%d): %s"),
				  job_name (job), process_name (process),
				  job->pid[process], strerror (errno));

		job->trace_state = TRACE_NONE;
		job_change_state (job, job_next_state (job));
	} else {
		if (ptrace (PTRACE_CONT, job->pid[process], NULL, 0) < 0)
			nih_warn (_("Failed to continue traced %s %s process (%d): %s"),
				  job_name (job), process_name (process),
				  job->pid[process], strerror (errno));
	}
}


/**
 * job_process_find:
 * @pid: process id to find,
 * @process: pointer to place process which is running @pid.
 *
 * Finds the job with a process of the given @pid in the jobs hash table.
 * If @process is not NULL, the @process variable is set to point at the
 * process entry in the table which has @pid.
 *
 * Returns: job found or NULL if not known.
 **/
Job *
job_process_find (pid_t        pid,
		  ProcessType *process)
{
	nih_assert (pid > 0);

	job_class_init ();

	NIH_HASH_FOREACH (job_classes, iter) {
		JobClass *class = (JobClass *)iter;

		NIH_HASH_FOREACH (class->instances, job_iter) {
			Job *job = (Job *)job_iter;
			int  i;

			for (i = 0; i < PROCESS_LAST; i++) {
				if (job->pid[i] == pid) {
					if (process)
						*process = i;

					return job;
				}
			}
		}
	}

	return NULL;
}

/**
 * job_process_log_path:
 *
 * @job: Job,
 * @user_job: TRUE if @job refers to a non-root job, else FALSE.
 *
 * Determine full path to on-disk log file for specified @job.
 *
 * This differs depending on whether the job is a system job or a user job.
 * Instance names need to be encoded as part of the path. D-Bus name
 * encoding is employed to avoid attempting to create illegal path names
 * and for consistency with job names on D-Bus.
 *
 * Returns: newly allocated log path string, or NULL on raised error.
 **/
char *
job_process_log_path (Job *job, int user_job)
{
	JobClass        *class = NULL;
	char            *log_path = NULL;
	nih_local char  *dir = NULL;
	nih_local char  *class_name = NULL;

	nih_assert (job);
	nih_assert (job->class);

	/* Logging of user job output not currently supported */
	nih_assert (user_job == 0);

	class = job->class;

	nih_assert (class->name);

	/* Override, primarily for tests */
	if (getenv (LOGDIR_ENV)) {
		dir = nih_strdup (NULL, getenv (LOGDIR_ENV));
		nih_debug ("Using alternative directory '%s' for logs", dir);
	} else {
		dir = nih_strdup (NULL, log_dir ? log_dir : JOB_LOGDIR);
	}

	if (! dir)
		nih_return_no_memory_error (NULL);

        /* Always begins with a '/' which we don't want. This
         * explains our ignoring the 1st byte below.
         */
	class_name = nih_dbus_path (NULL, "", class->name, NULL);

	if (! class_name)
		nih_return_no_memory_error (NULL);

	/* Handle jobs with multiple instances */
	if (job->name && *job->name) {
		nih_local char *job_name = NULL;

                /* Again, we ignore the 1st byte when used below */
		job_name = nih_dbus_path (NULL, "", job->name, NULL);

		if (! job_name)
			nih_return_no_memory_error (NULL);

		/* Note we skip over the leading slash generated by
		 * nih_dbus_path().
		 */
		log_path = nih_sprintf (NULL, "%s/%s-%s.log",
					dir,
					class_name+1,
					job_name+1);
	} else {
		log_path = nih_sprintf (NULL, "%s/%s.log",
					dir,
					class_name+1);
	}

	if (! log_path)
		nih_return_no_memory_error (NULL);

	return log_path;
}

/**
 * job_process_remap_fd:
 *
 * @fd: pointer to fd to potentially remap,
 * @reserved_fd: reserved fd value,
 * @error_fd: fd to report errors on,
 *
 * Remap @fd to a new value iff it has the same value as @reserved_fd.
 *
 * Errors are reported via @error_fd and are fatal.
 *
 * Notes:
 *
 * - File descriptor flags are not retained.
 * - It is permissible for @error_fd to have the same value as @fd.
 **/
static void
job_process_remap_fd (int *fd, int reserved_fd, int error_fd)
{
	int new = -1;

	nih_assert (fd);
	nih_assert (reserved_fd);
	nih_assert (error_fd);

	if (*fd != reserved_fd)
		return;

	new = dup (*fd);
	if (new < 0)
		job_process_error_abort (error_fd, JOB_PROCESS_ERROR_DUP, 0);
	close (*fd);
	*fd = new;
}<|MERGE_RESOLUTION|>--- conflicted
+++ resolved
@@ -44,12 +44,9 @@
 #include <utmp.h>
 #include <utmpx.h>
 #include <pwd.h>
-<<<<<<< HEAD
 #include <libgen.h>
 #include <termios.h>
-=======
 #include <grp.h>
->>>>>>> fe83bd81
 
 #include <nih/macros.h>
 #include <nih/alloc.h>
@@ -410,19 +407,18 @@
 	FILE           *fd;
 	int             user_job = FALSE;
 	nih_local char *user_dir = NULL;
-<<<<<<< HEAD
 	nih_local char *log_path = NULL;
 	JobClass       *class;
-=======
 	uid_t           job_setuid = -1;
 	gid_t           job_setgid = -1;
->>>>>>> fe83bd81
 
 
 	nih_assert (job != NULL);
 	nih_assert (job->class != NULL);
 
 	class = job->class;
+
+	nih_assert (class != NULL);
 
 	if (class && class->session && class->session->user)
 		user_job = TRUE;
