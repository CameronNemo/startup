/* upstart
 *
 * job_process.c - job process handling
 *
 * Copyright © 2011 Canonical Ltd.
 * Author: Scott James Remnant <scott@netsplit.com>.
 *
 * This program is free software; you can redistribute it and/or modify
 * it under the terms of the GNU General Public License version 2, as
 * published by the Free Software Foundation.
 *
 * This program is distributed in the hope that it will be useful,
 * but WITHOUT ANY WARRANTY; without even the implied warranty of
 * MERCHANTABILITY or FITNESS FOR A PARTICULAR PURPOSE.  See the
 * GNU General Public License for more details.
 *
 * You should have received a copy of the GNU General Public License along
 * with this program; if not, write to the Free Software Foundation, Inc.,
 * 51 Franklin Street, Fifth Floor, Boston, MA 02110-1301 USA.
 */

#ifdef HAVE_CONFIG_H
# include <config.h>
#endif /* HAVE_CONFIG_H */

/* Required for pty handling */
#define _XOPEN_SOURCE   600

#include <sys/types.h>
#include <sys/stat.h>
#include <sys/time.h>
#include <sys/ptrace.h>
#include <sys/resource.h>
#include <sys/ioctl.h>

#include <time.h>
#include <errno.h>
#include <stdio.h>
#include <limits.h>
#include <signal.h>
#include <stdlib.h>
#include <string.h>
#include <unistd.h>
#include <utmp.h>
#include <utmpx.h>
#include <pwd.h>
#include <libgen.h>
#include <termios.h>
#include <grp.h>

#include <nih/macros.h>
#include <nih/alloc.h>
#include <nih/string.h>
#include <nih/signal.h>
#include <nih/io.h>
#include <nih/logging.h>
#include <nih/error.h>
#include <nih-dbus/dbus_util.h>

#include "paths.h"
#include "system.h"
#include "environ.h"
#include "process.h"
#include "job_process.h"
#include "job_class.h"
#include "job.h"
#include "errors.h"
#include "control.h"
#include "xdg.h"
#include "apparmor.h"

#ifdef ENABLE_CGROUPS
#include "cgroup.h"
#endif /* ENABLE_CGROUPS */

/**
 * SHELL_CHARS:
 *
 * This is the list of characters that, if encountered in a process, cause
 * it to always be run with a shell.
 **/
#define SHELL_CHARS "~`!$^&*()=|\\{}[];\"'<>?"


/**
 * JobProcessWireError:
 *
 * This structure is used to pass an error from the child process back to the
 * parent.  It contains the same basic particulars as a JobProcessError but
 * without the message.
 **/
typedef struct job_process_wire_error {
	JobProcessErrorType type;
	int                 arg;
	int                 errnum;
} JobProcessWireError;

/**
 * log_dir:
 *
 * Full path to directory where job logs are written.
 *
 **/
char *log_dir = NULL;

/**
 * disable_respawn:
 *
 * If TRUE, disallow respawning.
 **/
int disable_respawn = FALSE;

/* Prototypes for static functions */
static void job_process_error_abort     (int fd, JobProcessErrorType type,
					 int arg)
	__attribute__ ((noreturn));
static void job_process_remap_fd        (int *fd, int reserved_fd, int error_fd);

/**
 * disable_job_logging:
 *
 * If TRUE, do not log any job output.
 *
 **/
int disable_job_logging = 0;

/**
 * no_inherit_env:
 *
 * If TRUE, do not copy the Session Inits environment variables or umask
 * to that provided to jobs.
 **/
int no_inherit_env = FALSE;

/* Prototypes for static functions */
static void job_process_kill_timer      (Job *job, NihTimer *timer);
static void job_process_terminated      (Job *job, ProcessType process,
					 int status, int state_only);
static int  job_process_catch_runaway   (Job *job);
static void job_process_stopped         (Job *job, ProcessType process);
static void job_process_trace_new       (Job *job, ProcessType process);
static void job_process_trace_new_child (Job *job, ProcessType process);
static void job_process_trace_signal    (Job *job, ProcessType process,
					 int signum);
static void job_process_trace_fork      (Job *job, ProcessType process);
static void job_process_trace_exec      (Job *job, ProcessType process);

extern char         *control_server_address;
extern int           user_mode;
extern int           session_end;
extern time_t        quiesce_phase_time;

<<<<<<< HEAD
=======
/**
 * job_process_run:
 * @job: job context for process to be run in,
 * @process: job process to run.
 *
 * This function looks up @process in the job's process table and uses
 * the information there to spawn a new process for the @job, storing the
 * pid in that table entry.
 *
 * The process is normally executed using the system shell, unless the
 * script member of @process is FALSE and there are no typical shell
 * characters within the command member, in which case it is executed
 * directly using exec after splitting on whitespace.
 *
 * When executed with the shell, if the command (which may be an entire
 * script) is reasonably small (less than 1KB) it is passed to the
 * shell using the POSIX-specified -c option.  Otherwise the shell is told
 * to read commands from one of the special /proc/self/fd/NN devices and NihIo
 * used to feed the script into that device.  A pointer to the NihIo object
 * is not kept or stored because it will automatically clean itself up should
 * the script go away as the other end of the pipe will be closed.
 *
 * In either case the shell is run with the -e option so that commands will
 * fail if their exit status is not checked.
 *
 * This function will block until the job_process_spawn() call succeeds or
 * a non-temporary error occurs (such as file not found).  It is up to the
 * called to decide whether non-temporary errors are a reason to change the
 * job state or not.
 *
 * Returns: zero on success, negative value on non-temporary error.
 **/
int
job_process_run (Job         *job,
		 ProcessType  process)
{
	Process         *proc;
	nih_local char **argv = NULL;
	nih_local char **env = NULL;
	nih_local char  *script = NULL;
	char           **e;
	size_t           argc, envc;
	int              fds[2] = { -1, -1 };
	int              error = FALSE, trace = FALSE, shell = FALSE;

	nih_assert (job != NULL);

	proc = job->class->process[process];
	nih_assert (proc != NULL);
	nih_assert (proc->command != NULL);

	/* We run the process using a shell if it says it wants to be run
	 * as such, or if it contains any shell-like characters; since that's
	 * the best way to deal with things like variables.
	 */
	if ((proc->script) || strpbrk (proc->command, SHELL_CHARS)) {
		char *nl, *p;

		argc = 0;
		argv = NIH_MUST (nih_str_array_new (NULL));

		NIH_MUST (nih_str_array_add (&argv, NULL, &argc, SHELL));
		NIH_MUST (nih_str_array_add (&argv, NULL, &argc, "-e"));

		/* If the process wasn't originally marked to be run through
		 * a shell, prepend exec to the script so that the shell
		 * gets out of the way after parsing.
		 */
		if (proc->script) {
			script = NIH_MUST (nih_strdup (NULL, proc->command));
		} else {
			script = NIH_MUST (nih_sprintf (NULL, "exec %s",
							proc->command));
		}

		/* Don't pipe single-line scripts into the shell using
		 * /proc/self/fd/NNN, instead just pass them over the
		 * command-line (taking care to strip off the trailing
		 * newlines).
		 */
		p = nl = strchr (script, '\n');
		while (p && (*p == '\n'))
			p++;

		if ((! nl) || (! *p)) {
			/* Strip off the newline(s) */
			if (nl)
				*nl = '\0';

			NIH_MUST (nih_str_array_add (&argv, NULL,
						     &argc, "-c"));
			NIH_MUST (nih_str_array_addp (&argv, NULL,
						      &argc, script));

			/* Next argument is argv[0]; just pass the shell */
			NIH_MUST (nih_str_array_add (&argv, NULL,
						     &argc, SHELL));
		} else {
			nih_local char *cmd = NULL;

			/* Close the writing end when the child is exec'd */
			NIH_ZERO (pipe (fds));
			nih_io_set_cloexec (fds[1]);

			shell = TRUE;

			cmd = NIH_MUST (nih_sprintf (argv, "%s/%d",
						     "/proc/self/fd",
						     JOB_PROCESS_SCRIPT_FD));
			NIH_MUST (nih_str_array_addp (&argv, NULL,
						      &argc, cmd));
		}
	} else {
		/* Split the command on whitespace to produce a list of
		 * arguments that we can exec directly.
		 */
		argv = NIH_MUST (nih_str_split (NULL, proc->command,
						" \t\r\n", TRUE));
	}

	/* We provide the standard job environment to all of its processes,
	 * except for pre-stop which also has the stop event environment,
	 * adding special variables that indicate which job it was -- mostly
	 * so that initctl can have clever behaviour when called within them.
	 */
	envc = 0;
	env = NIH_MUST (nih_str_array_new (NULL));

	if (job->env)
		NIH_MUST (environ_append (&env, NULL, &envc, TRUE, job->env));

	if (job->stop_env
	    && ((process == PROCESS_PRE_STOP)
		|| (process == PROCESS_POST_STOP)))
		for (e = job->stop_env; *e; e++)
			NIH_MUST (environ_set (&env, NULL, &envc, TRUE, *e));

	NIH_MUST (environ_set (&env, NULL, &envc, TRUE,
			       "UPSTART_JOB=%s", job->class->name));
	NIH_MUST (environ_set (&env, NULL, &envc, TRUE,
			       "UPSTART_INSTANCE=%s", job->name));
	if (user_mode)
		NIH_MUST (environ_set (&env, NULL, &envc, TRUE,
			       "UPSTART_SESSION=%s", control_server_address));

	/* If we're about to spawn the main job and we expect it to become
	 * a daemon or fork before we can move out of spawned, we need to
	 * set a trace on it.
	 */
	if ((process == PROCESS_MAIN)
	    && ((job->class->expect == EXPECT_DAEMON)
		|| (job->class->expect == EXPECT_FORK)))
		trace = TRUE;

	/* Spawn the process, repeat until fork() works */
	while ((job->pid[process] = job_process_spawn (job, argv, env,
					trace, fds[0], process)) < 0) {
		NihError *err;

		err = nih_error_get ();
		if (err->number == JOB_PROCESS_ERROR) {
			/* Non-temporary error condition, we're not going
			 * to be able to spawn this process.  Clean up after
			 * ourselves before returning.
			 */
			if (shell) {
				close (fds[0]);
				close (fds[1]);
			}

			job->pid[process] = 0;

			/* Return non-temporary error condition */
			nih_warn (_("Failed to spawn %s %s process: %s"),
				  job_name (job), process_name (process),
				  err->message);
			nih_free (err);
			return -1;
		} else if (! error)
			nih_warn ("%s: %s", _("Temporary process spawn error"),
				  err->message);
		nih_free (err);

		error = TRUE;
	}

	nih_info (_("%s %s process (%d)"),
		  job_name (job), process_name (process), job->pid[process]);

	job->trace_forks = 0;
	job->trace_state = trace ? TRACE_NEW : TRACE_NONE;

	/* Feed the script to the child process */
	if (shell) {
		NihIo *io;

		/* Clean up and close the reading end (we don't need it) */
		close (fds[0]);

		/* Put the entire script into an NihIo send buffer and
		 * then mark it for closure so that the shell gets EOF
		 * and the structure gets cleaned up automatically.
		 */
		while (! (io = nih_io_reopen (job, fds[1], NIH_IO_STREAM,
					      NULL, NULL, NULL, NULL))) {
			NihError *err;

			err = nih_error_get ();
			if (err->number != ENOMEM)
				nih_assert_not_reached ();
			nih_free (err);
		}

		/* We're feeding using a pipe, which has a file descriptor
		 * on the child end even though it open()s it again using
		 * a path. Instruct the shell to close this extra fd and
		 * not to leak it.
		 */
		NIH_ZERO (nih_io_printf (io, "exec %d<&-\n",
					 JOB_PROCESS_SCRIPT_FD));

		NIH_ZERO (nih_io_write (io, script, strlen (script)));
		nih_io_shutdown (io);
	}

	return 0;
}


/**
 * job_process_spawn:
 * @job: job of process to be spawned,
 * @argv: NULL-terminated list of arguments for the process,
 * @env: NULL-terminated list of environment variables for the process,
 * @trace: whether to trace this process,
 * @script_fd: script file descriptor,
 * @process: job process to spawn.
 *
 * This function spawns a new process using the class details in @job to set up
 * the environment for it; the process is always a session and process group
 * leader as we never want anything in our own group.
 *
 * The process to be executed is given in the @argv array which is passed
 * directly to execvp(), so should be in the same NULL-terminated form with
 * the first argument containing the path or filename of the binary.  The
 * PATH environment in the @job's associated class will be searched.
 *
 * If @trace is TRUE, the process will be traced with ptrace and this will
 * cause the process to be stopped when the exec() call is made.  You must
 * wait for this and then may use it to set options before continuing the
 * process.
 *
 * If @script_fd is not -1, this file descriptor is dup()d to the special fd 9
 * (moving any other out of the way if necessary).
 *
 * This function only spawns the process, it is up to the caller to ensure
 * that the information is saved into the job and that the process is watched,
 * etc.
 *
 * Spawning a process may fail for temporary reasons, usually due to a failure
 * of the fork() syscall or communication with the child; or more permanent
 * reasons such as a failure to setup the child environment.  These latter
 * are always represented by a JOB_PROCESS_ERROR error.
 *
 * Returns: process id of new process on success, -1 on raised error
 **/
pid_t
job_process_spawn (Job          *job,
		   char * const  argv[],
		   char * const *env,
		   int           trace,
		   int           script_fd,
		   ProcessType   process)
{
	sigset_t        child_set, orig_set;
	pid_t           pid;
	int             i, fds[2];
	int             pty_master = -1;
	int             pty_slave = -1;
	char            pts_name[PATH_MAX];
	char            filename[PATH_MAX];
	FILE           *fd;
	nih_local char *log_path = NULL;
	JobClass       *class;
	uid_t           job_setuid = -1;
	gid_t           job_setgid = -1;
	struct passwd   *pwd = NULL;
	struct group    *grp = NULL;
	NihError        *err;

	nih_assert (job != NULL);
	nih_assert (job->class != NULL);
	nih_assert (job->log != NULL);
	nih_assert (process < PROCESS_LAST);

	class = job->class;

	nih_assert (class != NULL);

	/* Create a pipe to communicate with the child process until it
	 * execs so we know whether that was successful or an error occurred.
	 */
	if (pipe (fds) < 0)
		nih_return_system_error (-1);

	if (class->console == CONSOLE_LOG && disable_job_logging)
			class->console = CONSOLE_NONE;

	if (class->console == CONSOLE_LOG) {

		/* Ensure log destroyed for previous matching job process
		 * (occurs when job restarted but previous process has not
		 * yet been reaped).
		 */
		if (job->log[process]) {
			nih_free (job->log[process]);
			job->log[process] = NULL;
		}

		log_path = job_process_log_path (job, 0);

		if (! log_path) {
			/* Consume and re-raise */
			err = nih_error_get ();
			nih_assert (err->number == ENOMEM);
			nih_free (err);
			close (fds[0]);
			close (fds[1]);
			nih_return_no_memory_error(-1);
		}

		pty_master = posix_openpt (O_RDWR | O_NOCTTY);

		if (pty_master < 0) {
			nih_error (_("Failed to create pty - disabling logging for job"));

			/* Ensure that the job can still be started by
			 * disabling logging.
			 */
			class->console = CONSOLE_NONE;

			close (fds[0]);
			close (fds[1]);
			nih_return_system_error (-1);
		}

		/* Stop any process created _before_ the log object below is
		 * freed from inheriting this fd.
		 */
		nih_io_set_cloexec (pty_master);

		/* pty_master will be closed by log_destroy() */
		job->log[process] = log_new (job->log, log_path, pty_master, 0);
		if (! job->log[process]) {
			close (pty_master);
			close (fds[0]);
			close (fds[1]);
			nih_return_system_error (-1);
		}
	}

	/* Block all signals while we fork to avoid the child process running
	 * our own signal handlers before we've reset them all back to the
	 * default.
	 */
	sigfillset (&child_set);
	sigprocmask (SIG_BLOCK, &child_set, &orig_set);

	/* Ensure that any lingering data in stdio buffers is flushed
	 * to avoid the child getting a copy of it.
	 * If not done, CONSOLE_LOG jobs may end up with unexpected data
	 * in their logs if we run with for example '--debug'.
	 */
	fflush (NULL);

	/* Fork the child process, handling success and failure by resetting
	 * the signal mask and returning the new process id or a raised error.
	 */
	pid = fork ();
	if (pid > 0) {
		if (class->debug) {
			nih_info (_("Pausing %s (%d) [pre-exec] for debug"),
			  class->name, pid);
		}

		sigprocmask (SIG_SETMASK, &orig_set, NULL);
		close (fds[1]);

		/* Read error from the pipe, return if one is raised */
		if (job_process_error_read (fds[0]) < 0) {
			if (class->console == CONSOLE_LOG) {
				/* Ensure the pty_master watch gets
				 * removed and the fd closed.
				 */
				nih_free (job->log[process]);
				job->log[process] = NULL;
			}
			close (fds[0]);
			return -1;
		}

		/* Note that pts_master is closed automatically in the parent when the
		 * log object is destroyed.
		 */
		close (fds[0]);
		return pid;
	} else if (pid < 0) {
		nih_error_raise_system ();

		sigprocmask (SIG_SETMASK, &orig_set, NULL);
		close (fds[0]);
		close (fds[1]);
		if (class->console == CONSOLE_LOG) {
			nih_free (job->log[process]);
			job->log[process] = NULL;
		}
		return -1;
	}

	/* We're now in the child process.
	 *
	 * The rest of this function sets the child up and ends by executing
	 * the new binary.  Failures are handled by terminating the child
	 * and writing an error back to the parent.
	 */

	/* Close the reading end of the pipe with our parent and mark the
	 * writing end to be closed-on-exec so the parent knows we got that
	 * far because read() returned zero.
	 */
	close (fds[0]);

	job_process_remap_fd (&fds[1], JOB_PROCESS_SCRIPT_FD, fds[1]);
	nih_io_set_cloexec (fds[1]);

	if (class->console == CONSOLE_LOG) {
		struct sigaction act;
		struct sigaction ignore;

		job_process_remap_fd (&pty_master, JOB_PROCESS_SCRIPT_FD, fds[1]);

		/* Child is the slave, so won't need this */
		nih_io_set_cloexec (pty_master);

		/* Temporarily disable child handler as grantpt(3) disallows one
		 * being in effect when called.
		 */
		ignore.sa_handler = SIG_DFL;
		ignore.sa_flags = 0;
		sigemptyset (&ignore.sa_mask);

		if (sigaction (SIGCHLD, &ignore, &act) < 0) {
			nih_error_raise_system ();
			job_process_error_abort (fds[1], JOB_PROCESS_ERROR_SIGNAL, 0);
		}

		if (grantpt (pty_master) < 0) {
			nih_error_raise_system ();
			job_process_error_abort (fds[1], JOB_PROCESS_ERROR_GRANTPT, 0);
		}

		/* Restore child handler */
		if (sigaction (SIGCHLD, &act, NULL) < 0) {
			nih_error_raise_system ();
			job_process_error_abort (fds[1], JOB_PROCESS_ERROR_SIGNAL, 0);
		}

		if (unlockpt (pty_master) < 0) {
			nih_error_raise_system ();
			job_process_error_abort (fds[1], JOB_PROCESS_ERROR_UNLOCKPT, 0);
		}

		if (ptsname_r (pty_master, pts_name, sizeof(pts_name)) < 0) {
			nih_error_raise_system ();
			job_process_error_abort (fds[1], JOB_PROCESS_ERROR_PTSNAME, 0);
		}

		pty_slave = open (pts_name, O_RDWR | O_NOCTTY);

		if (pty_slave < 0) {
			nih_error_raise_system ();
			job_process_error_abort (fds[1], JOB_PROCESS_ERROR_OPENPT_SLAVE, 0);
		}

		job_process_remap_fd (&pty_slave, JOB_PROCESS_SCRIPT_FD, fds[1]);
	}

	/* Move the script fd to special fd 9; the only gotcha is if that
	 * would be our error descriptor, but that's handled above.
	 */
	if ((script_fd != -1) && (script_fd != JOB_PROCESS_SCRIPT_FD)) {
		int tmp = dup2 (script_fd, JOB_PROCESS_SCRIPT_FD);
		if (tmp < 0) {
			nih_error_raise_system ();
			job_process_error_abort (fds[1], JOB_PROCESS_ERROR_DUP, 0);
		}
		close (script_fd);
		script_fd = tmp;
	}

	/* Become the leader of a new session and process group, shedding
	 * any controlling tty (which we shouldn't have had anyway).
	 */
	setsid ();

	/* Set the process environment from the function parameters. */
	environ = (char **)env;

	/* Set the standard file descriptors to an output of our chosing;
	 * any other open descriptor must be intended for the child, or have
	 * the FD_CLOEXEC flag so it's automatically closed when we exec()
	 * later.
	 */
	if (system_setup_console (class->console, FALSE) < 0) {
		if (class->console == CONSOLE_OUTPUT) {

			err = nih_error_get ();
			nih_warn (_("Failed to open system console: %s"),
				  err->message);
			nih_free (err);

			if (system_setup_console (CONSOLE_NONE, FALSE) < 0)
				job_process_error_abort (fds[1], JOB_PROCESS_ERROR_CONSOLE, 0);
		} else
			job_process_error_abort (fds[1], JOB_PROCESS_ERROR_CONSOLE, 0);
	}

	if (class->console == CONSOLE_LOG) {
		/* Redirect stdout and stderr to the logger fd */
		if (dup2 (pty_slave, STDOUT_FILENO) < 0) {
			nih_error_raise_system ();
			job_process_error_abort (fds[1], JOB_PROCESS_ERROR_DUP, 0);
		}

		if (dup2 (pty_slave, STDERR_FILENO) < 0) {
			nih_error_raise_system ();
			job_process_error_abort (fds[1], JOB_PROCESS_ERROR_DUP, 0);
		}

		close (pty_slave);
	}

	/* Switch to the specified AppArmor profile, but only for the main
	   process, so we don't confine the pre- and post- processes.
	 */
	if ((class->apparmor_switch) && (process == PROCESS_MAIN)) {
		nih_local char *profile = NULL;

		/* Use the environment to expand the AppArmor profile name
		 */
		profile = NIH_SHOULD (environ_expand (NULL,
						      class->apparmor_switch,
						      environ));

		if (! profile) {
			job_process_error_abort (fds[1], JOB_PROCESS_ERROR_SECURITY, 0);
		}

		if (apparmor_switch (profile) < 0) {
			nih_error_raise_system ();
			job_process_error_abort (fds[1], JOB_PROCESS_ERROR_SECURITY, 0);
		}
	}

	if (process != PROCESS_SECURITY) {
		/* Set resource limits for the process, skipping over any that
		 * aren't set in the job class such that they inherit from
		 * ourselves (and we inherit from kernel defaults).
		 */
		for (i = 0; i < RLIMIT_NLIMITS; i++) {
			if (! class->limits[i])
				continue;

			if (setrlimit (i, class->limits[i]) < 0) {
				nih_error_raise_system ();
				job_process_error_abort (fds[1],
							 JOB_PROCESS_ERROR_RLIMIT, i);
			}
		}

		/* Set the file mode creation mask; this is one of the few operations
		 * that can never fail.
		 */
		umask (class->umask);

		/* Adjust the process priority ("nice level").
		 */
		if (class->nice != JOB_NICE_INVALID &&
		    setpriority (PRIO_PROCESS, 0, class->nice) < 0) {
			nih_error_raise_system ();
			job_process_error_abort (fds[1],
						 JOB_PROCESS_ERROR_PRIORITY, 0);
		}

		/* Adjust the process OOM killer priority.
		 */
		if (class->oom_score_adj != JOB_DEFAULT_OOM_SCORE_ADJ) {
			int oom_value;
			snprintf (filename, sizeof (filename),
				  "/proc/%d/oom_score_adj", getpid ());
			oom_value = class->oom_score_adj;
			fd = fopen (filename, "w");
			if ((! fd) && (errno == ENOENT)) {
				snprintf (filename, sizeof (filename),
					  "/proc/%d/oom_adj", getpid ());
				oom_value = (class->oom_score_adj
					     * ((class->oom_score_adj < 0) ? 17 : 15)) / 1000;
				fd = fopen (filename, "w");
			}
			if (! fd) {
				nih_error_raise_system ();
				job_process_error_abort (fds[1], JOB_PROCESS_ERROR_OOM_ADJ, 0);
			} else {
				fprintf (fd, "%d\n", oom_value);

				if (fclose (fd)) {
					nih_error_raise_system ();
					job_process_error_abort (fds[1], JOB_PROCESS_ERROR_OOM_ADJ, 0);
				}
			}
		}

		/* Handle changing a chroot session job prior to dealing with
		 * the 'chroot' stanza.
		 */
		if (class->session && class->session->chroot) {
			if (chroot (class->session->chroot) < 0) {
				nih_error_raise_system ();
				job_process_error_abort (fds[1], JOB_PROCESS_ERROR_CHROOT, 0);
			}
		}

		/* Change the root directory, confining path resolution within it;
		 * we do this before the working directory call so that is always
		 * relative to the new root.
		 */
		if (class->chroot) {
			if (chroot (class->chroot) < 0) {
				nih_error_raise_system ();
				job_process_error_abort (fds[1],
							 JOB_PROCESS_ERROR_CHROOT, 0);
			}
		}

		/* Change the working directory of the process, either to the one
		 * configured in the job, or to the root directory of the filesystem
		 * (or at least relative to the chroot).
		 */
		if (class->chdir || user_mode == FALSE) {
			if (chdir (class->chdir ? class->chdir : "/") < 0) {
				nih_error_raise_system ();
				job_process_error_abort (fds[1], JOB_PROCESS_ERROR_CHDIR, 0);
			}
		}

		/* Change the user and group of the process to the one
		 * configured in the job. We must wait until now to lookup the
		 * UID and GID from the names to accommodate both chroot
		 * session jobs and jobs with a chroot stanza.
		 */
		if (class->setuid) {
			/* Without resetting errno, it's impossible to
			 * distinguish between a non-existent user and and
			 * error during lookup */
			errno = 0;
			pwd = getpwnam (class->setuid);
			if (! pwd) {
				if (errno != 0) {
					nih_error_raise_system ();
					job_process_error_abort (fds[1], JOB_PROCESS_ERROR_GETPWNAM, 0);
				} else {
					nih_error_raise (JOB_PROCESS_INVALID_SETUID,
							 JOB_PROCESS_INVALID_SETUID_STR);
					job_process_error_abort (fds[1], JOB_PROCESS_ERROR_BAD_SETUID, 0);
				}
			}

			job_setuid = pwd->pw_uid;
			/* This will be overridden if setgid is also set: */
			job_setgid = pwd->pw_gid;
		}

		if (class->setgid) {
			errno = 0;
			grp = getgrnam (class->setgid);
			if (! grp) {
				if (errno != 0) {
					nih_error_raise_system ();
					job_process_error_abort (fds[1], JOB_PROCESS_ERROR_GETGRNAM, 0);
				} else {
					nih_error_raise (JOB_PROCESS_INVALID_SETGID,
							 JOB_PROCESS_INVALID_SETGID_STR);
					job_process_error_abort (fds[1], JOB_PROCESS_ERROR_BAD_SETGID, 0);
				}
			}

			job_setgid = grp->gr_gid;
		}

		if (script_fd != -1 &&
		    (job_setuid != (uid_t) -1 || job_setgid != (gid_t) -1) &&
		    fchown (script_fd, job_setuid, job_setgid) < 0) {
			nih_error_raise_system ();
			job_process_error_abort (fds[1], JOB_PROCESS_ERROR_CHOWN, 0);
		}

		/* Make sure we always have the needed pwd and grp structs.
		 * Then pass those to initgroups() to setup the user's group list.
		 * Only do that if we're root as initgroups() won't work when non-root. */
		if (geteuid () == 0) {
			if (! pwd) {
				pwd = getpwuid (geteuid ());
				if (! pwd) {
					nih_error_raise_system ();
					job_process_error_abort (fds[1], JOB_PROCESS_ERROR_GETPWUID, 0);
				}
			}

			if (! grp) {
				grp = getgrgid (getegid ());
				if (! grp) {
					nih_error_raise_system ();
					job_process_error_abort (fds[1], JOB_PROCESS_ERROR_GETGRGID, 0);
				}
			}

			if (pwd && grp) {
				if (initgroups (pwd->pw_name, grp->gr_gid) < 0) {
					nih_error_raise_system ();
					job_process_error_abort (fds[1], JOB_PROCESS_ERROR_INITGROUPS, 0);
				}
			}
		}

		/* Start dropping privileges */
		if (job_setgid != (gid_t) -1 && setgid (job_setgid) < 0) {
			nih_error_raise_system ();
			job_process_error_abort (fds[1], JOB_PROCESS_ERROR_SETGID, 0);
		}

		if (job_setuid != (uid_t)-1 && setuid (job_setuid) < 0) {
			nih_error_raise_system ();
			job_process_error_abort (fds[1], JOB_PROCESS_ERROR_SETUID, 0);
		}
	}

	/* Reset all the signal handlers back to their default handling so
	 * the child isn't unexpectedly ignoring any, and so we won't
	 * surprisingly handle them before we've exec()d the new process.
	 */
	nih_signal_reset ();
	sigprocmask (SIG_SETMASK, &orig_set, NULL);

	/* Notes:
	 *
	 * - we can't use pause() here since there would then be no way to
	 *   resume the process without killing it.
	 *
	 * - we have to close the pipe back to the parent since if we don't,
	 *   the parent hangs until the STOP is cleared. Although this may be
	 *   acceptable for normal operation, this causes the test suite to
	 *   fail. Note that closing the pipe means from this point onwards,
	 *   the parent cannot know the true outcome of the spawn: that
	 *   responsibility lies with the debugger.
	 *
	 * - note that running with the debug stanza enabled will
	 *   unavoidably stop stateful re-exec from working correctly
	 *   since the stopped debug child process will hold copies of
	 *   the parents file descriptors open until it continues to
	 *   call exec below.
	 */
	if (class->debug) {
		close (fds[1]);
		raise (SIGSTOP);
	}

	/* Set up a process trace if we need to trace forks */
	if (trace) {
		if (ptrace (PTRACE_TRACEME, 0, NULL, 0) < 0) {
			nih_error_raise_system();
			job_process_error_abort (fds[1],
						 JOB_PROCESS_ERROR_PTRACE, 0);
		}
	}

	/* Execute the process, if we escape from here it failed */
	if (execvp (argv[0], argv) < 0) {
		nih_error_raise_system ();
		job_process_error_abort (fds[1], JOB_PROCESS_ERROR_EXEC, 0);
	}

	nih_assert_not_reached ();
}

>>>>>>> e243726a

/**
 * job_process_start:
 *
 * @job: job context for process to be run in,
 * @process: job process to run.
 *
 * This function looks up @process in the job's process table and uses
 * the information there to spawn a new process for the @job, storing the
 * pid in that table entry.
 *
 * The process is normally executed using the system shell, unless the
 * script member of @process is FALSE and there are no typical shell
 * characters within the command member, in which case it is executed
 * directly using exec after splitting on whitespace.
 *
 * When executed with the shell, if the command (which may be an entire
 * script) is reasonably small (less than 1KB) it is passed to the
 * shell using the POSIX-specified -c option.  Otherwise the shell is told
 * to read commands from one of the special /proc/self/fd/NN devices and NihIo
 * used to feed the script into that device.  A pointer to the NihIo object
 * is not kept or stored because it will automatically clean itself up should
 * the script go away as the other end of the pipe will be closed.
 *
 * In either case the shell is run with the -e option so that commands will
 * fail if their exit status is not checked.
 *
 * This function will only block on temporary job_process_spawn_with_fd() error
 * (for example fork() failure): in normal operation it returns as soon as
 * the fork() was successful, registering an NihIo which provides
 * asynchronous handling of the child setup stage. The specified error
 * handler will be called should child setup fail.
 *
 * It is up to the caller to decide whether non-temporary errors are a reason
 * to change the job state or not.
 **/
void
job_process_start (Job                    *job,
		   ProcessType             process)
{
	Process            *proc;
	nih_local char    **argv = NULL;
	nih_local char    **env = NULL;
	nih_local char     *script = NULL;
	char              **e;
	size_t              argc, envc;
	int                 fds[2] = { -1, -1 };
	int                 trace = FALSE, shell = FALSE;
	int                 job_process_fd = -1;
	JobProcessData     *process_data = NULL;

	nih_assert (job);
	nih_assert (process > PROCESS_INVALID);
	nih_assert (process < PROCESS_LAST);

	proc = job->class->process[process];
	nih_assert (proc != NULL);
	nih_assert (proc->command != NULL);

	/* We run the process using a shell if it says it wants to be run
	 * as such, or if it contains any shell-like characters; since that's
	 * the best way to deal with things like variables.
	 */
	if ((proc->script) || strpbrk (proc->command, SHELL_CHARS)) {
		char *nl, *p;

		argc = 0;
		argv = NIH_MUST (nih_str_array_new (NULL));

		NIH_MUST (nih_str_array_add (&argv, NULL, &argc, SHELL));
		NIH_MUST (nih_str_array_add (&argv, NULL, &argc, "-e"));

		/* If the process wasn't originally marked to be run through
		 * a shell, prepend exec to the script so that the shell
		 * gets out of the way after parsing.
		 */
		if (proc->script) {
			script = NIH_MUST (nih_strdup (NULL, proc->command));
		} else {
			script = NIH_MUST (nih_sprintf (NULL, "exec %s",
							proc->command));
		}

		/* Don't pipe single-line scripts into the shell using
		 * /proc/self/fd/NNN, instead just pass them over the
		 * command-line (taking care to strip off the trailing
		 * newlines).
		 */
		p = nl = strchr (script, '\n');
		while (p && (*p == '\n'))
			p++;

		if ((! nl) || (! *p)) {
			/* Strip off the newline(s) */
			if (nl)
				*nl = '\0';

			NIH_MUST (nih_str_array_add (&argv, NULL,
						     &argc, "-c"));
			NIH_MUST (nih_str_array_addp (&argv, NULL,
						      &argc, script));

			/* Next argument is argv[0]; just pass the shell */
			NIH_MUST (nih_str_array_add (&argv, NULL,
						     &argc, SHELL));
		} else {
			nih_local char *cmd = NULL;

			/* Close the writing end when the child is exec'd */
			NIH_ZERO (pipe (fds));
			nih_io_set_cloexec (fds[1]);

			shell = TRUE;

			cmd = NIH_MUST (nih_sprintf (argv, "%s/%d",
						     "/proc/self/fd",
						     JOB_PROCESS_SCRIPT_FD));
			NIH_MUST (nih_str_array_addp (&argv, NULL,
						      &argc, cmd));
		}
	} else {
		/* Split the command on whitespace to produce a list of
		 * arguments that we can exec directly.
		 */
		argv = NIH_MUST (nih_str_split (NULL, proc->command,
						" \t\r\n", TRUE));
	}

	/* We provide the standard job environment to all of its processes,
	 * except for pre-stop which also has the stop event environment,
	 * adding special variables that indicate which job it was -- mostly
	 * so that initctl can have clever behaviour when called within them.
	 */
	envc = 0;
	env = NIH_MUST (nih_str_array_new (NULL));

	if (job->env)
		NIH_MUST (environ_append (&env, NULL, &envc, TRUE, job->env));

	if (job->stop_env
	    && ((process == PROCESS_PRE_STOP)
		|| (process == PROCESS_POST_STOP)))
		for (e = job->stop_env; *e; e++)
			NIH_MUST (environ_set (&env, NULL, &envc, TRUE, *e));

	NIH_MUST (environ_set (&env, NULL, &envc, TRUE,
			       "UPSTART_JOB=%s", job->class->name));
	NIH_MUST (environ_set (&env, NULL, &envc, TRUE,
			       "UPSTART_INSTANCE=%s", job->name));
	if (user_mode)
		NIH_MUST (environ_set (&env, NULL, &envc, TRUE,
			       "UPSTART_SESSION=%s", control_server_address));

	/* If we're about to spawn the main job and we expect it to become
	 * a daemon or fork before we can move out of spawned, we need to
	 * set a trace on it.
	 */
	if ((process == PROCESS_MAIN)
	    && ((job->class->expect == EXPECT_DAEMON)
		|| (job->class->expect == EXPECT_FORK)))
		trace = TRUE;

	/* Spawn the process, repeat until fork() works */
	while ((job->pid[process] = job_process_spawn_with_fd (job, argv, env,
					trace, fds[0], process, &job_process_fd)) < 0) {
		NihError *err;

		err = nih_error_get ();
		nih_warn ("%s: %s", _("Temporary process spawn error"),
				err->message);
		nih_free (err);
	}

	nih_info (_("%s %s process (%d)"),
		  job_name (job), process_name (process), job->pid[process]);

	job->trace_forks = 0;
	job->trace_state = trace ? TRACE_NEW : TRACE_NONE;

	if (shell) {
		/* Clean up and close the reading end (we don't need it) */
		close (fds[0]);
	}

	/* At this stage, a child process has been spawned, but may not
	 * yet have been setup appropriately. This operation is handled
	 * asynchronously since some setup operations may block,
	 * and even though they are running in a new child process, they could
	 * still block PID 1 since the latter needs to wait until the
	 * child is fully setup and the appropriate program has been
	 * exec'd before marking the job as running.
	 *
	 * This is now achieved by creating an NihIo and registering
	 * appropriate handlers such that notification of successful
	 * child setup and child error scenarios are handled
	 * automatically.
	 *
	 * job_process_child_reader() handles updating the jobs state.
	 */
	process_data = job->process_data[process] =
		NIH_MUST (job_process_data_new
				(job->process_data, job, process, job_process_fd));

	if (shell) {
		process_data->shell_fd = fds[1];
		process_data->script = script;
		nih_ref (script, process_data);
	}

	/* Set up a handler to monitor the child fd asynchronously */
	job_register_child_handler (job->process_data[process],
			job_process_fd, process_data);
}

/**
 * job_process_spawn_with_fd:
 * @job: job of process to be spawned,
 * @argv: NULL-terminated list of arguments for the process,
 * @env: NULL-terminated list of environment variables for the process,
 * @trace: whether to trace this process,
 * @script_fd: script file descriptor,
 * @process: job process to spawn,
 * @job_process_fd: readable child setup pipe file descriptor.
 *
 * This function spawns a new process using the class details in @job to set up
 * the environment for it; the process is always a session and process group
 * leader as we never want anything in our own group.
 *
 * The process to be executed is given in the @argv array which is passed
 * directly to execvp(), so should be in the same NULL-terminated form with
 * the first argument containing the path or filename of the binary.  The
 * PATH environment in the @job's associated class will be searched.
 *
 * If @trace is TRUE, the process will be traced with ptrace and this will
 * cause the process to be stopped when the exec() call is made.  You must
 * wait for this and then may use it to set options before continuing the
 * process.
 *
 * If @script_fd is not -1, this file descriptor is dup()d to the special fd 9
 * (moving any other out of the way if necessary).
 *
 * This function only spawns the process, it is up to the caller to ensure
 * that the information is saved into the job and that the process is watched,
 * etc. Also, it is up to the caller to monitor @job_process_fd to
 * ensure the child setup was successful; data available to read
 * indicates a failure to setup the child environment (represented by a
 * JOB_PROCESS_ERROR error) whereas if the descriptor is simply
 * closed setup was successful and the caller can then mark the job
 * process as started.
 *
 * Spawning a process may fail for temporary reasons, usually due to a failure
 * of the fork() syscall.
 *
 * Returns: process id of new process on success, -1 on raised error
 **/
pid_t
job_process_spawn_with_fd (Job          *job,
		   char * const  argv[],
		   char * const *env,
		   int           trace,
		   int           script_fd,
		   ProcessType   process,
		   int          *job_process_fd)
{
	sigset_t        child_set, orig_set;
	pid_t           pid;
	int             i, fds[2] = { -1, -1 };
	int             pty_master = -1;
	int             pty_slave = -1;
	char            pts_name[PATH_MAX];
	char            filename[PATH_MAX];
	FILE           *fd;
	nih_local char *log_path = NULL;
	JobClass       *class;
	uid_t           job_setuid = -1;
	gid_t           job_setgid = -1;
	struct passwd   *pwd = NULL;
	struct group    *grp = NULL;

#ifdef ENABLE_CGROUPS
	int              cgroups_needed = FALSE;
#endif /* ENABLE_CGROUPS */

	nih_assert (job != NULL);
	nih_assert (job->class != NULL);
	nih_assert (job->log != NULL);
	nih_assert (process < PROCESS_LAST);

	class = job->class;

	nih_assert (class != NULL);

#ifdef ENABLE_CGROUPS

	cgroups_needed = job_needs_cgroups (job);

	if (cgroups_needed) {
		if (! cgroup_support_enabled ())
			nih_return_error (-1, CGROUP_ERROR, _("cgroup support not available"));

		/* Should never happen */
		if (! cgroup_manager_available ())
			nih_return_error (-1, CGROUP_ERROR, _("cgroup manager not available"));
	}

#endif /* ENABLE_CGROUPS */

	/* Create a pipe to communicate with the child process until it
	 * execs so we know whether that was successful or an error occurred.
	 */
	if (pipe (fds) < 0)
		nih_return_system_error (-1);

	if (class->console == CONSOLE_LOG && disable_job_logging)
			class->console = CONSOLE_NONE;

	if (class->console == CONSOLE_LOG) {
		NihError *err;

		/* Ensure log destroyed for previous matching job process
		 * (occurs when job restarted but previous process has not
		 * yet been reaped).
		 */
		if (job->log[process]) {
			nih_free (job->log[process]);
			job->log[process] = NULL;
		}

		log_path = job_process_log_path (job, 0);

		if (! log_path) {
			/* Consume and re-raise */
			err = nih_error_get ();
			nih_assert (err->number == ENOMEM);
			nih_free (err);
			close (fds[0]);
			close (fds[1]);
			nih_return_no_memory_error (-1);
		}

		pty_master = posix_openpt (O_RDWR | O_NOCTTY);

		if (pty_master < 0) {
			nih_error (_("Failed to create pty - disabling logging for job"));

			/* Ensure that the job can still be started by
			 * disabling logging.
			 */
			class->console = CONSOLE_NONE;

			close (fds[0]);
			close (fds[1]);
			nih_return_system_error (-1);
		}

		/* Stop any process created _before_ the log object below is
		 * freed from inheriting this fd.
		 */
		nih_io_set_cloexec (pty_master);

		/* pty_master will be closed by log_destroy() */
		job->log[process] = log_new (job->log, log_path, pty_master, 0);
		if (! job->log[process]) {
			close (pty_master);
			close (fds[0]);
			close (fds[1]);
			nih_return_system_error (-1);
		}
	}

	/* Block all signals while we fork to avoid the child process running
	 * our own signal handlers before we've reset them all back to the
	 * default.
	 */
	sigfillset (&child_set);
	sigprocmask (SIG_BLOCK, &child_set, &orig_set);

	/* Ensure that any lingering data in stdio buffers is flushed
	 * to avoid the child getting a copy of it.
	 * If not done, CONSOLE_LOG jobs may end up with unexpected data
	 * in their logs if we run with for example '--debug'.
	 */
	fflush (NULL);

	/* Fork the child process, handling success and failure by resetting
	 * the signal mask and returning the new process id or a raised error.
	 */
	pid = fork ();
	if (pid > 0) {
		if (class->debug) {
			nih_info (_("Pausing %s (%d) [pre-exec] for debug"),
			  class->name, pid);
		}

		sigprocmask (SIG_SETMASK, &orig_set, NULL);
		close (fds[1]);

		*job_process_fd = fds[0];

		nih_io_set_cloexec (*job_process_fd);

		return pid;
	} else if (pid < 0) {
		nih_error_raise_system ();

		sigprocmask (SIG_SETMASK, &orig_set, NULL);
		close (fds[0]);
		close (fds[1]);
		if (class->console == CONSOLE_LOG) {
			nih_free (job->log[process]);
			job->log[process] = NULL;
		}
		return -1;
	}

	/* We're now in the child process.
	 *
	 * The rest of this function sets the child up and ends by executing
	 * the new binary.  Failures are handled by terminating the child
	 * and writing an error back to the parent.
	 */

	/* Close the reading end of the pipe with our parent and mark the
	 * writing end to be closed-on-exec so the parent knows we got that
	 * far because read() returned zero.
	 */
	close (fds[0]);

	job_process_remap_fd (&fds[1], JOB_PROCESS_SCRIPT_FD, fds[1]);
	nih_io_set_cloexec (fds[1]);

	if (class->console == CONSOLE_LOG) {
		struct sigaction act;
		struct sigaction ignore;

		job_process_remap_fd (&pty_master, JOB_PROCESS_SCRIPT_FD, fds[1]);

		/* Child is the slave, so won't need this */
		nih_io_set_cloexec (pty_master);

		/* Temporarily disable child handler as grantpt(3) disallows one
		 * being in effect when called.
		 */
		ignore.sa_handler = SIG_DFL;
		ignore.sa_flags = 0;
		sigemptyset (&ignore.sa_mask);

		if (sigaction (SIGCHLD, &ignore, &act) < 0) {
			nih_error_raise_system ();
			job_process_error_abort (fds[1], JOB_PROCESS_ERROR_SIGNAL, 0);
		}

		if (grantpt (pty_master) < 0) {
			nih_error_raise_system ();
			job_process_error_abort (fds[1], JOB_PROCESS_ERROR_GRANTPT, 0);
		}

		/* Restore child handler */
		if (sigaction (SIGCHLD, &act, NULL) < 0) {
			nih_error_raise_system ();
			job_process_error_abort (fds[1], JOB_PROCESS_ERROR_SIGNAL, 0);
		}

		if (unlockpt (pty_master) < 0) {
			nih_error_raise_system ();
			job_process_error_abort (fds[1], JOB_PROCESS_ERROR_UNLOCKPT, 0);
		}

		if (ptsname_r (pty_master, pts_name, sizeof(pts_name)) < 0) {
			nih_error_raise_system ();
			job_process_error_abort (fds[1], JOB_PROCESS_ERROR_PTSNAME, 0);
		}

		pty_slave = open (pts_name, O_RDWR | O_NOCTTY);

		if (pty_slave < 0) {
			nih_error_raise_system ();
			job_process_error_abort (fds[1], JOB_PROCESS_ERROR_OPENPT_SLAVE, 0);
		}

		job_process_remap_fd (&pty_slave, JOB_PROCESS_SCRIPT_FD, fds[1]);
	}

	/* Move the script fd to special fd 9; the only gotcha is if that
	 * would be our error descriptor, but that's handled above.
	 */
	if ((script_fd != -1) && (script_fd != JOB_PROCESS_SCRIPT_FD)) {
		int tmp = dup2 (script_fd, JOB_PROCESS_SCRIPT_FD);
		if (tmp < 0) {
			nih_error_raise_system ();
			job_process_error_abort (fds[1], JOB_PROCESS_ERROR_DUP, 0);
		}
		close (script_fd);
		script_fd = tmp;
	}

	/* Become the leader of a new session and process group, shedding
	 * any controlling tty (which we shouldn't have had anyway).
	 */
	setsid ();

	/* Set the process environment from the function parameters. */
	environ = (char **)env;

	/* Set the standard file descriptors to an output of our chosing;
	 * any other open descriptor must be intended for the child, or have
	 * the FD_CLOEXEC flag so it's automatically closed when we exec()
	 * later.
	 */
	if (system_setup_console (class->console, FALSE) < 0) {
		if (class->console == CONSOLE_OUTPUT) {
			NihError *err;

			err = nih_error_get ();
			nih_warn (_("Failed to open system console: %s"),
				  err->message);
			nih_free (err);

			if (system_setup_console (CONSOLE_NONE, FALSE) < 0)
				job_process_error_abort (fds[1], JOB_PROCESS_ERROR_CONSOLE, 0);
		} else
			job_process_error_abort (fds[1], JOB_PROCESS_ERROR_CONSOLE, 0);
	}

	if (class->console == CONSOLE_LOG) {
		/* Redirect stdout and stderr to the logger fd */
		if (dup2 (pty_slave, STDOUT_FILENO) < 0) {
			nih_error_raise_system ();
			job_process_error_abort (fds[1], JOB_PROCESS_ERROR_DUP, 0);
		}

		if (dup2 (pty_slave, STDERR_FILENO) < 0) {
			nih_error_raise_system ();
			job_process_error_abort (fds[1], JOB_PROCESS_ERROR_DUP, 0);
		}

		close (pty_slave);
	}

	/* Switch to the specified AppArmor profile, but only for the main
	   process, so we don't confine the pre- and post- processes.
	 */
	if ((class->apparmor_switch) && (process == PROCESS_MAIN)) {
		nih_local char *profile = NULL;

		/* Use the environment to expand the AppArmor profile name
		 */
		profile = NIH_SHOULD (environ_expand (NULL,
						      class->apparmor_switch,
						      environ));

		if (! profile) {
			job_process_error_abort (fds[1], JOB_PROCESS_ERROR_SECURITY, 0);
		}

		if (apparmor_switch (profile) < 0) {
			nih_error_raise_system ();
			job_process_error_abort (fds[1], JOB_PROCESS_ERROR_SECURITY, 0);
		}
	}

	if (process != PROCESS_SECURITY) {
		/* Set resource limits for the process, skipping over any that
		 * aren't set in the job class such that they inherit from
		 * ourselves (and we inherit from kernel defaults).
		 */
		for (i = 0; i < RLIMIT_NLIMITS; i++) {
			if (! class->limits[i])
				continue;

			if (setrlimit (i, class->limits[i]) < 0) {
				nih_error_raise_system ();
				job_process_error_abort (fds[1],
							 JOB_PROCESS_ERROR_RLIMIT, i);
			}
		}

		/* Set the file mode creation mask; this is one of the few operations
		 * that can never fail.
		 */
		umask (class->umask);

		/* Adjust the process priority ("nice level").
		 */
		if (class->nice != JOB_NICE_INVALID &&
		    setpriority (PRIO_PROCESS, 0, class->nice) < 0) {
			nih_error_raise_system ();
			job_process_error_abort (fds[1],
						 JOB_PROCESS_ERROR_PRIORITY, 0);
		}

		/* Adjust the process OOM killer priority.
		 */
		if (class->oom_score_adj != JOB_DEFAULT_OOM_SCORE_ADJ) {
			int oom_value;
			snprintf (filename, sizeof (filename),
				  "/proc/%d/oom_score_adj", getpid ());
			oom_value = class->oom_score_adj;
			fd = fopen (filename, "w");
			if ((! fd) && (errno == ENOENT)) {
				snprintf (filename, sizeof (filename),
					  "/proc/%d/oom_adj", getpid ());
				oom_value = (class->oom_score_adj
					     * ((class->oom_score_adj < 0) ? 17 : 15)) / 1000;
				fd = fopen (filename, "w");
			}
			if (! fd) {
				nih_error_raise_system ();
				job_process_error_abort (fds[1], JOB_PROCESS_ERROR_OOM_ADJ, 0);
			} else {
				fprintf (fd, "%d\n", oom_value);

				if (fclose (fd)) {
					nih_error_raise_system ();
					job_process_error_abort (fds[1], JOB_PROCESS_ERROR_OOM_ADJ, 0);
				}
			}
		}

		/* Handle changing a chroot session job prior to dealing with
		 * the 'chroot' stanza.
		 */
		if (class->session && class->session->chroot) {
			if (chroot (class->session->chroot) < 0) {
				nih_error_raise_system ();
				job_process_error_abort (fds[1], JOB_PROCESS_ERROR_CHROOT, 0);
			}
		}

		/* Change the root directory, confining path resolution within it;
		 * we do this before the working directory call so that is always
		 * relative to the new root.
		 */
		if (class->chroot) {
			if (chroot (class->chroot) < 0) {
				nih_error_raise_system ();
				job_process_error_abort (fds[1],
							 JOB_PROCESS_ERROR_CHROOT, 0);
			}
		}

		/* Change the working directory of the process, either to the one
		 * configured in the job, or to the root directory of the filesystem
		 * (or at least relative to the chroot).
		 */
		if (class->chdir || user_mode == FALSE) {
			if (chdir (class->chdir ? class->chdir : "/") < 0) {
				nih_error_raise_system ();
				job_process_error_abort (fds[1], JOB_PROCESS_ERROR_CHDIR, 0);
			}
		}

		/* Change the user and group of the process to the one
		 * configured in the job. We must wait until now to lookup the
		 * UID and GID from the names to accommodate both chroot
		 * session jobs and jobs with a chroot stanza.
		 */
		if (class->setuid) {
			/* Without resetting errno, it's impossible to
			 * distinguish between a non-existent user and and
			 * error during lookup */
			errno = 0;
			pwd = getpwnam (class->setuid);
			if (! pwd) {
				if (errno != 0) {
					nih_error_raise_system ();
					job_process_error_abort (fds[1], JOB_PROCESS_ERROR_GETPWNAM, 0);
				} else {
					nih_error_raise (JOB_PROCESS_INVALID_SETUID,
							 JOB_PROCESS_INVALID_SETUID_STR);
					job_process_error_abort (fds[1], JOB_PROCESS_ERROR_BAD_SETUID, 0);
				}
			}

			job_setuid = pwd->pw_uid;
			/* This will be overridden if setgid is also set: */
			job_setgid = pwd->pw_gid;
		}

		if (class->setgid) {
			errno = 0;
			grp = getgrnam (class->setgid);
			if (! grp) {
				if (errno != 0) {
					nih_error_raise_system ();
					job_process_error_abort (fds[1], JOB_PROCESS_ERROR_GETGRNAM, 0);
				} else {
					nih_error_raise (JOB_PROCESS_INVALID_SETGID,
							 JOB_PROCESS_INVALID_SETGID_STR);
					job_process_error_abort (fds[1], JOB_PROCESS_ERROR_BAD_SETGID, 0);
				}
			}

			job_setgid = grp->gr_gid;
		}

		if (script_fd != -1 &&
		    (job_setuid != (uid_t) -1 || job_setgid != (gid_t) -1) &&
		    fchown (script_fd, job_setuid, job_setgid) < 0) {
			nih_error_raise_system ();
			job_process_error_abort (fds[1], JOB_PROCESS_ERROR_CHOWN, 0);
		}

		/* Make sure we always have the needed pwd and grp structs.
		 * Then pass those to initgroups() to setup the user's group list.
		 * Only do that if we're root as initgroups() won't work when non-root. */
		if (geteuid () == 0) {
			if (! pwd) {
				pwd = getpwuid (geteuid ());
				if (! pwd) {
					nih_error_raise_system ();
					job_process_error_abort (fds[1], JOB_PROCESS_ERROR_GETPWUID, 0);
				}
			}

			if (! grp) {
				grp = getgrgid (getegid ());
				if (! grp) {
					nih_error_raise_system ();
					job_process_error_abort (fds[1], JOB_PROCESS_ERROR_GETGRGID, 0);
				}
			}

			if (pwd && grp) {
				if (initgroups (pwd->pw_name, grp->gr_gid) < 0) {
					nih_error_raise_system ();
					job_process_error_abort (fds[1], JOB_PROCESS_ERROR_INITGROUPS, 0);
				}
			}
		}

#ifdef ENABLE_CGROUPS
		if (cgroups_needed) {
			if (cgroup_manager_connect () < 0)
				job_process_error_abort (fds[1], JOB_PROCESS_ERROR_CGROUP_MGR_CONNECT, 0);

			if (! cgroup_setup (&job->class->cgroups,
						env,
						class->setuid ? job_setuid : geteuid (),
						class->setgid ? job_setgid : getegid ())) {
				job_process_error_abort (fds[1], JOB_PROCESS_ERROR_CGROUP_SETUP, 0);
			}

		}
#endif /* ENABLE_CGROUPS */

		/* Start dropping privileges */
		if (job_setgid != (gid_t) -1 && setgid (job_setgid) < 0) {
			nih_error_raise_system ();
			job_process_error_abort (fds[1], JOB_PROCESS_ERROR_SETGID, 0);
		}

		if (job_setuid != (uid_t)-1 && setuid (job_setuid) < 0) {
			nih_error_raise_system ();
			job_process_error_abort (fds[1], JOB_PROCESS_ERROR_SETUID, 0);
		}
	}

	/* Reset all the signal handlers back to their default handling so
	 * the child isn't unexpectedly ignoring any, and so we won't
	 * surprisingly handle them before we've exec()d the new process.
	 */
	nih_signal_reset ();
	sigprocmask (SIG_SETMASK, &orig_set, NULL);

	/* Notes:
	 *
	 * - we can't use pause() here since there would then be no way to
	 *   resume the process without killing it.
	 *
	 * - we have to close the pipe back to the parent since if we don't,
	 *   the parent hangs until the STOP is cleared. Although this may be
	 *   acceptable for normal operation, this causes the test suite to
	 *   fail. Note that closing the pipe means from this point onwards,
	 *   the parent cannot know the true outcome of the spawn: that
	 *   responsibility lies with the debugger.
	 *
	 * - note that running with the debug stanza enabled will
	 *   unavoidably stop stateful re-exec from working correctly
	 *   since the stopped debug child process will hold copies of
	 *   the parents file descriptors open until it continues to
	 *   call exec below.
	 */
	if (class->debug) {
		/* Since we have not exec'd at this point, we will still
		 * have a copy of the parents fds open. As such, re-exec
		 * will not work.
		 */
		close (fds[1]);
		raise (SIGSTOP);
	}

#ifdef ENABLE_CGROUPS
	/* Move the pid into the appropriate cgroups now that 
	 * the process is running with the correct group and user
	 * ownership.
	 */
	if (cgroups_needed && cgroup_enter_groups (&job->class->cgroups) != TRUE)
		job_process_error_abort (fds[1], JOB_PROCESS_ERROR_CGROUP_ENTER, 0);

#endif /* ENABLE_CGROUPS */

	/* Set up a process trace if we need to trace forks */
	if (trace) {
		if (ptrace (PTRACE_TRACEME, 0, NULL, 0) < 0) {
			nih_error_raise_system();
			job_process_error_abort (fds[1],
						 JOB_PROCESS_ERROR_PTRACE, 0);
		}
	}

	/* Execute the process, if we escape from here it failed */
	if (execvp (argv[0], argv) < 0) {
		nih_error_raise_system ();
		job_process_error_abort (fds[1], JOB_PROCESS_ERROR_EXEC, 0);
	}

	nih_assert_not_reached ();
}


/**
 * job_process_error_abort:
 * @fd: writing end of pipe,
 * @type: step that failed,
 * @arg: argument to @type.
 *
 * Abort the child process, first writing the error details in @type, @arg
 * and the currently raised NihError to the writing end of the pipe specified
 * by @fd.
 *
 * This function calls the exit() system call, so never returns.
 **/
static void
job_process_error_abort (int                 fd,
			 JobProcessErrorType type,
			 int                 arg)
{
	NihError            *err;
	JobProcessWireError  wire_err;

	/* Get the currently raised system error */
	err = nih_error_get ();

	/* Fill in the structure we send over the pipe */
	wire_err.type = type;
	wire_err.arg = arg;
	wire_err.errnum = err->number;

	/* Write structure to the pipe; in theory this should never fail, but
	 * if it does, we abort anyway.
	 */
	while (write (fd, &wire_err, sizeof (wire_err)) < 0)
		;

	nih_free (err);

	exit (255);
}


/**
 * job_process_error_handler:
 * @buf: data read from child process,
 * @len: length of data read as @wire_err.
 *
 * Read from the reading end of the pipe specified by @fd, if we receive
 * data then the child raised a process error which we reconstruct and raise
 * again; otherwise no problem was found and no action is taken.
 *
 * The reconstructed error will be of JOB_PROCESS_ERROR type, the human-
 * readable message is generated according to the type of process error
 * and argument passed along with it.
 **/
void
job_process_error_handler (const char *buf, size_t len)
{
	JobProcessWireError  *wire_err;
	JobProcessError      *err;
	const char           *res;

	wire_err = (JobProcessWireError *)buf;

	nih_assert (wire_err);

	/* Read the error from the pipe; a zero read indicates that the
	 * exec succeeded so we return success, otherwise if we don't receive
	 * a JobProcessWireError structure, we return a temporary error so we
	 * try again.
	 */
	if (len != sizeof (JobProcessWireError)) {
		errno = EILSEQ;
		nih_return_system_error ();
	}

	/* Construct a JobProcessError to be raised containing information
	 * from the wire, augmented with human-readable information we
	 * generate here.
	 */
	err = NIH_MUST (nih_new (NULL, JobProcessError));

	err->type = wire_err->type;
	err->arg = wire_err->arg;
	err->errnum = wire_err->errnum;

	err->error.number = JOB_PROCESS_ERROR;

	switch (err->type) {
	case JOB_PROCESS_ERROR_DUP:
		err->error.message = NIH_MUST (nih_sprintf (
				  err, _("unable to move script fd: %s"),
				  strerror (err->errnum)));
		break;
	case JOB_PROCESS_ERROR_CONSOLE:
		err->error.message = NIH_MUST (nih_sprintf (
				  err, _("unable to open console: %s"),
				  strerror (err->errnum)));
		break;
	case JOB_PROCESS_ERROR_RLIMIT:
		switch (err->arg) {
		case RLIMIT_CPU:
			res = "cpu";
			break;
		case RLIMIT_FSIZE:
			res = "fsize";
			break;
		case RLIMIT_DATA:
			res = "data";
			break;
		case RLIMIT_STACK:
			res = "stack";
			break;
		case RLIMIT_CORE:
			res = "core";
			break;
		case RLIMIT_RSS:
			res = "rss";
			break;
		case RLIMIT_NPROC:
			res = "nproc";
			break;
		case RLIMIT_NOFILE:
			res = "nofile";
			break;
		case RLIMIT_MEMLOCK:
			res = "memlock";
			break;
		case RLIMIT_AS:
			res = "as";
			break;
		case RLIMIT_LOCKS:
			res = "locks";
			break;
		case RLIMIT_SIGPENDING:
			res = "sigpending";
			break;
		case RLIMIT_MSGQUEUE:
			res = "msgqueue";
			break;
		case RLIMIT_NICE:
			res = "nice";
			break;
		case RLIMIT_RTPRIO:
			res = "rtprio";
			break;
		default:
			nih_assert_not_reached ();
		}

		err->error.message = NIH_MUST (nih_sprintf (
				  err, _("unable to set \"%s\" resource limit: %s"),
				  res, strerror (err->errnum)));
		break;
	case JOB_PROCESS_ERROR_PRIORITY:
		err->error.message = NIH_MUST (nih_sprintf (
				  err, _("unable to set priority: %s"),
				  strerror (err->errnum)));
		break;
	case JOB_PROCESS_ERROR_OOM_ADJ:
		err->error.message = NIH_MUST (nih_sprintf (
				  err, _("unable to set oom adjustment: %s"),
				  strerror (err->errnum)));
		break;
	case JOB_PROCESS_ERROR_CHROOT:
		err->error.message = NIH_MUST (nih_sprintf (
				  err, _("unable to change root directory: %s"),
				  strerror (err->errnum)));
		break;
	case JOB_PROCESS_ERROR_CHDIR:
		err->error.message = NIH_MUST (nih_sprintf (
				  err, _("unable to change working directory: %s"),
				  strerror (err->errnum)));
		break;
	case JOB_PROCESS_ERROR_PTRACE:
		err->error.message = NIH_MUST (nih_sprintf (
				  err, _("unable to set trace: %s"),
				  strerror (err->errnum)));
		break;
	case JOB_PROCESS_ERROR_EXEC:
		err->error.message = NIH_MUST (nih_sprintf (
				  err, _("unable to execute: %s"),
				  strerror (err->errnum)));
		break;
	case JOB_PROCESS_ERROR_GETPWNAM:
		err->error.message = NIH_MUST (nih_sprintf (
				  err, _("unable to getpwnam: %s"),
				  strerror (err->errnum)));
		break;
	case JOB_PROCESS_ERROR_GETGRNAM:
		err->error.message = NIH_MUST (nih_sprintf (
				  err, _("unable to getgrnam: %s"),
				  strerror (err->errnum)));
		break;
	case JOB_PROCESS_ERROR_GETPWUID:
		err->error.message = NIH_MUST (nih_sprintf (
				  err, _("unable to getpwuid: %s"),
				  strerror (err->errnum)));
		break;
	case JOB_PROCESS_ERROR_GETGRGID:
		err->error.message = NIH_MUST (nih_sprintf (
				  err, _("unable to getgrgid: %s"),
				  strerror (err->errnum)));
		break;
	case JOB_PROCESS_ERROR_BAD_SETUID:
		err->error.message = NIH_MUST (nih_sprintf (
				  err, _("unable to find setuid user")));
		break;
	case JOB_PROCESS_ERROR_BAD_SETGID:
		err->error.message = NIH_MUST (nih_sprintf (
				  err, _("unable to find setgid group")));
		break;
	case JOB_PROCESS_ERROR_SETUID:
		err->error.message = NIH_MUST (nih_sprintf (
				  err, _("unable to setuid: %s"),
				  strerror (err->errnum)));
		break;
	case JOB_PROCESS_ERROR_SETGID:
		err->error.message = NIH_MUST (nih_sprintf (
				  err, _("unable to setgid: %s"),
				  strerror (err->errnum)));
		break;
	case JOB_PROCESS_ERROR_CHOWN:
		err->error.message = NIH_MUST (nih_sprintf (
				  err, _("unable to chown: %s"),
				  strerror (err->errnum)));
		break;
	case JOB_PROCESS_ERROR_UNLOCKPT:
		err->error.message = NIH_MUST (nih_sprintf (
				  err, _("unable to unlockpt: %s"),
				  strerror (err->errnum)));
		break;
	case JOB_PROCESS_ERROR_GRANTPT:
		err->error.message = NIH_MUST (nih_sprintf (
				  err, _("unable to granpt: %s"),
				  strerror (err->errnum)));
		break;
	case JOB_PROCESS_ERROR_PTSNAME:
		err->error.message = NIH_MUST (nih_sprintf (
				  err, _("unable to get ptsname: %s"),
				  strerror (err->errnum)));
		break;
	case JOB_PROCESS_ERROR_OPENPT_SLAVE:
		err->error.message = NIH_MUST (nih_sprintf (
				  err, _("unable to open pty slave: %s"),
				  strerror (err->errnum)));
		break;
	case JOB_PROCESS_ERROR_SIGNAL:
		err->error.message = NIH_MUST (nih_sprintf (
				  err, _("unable to modify signal handler: %s"),
				  strerror (err->errnum)));
		break;
	case JOB_PROCESS_ERROR_ALLOC:
		err->error.message = NIH_MUST (nih_sprintf (
				  err, _("unable to allocate memory: %s"),
				  strerror (err->errnum)));
		break;
	case JOB_PROCESS_ERROR_INITGROUPS:
		err->error.message = NIH_MUST (nih_sprintf (
				  err, _("unable to initgroups: %s"),
				  strerror (err->errnum)));
		break;
	case JOB_PROCESS_ERROR_SECURITY:
		err->error.message = NIH_MUST (nih_sprintf (
				  err, _("unable to switch security profile: %s"),
				  strerror (err->errnum)));
		break;
	default:
		nih_assert_not_reached ();
	}

	nih_error_raise_error (&err->error);
}


/**
 * job_process_kill:
 * @job: job to kill process of,
 * @process: process to be killed.
 *
 * This function forces a @job to leave its current state by sending
 * @process the "kill signal" defined signal (TERM by default), and maybe
 * later the KILL signal.  The actual state changes are performed by
 * job_child_reaper when the process has actually terminated.
 **/
void
job_process_kill (Job         *job,
		  ProcessType  process)
{
	nih_assert (job != NULL);
	nih_assert (job->pid[process] > 0);
	nih_assert (job->kill_timer == NULL);
	nih_assert (job->kill_process == PROCESS_INVALID);

	nih_info (_("Sending %s signal to %s %s process (%d)"),
		  nih_signal_to_name (job->class->kill_signal),
		  job_name (job), process_name (process), job->pid[process]);

	if (system_kill (job->pid[process], job->class->kill_signal) < 0) {
		NihError *err;

		err = nih_error_get ();
		if (err->number != ESRCH)
			nih_warn (_("Failed to send %s signal to %s %s process (%d): %s"),
				  nih_signal_to_name (job->class->kill_signal),
				  job_name (job), process_name (process),
				  job->pid[process], err->message);
		nih_free (err);

		return;
	}

	job_process_set_kill_timer (job, process, job->class->kill_timeout);
}

/**
 * job_process_jobs_running:
 *
 * Determine if any jobs are running. Note that simply checking if class
 * instances exist is insufficient: since this call is used for shutdown
 * abstract jobs must not be able to block the shutdown.
 *
 * Returns: TRUE if jobs are still running, else FALSE.
 **/
int
job_process_jobs_running (void)
{
	job_class_init ();

	NIH_HASH_FOREACH (job_classes, iter) {
		JobClass *class = (JobClass *)iter;

		NIH_HASH_FOREACH (class->instances, job_iter) {
			Job *job = (Job *)job_iter;
			int i;

			for (i = 0; i < PROCESS_LAST; i++) {
				if (job->pid[i])
					return TRUE;
			}
		}
	}

	return FALSE;
}


/**
 * job_process_stop_all:
 *
 * Stop all running jobs.
 **/
void
job_process_stop_all (void)
{
	job_class_init ();

	NIH_HASH_FOREACH (job_classes, iter) {
		JobClass *class = (JobClass *)iter;

		/* Note that instances get killed in a random order */
		NIH_HASH_FOREACH (class->instances, job_iter) {
			Job *job = (Job *)job_iter;

			/* Request job instance stops */
			job_change_goal (job, JOB_STOP);
		}
	}
}

/**
 * job_process_set_kill_timer:
 * @job: job to set kill timer for,
 * @process: process to be killed,
 * @timeout: timeout to apply for timer.
 *
 * Set kill timer for specified @job @process with timeout @timeout.
 **/
void
job_process_set_kill_timer (Job          *job,
		  	    ProcessType   process,
			    time_t        timeout)
{
	nih_assert (job);
	nih_assert (timeout);
	nih_assert (job->kill_timer == NULL);

	job->kill_process = process;
	job->kill_timer = NIH_MUST (nih_timer_add_timeout (
			  job, timeout,
			  (NihTimerCb)job_process_kill_timer, job));
}

/**
 * job_process_adj_kill_timer:
 *
 * @job: job whose kill timer is to be modified,
 * @due: new due time to set for job kill timer.
 *
 * Adjust due time for @job's kill timer to @due.
 **/
void
job_process_adj_kill_timer (Job *job, time_t due)
{
	nih_assert (job);
	nih_assert (job->kill_timer);
	nih_assert (due);

	job->kill_timer->due = due;
}

/**
 * job_process_kill_timer:
 * @job: job to kill process of,
 * @timer: timer that caused us to be called.
 *
 * This callback is called if the process failed to terminate within
 * a particular time of being sent the TERM signal.  The process is killed
 * more forcibly by sending the KILL signal.
 **/
static void
job_process_kill_timer (Job      *job,
			NihTimer *timer)
{
	ProcessType process;

	nih_assert (job != NULL);
	nih_assert (timer != NULL);
	nih_assert (job->kill_timer == timer);
	nih_assert (job->kill_process != PROCESS_INVALID);

	process = job->kill_process;
	nih_assert (job->pid[process] > 0);

	job->kill_timer = NULL;
	job->kill_process = PROCESS_INVALID;

	nih_info (_("Sending %s signal to %s %s process (%d)"),
		  "KILL",
		  job_name (job), process_name (process), job->pid[process]);

	if (system_kill (job->pid[process], SIGKILL) < 0) {
		NihError *err;

		err = nih_error_get ();
		if (err->number != ESRCH)
			nih_warn (_("Failed to send %s signal to %s %s process (%d): %s"),
				  "KILL",
				  job_name (job), process_name (process),
				  job->pid[process], err->message);
		nih_free (err);
	}
}


/**
 * job_process_handler:
 * @data: unused,
 * @pid: process that changed,
 * @event: event that occurred on the child,
 * @status: exit status, signal raised or ptrace event.
 *
 * This callback should be registered with nih_child_add_watch() so that
 * when processes associated with jobs die, stop, receive signals or other
 * ptrace events, the appropriate action is taken.
 *
 * Normally this is registered so it is called for all processes, and is
 * safe to do as it only acts if the process is linked to a job.
 **/
void
job_process_handler (void           *data,
		     pid_t           pid,
		     NihChildEvents  event,
		     int             status)
{
	Job         *job;
	ProcessType  process;
	NihLogLevel  priority;
	const char  *sig;

	nih_assert (pid > 0);

	/* Find the job that an event ocurred for, and identify which of the
	 * job's process it was.  If we don't know about it, then we simply
	 * ignore the event.
	 */
	job = job_process_find (pid, &process);
	if (! job)
		return;

	/* Check the job's normal exit clauses to see whether this is a failure
	 * worth warning about.
	 */
	priority = NIH_LOG_WARN;
	for (size_t i = 0; i < job->class->normalexit_len; i++) {
		if (job->class->normalexit[i] == status) {
			priority = NIH_LOG_INFO;
			break;
		}
	}

	switch (event) {
	case NIH_CHILD_EXITED:
		/* Child exited; check status to see whether it exited
		 * normally (zero) or with a non-zero status.
		 */
		if (status) {
			nih_log_message (priority, _("%s %s process (%d) "
						     "terminated with status %d"),
					 job_name (job), process_name (process),
					 pid, status);
		} else {
			nih_info (_("%s %s process (%d) exited normally"),
				  job_name (job), process_name (process), pid);
		}

		job_process_terminated (job, process, status, FALSE);
		break;
	case NIH_CHILD_KILLED:
	case NIH_CHILD_DUMPED:
		/* Child was killed by a signal, and maybe dumped core.  We
		 * store the signal value in the higher byte of status (it's
		 * safe to do that) to distinguish it from a normal exit
		 * status.
		 */
		sig = nih_signal_to_name (status);
		if (sig) {
			nih_log_message (priority, _("%s %s process (%d) killed by %s signal"),
					 job_name (job), process_name (process),
					 pid, sig);
		} else {
			nih_warn (_("%s %s process (%d) killed by signal %d"),
				  job_name (job), process_name (process),
				  pid, status);
		}

		status <<= 8;
		job_process_terminated (job, process, status, FALSE);
		break;
	case NIH_CHILD_STOPPED:
		/* Child was stopped by a signal, make sure it was SIGSTOP
		 * and not a tty-related signal.
		 */
		sig = nih_signal_to_name (status);
		if (sig) {
			nih_info (_("%s %s process (%d) stopped by %s signal"),
				  job_name (job), process_name (process),
				  pid, sig);
		} else {
			nih_info (_("%s %s process (%d) stopped by signal %d"),
				  job_name (job), process_name (process),
				  pid, status);
		}

		if (status == SIGSTOP)
			job_process_stopped (job, process);

		break;
	case NIH_CHILD_CONTINUED:
		/* Child was continued by a signal.
		 */
		sig = nih_signal_to_name (status);
		if (sig) {
			nih_info (_("%s %s process (%d) continued by %s signal"),
				  job_name (job), process_name (process),
				  pid, sig);
		} else {
			nih_info (_("%s %s process (%d) continued by signal %d"),
				  job_name (job), process_name (process),
				  pid, status);
		}
		break;
	case NIH_CHILD_TRAPPED:
		/* Child received a signal while we were tracing it.  This
		 * can be a signal raised inside the kernel as a side-effect
		 * of the trace because the child called fork() or exec();
		 * we only know that from our own state tracking.
		 */
		if ((job->trace_state == TRACE_NEW)
		    && (status == SIGTRAP)) {
			job_process_trace_new (job, process);
		} else if ((job->trace_state == TRACE_NEW_CHILD)
			   && (status == SIGSTOP)) {
			job_process_trace_new_child (job, process);
		} else {
			job_process_trace_signal (job, process, status);
		}
		break;
	case NIH_CHILD_PTRACE:
		/* Child called an important syscall that can modify the
		 * state of the process trace we hold.
		 */
		switch (status) {
		case PTRACE_EVENT_FORK:
			job_process_trace_fork (job, process);
			break;
		case PTRACE_EVENT_EXEC:
			job_process_trace_exec (job, process);
			break;
		default:
			nih_assert_not_reached ();
		}
		break;
	default:
		nih_assert_not_reached ();
	}

}


/**
 * job_process_terminated:
 * @job: job that changed,
 * @process: specific process,
 * @status: exit status or signal in higher byte,
 * @state_only: if TRUE, only update the jobs state (not its goal).
 *
 * This function is called whenever a @process attached to @job terminates,
 * @status should contain the exit status in the lower byte or signal in
 * the higher byte.
 *
 * The job structure is updated and the next appropriate state for the job
 * is chosen, which may involve changing the goal to stop first.
 **/
static void
job_process_terminated (Job         *job,
			ProcessType  process,
			int          status,
			int          state_only)
{
	int failed = FALSE, stop = FALSE, state = TRUE;
	struct utmpx *utmptr;
	struct timeval tv;

	nih_assert (job != NULL);

	if (job->state == JOB_SECURITY_SPAWNING ||
			job->state == JOB_PRE_STARTING ||
			job->state == JOB_SPAWNING ||
			job->state == JOB_POST_STARTING ||
			job->state == JOB_PRE_STOPPING ||
			job->state == JOB_POST_STOPPING) {
		/* A child process has been spawned by
		 * job_process_spawn(), but we have not yet received
		 * confirmation of whether the child setup phase was
		 * successful or not.
		 *
		 * The fact that we are in this function means the child
		 * setup actually failed, however we handle that
		 * by waiting for the handlers registered by
		 * job_register_child_handler() to be called to deal
		 * with this error.
		 */
		nih_assert (job->process_data);
		nih_assert (job->process_data[process]);

		/* Add the child data for the *second* call to this
		 * function when the child pipe has been closed.
		 */
		job->process_data[process]->status = status;

		job->state = job_next_state (job);

		return;
	}

	switch (process) {
	case PROCESS_MAIN:
		nih_assert ((job->state == JOB_RUNNING)
			    || (job->state == JOB_SPAWNED)
			    || (job->state == JOB_KILLED)
			    || (job->state == JOB_STOPPING)
			    || (job->state == JOB_POST_START)
			    || (job->state == JOB_PRE_STOP));

		/* We don't change the state if we're in post-start and there's
		 * a post-start process running, or if we're in pre-stop and
		 * there's a pre-stop process running; we wait for those to
		 * finish instead.
		 */
		if ((job->state == JOB_POST_START)
		    && job->class->process[PROCESS_POST_START]
		    && (job->pid[PROCESS_POST_START] > 0)) {
			state = FALSE;
		} else if ((job->state == JOB_PRE_STOP)
		    && job->class->process[PROCESS_PRE_STOP]
		    && (job->pid[PROCESS_PRE_STOP] > 0)) {
			state = FALSE;
		}

		/* Dying when we killed it is perfectly normal and never
		 * considered a failure.  We also don't want to tamper with
		 * the goal since we might be restarting the job anyway.
		 */
		if (job->state == JOB_KILLED)
			break;

		/* Yet another corner case is terminating when we were
		 * already stopping, we don't to tamper with the goal or
		 * state because we're still waiting for the stopping
		 * event to finish and that might restart it anyway.
		 * We also don't want to consider it a failure, because
		 * we want the stopping and stopped events to match.
		 */
		if (job->state == JOB_STOPPING) {
			state = FALSE;
			break;
		}

		/* We don't assume that because the primary process was
		 * killed or exited with a non-zero status, it failed.
		 * Instead we check the normalexit list to see whether
		 * the exit signal or status is in that list, and only
		 * if not, do we consider it failed.
		 *
		 * For services that can be respawned, a zero exit status is
		 * also a failure unless listed.
		 */
		if ((status || (job->class->respawn && (! job->class->task)))
		    && (job->goal == JOB_START)) {
			failed = TRUE;
			for (size_t i = 0; i < job->class->normalexit_len; i++) {
				if (job->class->normalexit[i] == status) {
					failed = FALSE;
					break;
				}
			}

			/* We might be able to respawn the failed job;
			 * that's a simple matter of doing nothing.  Check
			 * the job isn't running away first though.
			 */
			if (failed && job->class->respawn && ! disable_respawn) {
				if (job_process_catch_runaway (job)) {
					nih_warn (_("%s respawning too fast, stopped"),
						  job_name (job));

					failed = FALSE;
					job_failed (job, PROCESS_INVALID, 0);
				} else {
					nih_warn (_("%s %s process ended, respawning"),
						  job_name (job),
						  process_name (process));
					failed = FALSE;

					/* If we're not going to change the
					 * state because there's a post-start
					 * or pre-stop script running, we need
					 * to remember to do it when that
					 * finishes.
					 */
					if (! state)
						job_change_goal (job, JOB_RESPAWN);
					break;
				}
			}
		}

		/* Otherwise whether it's failed or not, we should
		 * stop the job now.
		 */
		stop = TRUE;
		break;
	case PROCESS_SECURITY:
		nih_assert (job->state == JOB_SECURITY);

		/* We should always fail the job if the security profile
		 * failed to load
		 */
		if (status) {
			failed = TRUE;
			stop = TRUE;
		}
		break;
	case PROCESS_PRE_START:
		nih_assert (job->state == JOB_PRE_START);

		/* If the pre-start script is killed or exits with a status
		 * other than zero, it's always considered a failure since
		 * we don't know what state the job might be in.
		 */
		if (status) {
			failed = TRUE;
			stop = TRUE;
		}
		break;
	case PROCESS_POST_START:
		nih_assert (job->state == JOB_POST_START || job->state == JOB_RUNNING);

		/* We always want to change the state when the post-start
		 * script terminates; if the main process is running, we'll
		 * stay in that state, otherwise we'll skip through.
		 *
		 * Failure is ignored since there's not much we can do
		 * about it at this point.
		 */
		break;
	case PROCESS_PRE_STOP:
		nih_assert (job->state == JOB_PRE_STOP);

		/* We always want to change the state when the pre-stop
		 * script terminates, we either want to go back into running
		 * or head towards killing the main process.
		 *
		 * Failure is ignored since there's not much we can do
		 * about it at this point.
		 */
		break;
	case PROCESS_POST_STOP:
		nih_assert (job->state == JOB_POST_STOP);

		/* If the post-stop script is killed or exits with a status
		 * other than zero, it's always considered a failure since
		 * we don't know what state the job might be in.
		 */
		if (status) {
			failed = TRUE;
			stop = TRUE;
		}
		break;
	default:
		nih_assert_not_reached ();
	}


	/* Cancel any timer trying to kill the job, since it's just
	 * died.  We could do this inside the main process block above, but
	 * leaving it here for now means we can use the timer for any
	 * additional process later.
	 */
	if (job->kill_timer) {
		nih_unref (job->kill_timer, job);
		job->kill_timer = NULL;
		job->kill_process = PROCESS_INVALID;
	}

	if (job->class->console == CONSOLE_LOG && job->log[process] && ! state_only) {
		int  ret;

		/* It is imperative that we free the log at this stage to ensure
		 * that jobs which respawn have their log written _now_
		 * (and not just when the overall Job object is freed at
		 * some distant future point).
		 */
		ret = log_handle_unflushed (job->log, job->log[process]);

		if (ret != 0) {
			if (ret < 0) {
				/* Any lingering data will now be lost in what
				 * is probably a low-memory scenario.
				 */
				nih_warn (_("Failed to add log to unflushed queue"));
			}
			nih_free (job->log[process]);
		}

		/* Either the log has been freed, or it needs to be
		 * severed from its parent job fully.
		 */
		job->log[process] = NULL;
	}

	if (! state_only) {
		/* Find existing utmp entry for the process pid */
		setutxent();
		while ((utmptr = getutxent()) != NULL) {
			if (utmptr->ut_pid == job->pid[process]) {
				/* set type and clean ut_user, ut_host,
				 * ut_time as described in utmp(5)
				 */
				utmptr->ut_type = DEAD_PROCESS;
				memset(utmptr->ut_user, 0, UT_NAMESIZE);
				memset(utmptr->ut_host, 0, UT_HOSTSIZE);
				utmptr->ut_time = 0;
				/* Update existing utmp file. */
				pututxline(utmptr);

				/* set ut_time for log */
				gettimeofday(&tv, NULL);
				utmptr->ut_tv.tv_sec = tv.tv_sec;
				utmptr->ut_tv.tv_usec = tv.tv_usec;
				/* Write wtmp entry */
				updwtmpx (_PATH_WTMP, utmptr);

				break;
			}
		}
		endutxent();

		/* Clear the process pid field */
		job->pid[process] = 0;
	}

	/* Mark the job as failed */
	if (failed)
		job_failed (job, process, status);

	/* Cancel goal transition if the job state only should be
	 * changed.
	 */
	if (state_only && stop) {
		stop = 0;
		nih_assert (! failed);
	}

	/* Change the goal to stop; normally this doesn't have any
	 * side-effects, except when we're in the RUNNING state when it'll
	 * change the state as well.  We obviously don't want to change the
	 * state twice.
	 */
	if (stop) {
		if (job->state == JOB_RUNNING)
			state = FALSE;

		job_change_goal (job, JOB_STOP);
	}

	if (state)
		job_change_state (job, job_next_state (job));
}

/**
 * job_process_catch_runaway
 * @job: job being started.
 *
 * This function is called when changing the state of a job to starting,
 * before emitting the event.  It ensures that a job doesn't end up in
 * a restart loop by limiting the number of restarts in a particular
 * time limit.
 *
 * Returns: TRUE if the job is respawning too fast, FALSE if not.
 */
static int
job_process_catch_runaway (Job *job)
{
	struct timespec now;

	nih_assert (job != NULL);

	if (job->class->respawn_limit && job->class->respawn_interval) {
		time_t interval;

		/* Time since last respawn ... this goes very large if we
		 * haven't done one, which is fine
		 */
		nih_assert (clock_gettime (CLOCK_MONOTONIC, &now) == 0);

		interval = now.tv_sec - job->respawn_time;
		if (interval < job->class->respawn_interval) {
			job->respawn_count++;
			if (job->respawn_count > job->class->respawn_limit)
				return TRUE;
		} else {
			job->respawn_time = now.tv_sec;
			job->respawn_count = 1;
		}
	}

	return FALSE;
}


/**
 * job_process_stopped:
 * @job: job that changed,
 * @process: specific process.
 *
 * This function is called whenever a @process attached to @job is stopped
 * by the SIGSTOP signal (and not by a tty-related signal).
 *
 * Some jobs use this signal to signify that they have completed starting
 * up and are now running; thus we move them out of the spawned state.
 **/
static void
job_process_stopped (Job         *job,
		     ProcessType  process)
{
	nih_assert (job != NULL);

	/* Any process can stop on a signal, but we only care about the
	 * main process when the state is still spawned.
	 */
	if ((process != PROCESS_MAIN) || ((job->state != JOB_SPAWNING) && job->state != JOB_SPAWNED))
		return;

	/* Send SIGCONT back and change the state to the next one, if this
	 * job behaves that way.
	 */
	if (job->class->expect == EXPECT_STOP) {
		kill (job->pid[process], SIGCONT);
		job_change_state (job, job_next_state (job));
	}
}


/**
 * job_process_trace_new:
 * @job: job that changed,
 * @process: specific process.
 *
 * This function is called when the traced @process attached to @job calls
 * its first exec(), still within the Upstart code before passing control
 * to the new executable.
 *
 * It sets the options for the trace so that forks and execs are reported.
 **/
static void
job_process_trace_new (Job         *job,
		       ProcessType  process)
{
	nih_assert (job != NULL);

	nih_assert ((job->trace_state == TRACE_NEW)
		    || (job->trace_state == TRACE_NEW_CHILD));

	/* Any process can get us to trace them, but we only care about the
	 * main process when the state is still spawned.
	 */
	if ((process != PROCESS_MAIN) || ((job->state != JOB_SPAWNING) && (job->state != JOB_SPAWNED))) {
		return;
	}

	/* Set options so that we are notified when the process forks, and
	 * get a different kind of notification when it execs to a plain
	 * SIGTRAP.
	 */
	if (ptrace (PTRACE_SETOPTIONS, job->pid[process], NULL,
		    PTRACE_O_TRACEFORK | PTRACE_O_TRACEEXEC) < 0) {
		nih_warn (_("Failed to set ptrace options for "
			    "%s %s process (%d): %s"),
			  job_name (job), process_name (process),
			  job->pid[process], strerror (errno));
		return;
	}

	job->trace_state = TRACE_NORMAL;

	/* Allow the process to continue without delivering the
	 * kernel-generated signal that was for our eyes not theirs.
	 */
	if (ptrace (PTRACE_CONT, job->pid[process], NULL, 0) < 0)
		nih_warn (_("Failed to continue traced %s %s process (%d): %s"),
			  job_name (job), process_name (process),
			  job->pid[process], strerror (errno));
}

/**
 * job_process_trace_new_child:
 * @job: job that changed,
 * @process: specific process.
 *
 * This function is called whenever a traced @process attached to @job stops
 * after the fork() so that we can set the options before continuing it.
 *
 * Check to see whether we've reached the number of forks we expected, if
 * so detach the process and move towards the running state; otherwise we
 * set our important ptrace options, update the trace state so that
 * further SIGSTOP or SIGTRAP signals are treated as just that and allow
 * the process to continue.
 **/
static void
job_process_trace_new_child (Job         *job,
			     ProcessType  process)
{
	nih_assert (job != NULL);
	nih_assert (job->trace_state == TRACE_NEW_CHILD);

	/* Any process can get us to trace them, but we only care about the
	 * main process when the state is still spawned.
	 */
	if ((process != PROCESS_MAIN) || ((job->state != JOB_SPAWNING) && (job->state != JOB_SPAWNED)))
		return;

	/* We need to fork at least twice unless we're expecting a
	 * single fork when we only need to fork once; once that limit
	 * has been reached, end the trace.
	 */
	job->trace_forks++;
	if ((job->trace_forks > 1) || (job->class->expect == EXPECT_FORK))
	{
		if (ptrace (PTRACE_DETACH, job->pid[process], NULL, 0) < 0)
			nih_warn (_("Failed to detach traced "
				    "%s %s process (%d): %s"),
				  job_name (job), process_name (process),
				  job->pid[process], strerror (errno));

		job->trace_state = TRACE_NONE;
		job_change_state (job, job_next_state (job));
		return;
	}

	job_process_trace_new (job, process);
}

/**
 * job_process_trace_signal:
 * @job: job that changed,
 * @process: specific process.
 *
 * This function is called whenever a traced @process attached to @job has
 * a signal sent to it.
 *
 * We don't care about these, they're a side effect of ptrace that we can't
 * turn off, so we just deliver them untampered with.
 **/
static void
job_process_trace_signal (Job         *job,
			  ProcessType  process,
			  int          signum)
{
	nih_assert (job != NULL);

	/* Any process can get us to trace them, but we only care about the
	 * main process when the state is still spawned.
	 */
	if ((process != PROCESS_MAIN) || ((job->state != JOB_SPAWNING) && (job->state != JOB_SPAWNED))
	    || (job->trace_state != TRACE_NORMAL))
		return;

	/* Deliver the signal */
	if (ptrace (PTRACE_CONT, job->pid[process], NULL, signum) < 0)
		nih_warn (_("Failed to deliver signal to traced "
			    "%s %s process (%d): %s"),
			  job_name (job), process_name (process),
			  job->pid[process], strerror (errno));
}

/**
 * job_process_trace_fork:
 * @job: job that changed,
 * @process: specific process.
 *
 * This function is called whenever a traced @process attached to @job calls
 * the fork() system call.
 *
 * We obtain the new child process id from the message and update the
 * structure so that we follow that instead, detaching from the process that
 * called fork.
 **/
static void
job_process_trace_fork (Job         *job,
			ProcessType  process)
{
	unsigned long data;

	nih_assert (job != NULL);

	/* Any process can get us to trace them, but we only care about the
	 * main process when the state is still spawned.
	 */
	if ((process != PROCESS_MAIN) || ((job->state != JOB_SPAWNING) && (job->state != JOB_SPAWNED))
	    || (job->trace_state != TRACE_NORMAL)) {
		return;
	}

	/* Obtain the child process id from the ptrace event. */
	if (ptrace (PTRACE_GETEVENTMSG, job->pid[process], NULL, &data) < 0) {
		nih_warn (_("Failed to obtain child process id "
			    "for %s %s process (%d): %s"),
			  job_name (job), process_name (process),
			  job->pid[process], strerror (errno));
		return;
	}

	nih_info (_("%s %s process (%d) became new process (%d)"),
		  job_name (job), process_name (process),
		  job->pid[process], (pid_t)data);

	/* We no longer care about this process, it's the child that we're
	 * interested in from now on, so detach it and allow it to go about
	 * its business unhindered.
	 */
	if (ptrace (PTRACE_DETACH, job->pid[process], NULL, 0) < 0)
		nih_warn (_("Failed to detach traced %s %s process (%d): %s"),
			  job_name (job), process_name (process),
			  job->pid[process], strerror (errno));

	/* Update the process we're supervising which is about to get SIGSTOP
	 * so set the trace options to capture it.
	 */
	job->pid[process] = (pid_t)data;
	job->trace_state = TRACE_NEW_CHILD;

	/* We may have already had the wait notification for the new child
	 * waiting at SIGSTOP, in which case a ptrace() call will succeed
	 * for it.
	 */
	if (ptrace (PTRACE_SETOPTIONS, job->pid[process], NULL, 0) < 0) {
		nih_debug ("Failed to set options for new %s %s process (%d), "
			   "probably not yet forked: %s",
			   job_name (job), process_name (process),
			   job->pid[process], strerror (errno));
		return;
	}

	job_process_trace_new_child (job, process);
}

/**
 * job_process_trace_exec:
 * @job: job that changed,
 * @process: specific process.
 *
 * This function is called whenever a traced @process attached to @job calls
 * the exec() system call after we've set options on it to distinguish them
 * from ordinary SIGTRAPs.
 *
 * We assume that if the job calls exec that it's finished forking so we can
 * drop the trace entirely; we have no interest in tracing the new child.
 **/
static void
job_process_trace_exec (Job         *job,
			ProcessType  process)
{
	nih_assert (job != NULL);

	/* Any process can get us to trace them, but we only care about the
	 * main process when the state is still spawned and we're tracing it.
	 */
	if ((process != PROCESS_MAIN) || ((job->state != JOB_SPAWNING) && job->state != JOB_SPAWNED)
	    || (job->trace_state != TRACE_NORMAL))
		return;

	nih_info (_("%s %s process (%d) executable changed"),
		  job_name (job), process_name (process), job->pid[process]);

	if (job->trace_forks) {
		if (ptrace (PTRACE_DETACH, job->pid[process], NULL, 0) < 0)
			nih_warn (_("Failed to detach traced "
				    "%s %s process (%d): %s"),
				  job_name (job), process_name (process),
				  job->pid[process], strerror (errno));

		job->trace_state = TRACE_NONE;
		job_change_state (job, job_next_state (job));
	} else {
		if (ptrace (PTRACE_CONT, job->pid[process], NULL, 0) < 0)
			nih_warn (_("Failed to continue traced %s %s process (%d): %s"),
				  job_name (job), process_name (process),
				  job->pid[process], strerror (errno));
	}
}


/**
 * job_process_find:
 * @pid: process id to find,
 * @process: pointer to place process which is running @pid.
 *
 * Finds the job with a process of the given @pid in the jobs hash table.
 * If @process is not NULL, the @process variable is set to point at the
 * process entry in the table which has @pid.
 *
 * Returns: job found or NULL if not known.
 **/
Job *
job_process_find (pid_t        pid,
		  ProcessType *process)
{
	nih_assert (pid > 0);

	job_class_init ();

	NIH_HASH_FOREACH (job_classes, iter) {
		JobClass *class = (JobClass *)iter;

		NIH_HASH_FOREACH (class->instances, job_iter) {
			Job *job = (Job *)job_iter;
			int  i;

			for (i = 0; i < PROCESS_LAST; i++) {
				if (job->pid[i] == pid) {
					if (process)
						*process = i;
					return job;
				}
			}
		}
	}

	return NULL;
}

/**
 * job_process_log_path:
 *
 * @job: Job,
 * @user_job: TRUE if @job refers to a non-root job, else FALSE.
 *
 * Determine full path to on-disk log file for specified @job.
 *
 * This differs depending on whether the job is a system job or a user job.
 * Instance names are appended to the log name.
 *
 * Returns: newly allocated log path string, or NULL on raised error.
 **/
char *
job_process_log_path (Job *job, int user_job)
{
	JobClass        *class = NULL;
	char            *log_path = NULL;
	nih_local char  *dir = NULL;
	nih_local char  *class_name = NULL;
	char            *p;

	nih_assert (job);
	nih_assert (job->class);

	/* Logging of user job output not currently supported */
	nih_assert (user_job == 0);

	class = job->class;

	nih_assert (class->name);

	/* Override, primarily for tests */
	if (getenv (LOGDIR_ENV) && ! user_mode) {
		dir = nih_strdup (NULL, getenv (LOGDIR_ENV));
		nih_debug ("Using alternative directory '%s' for logs", dir);
	} else {
		dir = nih_strdup (NULL, log_dir ? log_dir : JOB_LOGDIR);
	}

	if (! dir)
		nih_return_no_memory_error (NULL);

	/* If the job is running inside a chroot, it must be logged to a
	 * file within the chroot.
	 */
	if (job->class->session && job->class->session->chroot) {
		char *tmp = dir;

		dir = nih_sprintf (NULL, "%s%s",
				job->class->session->chroot,
				tmp);
		nih_free (tmp);
	}

	class_name = nih_strdup (NULL, class->name);

	if (! class_name)
		nih_return_no_memory_error (NULL);

	/* Remap slashes since we write all logs to the
	 * same directory.
	 */
	p = class_name;

	while (*p) {
		if (*p == JOB_PROCESS_LOG_REMAP_FROM_CHAR)
			*p = JOB_PROCESS_LOG_REMAP_TO_CHAR;
		p++;
	}

	/* Handle jobs with multiple instances */
	if (job->name && *job->name) {
		nih_local char *instance_name = NULL;

		instance_name = nih_strdup (NULL, job->name);
		if (! instance_name)
			nih_return_no_memory_error (NULL);

		p = instance_name;

		while (*p) {
			if (*p == JOB_PROCESS_LOG_REMAP_FROM_CHAR)
				*p = JOB_PROCESS_LOG_REMAP_TO_CHAR;
			p++;
		}


		log_path = nih_sprintf (NULL, "%s/%s-%s%s",
					dir,
					class_name,
					instance_name,
					JOB_PROCESS_LOG_FILE_EXT);
	} else {
		log_path = nih_sprintf (NULL, "%s/%s%s",
					dir,
					class_name,
					JOB_PROCESS_LOG_FILE_EXT);
	}

	if (! log_path)
		nih_return_no_memory_error (NULL);

	return log_path;
}

/**
 * job_process_remap_fd:
 *
 * @fd: pointer to fd to potentially remap,
 * @reserved_fd: reserved fd value,
 * @error_fd: fd to report errors on,
 *
 * Remap @fd to a new value iff it has the same value as @reserved_fd.
 *
 * Errors are reported via @error_fd and are fatal.
 *
 * Notes:
 *
 * - File descriptor flags are not retained.
 * - It is permissible for @error_fd to have the same value as @fd.
 **/
static void
job_process_remap_fd (int *fd, int reserved_fd, int error_fd)
{
	int new = -1;

	nih_assert (fd);
	nih_assert (reserved_fd);
	nih_assert (error_fd >= 0);

	if (*fd != reserved_fd) {
		/* fd does not need remapping */
		return;
	}

	new = dup (*fd);
	if (new < 0) {
		nih_error_raise_system ();
		job_process_error_abort (error_fd, JOB_PROCESS_ERROR_DUP, 0);
	}

	close (*fd);
	*fd = new;
}


/**
 * job_process_child_reader:
 *
 * @process_data: JobProcessHandlerData structure,
 * @io: NihIo with data to be read,
 * @buf: buffer data is available in,
 * @len: bytes in @buf.
 *
 * Called automatically when an error occurred setting up the child process.
 **/
void
job_process_child_reader (JobProcessData  *process_data,
			  NihIo           *io,
			  const char      *buf,
			  size_t           len)
{
	Job                     *job;
	ProcessType              process;
	NihError                *err;

	/* The job is in the process of being killed which must mean all
	 * the job pids are dead. Hence, there is no point in attempting
	 * to talk to them.
	 */
	if (! process_data)
		return;
	if (! process_data->valid)
		return;

	nih_assert (io);
	nih_assert (buf);

	job = process_data->job;
	process = process_data->process;

	/* Construct the NIH error from the data received from
	 * the child.
	 */
	job_process_error_handler (buf, len);

	err = nih_error_get ();

	nih_assert (err->number == JOB_PROCESS_ERROR);

	/* Non-temporary error condition */
	nih_warn (_("Failed to spawn %s %s process: %s"),
			job_name (job), process_name (process),
			err->message);
	nih_free (err);

	/* Non-temporary error condition, we're not going
	 * to be able to spawn this job.
	 */
	if (process_data->shell_fd != -1) {
		close (process_data->shell_fd);

		/* Invalidate */
		process_data->shell_fd = -1;
	}

	if (job && job->class->console == CONSOLE_LOG && job->log[process]) {
		/* Ensure the pty_master watch gets
		 * removed and the fd closed.
		 */
		nih_free (job->log[process]);
		job->log[process] = NULL;
	}

	/* Now call the handler registered via job_process_start()
	 * to deal with the error condition.
	 */
	job_child_error_handler (job, process);

	/* Note that pts_master is closed automatically in the parent
	 * when the log object is destroyed.
	 */

	nih_io_shutdown (io);

	/* Invalidate */
	process_data->job_process_fd = -1;
	process_data->valid = FALSE;
}

/**
 * @process_data: JobProcessData,
 * @io: NihIo.
 *
 * NihIoCloseHandler called when job process starts successfully.
 **/
void
job_process_close_handler (JobProcessData  *process_data,
			   NihIo           *io)
{
	Job         *job;
	ProcessType  process;
	int          status;

	/* The job is in the process of being killed which must mean all
	 * the job pids are dead. Hence, there is no point in attempting
	 * to talk to them.
	 */
	if (! process_data)
		return;

	nih_assert (io);

	job = process_data->job;
	process = process_data->process;
	status = process_data->status;

	/* Ensure the job process error fd is closed before attempting
	 * to handle any scripts.
	 */
	nih_free (io);

	/* invalidate */
	process_data->job_process_fd = -1;
	process_data->valid = FALSE;

	job_process_run_bottom (process_data);

	if (job && job->state == JOB_SPAWNED) {
		if (job->class->expect == EXPECT_NONE) {
			nih_assert (process == PROCESS_MAIN);
			job_change_state (job, job_next_state (job));
		}
	}
       
	/* Don't change the jobs goal yet as the process may not have
	 * actually terminted (and hence will have
	 * job_process_terminated() called on it again later).
	 */
	switch (job->state) {
		/* FIXME: BUG: incomplete list of states!!!! */
	case JOB_SECURITY_SPAWNING:
	case JOB_PRE_STARTING:
	case JOB_SPAWNING:
	case JOB_POST_STARTING:
	case JOB_PRE_STOPPING:
	case JOB_POST_STOPPING:
		job_process_terminated (job, process, status, TRUE);
		break;

	default:
		/* NOP */
		break;
	}
}


/**
 * job_process_run_bottom:
 *
 * @process_data: JobProcessData.
 *
 * Perform final job process setup.
 **/
void
job_process_run_bottom (JobProcessData *process_data)
{
	Job          *job;
	//JobState      state;
	char         *script;
	int           shell_fd;

	nih_assert (process_data);

	job = process_data->job;
	shell_fd = process_data->shell_fd;
	script = process_data->script;
	//state = process_data->state;

	/* Handle job process containing a script section by sending the
	 * script to the child shell.
	 */
	if (script && shell_fd != -1) {
		NihIo *io;


		/* Put the entire script into an NihIo send buffer and
		 * then mark it for closure so that the shell gets EOF
		 * and the structure gets cleaned up automatically.
		 */
		while (! (io = nih_io_reopen (job, shell_fd, NIH_IO_STREAM,
					      NULL, NULL, NULL, NULL))) {
			NihError *err;

			err = nih_error_get ();

			if (err->number != ENOMEM)
				nih_assert_not_reached ();
			nih_free (err);
		}

		/* We're feeding using a pipe, which has a file descriptor
		 * on the child end even though it open()s it again using
		 * a path. Instruct the shell to close this extra fd and
		 * not to leak it.
		 */
		NIH_ZERO (nih_io_printf (io, "exec %d<&-\n",
					 JOB_PROCESS_SCRIPT_FD));

		NIH_ZERO (nih_io_write (io, script, strlen (script)));

		/* We're only using the io for writing, so clear the
		 * default flag.
		 */
		io->watch->events &= ~NIH_IO_READ;

		nih_io_shutdown (io);

		/* Invalidate now that we've sent the script to the
		 * child.
		 */
		process_data->shell_fd = -1;
		process_data->valid = FALSE;
	}

	/* Success, so change the job state */
	//job->state = state;
	//job->state = job_next_state (job);

	NIH_LIST_FOREACH (control_conns, iter) {
		NihListEntry   *entry = (NihListEntry *)iter;
		DBusConnection *conn = (DBusConnection *)entry->data;

		NIH_ZERO (job_emit_state_changed (
					conn, job->path,
					job_state_name (job->state)));
	}
}


/**
 * job_process_data_new:
 *
 * @parent: parent pointer,
 * @job: job,
 * @process: currently-running job process,
 * @job_process_fd: error file descriptor connected to job process used
 * to signal successful job process setup.
 *
 * Create a new job process data object to record meta-data for an
 * asynchronously-started job process. The lifetime of such objects is
 * limited to the time taken for the job process to fail or indicate
 * successful startup (both scenarios are handled by @job_process_fd).
 *
 * Returns: Newly-allocated JobProcess on success, or NULL on
 * insufficient memory.
 **/
JobProcessData *
job_process_data_new (void         *parent,
		      Job          *job,
		      ProcessType   process,
		      int           job_process_fd)
{
	JobProcessData *process_data;

	nih_assert (job);
	nih_assert (job_process_fd != -1);

	process_data = NIH_MUST (nih_new (parent, JobProcessData));
	if (! process_data)
		return NULL;

	process_data->process = process;
	process_data->job_process_fd = job_process_fd;

	process_data->script = NULL;
	process_data->shell_fd = -1;
	process_data->valid = TRUE;

	process_data->job = job;
	process_data->status = 0;

	return process_data;
}

/**
 * job_process_data_serialise:
 *
 * @job: job,
 * @process_data: job process data.
 *
 * Returns: JSON-serialised JobProcessData object, or NULL on error.
 **/
json_object *
job_process_data_serialise (const Job *job, const JobProcessData *process_data)
{
	json_object     *json;

	nih_assert (job);

	json = json_object_new_object ();
	if (! json)
		return NULL;

	/* Job has no "in-flight" process */
	if (! process_data)
		return json;

	/* XXX: Note that Job is not serialised; it's not necessary
	 * since the JobProcessData itself is serialised within its Job
	 * and the job pointer can be reinstated on deserialisation.
	 */

	if (! state_set_json_enum_var (json,
				process_type_enum_to_str,
				"process", process_data->process))
		goto error;

	if (! state_set_json_string_var_from_obj (json, process_data, script))
		goto error;

	if (process_data->shell_fd != -1 && process_data->valid) {

		/* Clear the cloexec flag to ensure the descriptors
		 * remains open across the re-exec.
		 */
		if (state_modify_cloexec (process_data->shell_fd, FALSE) < 0)
			goto error;

		if (state_modify_cloexec (process_data->job_process_fd, FALSE) < 0)
			goto error;
	}

	if (! state_set_json_int_var_from_obj (json, process_data, shell_fd))
		goto error;

	if (! state_set_json_int_var_from_obj (json, process_data, valid))
		goto error;

	if (! state_set_json_int_var_from_obj (json, process_data, job_process_fd))
		goto error;

	return json;

error:
	json_object_put (json);
	return NULL;
}

/**
 * job_process_data_deserialise:
 *
 * @parent: parent pointer,
 * @job: job,
 * @json: JSON-serialised JobProcessData object to deserialise.
 *
 * Returns: JobProcessData object, or NULL on error.
 **/
JobProcessData *
job_process_data_deserialise (void *parent, Job *job, json_object *json)
{
	JobProcessData  *process_data = NULL;
	ProcessType      process;
	int              job_process_fd;

	nih_assert (job);
	nih_assert (json);

	if (! state_check_json_type (json, object))
		return NULL;

	if (! state_get_json_enum_var (json,
				process_type_str_to_enum,
				"process", process))
		return NULL;

	if (! state_get_json_int_var (json, "job_process_fd", job_process_fd))
		return NULL;

	process_data = job_process_data_new (parent, job, process, job_process_fd);
	if (! process_data)
		return NULL;

	if (! state_get_json_string_var_to_obj (json, process_data, script))
		goto error;

	if (! state_get_json_int_var_to_obj (json, process_data, shell_fd))
		goto error;

	if (! state_get_json_int_var_to_obj (json, process_data, valid))
		goto error;

	if (process_data->shell_fd != -1 && process_data->valid) {
		/* Reset the cloexec flag to ensure the descriptors
		 * are not leaked to any child processes.
		 */
		if (state_modify_cloexec (process_data->shell_fd, TRUE) < 0)
			goto error;

		if (state_modify_cloexec (process_data->job_process_fd, TRUE) < 0)
			goto error;
	}

	return process_data;

error:
	if (process_data)
		nih_free (process_data);

	return NULL;
}<|MERGE_RESOLUTION|>--- conflicted
+++ resolved
@@ -150,803 +150,6 @@
 extern int           session_end;
 extern time_t        quiesce_phase_time;
 
-<<<<<<< HEAD
-=======
-/**
- * job_process_run:
- * @job: job context for process to be run in,
- * @process: job process to run.
- *
- * This function looks up @process in the job's process table and uses
- * the information there to spawn a new process for the @job, storing the
- * pid in that table entry.
- *
- * The process is normally executed using the system shell, unless the
- * script member of @process is FALSE and there are no typical shell
- * characters within the command member, in which case it is executed
- * directly using exec after splitting on whitespace.
- *
- * When executed with the shell, if the command (which may be an entire
- * script) is reasonably small (less than 1KB) it is passed to the
- * shell using the POSIX-specified -c option.  Otherwise the shell is told
- * to read commands from one of the special /proc/self/fd/NN devices and NihIo
- * used to feed the script into that device.  A pointer to the NihIo object
- * is not kept or stored because it will automatically clean itself up should
- * the script go away as the other end of the pipe will be closed.
- *
- * In either case the shell is run with the -e option so that commands will
- * fail if their exit status is not checked.
- *
- * This function will block until the job_process_spawn() call succeeds or
- * a non-temporary error occurs (such as file not found).  It is up to the
- * called to decide whether non-temporary errors are a reason to change the
- * job state or not.
- *
- * Returns: zero on success, negative value on non-temporary error.
- **/
-int
-job_process_run (Job         *job,
-		 ProcessType  process)
-{
-	Process         *proc;
-	nih_local char **argv = NULL;
-	nih_local char **env = NULL;
-	nih_local char  *script = NULL;
-	char           **e;
-	size_t           argc, envc;
-	int              fds[2] = { -1, -1 };
-	int              error = FALSE, trace = FALSE, shell = FALSE;
-
-	nih_assert (job != NULL);
-
-	proc = job->class->process[process];
-	nih_assert (proc != NULL);
-	nih_assert (proc->command != NULL);
-
-	/* We run the process using a shell if it says it wants to be run
-	 * as such, or if it contains any shell-like characters; since that's
-	 * the best way to deal with things like variables.
-	 */
-	if ((proc->script) || strpbrk (proc->command, SHELL_CHARS)) {
-		char *nl, *p;
-
-		argc = 0;
-		argv = NIH_MUST (nih_str_array_new (NULL));
-
-		NIH_MUST (nih_str_array_add (&argv, NULL, &argc, SHELL));
-		NIH_MUST (nih_str_array_add (&argv, NULL, &argc, "-e"));
-
-		/* If the process wasn't originally marked to be run through
-		 * a shell, prepend exec to the script so that the shell
-		 * gets out of the way after parsing.
-		 */
-		if (proc->script) {
-			script = NIH_MUST (nih_strdup (NULL, proc->command));
-		} else {
-			script = NIH_MUST (nih_sprintf (NULL, "exec %s",
-							proc->command));
-		}
-
-		/* Don't pipe single-line scripts into the shell using
-		 * /proc/self/fd/NNN, instead just pass them over the
-		 * command-line (taking care to strip off the trailing
-		 * newlines).
-		 */
-		p = nl = strchr (script, '\n');
-		while (p && (*p == '\n'))
-			p++;
-
-		if ((! nl) || (! *p)) {
-			/* Strip off the newline(s) */
-			if (nl)
-				*nl = '\0';
-
-			NIH_MUST (nih_str_array_add (&argv, NULL,
-						     &argc, "-c"));
-			NIH_MUST (nih_str_array_addp (&argv, NULL,
-						      &argc, script));
-
-			/* Next argument is argv[0]; just pass the shell */
-			NIH_MUST (nih_str_array_add (&argv, NULL,
-						     &argc, SHELL));
-		} else {
-			nih_local char *cmd = NULL;
-
-			/* Close the writing end when the child is exec'd */
-			NIH_ZERO (pipe (fds));
-			nih_io_set_cloexec (fds[1]);
-
-			shell = TRUE;
-
-			cmd = NIH_MUST (nih_sprintf (argv, "%s/%d",
-						     "/proc/self/fd",
-						     JOB_PROCESS_SCRIPT_FD));
-			NIH_MUST (nih_str_array_addp (&argv, NULL,
-						      &argc, cmd));
-		}
-	} else {
-		/* Split the command on whitespace to produce a list of
-		 * arguments that we can exec directly.
-		 */
-		argv = NIH_MUST (nih_str_split (NULL, proc->command,
-						" \t\r\n", TRUE));
-	}
-
-	/* We provide the standard job environment to all of its processes,
-	 * except for pre-stop which also has the stop event environment,
-	 * adding special variables that indicate which job it was -- mostly
-	 * so that initctl can have clever behaviour when called within them.
-	 */
-	envc = 0;
-	env = NIH_MUST (nih_str_array_new (NULL));
-
-	if (job->env)
-		NIH_MUST (environ_append (&env, NULL, &envc, TRUE, job->env));
-
-	if (job->stop_env
-	    && ((process == PROCESS_PRE_STOP)
-		|| (process == PROCESS_POST_STOP)))
-		for (e = job->stop_env; *e; e++)
-			NIH_MUST (environ_set (&env, NULL, &envc, TRUE, *e));
-
-	NIH_MUST (environ_set (&env, NULL, &envc, TRUE,
-			       "UPSTART_JOB=%s", job->class->name));
-	NIH_MUST (environ_set (&env, NULL, &envc, TRUE,
-			       "UPSTART_INSTANCE=%s", job->name));
-	if (user_mode)
-		NIH_MUST (environ_set (&env, NULL, &envc, TRUE,
-			       "UPSTART_SESSION=%s", control_server_address));
-
-	/* If we're about to spawn the main job and we expect it to become
-	 * a daemon or fork before we can move out of spawned, we need to
-	 * set a trace on it.
-	 */
-	if ((process == PROCESS_MAIN)
-	    && ((job->class->expect == EXPECT_DAEMON)
-		|| (job->class->expect == EXPECT_FORK)))
-		trace = TRUE;
-
-	/* Spawn the process, repeat until fork() works */
-	while ((job->pid[process] = job_process_spawn (job, argv, env,
-					trace, fds[0], process)) < 0) {
-		NihError *err;
-
-		err = nih_error_get ();
-		if (err->number == JOB_PROCESS_ERROR) {
-			/* Non-temporary error condition, we're not going
-			 * to be able to spawn this process.  Clean up after
-			 * ourselves before returning.
-			 */
-			if (shell) {
-				close (fds[0]);
-				close (fds[1]);
-			}
-
-			job->pid[process] = 0;
-
-			/* Return non-temporary error condition */
-			nih_warn (_("Failed to spawn %s %s process: %s"),
-				  job_name (job), process_name (process),
-				  err->message);
-			nih_free (err);
-			return -1;
-		} else if (! error)
-			nih_warn ("%s: %s", _("Temporary process spawn error"),
-				  err->message);
-		nih_free (err);
-
-		error = TRUE;
-	}
-
-	nih_info (_("%s %s process (%d)"),
-		  job_name (job), process_name (process), job->pid[process]);
-
-	job->trace_forks = 0;
-	job->trace_state = trace ? TRACE_NEW : TRACE_NONE;
-
-	/* Feed the script to the child process */
-	if (shell) {
-		NihIo *io;
-
-		/* Clean up and close the reading end (we don't need it) */
-		close (fds[0]);
-
-		/* Put the entire script into an NihIo send buffer and
-		 * then mark it for closure so that the shell gets EOF
-		 * and the structure gets cleaned up automatically.
-		 */
-		while (! (io = nih_io_reopen (job, fds[1], NIH_IO_STREAM,
-					      NULL, NULL, NULL, NULL))) {
-			NihError *err;
-
-			err = nih_error_get ();
-			if (err->number != ENOMEM)
-				nih_assert_not_reached ();
-			nih_free (err);
-		}
-
-		/* We're feeding using a pipe, which has a file descriptor
-		 * on the child end even though it open()s it again using
-		 * a path. Instruct the shell to close this extra fd and
-		 * not to leak it.
-		 */
-		NIH_ZERO (nih_io_printf (io, "exec %d<&-\n",
-					 JOB_PROCESS_SCRIPT_FD));
-
-		NIH_ZERO (nih_io_write (io, script, strlen (script)));
-		nih_io_shutdown (io);
-	}
-
-	return 0;
-}
-
-
-/**
- * job_process_spawn:
- * @job: job of process to be spawned,
- * @argv: NULL-terminated list of arguments for the process,
- * @env: NULL-terminated list of environment variables for the process,
- * @trace: whether to trace this process,
- * @script_fd: script file descriptor,
- * @process: job process to spawn.
- *
- * This function spawns a new process using the class details in @job to set up
- * the environment for it; the process is always a session and process group
- * leader as we never want anything in our own group.
- *
- * The process to be executed is given in the @argv array which is passed
- * directly to execvp(), so should be in the same NULL-terminated form with
- * the first argument containing the path or filename of the binary.  The
- * PATH environment in the @job's associated class will be searched.
- *
- * If @trace is TRUE, the process will be traced with ptrace and this will
- * cause the process to be stopped when the exec() call is made.  You must
- * wait for this and then may use it to set options before continuing the
- * process.
- *
- * If @script_fd is not -1, this file descriptor is dup()d to the special fd 9
- * (moving any other out of the way if necessary).
- *
- * This function only spawns the process, it is up to the caller to ensure
- * that the information is saved into the job and that the process is watched,
- * etc.
- *
- * Spawning a process may fail for temporary reasons, usually due to a failure
- * of the fork() syscall or communication with the child; or more permanent
- * reasons such as a failure to setup the child environment.  These latter
- * are always represented by a JOB_PROCESS_ERROR error.
- *
- * Returns: process id of new process on success, -1 on raised error
- **/
-pid_t
-job_process_spawn (Job          *job,
-		   char * const  argv[],
-		   char * const *env,
-		   int           trace,
-		   int           script_fd,
-		   ProcessType   process)
-{
-	sigset_t        child_set, orig_set;
-	pid_t           pid;
-	int             i, fds[2];
-	int             pty_master = -1;
-	int             pty_slave = -1;
-	char            pts_name[PATH_MAX];
-	char            filename[PATH_MAX];
-	FILE           *fd;
-	nih_local char *log_path = NULL;
-	JobClass       *class;
-	uid_t           job_setuid = -1;
-	gid_t           job_setgid = -1;
-	struct passwd   *pwd = NULL;
-	struct group    *grp = NULL;
-	NihError        *err;
-
-	nih_assert (job != NULL);
-	nih_assert (job->class != NULL);
-	nih_assert (job->log != NULL);
-	nih_assert (process < PROCESS_LAST);
-
-	class = job->class;
-
-	nih_assert (class != NULL);
-
-	/* Create a pipe to communicate with the child process until it
-	 * execs so we know whether that was successful or an error occurred.
-	 */
-	if (pipe (fds) < 0)
-		nih_return_system_error (-1);
-
-	if (class->console == CONSOLE_LOG && disable_job_logging)
-			class->console = CONSOLE_NONE;
-
-	if (class->console == CONSOLE_LOG) {
-
-		/* Ensure log destroyed for previous matching job process
-		 * (occurs when job restarted but previous process has not
-		 * yet been reaped).
-		 */
-		if (job->log[process]) {
-			nih_free (job->log[process]);
-			job->log[process] = NULL;
-		}
-
-		log_path = job_process_log_path (job, 0);
-
-		if (! log_path) {
-			/* Consume and re-raise */
-			err = nih_error_get ();
-			nih_assert (err->number == ENOMEM);
-			nih_free (err);
-			close (fds[0]);
-			close (fds[1]);
-			nih_return_no_memory_error(-1);
-		}
-
-		pty_master = posix_openpt (O_RDWR | O_NOCTTY);
-
-		if (pty_master < 0) {
-			nih_error (_("Failed to create pty - disabling logging for job"));
-
-			/* Ensure that the job can still be started by
-			 * disabling logging.
-			 */
-			class->console = CONSOLE_NONE;
-
-			close (fds[0]);
-			close (fds[1]);
-			nih_return_system_error (-1);
-		}
-
-		/* Stop any process created _before_ the log object below is
-		 * freed from inheriting this fd.
-		 */
-		nih_io_set_cloexec (pty_master);
-
-		/* pty_master will be closed by log_destroy() */
-		job->log[process] = log_new (job->log, log_path, pty_master, 0);
-		if (! job->log[process]) {
-			close (pty_master);
-			close (fds[0]);
-			close (fds[1]);
-			nih_return_system_error (-1);
-		}
-	}
-
-	/* Block all signals while we fork to avoid the child process running
-	 * our own signal handlers before we've reset them all back to the
-	 * default.
-	 */
-	sigfillset (&child_set);
-	sigprocmask (SIG_BLOCK, &child_set, &orig_set);
-
-	/* Ensure that any lingering data in stdio buffers is flushed
-	 * to avoid the child getting a copy of it.
-	 * If not done, CONSOLE_LOG jobs may end up with unexpected data
-	 * in their logs if we run with for example '--debug'.
-	 */
-	fflush (NULL);
-
-	/* Fork the child process, handling success and failure by resetting
-	 * the signal mask and returning the new process id or a raised error.
-	 */
-	pid = fork ();
-	if (pid > 0) {
-		if (class->debug) {
-			nih_info (_("Pausing %s (%d) [pre-exec] for debug"),
-			  class->name, pid);
-		}
-
-		sigprocmask (SIG_SETMASK, &orig_set, NULL);
-		close (fds[1]);
-
-		/* Read error from the pipe, return if one is raised */
-		if (job_process_error_read (fds[0]) < 0) {
-			if (class->console == CONSOLE_LOG) {
-				/* Ensure the pty_master watch gets
-				 * removed and the fd closed.
-				 */
-				nih_free (job->log[process]);
-				job->log[process] = NULL;
-			}
-			close (fds[0]);
-			return -1;
-		}
-
-		/* Note that pts_master is closed automatically in the parent when the
-		 * log object is destroyed.
-		 */
-		close (fds[0]);
-		return pid;
-	} else if (pid < 0) {
-		nih_error_raise_system ();
-
-		sigprocmask (SIG_SETMASK, &orig_set, NULL);
-		close (fds[0]);
-		close (fds[1]);
-		if (class->console == CONSOLE_LOG) {
-			nih_free (job->log[process]);
-			job->log[process] = NULL;
-		}
-		return -1;
-	}
-
-	/* We're now in the child process.
-	 *
-	 * The rest of this function sets the child up and ends by executing
-	 * the new binary.  Failures are handled by terminating the child
-	 * and writing an error back to the parent.
-	 */
-
-	/* Close the reading end of the pipe with our parent and mark the
-	 * writing end to be closed-on-exec so the parent knows we got that
-	 * far because read() returned zero.
-	 */
-	close (fds[0]);
-
-	job_process_remap_fd (&fds[1], JOB_PROCESS_SCRIPT_FD, fds[1]);
-	nih_io_set_cloexec (fds[1]);
-
-	if (class->console == CONSOLE_LOG) {
-		struct sigaction act;
-		struct sigaction ignore;
-
-		job_process_remap_fd (&pty_master, JOB_PROCESS_SCRIPT_FD, fds[1]);
-
-		/* Child is the slave, so won't need this */
-		nih_io_set_cloexec (pty_master);
-
-		/* Temporarily disable child handler as grantpt(3) disallows one
-		 * being in effect when called.
-		 */
-		ignore.sa_handler = SIG_DFL;
-		ignore.sa_flags = 0;
-		sigemptyset (&ignore.sa_mask);
-
-		if (sigaction (SIGCHLD, &ignore, &act) < 0) {
-			nih_error_raise_system ();
-			job_process_error_abort (fds[1], JOB_PROCESS_ERROR_SIGNAL, 0);
-		}
-
-		if (grantpt (pty_master) < 0) {
-			nih_error_raise_system ();
-			job_process_error_abort (fds[1], JOB_PROCESS_ERROR_GRANTPT, 0);
-		}
-
-		/* Restore child handler */
-		if (sigaction (SIGCHLD, &act, NULL) < 0) {
-			nih_error_raise_system ();
-			job_process_error_abort (fds[1], JOB_PROCESS_ERROR_SIGNAL, 0);
-		}
-
-		if (unlockpt (pty_master) < 0) {
-			nih_error_raise_system ();
-			job_process_error_abort (fds[1], JOB_PROCESS_ERROR_UNLOCKPT, 0);
-		}
-
-		if (ptsname_r (pty_master, pts_name, sizeof(pts_name)) < 0) {
-			nih_error_raise_system ();
-			job_process_error_abort (fds[1], JOB_PROCESS_ERROR_PTSNAME, 0);
-		}
-
-		pty_slave = open (pts_name, O_RDWR | O_NOCTTY);
-
-		if (pty_slave < 0) {
-			nih_error_raise_system ();
-			job_process_error_abort (fds[1], JOB_PROCESS_ERROR_OPENPT_SLAVE, 0);
-		}
-
-		job_process_remap_fd (&pty_slave, JOB_PROCESS_SCRIPT_FD, fds[1]);
-	}
-
-	/* Move the script fd to special fd 9; the only gotcha is if that
-	 * would be our error descriptor, but that's handled above.
-	 */
-	if ((script_fd != -1) && (script_fd != JOB_PROCESS_SCRIPT_FD)) {
-		int tmp = dup2 (script_fd, JOB_PROCESS_SCRIPT_FD);
-		if (tmp < 0) {
-			nih_error_raise_system ();
-			job_process_error_abort (fds[1], JOB_PROCESS_ERROR_DUP, 0);
-		}
-		close (script_fd);
-		script_fd = tmp;
-	}
-
-	/* Become the leader of a new session and process group, shedding
-	 * any controlling tty (which we shouldn't have had anyway).
-	 */
-	setsid ();
-
-	/* Set the process environment from the function parameters. */
-	environ = (char **)env;
-
-	/* Set the standard file descriptors to an output of our chosing;
-	 * any other open descriptor must be intended for the child, or have
-	 * the FD_CLOEXEC flag so it's automatically closed when we exec()
-	 * later.
-	 */
-	if (system_setup_console (class->console, FALSE) < 0) {
-		if (class->console == CONSOLE_OUTPUT) {
-
-			err = nih_error_get ();
-			nih_warn (_("Failed to open system console: %s"),
-				  err->message);
-			nih_free (err);
-
-			if (system_setup_console (CONSOLE_NONE, FALSE) < 0)
-				job_process_error_abort (fds[1], JOB_PROCESS_ERROR_CONSOLE, 0);
-		} else
-			job_process_error_abort (fds[1], JOB_PROCESS_ERROR_CONSOLE, 0);
-	}
-
-	if (class->console == CONSOLE_LOG) {
-		/* Redirect stdout and stderr to the logger fd */
-		if (dup2 (pty_slave, STDOUT_FILENO) < 0) {
-			nih_error_raise_system ();
-			job_process_error_abort (fds[1], JOB_PROCESS_ERROR_DUP, 0);
-		}
-
-		if (dup2 (pty_slave, STDERR_FILENO) < 0) {
-			nih_error_raise_system ();
-			job_process_error_abort (fds[1], JOB_PROCESS_ERROR_DUP, 0);
-		}
-
-		close (pty_slave);
-	}
-
-	/* Switch to the specified AppArmor profile, but only for the main
-	   process, so we don't confine the pre- and post- processes.
-	 */
-	if ((class->apparmor_switch) && (process == PROCESS_MAIN)) {
-		nih_local char *profile = NULL;
-
-		/* Use the environment to expand the AppArmor profile name
-		 */
-		profile = NIH_SHOULD (environ_expand (NULL,
-						      class->apparmor_switch,
-						      environ));
-
-		if (! profile) {
-			job_process_error_abort (fds[1], JOB_PROCESS_ERROR_SECURITY, 0);
-		}
-
-		if (apparmor_switch (profile) < 0) {
-			nih_error_raise_system ();
-			job_process_error_abort (fds[1], JOB_PROCESS_ERROR_SECURITY, 0);
-		}
-	}
-
-	if (process != PROCESS_SECURITY) {
-		/* Set resource limits for the process, skipping over any that
-		 * aren't set in the job class such that they inherit from
-		 * ourselves (and we inherit from kernel defaults).
-		 */
-		for (i = 0; i < RLIMIT_NLIMITS; i++) {
-			if (! class->limits[i])
-				continue;
-
-			if (setrlimit (i, class->limits[i]) < 0) {
-				nih_error_raise_system ();
-				job_process_error_abort (fds[1],
-							 JOB_PROCESS_ERROR_RLIMIT, i);
-			}
-		}
-
-		/* Set the file mode creation mask; this is one of the few operations
-		 * that can never fail.
-		 */
-		umask (class->umask);
-
-		/* Adjust the process priority ("nice level").
-		 */
-		if (class->nice != JOB_NICE_INVALID &&
-		    setpriority (PRIO_PROCESS, 0, class->nice) < 0) {
-			nih_error_raise_system ();
-			job_process_error_abort (fds[1],
-						 JOB_PROCESS_ERROR_PRIORITY, 0);
-		}
-
-		/* Adjust the process OOM killer priority.
-		 */
-		if (class->oom_score_adj != JOB_DEFAULT_OOM_SCORE_ADJ) {
-			int oom_value;
-			snprintf (filename, sizeof (filename),
-				  "/proc/%d/oom_score_adj", getpid ());
-			oom_value = class->oom_score_adj;
-			fd = fopen (filename, "w");
-			if ((! fd) && (errno == ENOENT)) {
-				snprintf (filename, sizeof (filename),
-					  "/proc/%d/oom_adj", getpid ());
-				oom_value = (class->oom_score_adj
-					     * ((class->oom_score_adj < 0) ? 17 : 15)) / 1000;
-				fd = fopen (filename, "w");
-			}
-			if (! fd) {
-				nih_error_raise_system ();
-				job_process_error_abort (fds[1], JOB_PROCESS_ERROR_OOM_ADJ, 0);
-			} else {
-				fprintf (fd, "%d\n", oom_value);
-
-				if (fclose (fd)) {
-					nih_error_raise_system ();
-					job_process_error_abort (fds[1], JOB_PROCESS_ERROR_OOM_ADJ, 0);
-				}
-			}
-		}
-
-		/* Handle changing a chroot session job prior to dealing with
-		 * the 'chroot' stanza.
-		 */
-		if (class->session && class->session->chroot) {
-			if (chroot (class->session->chroot) < 0) {
-				nih_error_raise_system ();
-				job_process_error_abort (fds[1], JOB_PROCESS_ERROR_CHROOT, 0);
-			}
-		}
-
-		/* Change the root directory, confining path resolution within it;
-		 * we do this before the working directory call so that is always
-		 * relative to the new root.
-		 */
-		if (class->chroot) {
-			if (chroot (class->chroot) < 0) {
-				nih_error_raise_system ();
-				job_process_error_abort (fds[1],
-							 JOB_PROCESS_ERROR_CHROOT, 0);
-			}
-		}
-
-		/* Change the working directory of the process, either to the one
-		 * configured in the job, or to the root directory of the filesystem
-		 * (or at least relative to the chroot).
-		 */
-		if (class->chdir || user_mode == FALSE) {
-			if (chdir (class->chdir ? class->chdir : "/") < 0) {
-				nih_error_raise_system ();
-				job_process_error_abort (fds[1], JOB_PROCESS_ERROR_CHDIR, 0);
-			}
-		}
-
-		/* Change the user and group of the process to the one
-		 * configured in the job. We must wait until now to lookup the
-		 * UID and GID from the names to accommodate both chroot
-		 * session jobs and jobs with a chroot stanza.
-		 */
-		if (class->setuid) {
-			/* Without resetting errno, it's impossible to
-			 * distinguish between a non-existent user and and
-			 * error during lookup */
-			errno = 0;
-			pwd = getpwnam (class->setuid);
-			if (! pwd) {
-				if (errno != 0) {
-					nih_error_raise_system ();
-					job_process_error_abort (fds[1], JOB_PROCESS_ERROR_GETPWNAM, 0);
-				} else {
-					nih_error_raise (JOB_PROCESS_INVALID_SETUID,
-							 JOB_PROCESS_INVALID_SETUID_STR);
-					job_process_error_abort (fds[1], JOB_PROCESS_ERROR_BAD_SETUID, 0);
-				}
-			}
-
-			job_setuid = pwd->pw_uid;
-			/* This will be overridden if setgid is also set: */
-			job_setgid = pwd->pw_gid;
-		}
-
-		if (class->setgid) {
-			errno = 0;
-			grp = getgrnam (class->setgid);
-			if (! grp) {
-				if (errno != 0) {
-					nih_error_raise_system ();
-					job_process_error_abort (fds[1], JOB_PROCESS_ERROR_GETGRNAM, 0);
-				} else {
-					nih_error_raise (JOB_PROCESS_INVALID_SETGID,
-							 JOB_PROCESS_INVALID_SETGID_STR);
-					job_process_error_abort (fds[1], JOB_PROCESS_ERROR_BAD_SETGID, 0);
-				}
-			}
-
-			job_setgid = grp->gr_gid;
-		}
-
-		if (script_fd != -1 &&
-		    (job_setuid != (uid_t) -1 || job_setgid != (gid_t) -1) &&
-		    fchown (script_fd, job_setuid, job_setgid) < 0) {
-			nih_error_raise_system ();
-			job_process_error_abort (fds[1], JOB_PROCESS_ERROR_CHOWN, 0);
-		}
-
-		/* Make sure we always have the needed pwd and grp structs.
-		 * Then pass those to initgroups() to setup the user's group list.
-		 * Only do that if we're root as initgroups() won't work when non-root. */
-		if (geteuid () == 0) {
-			if (! pwd) {
-				pwd = getpwuid (geteuid ());
-				if (! pwd) {
-					nih_error_raise_system ();
-					job_process_error_abort (fds[1], JOB_PROCESS_ERROR_GETPWUID, 0);
-				}
-			}
-
-			if (! grp) {
-				grp = getgrgid (getegid ());
-				if (! grp) {
-					nih_error_raise_system ();
-					job_process_error_abort (fds[1], JOB_PROCESS_ERROR_GETGRGID, 0);
-				}
-			}
-
-			if (pwd && grp) {
-				if (initgroups (pwd->pw_name, grp->gr_gid) < 0) {
-					nih_error_raise_system ();
-					job_process_error_abort (fds[1], JOB_PROCESS_ERROR_INITGROUPS, 0);
-				}
-			}
-		}
-
-		/* Start dropping privileges */
-		if (job_setgid != (gid_t) -1 && setgid (job_setgid) < 0) {
-			nih_error_raise_system ();
-			job_process_error_abort (fds[1], JOB_PROCESS_ERROR_SETGID, 0);
-		}
-
-		if (job_setuid != (uid_t)-1 && setuid (job_setuid) < 0) {
-			nih_error_raise_system ();
-			job_process_error_abort (fds[1], JOB_PROCESS_ERROR_SETUID, 0);
-		}
-	}
-
-	/* Reset all the signal handlers back to their default handling so
-	 * the child isn't unexpectedly ignoring any, and so we won't
-	 * surprisingly handle them before we've exec()d the new process.
-	 */
-	nih_signal_reset ();
-	sigprocmask (SIG_SETMASK, &orig_set, NULL);
-
-	/* Notes:
-	 *
-	 * - we can't use pause() here since there would then be no way to
-	 *   resume the process without killing it.
-	 *
-	 * - we have to close the pipe back to the parent since if we don't,
-	 *   the parent hangs until the STOP is cleared. Although this may be
-	 *   acceptable for normal operation, this causes the test suite to
-	 *   fail. Note that closing the pipe means from this point onwards,
-	 *   the parent cannot know the true outcome of the spawn: that
-	 *   responsibility lies with the debugger.
-	 *
-	 * - note that running with the debug stanza enabled will
-	 *   unavoidably stop stateful re-exec from working correctly
-	 *   since the stopped debug child process will hold copies of
-	 *   the parents file descriptors open until it continues to
-	 *   call exec below.
-	 */
-	if (class->debug) {
-		close (fds[1]);
-		raise (SIGSTOP);
-	}
-
-	/* Set up a process trace if we need to trace forks */
-	if (trace) {
-		if (ptrace (PTRACE_TRACEME, 0, NULL, 0) < 0) {
-			nih_error_raise_system();
-			job_process_error_abort (fds[1],
-						 JOB_PROCESS_ERROR_PTRACE, 0);
-		}
-	}
-
-	/* Execute the process, if we escape from here it failed */
-	if (execvp (argv[0], argv) < 0) {
-		nih_error_raise_system ();
-		job_process_error_abort (fds[1], JOB_PROCESS_ERROR_EXEC, 0);
-	}
-
-	nih_assert_not_reached ();
-}
-
->>>>>>> e243726a
 
 /**
  * job_process_start:
