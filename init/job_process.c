--- conflicted
+++ resolved
@@ -65,11 +65,8 @@
 #include "job_class.h"
 #include "job.h"
 #include "errors.h"
-<<<<<<< HEAD
 #include "control.h"
-=======
 #include "xdg.h"
->>>>>>> 527e5d67
 
 
 /**
