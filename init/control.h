--- conflicted
+++ resolved
@@ -105,13 +105,12 @@
 int control_bus_release_name (void)
 	__attribute__ ((warn_unused_result));
 
-<<<<<<< HEAD
 int control_get_state (void           *data,
 		   NihDBusMessage  *message,
 		   char           **state)
-=======
+	__attribute__ ((warn_unused_result));
+
 int  control_restart (void *data, NihDBusMessage *message)
->>>>>>> 33ac28a0
 	__attribute__ ((warn_unused_result));
 
 NIH_END_EXTERN
