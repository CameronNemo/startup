/* upstart
 *
 * conf.c - configuration management
 *
<<<<<<< HEAD
 * Copyright © 2011 Google Inc.
 * Copyright © 2009,2010,2011 Canonical Ltd.
=======
 * Copyright © 2009 Canonical Ltd.
>>>>>>> bfae38a3
 * Author: Scott James Remnant <scott@netsplit.com>.
 *
 * This program is free software; you can redistribute it and/or modify
 * it under the terms of the GNU General Public License version 2, as
 * published by the Free Software Foundation.
 *
 * This program is distributed in the hope that it will be useful,
 * but WITHOUT ANY WARRANTY; without even the implied warranty of
 * MERCHANTABILITY or FITNESS FOR A PARTICULAR PURPOSE.  See the
 * GNU General Public License for more details.
 *
 * You should have received a copy of the GNU General Public License along
 * with this program; if not, write to the Free Software Foundation, Inc.,
 * 51 Franklin Street, Fifth Floor, Boston, MA 02110-1301 USA.
 */

#ifdef HAVE_CONFIG_H
# include <config.h>
#endif /* HAVE_CONFIG_H */


#include <sys/types.h>
#include <sys/stat.h>

#include <errno.h>
#include <libgen.h>
#include <string.h>
#include <unistd.h>

#include <nih/macros.h>
#include <nih/alloc.h>
#include <nih/list.h>
#include <nih/hash.h>
#include <nih/string.h>
#include <nih/io.h>
#include <nih/file.h>
#include <nih/watch.h>
#include <nih/logging.h>
#include <nih/error.h>
#include <nih/errors.h>

#include "parse_job.h"
#include "parse_conf.h"
#include "conf.h"
#include "errors.h"


/* Prototypes for static functions */
static int  conf_source_reload_file    (ConfSource *source)
	__attribute__ ((warn_unused_result));
static int  conf_source_reload_dir     (ConfSource *source)
	__attribute__ ((warn_unused_result));

static int  conf_file_filter           (ConfSource *source, const char *path,
					int is_dir);
static int  conf_dir_filter            (ConfSource *source, const char *path,
					int is_dir);
static void conf_create_modify_handler (ConfSource *source, NihWatch *watch,
					const char *path,
					struct stat *statbuf);
static void conf_delete_handler        (ConfSource *source, NihWatch *watch,
					const char *path);
static int  conf_file_visitor          (ConfSource *source,
					const char *dirname, const char *path,
					struct stat *statbuf)
	__attribute__ ((warn_unused_result));

static int  conf_reload_path           (ConfSource *source, const char *path)
	__attribute__ ((warn_unused_result));


/**
 * conf_sources:
 *
 * This list holds the list of known sources of configuration; each item
 * is a ConfSource structure.  The order of this list dictates the priority
 * of the sources, with the first one having the highest priority.
 **/
NihList *conf_sources = NULL;


/**
 * conf_init:
 *
 * Initialise the conf_sources list.
 **/
void
conf_init (void)
{
	if (! conf_sources)
		conf_sources = NIH_MUST (nih_list_new (NULL));
}


/**
 * conf_source_new:
 * @parent: parent of new block,
 * @path: path to source,
 * @type: type of source.
 *
 * Allocates and returns a new ConfSource structure for the given @path;
 * @type indicates whether this @path is a file or directory and what type
 * of files are within the directory.
 *
 * The returned structure is automatically added to the conf_sources list.
 *
 * Configuration is not parsed immediately, instead you must call
 * conf_source_reload() on this source to set up any watches and load the
 * current configuration.  Normally you would set up all of the sources and
 * then call conf_reload() which will load them all.
 *
 * If @parent is not NULL, it should be a pointer to another allocated
 * block which will be used as the parent for this block.  When @parent
 * is freed, the returned block will be freed too.
 *
 * Returns: newly allocated ConfSource structure or NULL if
 * insufficient memory.
 **/
ConfSource *
conf_source_new (const void     *parent,
		 const char     *path,
		 ConfSourceType  type)
{
	ConfSource *source;

	nih_assert (path != NULL);

	conf_init ();

	source = nih_new (parent, ConfSource);
	if (! source)
		return NULL;

	nih_list_init (&source->entry);

	source->path = nih_strdup (source, path);
	if (! source->path) {
		nih_free (source);
		return NULL;
	}

	source->type = type;
	source->watch = NULL;
	source->session = NULL;

	source->flag = FALSE;
	source->files = nih_hash_string_new (source, 0);
	if (! source->files) {
		nih_free (source);
		return NULL;
	}

	nih_alloc_set_destructor (source, nih_list_destroy);

	nih_list_add (conf_sources, &source->entry);

	return source;
}

/**
 * conf_file_new:
 * @source: configuration source,
 * @path: path to file.
 *
 * Allocates and returns a new ConfFile structure for the given @source,
 * with @path indicating which file it is.
 *
 * The returned structure is automatically placed in the @source's files hash
 * and the flag of the returned ConfFile will be set to that of the @source.
 *
 * Returns: newly allocated ConfFile structure or NULL if insufficient memory.
 **/
ConfFile *
conf_file_new (ConfSource *source,
	       const char *path)
{
	ConfFile *file;

	nih_assert (source != NULL);
	nih_assert (path != NULL);

	file = nih_new (source, ConfFile);
	if (! file)
		return NULL;

	nih_list_init (&file->entry);

	file->path = nih_strdup (file, path);
	if (! file->path) {
		nih_free (file);
		return NULL;
	}

	file->source = source;
	file->flag = source->flag;
	file->data = NULL;

	nih_alloc_set_destructor (file, conf_file_destroy);

	nih_hash_add (source->files, &file->entry);

	return file;
}


/**
 * conf_reload:
 *
 * Reloads all configuration sources.
 *
 * Watches on new configuration sources are established so that future
 * changes will be automatically detected with inotify.  Then for both
 * new and existing sources, the current state is parsed.
 *
 * Any errors are logged through the usual mechanism, and not returned,
 * since some configuration may have been parsed; and it's possible to
 * parse no configuration without error.
 **/
void
conf_reload (void)
{
	conf_init ();

	NIH_LIST_FOREACH (conf_sources, iter) {
		ConfSource *source = (ConfSource *)iter;

		if (conf_source_reload (source) < 0) {
			NihError *err;

			err = nih_error_get ();
			if (err->number != ENOENT)
				nih_error ("%s: %s: %s", source->path,
					   _("Unable to load configuration"),
					   err->message);
			nih_free (err);
		}
	}
}

/**
 * conf_source_reload:
 * @source: configuration source to reload.
 *
 * Reloads the given configuration @source.
 *
 * If not already established, an inotify watch is created so that future
 * changes to this source are automatically detected and parsed.  For files,
 * this watch is actually on the parent directory, since we need to watch
 * out for editors that rename over the top, etc.
 *
 * We then parse the current state of the source.  The flag member is
 * toggled first, and this is propagated to all new and modified files and
 * items that we find as a result of parsing.  Once done, we scan for
 * anything with the wrong flag, and delete them.
 *
 * Returns: zero on success, negative value on raised error.
 **/
int
conf_source_reload (ConfSource *source)
{
	NihList deleted;
	int     ret;

	nih_assert (source != NULL);

	nih_info (_("Loading configuration from %s"), source->path);

	/* Toggle the flag so we can detect deleted files and items. */
	source->flag = (! source->flag);

	/* Reload the source itself. */
	switch (source->type) {
	case CONF_FILE:
		ret = conf_source_reload_file (source);
		break;
	case CONF_DIR:
	case CONF_JOB_DIR:
		ret = conf_source_reload_dir (source);
		break;
	default:
		nih_assert_not_reached ();
	}

	/* Scan for files that have been deleted since the last time we
	 * reloaded; these are simple to detect, as they will have the wrong
	 * flag.
	 *
	 * We take them out of the files list and then we can delete the
	 * attached jobs and free the file.  We can't just do this from
	 * the one loop because to delete the jobs, we need to be able
	 * to iterate the sources and files.
	 */
	nih_list_init (&deleted);
	NIH_HASH_FOREACH_SAFE (source->files, iter) {
		ConfFile *file = (ConfFile *)iter;

		if (file->flag != source->flag)
			nih_list_add (&deleted, &file->entry);
	}
	NIH_LIST_FOREACH_SAFE (&deleted, iter) {
		ConfFile *file = (ConfFile *)iter;

		nih_info (_("Handling deletion of %s"), file->path);
		nih_unref (file, source);
	}

	return ret;
}

/**
 * conf_source_reload_file:
 * @source: configuration source to reload.
 *
 * Reloads the configuration file specified by @source.
 *
 * If not already established, an inotify watch is created on the parent
 * directory so that future changes to the file are automatically detected
 * and parsed.  It is the parent directory because we need to watch out for
 * editors that rename over the top, etc.
 *
 * Returns: zero on success, negative value on raised error.
 **/
static int
conf_source_reload_file (ConfSource *source)
{
	NihError *err = NULL;

	nih_assert (source != NULL);
	nih_assert (source->type == CONF_FILE);

	if (! source->watch) {
		nih_local char *dpath = NULL;
		char           *dname;

		dpath = NIH_MUST (nih_strdup (NULL, source->path));
		dname = dirname (dpath);

		source->watch = nih_watch_new (source, dname, FALSE, FALSE,
					       (NihFileFilter)conf_file_filter,
					       (NihCreateHandler)conf_create_modify_handler,
					       (NihModifyHandler)conf_create_modify_handler,
					       (NihDeleteHandler)conf_delete_handler,
					       source);

		/* If successful mark the file descriptor close-on-exec,
		 * otherwise stash the error for comparison with a later
		 * failure to parse the file.
		 */
		if (source->watch) {
			nih_io_set_cloexec (source->watch->fd);
		} else {
			err = nih_error_steal ();
		}
	}

	/* Parse the file itself.  If this fails, then we can discard the
	 * inotify error, since this one will be better.
	 */
	if (conf_reload_path (source, source->path) < 0) {
		if (err)
			nih_free (err);

		return -1;
	}

	/* We were able to parse the file, but were not able to set up an
	 * inotify watch.  This isn't critical, so we just warn about it,
	 * unless this is simply that inotify isn't supported, in which case
	 * we do nothing.
	 */
	if (err) {
		if (err->number != ENOSYS)
			nih_warn ("%s: %s: %s", source->path,
				  _("Unable to watch configuration file"),
				  err->message);

		nih_free (err);
	}

	return 0;
}

/**
 * conf_source_reload_dir:
 * @source: configuration source to reload.
 *
 * Reloads the configuration directory specified by @source.
 *
 * If not already established, an inotify watch is created on the directory
 * so that future changes to the structure or files within it are
 * automatically parsed.  This has the side-effect of parsing the current
 * tree.
 *
 * Otherwise we walk the tree ourselves and parse all files that we find,
 * propagating the value of the flag member to all files so that deletion
 * can be detected by the calling function.
 *
 * Returns: zero on success, negative value on raised error.
 **/
static int
conf_source_reload_dir (ConfSource *source)
{
	NihError *err = NULL;

	nih_assert (source != NULL);
	nih_assert (source->type != CONF_FILE);

	if (! source->watch) {
		source->watch = nih_watch_new (source, source->path,
					       TRUE, TRUE,
					       (NihFileFilter)conf_dir_filter,
					       (NihCreateHandler)conf_create_modify_handler,
					       (NihModifyHandler)conf_create_modify_handler,
					       (NihDeleteHandler)conf_delete_handler,
					       source);

		/* If successful, the directory tree will have been walked
		 * already; so just mark the file descriptor close-on-exec
		 * and return; otherwise we'll try and walk ourselves, so
		 * stash the error for comparison.
		 */
		if (source->watch) {
			nih_io_set_cloexec (source->watch->fd);
			return 0;
		} else {
			err = nih_error_steal ();
		}
	}

	/* We're either performing a mandatory reload, or we failed to set
	 * up an inotify watch; walk the directory tree the old fashioned
	 * way.  If this fails too, then we can discard the inotify error
	 * since this one will be better.
	 */
	if (nih_dir_walk (source->path, (NihFileFilter)conf_dir_filter,
			  (NihFileVisitor)conf_file_visitor, NULL,
			  source) < 0) {
		if (err)
			nih_free (err);

		return -1;
	}

	/* We were able to walk the directory, but were not able to set up
	 * an inotify watch.  This isn't critical, so we just warn about it,
	 * unless this is simply that inotify isn't supported, in which case
	 * we do nothing.
	 */
	if (err) {
		if (err->number != ENOSYS)
			nih_warn ("%s: %s: %s", source->path,
				  _("Unable to watch configuration directory"),
				  err->message);

		nih_free (err);
	}

	return 0;
}


/**
 * conf_file_filter:
 * @source: configuration source,
 * @path: path to check,
 * @is_dir: TRUE if @path is a directory.
 *
 * When we watch the parent directory of a file for changes, we receive
 * notification about all changes to that directory.  We only care about
 * those that affect the path in @source, and the path that we're watching,
 * so we use this function to filter out all others.
 *
 * Returns: FALSE if @path matches @source, TRUE otherwise.
 **/
static int
conf_file_filter (ConfSource *source,
		  const char *path,
		  int         is_dir)
{
	nih_assert (source != NULL);
	nih_assert (path != NULL);

	if (! strcmp (source->path, path))
		return FALSE;

	if (! strcmp (source->watch->path, path))
		return FALSE;

	return TRUE;
}

/**
 * conf_dir_filter:
 * @source: configuration source,
 * @path: path to check,
 * @is_dir: TRUE of @path is a directory.
 *
 * This is the file filter used for the jobs directory, we only care
 * about paths with the ".conf" extension.  Directories that
 * match the nih_file_ignore() function are also ignored.
 *
 * Returns: FALSE if @path ends in ".conf", or is the original source,
 * TRUE otherwise.
 **/
static int
conf_dir_filter (ConfSource *source,
		 const char *path,
		 int         is_dir)
{
	char *ptr;

	nih_assert (source != NULL);
	nih_assert (path != NULL);

	if (! strcmp (source->path, path))
		return FALSE;

	if (is_dir)
		return nih_file_ignore (NULL, path);

	ptr = strrchr (path, '.');
	if (ptr && (ptr > path) && (ptr[-1] != '/') && (! strcmp (ptr, ".conf")))
		return FALSE;

	return TRUE;
}

/**
 * conf_create_modify_handler:
 * @source: configuration source,
 * @watch: NihWatch for source,
 * @path: full path to modified file,
 * @statbuf: stat of @path.
 *
 * This function will be called whenever a file is created in a directory
 * that we're watching, moved into the directory we're watching, or is
 * modified.  This works for both directory and file sources, since the
 * watch for the latter is on the parent and filtered to only return the
 * path that we're interested in.
 *
 * After checking that it was a regular file that was changed, we reload it;
 * we expect this to fail sometimes since the file may be only partially
 * written.
  **/
static void
conf_create_modify_handler (ConfSource  *source,
			    NihWatch    *watch,
			    const char  *path,
			    struct stat *statbuf)
{
	nih_assert (source != NULL);
	nih_assert (watch != NULL);
	nih_assert (path != NULL);
	nih_assert (statbuf != NULL);

	if (! S_ISREG (statbuf->st_mode))
		return;

	if (conf_reload_path (source, path) < 0) {
		NihError *err;

		err = nih_error_get ();
		nih_error ("%s: %s: %s", path,
			   _("Error while loading configuration file"),
			   err->message);
		nih_free (err);
	}
}

/**
 * conf_delete_handler:
 * @source: configuration source,
 * @watch: NihWatch for source,
 * @path: full path to deleted file.
 *
 * This function will be called whenever a file is removed or moved out
 * of a directory that we're watching.  This works for both directory and
 * file sources, since the watch for the latter is on the parent and
 * filtered to only return the path that we're interested in.
 *
 * We lookup the file in our hash table, and if we can find it, perform
 * the usual deletion of it.
  **/
static void
conf_delete_handler (ConfSource *source,
		     NihWatch   *watch,
		     const char *path)
{
	ConfFile *file;

	nih_assert (source != NULL);
	nih_assert (watch != NULL);
	nih_assert (path != NULL);

	/* Lookup the file in the source.  If we haven't parsed it, this
	 * could actually mean that it was the top-level directory itself
	 * that was deleted, in which case we free the watch, otherwise
	 * it's probably a directory or something, so just ignore it.
	 */
	file = (ConfFile *)nih_hash_lookup (source->files, path);
	if (! file) {
		if (! strcmp (watch->path, path)) {
			nih_warn ("%s: %s", source->path,
				  _("Configuration directory deleted"));
			nih_unref (source->watch, source);
			source->watch = NULL;
		}

		return;
	}

	nih_unref (file, source);
}

/**
 * conf_file_visitor:
 * @source: configuration source,
 * @dirname: top-level directory being walked,
 * @path: path found in directory,
 * @statbuf: stat of @path.
 *
 * This function is called when walking a directory tree for each file
 * found within it.
 *
 * After checking that it's a regular file, we reload it.
 *
 * Returns: always zero.
 **/
static int
conf_file_visitor (ConfSource  *source,
		   const char  *dirname,
		   const char  *path,
		   struct stat *statbuf)
{
	nih_assert (source != NULL);
	nih_assert (dirname != NULL);
	nih_assert (path != NULL);
	nih_assert (statbuf != NULL);

	if (! S_ISREG (statbuf->st_mode))
		return 0;

	if (conf_reload_path (source, path) < 0) {
		NihError *err;

		err = nih_error_get ();
		nih_error ("%s: %s: %s", path,
			   _("Error while loading configuration file"),
			   err->message);
		nih_free (err);
	}

	return 0;
}


/**
 * conf_reload_path:
 * @source: configuration source,
 * @path: path of file to be reloaded.
 *
 * This function is used to parse the file at @path in the context of the
 * given configuration @source.  Necessary ConfFile structures are allocated
 * and attached to @source as appropriate.  CONF_FILE sources always have
 * a single ConfFile when the file exists.
 *
 * If the file has been parsed before, then the existing item is deleted and
 * freed if the file fails to load, or after the new item has been parsed.
 * Items are not reused between reloads.
 *
 * Physical errors are returned, parse errors are not.
 *
 * Returns: zero on success, negative value on raised error.
 **/
static int
conf_reload_path (ConfSource *source,
		  const char *path)
{
	ConfFile       *file;
	nih_local char *buf = NULL;
	const char     *start, *end;
	nih_local char *name = NULL;
	size_t          len, pos, lineno;
	NihError       *err = NULL;

	nih_assert (source != NULL);
	nih_assert (path != NULL);

	/* Look up the old file in memory, and then free it.  In cases
	 * of failure, we discard it anyway, so there's no particular reason
	 * to keep it around anymore.
	 */
	file = (ConfFile *)nih_hash_lookup (source->files, path);
	if (file)
		nih_unref (file, source);

	/* Read the file into memory for parsing, if this fails we don't
	 * bother creating a new ConfFile structure for it and bail out
	 * now.
	 */
	buf = nih_file_read (NULL, path, &len);
	if (! buf)
		return -1;

	/* Parse the file, storing the item in a new ConfFile structure. */
	file = NIH_MUST (conf_file_new (source, path));

	pos = 0;
	lineno = 1;

	switch (source->type) {
	case CONF_FILE:
	case CONF_DIR:
		/* Simple file of options; usually no item attached to it. */
		nih_debug ("Loading configuration from %s", path);
		if (parse_conf (file, buf, len, &pos, &lineno) < 0)
			err = nih_error_get ();

		break;
	case CONF_JOB_DIR:
		/* Construct the job name by taking the path and removing
		 * the directory name from the front and the extension
		 * from the end.
		 */
		start = path;
		if (! strncmp (start, source->path, strlen (source->path)))
			start += strlen (source->path);

		while (*start == '/')
			start++;

		end = strrchr (start, '.');
		if (end && (! strcmp (end, ".conf"))) {
			name = NIH_MUST (nih_strndup (NULL, start, end - start));
		} else {
			name = NIH_MUST (nih_strdup (NULL, start));
		}

		/* Create a new job item and parse the buffer to produce
		 * the job definition.
		 */
		nih_debug ("Loading %s from %s", name, path);
		file->job = parse_job (NULL, source->session,
				       name, buf, len, &pos, &lineno);
		if (file->job) {
			job_class_consider (file->job);
		} else {
			err = nih_error_get ();
		}

		break;
	default:
		nih_assert_not_reached ();
	}

	/* Deal with any parsing errors that occurred; we don't consider
	 * these to be hard failures, which means we can warn about them
	 * here and give the path and line number along with the warning.
	 */
	if (err) {
		switch (err->number) {
		case NIH_CONFIG_EXPECTED_TOKEN:
		case NIH_CONFIG_UNEXPECTED_TOKEN:
		case NIH_CONFIG_TRAILING_SLASH:
		case NIH_CONFIG_UNTERMINATED_QUOTE:
		case NIH_CONFIG_UNTERMINATED_BLOCK:
		case NIH_CONFIG_UNKNOWN_STANZA:
		case PARSE_ILLEGAL_INTERVAL:
		case PARSE_ILLEGAL_EXIT:
		case PARSE_ILLEGAL_UMASK:
		case PARSE_ILLEGAL_NICE:
		case PARSE_ILLEGAL_OOM:
		case PARSE_ILLEGAL_LIMIT:
		case PARSE_EXPECTED_EVENT:
		case PARSE_EXPECTED_OPERATOR:
		case PARSE_EXPECTED_VARIABLE:
		case PARSE_MISMATCHED_PARENS:
			nih_error ("%s:%zi: %s", path, lineno, err->message);
			nih_free (err);
			err = NULL;
			break;
		}
	}

	/* If we had any unknown error from parsing the file, raise it again
	 * and return an error condition.
	 */
	if (err)
		return -1;

	return 0;
}


/**
 * conf_file_destroy:
 * @file: configuration file to be destroyed.
 *
 * Handles the replacement and deletion of a configuration file, ensuring
 * that @file is removed from the containing linked list and that the item
 * attached to it is destroyed if not currently in use.
 *
 * Normally used or called from an nih_alloc() destructor so that the list
 * item is automatically removed from its containing list when freed.
 *
 * Returns: zero.
 **/
int
conf_file_destroy (ConfFile *file)
{
	nih_assert (file != NULL);

	nih_list_destroy (&file->entry);

	switch (file->source->type) {
	case CONF_FILE:
	case CONF_DIR:
		break;
	case CONF_JOB_DIR:
		if (! file->job)
			break;

		/* Mark the job to be deleted when it stops, in case
		 * it cannot be deleted here.
		 */
		file->job->deleted = TRUE;

		/* Check whether the job is the current one with that name;
		 * if it is, try and replace it.  If it wasn't the current
		 * job, or isn't after replacement, we can free it now.
		 */
		if (job_class_reconsider (file->job)) {
			nih_debug ("Destroyed unused job %s", file->job->name);
			nih_free (file->job);
		}

		break;
	default:
		nih_assert_not_reached ();
	}

	return 0;
}


/**
 * conf_select_job:
 * @name: name of job class to locate,
 * @session: session class name belongs to.
 *
 * Select the best available class of a job named @name from the registered
 * configuration sources.
 *
 * Returns: Best available job class or NULL if none available.
 **/
JobClass *
conf_select_job (const char *name, const Session *session)
{
	nih_assert (name != NULL);

	conf_init ();

	NIH_LIST_FOREACH (conf_sources, iter) {
		ConfSource *source = (ConfSource *)iter;

		if (source->type != CONF_JOB_DIR)
			continue;

		if (source->session != session)
			continue;

		NIH_HASH_FOREACH (source->files, file_iter) {
			ConfFile *file = (ConfFile *)file_iter;

			if (! file->job)
				continue;

			if (! strcmp (file->job->name, name))
				return file->job;
		}
	}

	return NULL;
}<|MERGE_RESOLUTION|>--- conflicted
+++ resolved
@@ -2,12 +2,7 @@
  *
  * conf.c - configuration management
  *
-<<<<<<< HEAD
- * Copyright © 2011 Google Inc.
  * Copyright © 2009,2010,2011 Canonical Ltd.
-=======
- * Copyright © 2009 Canonical Ltd.
->>>>>>> bfae38a3
  * Author: Scott James Remnant <scott@netsplit.com>.
  *
  * This program is free software; you can redistribute it and/or modify
