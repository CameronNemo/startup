/* upstart
 *
 * Copyright © 2010 Canonical Ltd.
 * Author: Scott James Remnant <scott@netsplit.com>.
 *
 * This program is free software; you can redistribute it and/or modify
 * it under the terms of the GNU General Public License version 2, as
 * published by the Free Software Foundation.
 *
 * This program is distributed in the hope that it will be useful,
 * but WITHOUT ANY WARRANTY; without even the implied warranty of
 * MERCHANTABILITY or FITNESS FOR A PARTICULAR PURPOSE.  See the
 * GNU General Public License for more details.
 *
 * You should have received a copy of the GNU General Public License along
 * with this program; if not, write to the Free Software Foundation, Inc.,
 * 51 Franklin Street, Fifth Floor, Boston, MA 02110-1301 USA.
 */

#ifndef INIT_PARSE_JOB_H
#define INIT_PARSE_JOB_H

#include <nih/macros.h>

#include "session.h"
#include "job_class.h"


NIH_BEGIN_EXTERN

<<<<<<< HEAD
JobClass *parse_job (const void *parent, Session *session,
		     const char *name, const char *file, size_t len,
		     size_t *pos, size_t *lineno)
=======
JobClass *parse_job (const void *parent, JobClass *update,
		     const char *name, const char *file,
		     size_t len, size_t *pos, size_t *lineno)
>>>>>>> b944d6d6
	__attribute__ ((warn_unused_result, malloc));

NIH_END_EXTERN

#endif /* INIT_PARSE_JOB_H */<|MERGE_RESOLUTION|>--- conflicted
+++ resolved
@@ -1,6 +1,6 @@
 /* upstart
  *
- * Copyright © 2010 Canonical Ltd.
+ * Copyright © 2009, 2010 Canonical Ltd.
  * Author: Scott James Remnant <scott@netsplit.com>.
  *
  * This program is free software; you can redistribute it and/or modify
@@ -28,15 +28,10 @@
 
 NIH_BEGIN_EXTERN
 
-<<<<<<< HEAD
 JobClass *parse_job (const void *parent, Session *session,
-		     const char *name, const char *file, size_t len,
+		     JobClass *update, const char *name,
+		     const char *file, size_t len,
 		     size_t *pos, size_t *lineno)
-=======
-JobClass *parse_job (const void *parent, JobClass *update,
-		     const char *name, const char *file,
-		     size_t len, size_t *pos, size_t *lineno)
->>>>>>> b944d6d6
 	__attribute__ ((warn_unused_result, malloc));
 
 NIH_END_EXTERN
