--- conflicted
+++ resolved
@@ -1,8 +1,4 @@
-<<<<<<< HEAD
 .TH init 8 2011-04-06 "Upstart"
-=======
-.TH init 8 2011-05-31 "Upstart"
->>>>>>> bfae38a3
 .\"
 .SH NAME
 init \- Upstart process management daemon
@@ -68,16 +64,13 @@
 by placing them on the kernel command-line.
 .\"
 .TP
-<<<<<<< HEAD
-.B \-\-no\-sessions
-Disable user and chroot sessions.
-.\"
-.TP
-.B --verbose
-=======
 .B \-\-confdir \fIdirectory\fP
 Read job configuration files from a directory other than
 \fI/etc/init\fP.
+.\"
+.TP
+.B \-\-no\-sessions
+Disable user and chroot sessions.
 .\"
 .TP
 .B \-\-no\-startup\-event
@@ -97,7 +90,6 @@
 .\"
 .TP
 .B \-\-verbose
->>>>>>> bfae38a3
 Outputs verbose messages about job state changes and event emissions to the
 system console or log, useful for debugging boot.
 .\"
@@ -123,11 +115,7 @@
 .RB < https://launchpad.net/upstart/+bugs >
 .\"
 .SH COPYRIGHT
-<<<<<<< HEAD
-Copyright \(co 2010, 2011 Canonical Ltd.
-=======
 Copyright \(co 2009\-2011 Canonical Ltd.
->>>>>>> bfae38a3
 .br
 This is free software; see the source for copying conditions.  There is NO
 warranty; not even for MERCHANTABILITY or FITNESS FOR A PARTICULAR PURPOSE.
