/* upstart
 *
 * log.c - persist job output to a log file.
 *
 * Copyright © 2011 Canonical Ltd.
 * Authors: Scott James Remnant <keybuk@google.com>,
 *          James Hunt <james.hunt@canonical.com>.
 *
 * This program is free software; you can redistribute it and/or modify
 * it under the terms of the GNU General Public License version 2, as
 * published by the Free Software Foundation.
 *
 * This program is distributed in the hope that it will be useful,
 * but WITHOUT ANY WARRANTY; without even the implied warranty of
 * MERCHANTABILITY or FITNESS FOR A PARTICULAR PURPOSE.  See the
 * GNU General Public License for more details.
 *
 * You should have received a copy of the GNU General Public License along
 * with this program; if not, write to the Free Software Foundation, Inc.,
 * 51 Franklin Street, Fifth Floor, Boston, MA 02110-1301 USA.
 */    

#include <unistd.h>
#include <limits.h>
#include <signal.h>
#include <poll.h>
#include <nih/signal.h>
#include <nih/main.h>
#include "log.h"
#include "job_process.h"
#include "session.h"
#include "conf.h"
#include "paths.h"
#include <sys/prctl.h>

static int  log_file_open   (Log *log);
static int  log_file_write  (Log *log, const char *buf, size_t len);
static void log_read_watch  (Log *log);
static void log_flush       (Log *log);

/**
 * log_flushed:
 *
 * TRUE if log_clear_unflushed() has been called successfully.
 **/
static int log_flushed = 0;

/**
 * log_unflushed_files:
 *
 * List of known sources of configuration; each item is an
 * NihListEntry.
 **/
NihList *log_unflushed_files = NULL;

/**
 * log_new:
 *
 * @parent: parent for new job class,
 * @path: full path to on-disk log file,
 * @fd: file descriptor associated with jobs stdout and stderr which
 *      will be read from,
 * @uid: user id associated with this logger.
 *
 * Allocates and returns a new Log structure with the given @path
 * and @session.
 *
 * If @parent is not NULL, it should be a pointer to another object which
 * will be used as a parent for the returned job class.  When all parents
 * of the returned job class are freed, the returned log will also be
 * freed.
 *
 * Note that @fd must refer to a valid and open pty(7) file
 * descriptor.
 *
 * Returns: newly allocated Log structure or NULL on error.
 **/
Log *
log_new (const void *parent,
	 const char *path,
	 int fd,
	 uid_t uid)
{
	Log    *log;
	size_t  len;

	nih_assert (path);
	nih_assert (fd > 0);

	/* User job logging not currently available */
	if (uid)
		return NULL;

	len = strlen (path);
	if (! len)
		return NULL;

	/* Ensure path is within bounds.
	 *
	 * PATH_MAX refers to a _relative path_. We should never
	 * need to worry about that (large) value since we expect the
	 * log directory to be an absolute path, but it pays to be
	 * careful.
	 *
	 * Absolute paths have a different limit.
	 */
	if (path[0] == '/') {
		if (len+1 > _POSIX_PATH_MAX)
			return NULL;
	} else {
		if (len+1 > PATH_MAX)
			return NULL;
	}

	log = nih_new (parent, Log);
	if (! log)
		return NULL;

	log_unflushed_init ();

	log->fd            = -1;
	log->uid           = uid;
	log->unflushed     = NULL;
	log->io            = NULL;
	log->detached      = 0;
	log->remote_closed = 0;
	log->open_errno    = 0;

	log->path = nih_strndup (log, path, len);
	if (! log->path)
		goto error;

	log->unflushed = nih_io_buffer_new (log);
	if (! log->unflushed)
		goto error;

	log->io = nih_io_reopen (log, fd, NIH_IO_STREAM,
			(NihIoReader)log_io_reader,
			NULL,
			(NihIoErrorHandler)log_io_error_handler,
			log);

	if (! log->io) {
		/* Consume */
		NihError *err = nih_error_get ();
		nih_free (err);
		goto error;
	}

	nih_alloc_set_destructor (log, log_destroy);

	return log;

error:
	nih_free (log);
	return NULL;
}

/**
 * log_destroy:
 *
 * @log: Log.
 *
 * Called automatically when Log is being destroyed.
 *
 * XXX: Note that the fd associated with the jobs stdout and stderr (as
 * passed to log_new()) *MUST* be closed by the time this function is
 * called since it will continue to read from the fd until an error is
 * detected. This behaviour is required to ensure all job output is
 * read.
 *
 * Returns: 0 always.
 **/
int
log_destroy (Log *log)
{
	nih_assert (log);

	/* User job logging not currently available */
	nih_assert (log->uid == 0);

	log_flush (log);

	/* Force file to flush */
	if (log->fd != -1)
		close (log->fd);

	log->fd = -1;

	return 0;
}

/**
 * log_flush:
 *
 * @log: Log.
 *
 * Ensure that no job output data is buffered and attempt to flush all
 * unflushed data to disk.
 *
 * It is safe to call this function multiple times and may in fact be
 * necessary if the log file cannot be written for any reason.
 *
 * Note no return value since there isn't much that can be done at
 * the point this function is called should the flushing operations
 * fail.
 **/
static void
log_flush (Log *log)
{
	int ret;
	int flags;

	nih_assert (log);

	/* User job logging not currently available */
	nih_assert (log->uid == 0);

	/* Job probably attempted to write data _only_ before the logger
	 * could access the disk. Last ditch attempt to persist the
	 * data.
	 *
	 * If any failures occur at this stage, we are powerless.
	 */
	if (log->unflushed->len) {
		if (log_file_open (log) < 0)
			goto out;

		ret = log_file_write (log, NULL, 0);
		if (ret < 0) {
			close (log->fd);
			log->fd = -1;
			goto out;
		}
	}

	if (log->io) {
		nih_assert (log->io->watch);

		/* If the job associated with this log produces output _after_
		 * nih_io_handle_fds() has been called in any loop of the main
		 * loop and just before the job is destroyed, we will miss it.
		 * 
		 * Therefore, attempt to read from the watch fd until we get an error.
		 */
		if (! log->remote_closed)
			log_read_watch (log);

		flags = fcntl (log->io->watch->fd, F_GETFL);

		if (flags < 0 && errno == EBADF) {
			/* The watch fd is now known to be invalid, so disable
			 * the error handler to avoid an infinite loop where the
			 * error handler attempts to free the NihIo, which would
			 * error, causing the error handler to be called
			 * _ad infinitum_.
			 *
			 * Note that the NihIo is freed via
			 * nih_io_destroy().
			 */
			log->io->error_handler = NULL;

			nih_free (log->io);
			log->io = NULL;
		}
	}

	/* Force file to flush */
	if (log->fd != -1)
		close (log->fd);

out:
	log->fd = -1;
}

/**
 * log_io_reader:
 *
 * @log: Log associated with this @io,
 * @io: NihIo with data to be read,
 * @buf: buffer data is available in,
 * @len: bytes in @buf available for reading.
 *
 * Called automatically when data is available to read on the fd
 * encapsulated in @io.
 *
 * Notes for user jobs:
 *
 * User jobs by necessity are handled differently to system jobs. Since
 * a user job must log their data to files owned by a non-root user, the
 * safest technique is for a process running as that user to create the
 * log file. If we simply redirected the jobs standard streams, this
 * would be simple: the job process itself could write the files.
 * However, since we want to give the impression the job is connected to
 * a real terminal by using a pseudo-tty, we necessarily need "some
 * other" process to handle the jobs logging as the user in question.
 *
 * Since most jobs do not produce any output it would be highly
 * inefficient to spawn such a logger process as soon as every user job
 * starts. Therefore the approach taken is the lazy one: create a user
 * logger process _when the job first produces output_. To avoid
 * terrible performance this process will then hang around until the job
 * has finished.
 *
 * Note that only the initial amount of data read from a user job is
 * necessarily buffered within init itself. This initial amount is very
 * small due to the default applied by nih_io_watcher_read().
 * All subsequent job output is buffered within USER_LOGGER.
 **/
void
log_io_reader (Log *log, NihIo *io, const char *buf, size_t len)
{
	int          ret;

	nih_assert (log);
	nih_assert (log->path);
	nih_assert (io);
	nih_assert (log->io == io);
	nih_assert (buf);
	nih_assert (len);

	/* User job logging not currently available */
	nih_assert (log->uid == 0);

	/* Just in case we try to write more than read can inform us
	 * about (this should really be a build-time assertion).
	 */
	nih_assert (sizeof (size_t) == sizeof (ssize_t));

	ret = log_file_open (log);

	if (ret < 0) {
		if (log->open_errno != ENOSPC) {
			/* Add new data to unflushed buffer */
			if (nih_io_buffer_push (log->unflushed, buf, len) < 0)
				return;
		}

		/* Note that we always discard when out of space */
		nih_io_buffer_shrink (io->recv_buf, len);

		/* No point attempting to write if we cannot
		 * open the file.
		 */
		return;
	}

	ret = log_file_write (log, buf, len);
	if (ret < 0)
		nih_warn ("%s %s", _("Failed to write to log file"), log->path);
}

/**
 * log_io_error_handler:
 *
 * @log: Log associated with this @io,
 * @io: NihIo.
 *
 * Called automatically when reading the jobs stdout/stderr causes
 * an error. This will occur when the parent attempts a read after
 * the child has exited abnormally. Note that this error is expected,
 * but we must provide this handler to nih_io_reopen() since we need
 * to consume the error to ensure NIH ignores it.
 */
void
log_io_error_handler (Log *log, NihIo *io)
{
	NihError *err;

	nih_assert (log);
	nih_assert (io);

	/* User job logging not currently available */
	nih_assert (log->uid == 0);

	/* Consume */
	err = nih_error_get ();

	nih_assert (err->number == EIO);

	nih_free (err);

	/* Ensure the NihIo is closed */
	nih_free (log->io);
	log->io = NULL;

	log->remote_closed = 1;
}

/**
 * log_file_open:
 * @log: Log.
 *
 * Opens log file associated with @log if not already open.
 *
 * Returns: 0 on success, -1 on failure.
 **/
static int
log_file_open (Log *log)
{
	struct stat  statbuf;
	int          ret = -1;
	int          mode = LOG_DEFAULT_MODE;
	int          flags = (O_CREAT | O_APPEND | O_WRONLY |
			      O_CLOEXEC | O_NOFOLLOW | O_NONBLOCK);

	nih_assert (log);
	nih_assert (log->path);

	/* User job logging not currently available */
	nih_assert (log->uid == 0);

	memset (&statbuf, '\0', sizeof (struct stat));

	ret = fstat (log->fd, &statbuf);

	/* Already open */
	if (log->fd > -1 && (! ret && statbuf.st_nlink))
		return 0;

	/* File was deleted. This isn't a problem for
	 * the logger as it is happy to keep writing the
	 * unlinked file, but it *is* a problem for
	 * users who expect to see some data. Therefore,
	 * close the file and attempt to rewrite it.
	 *
	 * This behaviour also allows tools such as logrotate(8)
	 * to operate without disrupting the logger.
	 */
	if (log->fd > -1 && ! statbuf.st_nlink) {
		close (log->fd);
		log->fd = -1;
	}

	nih_assert (log->fd == -1);

	/* Impose some sane defaults. */
	umask (LOG_DEFAULT_UMASK);

	/* Non-blocking to avoid holding up the main loop. Without
	 * this, we'd probably need to spawn a thread to handle
	 * job logging.
	 */
	log->fd = open (log->path, flags, mode);

	log->open_errno = errno;

	/* Open may have failed due to path being unaccessible
	 * (disk might not be mounted yet).
	 */
	if (log->fd < 0)
		return -1;

	return 0;
}


/**
 * log_file_write:
 *
 * @log: Log,
 * @buf: buffer data is available in,
 * @len: bytes in @buf available for reading.
 *
 * Performs actual write to log file associated with @log. Note that
 * @buf can be NULL. If so, only unbuffered data will be written.
 * If @buf is NULL, @len is ignored.
 *
 * Special case: the filesystem is full. We have a few options,
 * none of them ideal. Part of the problem is that we cannot know
 * whether the problem *will be* transitory or not.
 *
 * Options:
 *
 * (a) Ignore the problem by simply continuing
 *     to buffer unflushed data (unsafe:
 *     eventually we'll run out of core and crash).
 * (b) Retain existing unflushed buffer, but
 *     disable further appends (not reasonable
 *     since if space does become available, the
 *     most recent data will have been
 *     discarded).
 * (c) Discard all unflushed data and store *all*
 *     new data as unflushed (potentially unsafe
 *     - in low disk space situations, programs may
 *     produce *more* log messages to
 *     stdout/stderr).
 * (d) Retain the last 'n' bytes of
 *     data (unflushed + new), where 'n' is some
 *     fixed value (ring buffer) What heuristic can
 *     we use to decide upon 'n'? Since this is
 *     output, 1024 bytes at 80 bytes per line
 *     gives a reasonable amount of context. However,
 *     if space later becomes available, there will
 *     be mysterious gaps in the log files.
 * (e) Discard all new data (not ideal, but safe)
 *
 * In the interests of self-preservation, we have to assume the
 * problem is *not* transitory and as such we opt for the safest
 * option, namely option 'e' since:
 *
 * - We cannot cache all data (option 'a') as it could
 *   result in a crash.
 * - Any other option which caches data will result in
 *   a corrupted log file should space later become
 *   available.
 *
 * Returns: 0 on success, -1 on failure.
 **/
static int
log_file_write (Log *log, const char *buf, size_t len)
{
	ssize_t      wlen = 0;
	NihIo       *io;
	int          saved;

	nih_assert (log);
	nih_assert (log->path);
	nih_assert (log->unflushed);
	nih_assert (log->fd != -1);

	/* User job logging not currently available */
	nih_assert (log->uid == 0);

	io = log->io;

	/* Flush any data we previously failed to write */
	if (log->unflushed->len) {
		wlen = write (log->fd, log->unflushed->buf, log->unflushed->len);
		saved = errno;

		if (wlen < 0) {
			/* Failed to flush the unflushed data, so unlikely to be
			 * able to flush the new data. Hence, add the new data
			 * to the unflushed buffer.
                         *
			 * If this fails, we still want to indicate an error
			 * condition, so no explicit return check.
			 *
			 * Note that data is always discarded when out of
			 * space.
			 */
			if (saved != ENOSPC && len
					&& nih_io_buffer_push (log->unflushed, buf, len) < 0)
				goto error;

			if (len)
				nih_io_buffer_shrink (io->recv_buf, len);

			/* Still need to indicate that the write failed */
			goto error;
		}

		nih_io_buffer_shrink (log->unflushed, (size_t)wlen);
	}

	/* Only managed a partial write for the unflushed data,
	 * so don't attempt to write the new data as that would
	 * leave a gap in the log. Just store the new data for
	 * next time.
	 */
	if (log->unflushed->len) {
		if (! len)
			goto error;

		/* Save new data */
		if (nih_io_buffer_push (log->unflushed, buf, len) < 0)
			goto error;

		nih_io_buffer_shrink (io->recv_buf, len);

		goto error;
	}

	if (! buf || ! len)
		return 0;

	/* Write the new data */
	wlen = write (log->fd, buf, len);
	saved = errno;

	if (wlen < 0) {
		if (saved != ENOSPC && nih_io_buffer_push (log->unflushed, buf, len) < 0)
			goto error;

		nih_io_buffer_shrink (io->recv_buf, len);

		goto error;
	}

	/* Shrink buffer by amount of data written (which handles
	 * partial writes)
	 */
	nih_io_buffer_shrink (io->recv_buf, (size_t)wlen);

	return 0;

error:
	close (log->fd);
	log->fd = -1;
	return -1;
}

/**
 * log_read_watch:
 *
 * @log: Log.
 *
 * Attempt a final read from the watch descriptor to ensure we've
 * drained all the data from the job.
 *
 * This can only legitimately be called after the associated primary job
 * process has finished.
 **/
void
log_read_watch (Log *log)
{
	NihIo   *io;
	ssize_t  len;
	int      saved;

	nih_assert (log);

	/* Must not be called if there is unflushed data as the log
	 * would then not be written in order.
	 */
	io = log->io;

	if (! io)
		return;

	/* Slurp up any remaining data from the job that is cached in
	 * the kernel. Keep reading until we get EOF or an error
	 * condition.
	 */
	while (1) {
		/* Ensure we have some space to read data from the job */
		if (nih_io_buffer_resize (io->recv_buf, LOG_READ_SIZE) < 0)
			break;

		errno = 0;

		/* Append to buffer */
		len = read (io->watch->fd,
				io->recv_buf->buf + io->recv_buf->len,
				io->recv_buf->size - io->recv_buf->len);
		saved = errno;

		if (len > 0)
			io->recv_buf->len += len;

		if (io->recv_buf->len)
			log_io_reader (log, io, io->recv_buf->buf, io->recv_buf->len);

		/* This scenario indicates the process that has now
		 * ended has leaked one or more file descriptors to a
		 * child process, and that child process is still
		 * running. We know this since EAGAIN/EWOULDBLOCK
		 * indicate there _may_ be further data to read in the
		 * future, but that isn't possible as the process we care
		 * about has now ended. Thus a leakage must have
		 * occured such that data may be available in the future
		 * _from some other process_ that is holding the fd(s) open.
		 *
		 * For daemons, this is generally a bug (see for example bug 926468).
		 *
		 * Only display the message in debug mode though since
		 * it is not unusual for script sections to leak fds.
		 */
		if (len < 0 && (saved == EAGAIN || saved == EWOULDBLOCK)) {
			nih_debug ("%s %s",
					"Process associated with log leaked a file descriptor",
					log->path);
		}

		/* Either the job process (remote) end of the pty has
		 * been closed, or there really is no (more) data to be read.
		 *
		 * If an error occurs, it is likely to be EIO (remote
		 * end closed) or EBADF (fd invalid if exec(3) failed).
		 * But erring on the side of caution, any unusual error
		 * causes the loop to be exited.
		 */
		if (len <= 0) {
			/* Job process has ended and we've drained all the data the job
			 * produced, so remote end must have closed.
			 *
			 * This cannot be handled entirely by log_io_error_handler()
			 * since the job may produce some output prior to disks being
			 * writeable, then end without producing further output.
			 * In this scenario the error handler is never called.
			 *
			 */
			if (saved && saved != EAGAIN && saved != EWOULDBLOCK)
				log->remote_closed = 1;

			close (log->fd);
			log->fd = -1;
			break;
		}
	}
}

/**
 * log_unflushed_init:
 *
 * Initialise the log_unflushed_files list.
 **/
void
log_unflushed_init (void)
{
	if (! log_unflushed_files)
		log_unflushed_files = NIH_MUST (nih_list_new (NULL));
}

/**
 * log_handle_unflushed:
 * @parent: parent of log,
 * @log: log.
 *
 * Potentially add specified log to list of unflushed log files
 * (for processing when a disk becomes writeable).
 *
 * This function should be called for each log object at the time the
 * associated process exits to ensure that all data from that process is
 * captured to the log.
 *
 * Returns: 0 on success (log added to list), 1 if log does not need to
 * be added to the list, or -1 on error.
 **/
int
log_handle_unflushed (void *parent, Log *log)
{
	NihListEntry  *elem;

	nih_assert (log);
	nih_assert (log->detached == 0);

	log_read_watch (log);

	if (! log->unflushed->len)
		return 1;

	if ((log->open_errno != EROFS && log->open_errno != EPERM
			&& log->open_errno != EACCES) || log_flushed)
		return 1;

	log_unflushed_init ();

	/* re-parent */
	nih_ref (log, log_unflushed_files);
	nih_unref (log, parent);

	elem = nih_list_entry_new (log);
	if (! elem) {
		/* If memory is low, we discard the unflushed
		 * data buffer too.
		 */
		nih_unref (log, log_unflushed_files);
		return -1;
	}

	/* Indicate separation from parent */
	log->detached = 1;

	elem->data = log;    
	nih_list_add_after (log_unflushed_files, &elem->entry);

	return 0;
}

/* log_clear_unflushed:
 *
 * Attempt to flush all unflushed log buffers to persistent storage.
 *
 * Call once the log disk partition is mounted as read-write.
 *
 * Returns: 0 on success, -1 on error.
 */
int
log_clear_unflushed (void)
{
	log_unflushed_init ();

	NIH_LIST_FOREACH_SAFE (log_unflushed_files, iter) {
		NihListEntry  *elem;
		Log           *log;

		elem = (NihListEntry *)iter;
		log = elem->data;

		/* We expect 'an' error (as otherwise why would the log be
		 * in this list?), but don't assert EROFS specifically
		 * as a precaution (since an attempt to flush the log at
		 * another time may result in some other errno value).
		 */
		nih_assert (log->open_errno);

		nih_assert (log->unflushed->len);
		nih_assert (log->remote_closed);
		nih_assert (log->detached);

		if (log_file_open (log) != 0)
			return -1;

		if (log_file_write (log, NULL, 0) < 0)
			return -1;

		nih_free (log);
	}

	log_flushed = 1;

	return 0;
}

/**
 * log_serialise:
 * @log: log to serialise.
 *
 * Convert @log into a JSON representation for serialisation.
 * Caller must free returned value using json_object_put().
 *
 * Returns: JSON-serialised Log object, or NULL on error.
 **/
json_object *
log_serialise (Log *log)
{
	json_object     *json;
	nih_local char  *unflushed_hex = NULL;

	json = json_object_new_object ();
	if (! json)
		return NULL;

	if (! log || ! log->io || log->remote_closed) {
		/* Create a "placeholder" log object for non-existent
		 * log objects and for those that are no longer usable.
		 */
		if (! state_set_json_string_var (json, "path", ""))
			goto error;
		return json;
	}

	/* Attempt to flush any cached data */
	log_flush (log);

	if (! state_set_json_int_var_from_obj (json, log, fd))
		goto error;

	nih_assert (log->io->watch);

	if (! state_set_json_int_var (json, "io_watch_fd", log->io->watch->fd))
		goto error;

	if (! state_set_json_string_var_from_obj (json, log, path))
		goto error;

	/* log->io is not encoded */

	if (! state_set_json_int_var_from_obj (json, log, uid))
		goto error;

	/* Encode unflushed data as hex to ensure any embedded
	 * nulls are handled.
	 */
	if (log->unflushed->len) {
		unflushed_hex = state_data_to_hex (NULL,
				log->unflushed->buf,
				log->unflushed->len);

		if (! unflushed_hex)
			goto error;

		if (! state_set_json_string_var (json, "unflushed", unflushed_hex))
			goto error;
	}

	if (! state_set_json_int_var_from_obj (json, log, detached))
		goto error;

	if (! state_set_json_int_var_from_obj (json, log, remote_closed))
		goto error;

	if (! state_set_json_int_var_from_obj (json, log, open_errno))
		goto error;

	return json;

error:
	json_object_put (json);
	return NULL;
}

/**
 * log_deserialise:
 * @json: JSON-serialised Log object to deserialise.
 *
 * Convert @json into a Log object.
 *
 * Returns: Log object, or NULL on error.
 **/
Log *
log_deserialise (const void *parent,
		 json_object *json)
{
<<<<<<< HEAD
	Log             *log;
	nih_local char  *unflushed = NULL;
	nih_local char  *path = NULL;
	int              fd;
	uid_t            uid;
=======
	Log             *partial;
	nih_local char  *unflushed_hex = NULL;
	nih_local char  *unflushed = NULL;
	int              ret;
	size_t           len;
	json_object     *json_unflushed;
>>>>>>> e35d79e8

	nih_assert (json);

	log_unflushed_init ();

	if (! state_check_json_type (json, object))
		return NULL;

	if (! state_get_json_string_var (json, "path", NULL, path))
		return NULL;

	if (! *path) {
		/* placeholder log object */
		return NULL;
	}

	if (! state_get_json_int_var (json, "io_watch_fd", fd))
		return NULL;

	/* re-apply CLOEXEC flag to stop fd being leaked to children */
	if (fd != -1 && state_toggle_cloexec (fd, TRUE) < 0)
		return NULL;

	if (! state_get_json_int_var (json, "uid", uid))
		return NULL;

	log = log_new (parent, path, fd, uid);
	if (! log)
		return NULL;

	if (! state_get_json_int_var_to_obj (json, log, fd))
		goto error;

	/* Stop fd leaking to children */
	if (log->fd != -1) {
		if (state_toggle_cloexec (log->fd, TRUE) < 0)
			goto error;
	}

	log->unflushed = nih_io_buffer_new (log);
	if (! log->unflushed)
		goto error;

	json_unflushed = json_object_object_get (json, "unflushed");
	if (json_unflushed) {
		if (! state_get_json_string_var (json, "unflushed", NULL, unflushed_hex))
			goto error;

<<<<<<< HEAD
	if (nih_io_buffer_push (log->unflushed, unflushed, strlen (unflushed)) < 0)
		goto error;
=======
		ret = state_hex_to_data (NULL,
				unflushed_hex,
				strlen (unflushed_hex),
				&unflushed,
				&len);

		if (ret < 0)
			goto error;

		if (nih_io_buffer_push (partial->unflushed, unflushed, len) < 0)
			goto error;
	}
>>>>>>> e35d79e8

	if (! state_get_json_int_var_to_obj (json, log, detached))
		goto error;

	if (! state_get_json_int_var_to_obj (json, log, remote_closed))
		goto error;

	if (! state_get_json_int_var_to_obj (json, log, open_errno))
		goto error;

	return log;

error:
	nih_free (log);
	return NULL;
}<|MERGE_RESOLUTION|>--- conflicted
+++ resolved
@@ -904,20 +904,15 @@
 log_deserialise (const void *parent,
 		 json_object *json)
 {
-<<<<<<< HEAD
 	Log             *log;
-	nih_local char  *unflushed = NULL;
-	nih_local char  *path = NULL;
-	int              fd;
-	uid_t            uid;
-=======
-	Log             *partial;
 	nih_local char  *unflushed_hex = NULL;
 	nih_local char  *unflushed = NULL;
 	int              ret;
 	size_t           len;
 	json_object     *json_unflushed;
->>>>>>> e35d79e8
+	nih_local char  *path = NULL;
+	int              fd;
+	uid_t            uid;
 
 	nih_assert (json);
 
@@ -966,10 +961,6 @@
 		if (! state_get_json_string_var (json, "unflushed", NULL, unflushed_hex))
 			goto error;
 
-<<<<<<< HEAD
-	if (nih_io_buffer_push (log->unflushed, unflushed, strlen (unflushed)) < 0)
-		goto error;
-=======
 		ret = state_hex_to_data (NULL,
 				unflushed_hex,
 				strlen (unflushed_hex),
@@ -979,10 +970,9 @@
 		if (ret < 0)
 			goto error;
 
-		if (nih_io_buffer_push (partial->unflushed, unflushed, len) < 0)
-			goto error;
-	}
->>>>>>> e35d79e8
+		if (nih_io_buffer_push (log->unflushed, unflushed, len) < 0)
+			goto error;
+	}
 
 	if (! state_get_json_int_var_to_obj (json, log, detached))
 		goto error;
