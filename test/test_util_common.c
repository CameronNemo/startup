--- conflicted
+++ resolved
@@ -1018,7 +1018,92 @@
 }
 
 /**
-<<<<<<< HEAD
+ * timer_cb:
+ *
+ * @data: unused,
+ * @timer: timer.
+ *
+ * Exit main loop with an error value indicating that the expected main
+ * loop events/actions were not performed within the expected time.
+ **/
+void
+timer_cb (void *data, NihTimer *timer)
+{
+	nih_assert (timer);
+
+	/* Return non-zero to denote failure */
+	nih_main_loop_exit (42);
+}
+
+/**
+ * fd_valid:
+ * @fd: file descriptor.
+ *
+ * Return 1 if @fd is valid, else 0.
+ **/
+int
+fd_valid (int fd)
+{
+	int flags = 0;
+
+	if (fd < 0)
+		return 0;
+
+	errno = 0;
+	flags = fcntl (fd, F_GETFL);
+
+	if (flags < 0)
+		return 0;
+
+	/* redundant really */
+	if (errno == EBADF)
+		return 0;
+
+	return 1;
+}
+
+/**
+ * read_from_fd:
+ *
+ * @parent: parent,
+ * @fd: open file descriptor.
+ *
+ * Read from the specified fd, close the fd and return the data.
+ *
+ * Returns: Newly-allocated NihIoBuffer representing data read from @fd.
+ *
+ **/
+NihIoBuffer *
+read_from_fd (void *parent, int fd)
+{
+	NihIoBuffer *buffer = NULL;
+	ssize_t      len;
+
+	assert (fd >= 0);
+
+	buffer = nih_io_buffer_new (parent);
+	nih_assert (buffer);
+
+	while (TRUE) {
+
+		nih_assert (! nih_io_buffer_resize (buffer, 1024));
+
+		len = read (fd,
+				buffer->buf + buffer->len,
+				buffer->size - buffer->len);
+
+		if (len <= 0)
+			break;
+		else if (len > 0)
+			buffer->len += len;
+	}
+
+	close (fd);
+
+	return buffer;
+}
+
+/**
  * test_list_handler_generic:
  *
  * Generic handler.
@@ -1403,90 +1488,4 @@
 		fclose(cgf);
 	return ret;
 }
-#endif /* ENABLE_CGROUPS */
-=======
- * timer_cb:
- *
- * @data: unused,
- * @timer: timer.
- *
- * Exit main loop with an error value indicating that the expected main
- * loop events/actions were not performed within the expected time.
- **/
-void
-timer_cb (void *data, NihTimer *timer)
-{
-	nih_assert (timer);
-
-	/* Return non-zero to denote failure */
-	nih_main_loop_exit (42);
-}
-
-/**
- * fd_valid:
- * @fd: file descriptor.
- *
- * Return 1 if @fd is valid, else 0.
- **/
-int
-fd_valid (int fd)
-{
-	int flags = 0;
-
-	if (fd < 0)
-		return 0;
-
-	errno = 0;
-	flags = fcntl (fd, F_GETFL);
-
-	if (flags < 0)
-		return 0;
-
-	/* redundant really */
-	if (errno == EBADF)
-		return 0;
-
-	return 1;
-}
-
-/**
- * read_from_fd:
- *
- * @parent: parent,
- * @fd: open file descriptor.
- *
- * Read from the specified fd, close the fd and return the data.
- *
- * Returns: Newly-allocated NihIoBuffer representing data read from @fd.
- *
- **/
-NihIoBuffer *
-read_from_fd (void *parent, int fd)
-{
-	NihIoBuffer *buffer = NULL;
-	ssize_t      len;
-
-	assert (fd >= 0);
-
-	buffer = nih_io_buffer_new (parent);
-	nih_assert (buffer);
-
-	while (TRUE) {
-
-		nih_assert (! nih_io_buffer_resize (buffer, 1024));
-
-		len = read (fd,
-				buffer->buf + buffer->len,
-				buffer->size - buffer->len);
-
-		if (len <= 0)
-			break;
-		else if (len > 0)
-			buffer->len += len;
-	}
-
-	close (fd);
-
-	return buffer;
-}
->>>>>>> 847d8c13
+#endif /* ENABLE_CGROUPS */