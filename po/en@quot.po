# English translations for upstart package.
# Copyright (C) 2012 Canonical Ltd.
# This file is distributed under the same license as the upstart package.
# Automatically generated, 2012.
#
# All this catalog "translates" are quotation characters.
# The msgids must be ASCII and therefore cannot contain real quotation
# characters, only substitutes like grave accent (0x60), apostrophe (0x27)
# and double quote (0x22). These substitutes look strange; see
# http://www.cl.cam.ac.uk/~mgk25/ucs/quotes.html
#
# This catalog translates grave accent (0x60) and apostrophe (0x27) to
# left single quotation mark (U+2018) and right single quotation mark (U+2019).
# It also translates pairs of apostrophe (0x27) to
# left single quotation mark (U+2018) and right single quotation mark (U+2019)
# and pairs of quotation mark (0x22) to
# left double quotation mark (U+201C) and right double quotation mark (U+201D).
#
# When output to an UTF-8 terminal, the quotation characters appear perfectly.
# When output to an ISO-8859-1 terminal, the single quotation marks are
# transliterated to apostrophes (by iconv in glibc 2.2 or newer) or to
# grave/acute accent (by libiconv), and the double quotation marks are
# transliterated to 0x22.
# When output to an ASCII terminal, the single quotation marks are
# transliterated to apostrophes, and the double quotation marks are
# transliterated to 0x22.
#
msgid ""
msgstr ""
"Project-Id-Version: upstart 1.6.1\n"
"Report-Msgid-Bugs-To: new@bugs.launchpad.net\n"
<<<<<<< HEAD
"POT-Creation-Date: 2012-03-22 14:37+0000\n"
"PO-Revision-Date: 2012-11-15 09:29+0000\n"
=======
"POT-Creation-Date: 2012-12-07 19:53+0000\n"
"PO-Revision-Date: 2012-12-07 19:53+0000\n"
>>>>>>> ecfdc81c
"Last-Translator: Automatically generated\n"
"Language-Team: none\n"
"Language: en\n"
"MIME-Version: 1.0\n"
"Content-Type: text/plain; charset=UTF-8\n"
"Content-Transfer-Encoding: 8bit\n"
"Plural-Forms: nplurals=2; plural=(n != 1);\n"

#: init/conf.c:356 init/session.c:337
msgid "Unable to load configuration"
msgstr "Unable to load configuration"

#: init/conf.c:389
#, c-format
msgid "Loading configuration from %s"
msgstr "Loading configuration from %s"

#: init/conf.c:426
#, c-format
msgid "Handling deletion of %s"
msgstr "Handling deletion of %s"

#: init/conf.c:503
msgid "Unable to watch configuration file"
msgstr "Unable to watch configuration file"

#: init/conf.c:598
msgid "Unable to watch configuration directory"
msgstr "Unable to watch configuration directory"

#: init/conf.c:769 init/conf.c:901
msgid "Error while loading configuration file"
msgstr "Error while loading configuration file"

#: init/conf.c:816
msgid "Configuration directory deleted"
msgstr "Configuration directory deleted"

#: init/conf.c:845
msgid "Unable to reload configuration after override deletion"
msgstr "Unable to reload configuration after override deletion"

#: init/conf.c:921
msgid "Error while reloading configuration file"
msgstr "Error while reloading configuration file"

#: init/control.c:165
msgid "Connection from private client"
msgstr "Connection from private client"

#: init/control.c:304
msgid "Disconnected from system bus"
msgstr "Disconnected from system bus"

#: init/control.c:370 init/main.c:830
msgid "Reloading configuration"
msgstr "Reloading configuration"

#: init/control.c:412 init/control.c:566
msgid "Name may not be empty string"
msgstr "Name may not be empty string"

#: init/control.c:443
#, c-format
msgid "Unknown job: %s"
msgstr "Unknown job: %s"

#: init/control.c:574 init/job_class.c:552 init/job_class.c:762
#: init/job_class.c:902 init/job_class.c:1037
msgid "Env must be KEY=VALUE pairs"
msgstr "Env must be KEY=VALUE pairs"

#: init/control.c:743
msgid "The log priority given was not recognised"
msgstr "The log priority given was not recognised"

#: init/control.c:792
msgid "You do not have permission to notify disk is writeable"
msgstr "You do not have permission to notify disk is writeable"

#: init/control.c:987
msgid "Ignoring state query from chroot session"
msgstr "Ignoring state query from chroot session"

#: init/control.c:998
msgid "You do not have permission to request state"
msgstr "You do not have permission to request state"

#: init/control.c:1011
msgid "Out of Memory"
msgstr "Out of Memory"

#: init/control.c:1049
msgid "Ignoring restart request from chroot session"
msgstr "Ignoring restart request from chroot session"

#: init/control.c:1060
msgid "You do not have permission to request restart"
msgstr "You do not have permission to request restart"

#: init/control.c:1064
msgid "Restarting"
msgstr "Restarting"

#: init/errors.h:60
msgid "Illegal parameter"
msgstr "Illegal parameter"

#: init/errors.h:61
msgid "Unknown parameter"
msgstr "Unknown parameter"

#: init/errors.h:62 init/errors.h:75
msgid "Expected operator"
msgstr "Expected operator"

#: init/errors.h:63
msgid "Mismatched braces"
msgstr "Mismatched braces"

#: init/errors.h:64
msgid "Invalid setuid user name does not exist"
msgstr "Invalid setuid user name does not exist"

#: init/errors.h:65
msgid "Invalid setgid group name does not exist"
msgstr "Invalid setgid group name does not exist"

#: init/errors.h:66
msgid "Illegal interval, expected number of seconds"
msgstr "Illegal interval, expected number of seconds"

#: init/errors.h:67
msgid "Illegal exit status, expected integer"
msgstr "Illegal exit status, expected integer"

#: init/errors.h:68
msgid "Illegal signal status, expected integer"
msgstr "Illegal signal status, expected integer"

#: init/errors.h:69
msgid "Illegal file creation mask, expected octal integer"
msgstr "Illegal file creation mask, expected octal integer"

#: init/errors.h:70
msgid "Illegal nice value, expected -20 to 19"
msgstr "Illegal nice value, expected -20 to 19"

#: init/errors.h:71
msgid "Illegal oom adjustment, expected -16 to 15 or 'never'"
msgstr "Illegal oom adjustment, expected -16 to 15 or ‘never’"

#: init/errors.h:72
msgid "Illegal oom score adjustment, expected -999 to 1000 or 'never'"
msgstr "Illegal oom score adjustment, expected -999 to 1000 or ‘never’"

#: init/errors.h:73
msgid "Illegal limit, expected 'unlimited' or integer"
msgstr "Illegal limit, expected ‘unlimited’ or integer"

#: init/errors.h:74
msgid "Expected event"
msgstr "Expected event"

#: init/errors.h:76
msgid "Expected variable name before value"
msgstr "Expected variable name before value"

#: init/errors.h:77
msgid "Mismatched parentheses"
msgstr "Mismatched parentheses"

#: init/errors.h:78
msgid "Name already taken"
msgstr "Name already taken"

#: init/event.c:277
#, c-format
msgid "Handling %s event"
msgstr "Handling %s event"

#: init/event.c:384
#, c-format
msgid "Failed to obtain %s instance: %s"
msgstr "Failed to obtain %s instance: %s"

#: init/event.c:467
msgid "Event failed"
msgstr "Event failed"

#: init/job.c:246
#, c-format
msgid "%s goal changed from %s to %s"
msgstr "%s goal changed from %s to %s"

#: init/job.c:317
#, c-format
msgid "%s state changed from %s to %s"
msgstr "%s state changed from %s to %s"

#: init/job.c:736 init/job.c:774
msgid "Job failed to start"
msgstr "Job failed to start"

#: init/job.c:749 init/job.c:785
msgid "Job failed while stopping"
msgstr "Job failed while stopping"

#: init/job.c:761 init/job.c:796
msgid "Job failed to restart"
msgstr "Job failed to restart"

#: init/job.c:990
msgid "stop"
msgstr "stop"

#: init/job.c:992
msgid "start"
msgstr "start"

#: init/job.c:994
msgid "respawn"
msgstr "respawn"

#: init/job.c:1039
msgid "waiting"
msgstr "waiting"

#: init/job.c:1041
msgid "starting"
msgstr "starting"

#: init/job.c:1043 init/process.c:80
msgid "pre-start"
msgstr "pre-start"

#: init/job.c:1045
msgid "spawned"
msgstr "spawned"

#: init/job.c:1047 init/process.c:82
msgid "post-start"
msgstr "post-start"

#: init/job.c:1049
msgid "running"
msgstr "running"

#: init/job.c:1051 init/process.c:84
msgid "pre-stop"
msgstr "pre-stop"

#: init/job.c:1053
msgid "stopping"
msgstr "stopping"

#: init/job.c:1055
msgid "killed"
msgstr "killed"

#: init/job.c:1057 init/process.c:86
msgid "post-stop"
msgstr "post-stop"

#: init/job.c:1140 init/job.c:1215 init/job.c:1291 init/job_class.c:754
#: init/job_class.c:894 init/job_class.c:1029
#, c-format
msgid "You do not have permission to modify job: %s"
msgstr "You do not have permission to modify job: %s"

#: init/job.c:1148 init/job_class.c:818
#, c-format
msgid "Job is already running: %s"
msgstr "Job is already running: %s"

#: init/job.c:1223 init/job.c:1299 init/job_class.c:948 init/job_class.c:1082
#, c-format
msgid "Job has already been stopped: %s"
msgstr "Job has already been stopped: %s"

<<<<<<< HEAD
#: init/job_class.c:582 init/job_class.c:792 util/initctl.c:1383
=======
#: init/job.c:1823 init/job_class.c:1889 init/job_class.c:1914
msgid "BUG"
msgstr "BUG"

#: init/job.c:1824
msgid "instance 'stop on' parse error"
msgstr "instance ‘stop on’ parse error"

#: init/job_class.c:610 init/job_class.c:820 util/initctl.c:1383
>>>>>>> ecfdc81c
msgid "Usage"
msgstr "Usage"

#: init/job_class.c:600 init/job_class.c:645 init/job_class.c:940
#: init/job_class.c:1074
#, c-format
msgid "Unknown instance: %s"
msgstr "Unknown instance: %s"

<<<<<<< HEAD
=======
#: init/job_class.c:1890
msgid "'start on' parse error"
msgstr "‘start on’ parse error"

#: init/job_class.c:1915
msgid "'stop on' parse error"
msgstr "‘stop on’ parse error"

#: init/job_class.c:2218
msgid "unable to clear CLOEXEC bit on log fd"
msgstr "unable to clear CLOEXEC bit on log fd"

>>>>>>> ecfdc81c
#: init/job_process.c:301
#, c-format
msgid "Failed to spawn %s %s process: %s"
msgstr "Failed to spawn %s %s process: %s"

#: init/job_process.c:307
msgid "Temporary process spawn error"
msgstr "Temporary process spawn error"

#: init/job_process.c:314
#, c-format
msgid "%s %s process (%d)"
msgstr "%s %s process (%d)"

#: init/job_process.c:469
msgid "Failed to create pty - disabling logging for job"
msgstr "Failed to create pty - disabling logging for job"

#: init/job_process.c:516
#, c-format
msgid "Pausing %s (%d) [pre-exec] for debug"
msgstr "Pausing %s (%d) [pre-exec] for debug"

#: init/job_process.c:718
#, c-format
msgid "Failed to open system console: %s"
msgstr "Failed to open system console: %s"

#: init/job_process.c:1026
#, c-format
msgid "unable to move script fd: %s"
msgstr "unable to move script fd: %s"

#: init/job_process.c:1031
#, c-format
msgid "unable to open console: %s"
msgstr "unable to open console: %s"

#: init/job_process.c:1086
#, c-format
msgid "unable to set \"%s\" resource limit: %s"
msgstr "unable to set “%s” resource limit: %s"

#: init/job_process.c:1091
#, c-format
msgid "unable to set priority: %s"
msgstr "unable to set priority: %s"

#: init/job_process.c:1096
#, c-format
msgid "unable to set oom adjustment: %s"
msgstr "unable to set oom adjustment: %s"

#: init/job_process.c:1101
#, c-format
msgid "unable to change root directory: %s"
msgstr "unable to change root directory: %s"

#: init/job_process.c:1106
#, c-format
msgid "unable to change working directory: %s"
msgstr "unable to change working directory: %s"

#: init/job_process.c:1111
#, c-format
msgid "unable to set trace: %s"
msgstr "unable to set trace: %s"

#: init/job_process.c:1116
#, c-format
msgid "unable to execute: %s"
msgstr "unable to execute: %s"

#: init/job_process.c:1121
#, c-format
msgid "unable to getpwnam: %s"
msgstr "unable to getpwnam: %s"

#: init/job_process.c:1126
#, c-format
msgid "unable to getgrnam: %s"
msgstr "unable to getgrnam: %s"

#: init/job_process.c:1131
msgid "unable to find setuid user"
msgstr "unable to find setuid user"

#: init/job_process.c:1135
msgid "unable to find setgid group"
msgstr "unable to find setgid group"

#: init/job_process.c:1139
#, c-format
msgid "unable to setuid: %s"
msgstr "unable to setuid: %s"

#: init/job_process.c:1144
#, c-format
msgid "unable to setgid: %s"
msgstr "unable to setgid: %s"

#: init/job_process.c:1149
#, c-format
msgid "unable to chown: %s"
msgstr "unable to chown: %s"

#: init/job_process.c:1154
#, c-format
msgid "unable to open pt master: %s"
msgstr "unable to open pt master: %s"

#: init/job_process.c:1159
#, c-format
msgid "unable to unlockpt: %s"
msgstr "unable to unlockpt: %s"

#: init/job_process.c:1164
#, c-format
msgid "unable to get ptsname: %s"
msgstr "unable to get ptsname: %s"

#: init/job_process.c:1169
#, c-format
msgid "unable to open pt slave: %s"
msgstr "unable to open pt slave: %s"

#: init/job_process.c:1200 init/job_process.c:1250
#, c-format
msgid "Sending %s signal to %s %s process (%d)"
msgstr "Sending %s signal to %s %s process (%d)"

#: init/job_process.c:1209 init/job_process.c:1259
#, c-format
msgid "Failed to send %s signal to %s %s process (%d): %s"
msgstr "Failed to send %s signal to %s %s process (%d): %s"

#: init/job_process.c:1320
#, c-format
msgid "%s %s process (%d) terminated with status %d"
msgstr "%s %s process (%d) terminated with status %d"

#: init/job_process.c:1325
#, c-format
msgid "%s %s process (%d) exited normally"
msgstr "%s %s process (%d) exited normally"

#: init/job_process.c:1340
#, c-format
msgid "%s %s process (%d) killed by %s signal"
msgstr "%s %s process (%d) killed by %s signal"

#: init/job_process.c:1344
#, c-format
msgid "%s %s process (%d) killed by signal %d"
msgstr "%s %s process (%d) killed by signal %d"

#: init/job_process.c:1358
#, c-format
msgid "%s %s process (%d) stopped by %s signal"
msgstr "%s %s process (%d) stopped by %s signal"

#: init/job_process.c:1362
#, c-format
msgid "%s %s process (%d) stopped by signal %d"
msgstr "%s %s process (%d) stopped by signal %d"

#: init/job_process.c:1376
#, c-format
msgid "%s %s process (%d) continued by %s signal"
msgstr "%s %s process (%d) continued by %s signal"

#: init/job_process.c:1380
#, c-format
msgid "%s %s process (%d) continued by signal %d"
msgstr "%s %s process (%d) continued by signal %d"

#: init/job_process.c:1515
#, c-format
msgid "%s respawning too fast, stopped"
msgstr "%s respawning too fast, stopped"

#: init/job_process.c:1521
#, c-format
msgid "%s %s process ended, respawning"
msgstr "%s %s process ended, respawning"

#: init/job_process.c:1621
msgid "Failed to add log to unflushed queue"
msgstr "Failed to add log to unflushed queue"

#: init/job_process.c:1787
#, c-format
msgid "Failed to set ptrace options for %s %s process (%d): %s"
msgstr "Failed to set ptrace options for %s %s process (%d): %s"

#: init/job_process.c:1800 init/job_process.c:1995
#, c-format
msgid "Failed to continue traced %s %s process (%d): %s"
msgstr "Failed to continue traced %s %s process (%d): %s"

#: init/job_process.c:1840 init/job_process.c:1931 init/job_process.c:1986
#, c-format
msgid "Failed to detach traced %s %s process (%d): %s"
msgstr "Failed to detach traced %s %s process (%d): %s"

#: init/job_process.c:1880
#, c-format
msgid "Failed to deliver signal to traced %s %s process (%d): %s"
msgstr "Failed to deliver signal to traced %s %s process (%d): %s"

#: init/job_process.c:1915
#, c-format
msgid "Failed to obtain child process id for %s %s process (%d): %s"
msgstr "Failed to obtain child process id for %s %s process (%d): %s"

#: init/job_process.c:1922
#, c-format
msgid "%s %s process (%d) became new process (%d)"
msgstr "%s %s process (%d) became new process (%d)"

#: init/job_process.c:1981
#, c-format
msgid "%s %s process (%d) executable changed"
msgstr "%s %s process (%d) executable changed"

#: init/log.c:350
msgid "Failed to write to log file"
msgstr "Failed to write to log file"

#: init/main.c:135
msgid "specify alternative directory to load configuration files from"
msgstr "specify alternative directory to load configuration files from"

#: init/main.c:138
msgid "default value for console stanza"
msgstr "default value for console stanza"

#: init/main.c:141
msgid "specify alternative directory to store job output logs in"
msgstr "specify alternative directory to store job output logs in"

#: init/main.c:144
msgid "disable job logging"
msgstr "disable job logging"

#: init/main.c:147
msgid "disable user and chroot sessions"
msgstr "disable user and chroot sessions"

#: init/main.c:150
msgid "do not emit any startup event (for testing)"
msgstr "do not emit any startup event (for testing)"

#: init/main.c:155
msgid "use D-Bus session bus rather than system bus (for testing)"
msgstr "use D-Bus session bus rather than system bus (for testing)"

#: init/main.c:158
msgid "specify an alternative initial event (for testing)"
msgstr "specify an alternative initial event (for testing)"

#: init/main.c:178
msgid "Process management daemon."
msgstr "Process management daemon."

#: init/main.c:180
msgid ""
"This daemon is normally executed by the kernel and given process id 1 to "
"denote its special status.  When executed by a user process, it will "
"actually run /sbin/telinit."
msgstr ""
"This daemon is normally executed by the kernel and given process id 1 to "
"denote its special status.  When executed by a user process, it will "
"actually run /sbin/telinit."

<<<<<<< HEAD
#: init/main.c:201 util/reboot.c:166 util/shutdown.c:363 util/telinit.c:148
=======
#: init/main.c:203 util/reboot.c:166 util/shutdown.c:371 util/telinit.c:248
>>>>>>> ecfdc81c
msgid "Need to be root"
msgstr "Need to be root"

#: init/main.c:210
msgid "Not being executed as init"
msgstr "Not being executed as init"

#: init/main.c:251
msgid "Unable to initialize console, will try /dev/null"
msgstr "Unable to initialize console, will try /dev/null"

#: init/main.c:257
msgid "Unable to initialize console as /dev/null"
msgstr "Unable to initialize console as /dev/null"

#: init/main.c:273 init/main.c:687
msgid "Unable to set root directory"
msgstr "Unable to set root directory"

#: init/main.c:284
msgid "Unable to mount /proc filesystem"
msgstr "Unable to mount /proc filesystem"

#: init/main.c:293
msgid "Unable to mount /sys filesystem"
msgstr "Unable to mount /sys filesystem"

#: init/main.c:403 init/main.c:409
msgid "Unable to set default oom score"
msgstr "Unable to set default oom score"

#: init/main.c:428
msgid "Unable to listen for private connections"
msgstr "Unable to listen for private connections"

#: init/main.c:461
msgid "Unable to setup standard file descriptors"
msgstr "Unable to setup standard file descriptors"

#: init/main.c:704
#, c-format
msgid "Caught %s, core dumped"
msgstr "Caught %s, core dumped"

#: init/main.c:708
#, c-format
msgid "Caught %s, unable to dump core"
msgstr "Caught %s, unable to dump core"

#: init/main.c:737
#, c-format
msgid "Re-executing %s"
msgstr "Re-executing %s"

#: init/main.c:762
#, c-format
msgid "Failed to re-execute %s: %s"
msgstr "Failed to re-execute %s: %s"

#: init/main.c:847
msgid "Reconnecting to system bus"
msgstr "Reconnecting to system bus"

#: init/main.c:853
msgid "Unable to connect to the system bus"
msgstr "Unable to connect to the system bus"

#: init/main.c:929
msgid "invalid console type specified"
msgstr "invalid console type specified"

#: init/process.c:78
msgid "main"
msgstr "main"

#: init/session.c:223 init/session.c:313
msgid "Unable to lookup home directory"
msgstr "Unable to lookup home directory"

#: util/initctl.c:309
msgid "Unable to connect to system bus"
msgstr "Unable to connect to system bus"

#: util/initctl.c:310
msgid "Unable to connect to session bus"
msgstr "Unable to connect to session bus"

#: util/initctl.c:319
#, c-format
msgid "%s: --dest given without --system\n"
msgstr "%s: --dest given without --system\n"

#: util/initctl.c:327
msgid "Unable to connect to Upstart"
msgstr "Unable to connect to Upstart"

#: util/initctl.c:536 util/initctl.c:671 util/initctl.c:799 util/initctl.c:934
#: util/initctl.c:1039 util/initctl.c:1353
#, c-format
msgid "%s: missing job name\n"
msgstr "%s: missing job name\n"

#: util/initctl.c:985
msgid "Not running"
msgstr "Not running"

#: util/initctl.c:1418
#, c-format
msgid "%s: missing event name\n"
msgstr "%s: missing event name\n"

#: util/initctl.c:1615
msgid "Invalid job class"
msgstr "Invalid job class"

#: util/initctl.c:2248
msgid "unknown event"
msgstr "unknown event"

#: util/initctl.c:2252
msgid "unknown job"
msgstr "unknown job"

#: util/initctl.c:2353
msgid "use D-Bus session bus to connect to init daemon (for testing)"
msgstr "use D-Bus session bus to connect to init daemon (for testing)"

#: util/initctl.c:2355
msgid "use D-Bus system bus to connect to init daemon"
msgstr "use D-Bus system bus to connect to init daemon"

#: util/initctl.c:2357
msgid "destination well-known name on D-Bus bus"
msgstr "destination well-known name on D-Bus bus"

#: util/initctl.c:2370
msgid "do not wait for job to start before exiting"
msgstr "do not wait for job to start before exiting"

#: util/initctl.c:2382
msgid "do not wait for job to stop before exiting"
msgstr "do not wait for job to stop before exiting"

#: util/initctl.c:2394
msgid "do not wait for job to restart before exiting"
msgstr "do not wait for job to restart before exiting"

#: util/initctl.c:2433
msgid "do not wait for event to finish before exiting"
msgstr "do not wait for event to finish before exiting"

#: util/initctl.c:2474
msgid ""
"enumerate list of events and jobs causing job created from job config to "
"start/stop"
msgstr ""
"enumerate list of events and jobs causing job created from job config to "
"start/stop"

#: util/initctl.c:2487
msgid "ignore specified list of events (comma-separated)"
msgstr "ignore specified list of events (comma-separated)"

#: util/initctl.c:2489
msgid "Generate warning for any unreachable events/jobs"
msgstr "Generate warning for any unreachable events/jobs"

#: util/initctl.c:2508
msgid "Job"
msgstr "Job"

#: util/initctl.c:2515
msgid "Event"
msgstr "Event"

#: util/initctl.c:2523 util/initctl.c:2535 util/initctl.c:2546
#: util/initctl.c:2557 util/initctl.c:2564
msgid "JOB [KEY=VALUE]..."
msgstr "JOB [KEY=VALUE]..."

#: util/initctl.c:2524
msgid "Start job."
msgstr "Start job."

#: util/initctl.c:2525
msgid ""
"JOB is the name of the job that is to be started, this may be followed by "
"zero or more environment variables to be defined in the new job.\n"
"\n"
"The environment may also serve to distinguish between job instances, and "
"thus decide whether a new instance will be started or an error returned if "
"an existing instance is already running."
msgstr ""
"JOB is the name of the job that is to be started, this may be followed by "
"zero or more environment variables to be defined in the new job.\n"
"\n"
"The environment may also serve to distinguish between job instances, and "
"thus decide whether a new instance will be started or an error returned if "
"an existing instance is already running."

#: util/initctl.c:2536
msgid "Stop job."
msgstr "Stop job."

#: util/initctl.c:2537
msgid ""
"JOB is the name of the job that is to be stopped, this may be followed by "
"zero or more environment variables to be passed to the job's pre-stop and "
"post-stop processes.\n"
"\n"
"The environment also serves to distinguish between job instances, and thus "
"decide which of multiple instances will be stopped."
msgstr ""
"JOB is the name of the job that is to be stopped, this may be followed by "
"zero or more environment variables to be passed to the job's pre-stop and "
"post-stop processes.\n"
"\n"
"The environment also serves to distinguish between job instances, and thus "
"decide which of multiple instances will be stopped."

#: util/initctl.c:2547
msgid "Restart job."
msgstr "Restart job."

#: util/initctl.c:2548
msgid ""
"JOB is the name of the job that is to be restarted, this may be followed by "
"zero or more environment variables to be defined in the job after "
"restarting.\n"
"\n"
"The environment also serves to distinguish between job instances, and thus "
"decide which of multiple instances will be restarted."
msgstr ""
"JOB is the name of the job that is to be restarted, this may be followed by "
"zero or more environment variables to be defined in the job after "
"restarting.\n"
"\n"
"The environment also serves to distinguish between job instances, and thus "
"decide which of multiple instances will be restarted."

#: util/initctl.c:2558
msgid "Send HUP signal to job."
msgstr "Send HUP signal to job."

#: util/initctl.c:2559
msgid ""
"JOB is the name of the job that is to be sent the signal, this may be "
"followed by zero or more environment variables to distinguish between job "
"instances.\n"
msgstr ""
"JOB is the name of the job that is to be sent the signal, this may be "
"followed by zero or more environment variables to distinguish between job "
"instances.\n"

#: util/initctl.c:2565
msgid "Query status of job."
msgstr "Query status of job."

#: util/initctl.c:2566
msgid ""
"JOB is the name of the job that is to be queried, this may be followed by "
"zero or more environment variables to distguish between job instances.\n"
msgstr ""
"JOB is the name of the job that is to be queried, this may be followed by "
"zero or more environment variables to distguish between job instances.\n"

#: util/initctl.c:2572
msgid "List known jobs."
msgstr "List known jobs."

#: util/initctl.c:2573
msgid "The known jobs and their current status will be output."
msgstr "The known jobs and their current status will be output."

#: util/initctl.c:2576
msgid "EVENT [KEY=VALUE]..."
msgstr "EVENT [KEY=VALUE]..."

#: util/initctl.c:2577
msgid "Emit an event."
msgstr "Emit an event."

#: util/initctl.c:2578
msgid ""
"EVENT is the name of an event the init daemon should emit, this may be "
"followed by zero or more environment variables to be included in the event.\n"
msgstr ""
"EVENT is the name of an event the init daemon should emit, this may be "
"followed by zero or more environment variables to be included in the event.\n"

#: util/initctl.c:2584
msgid "Reload the configuration of the init daemon."
msgstr "Reload the configuration of the init daemon."

#: util/initctl.c:2588
msgid "Request the version of the init daemon."
msgstr "Request the version of the init daemon."

#: util/initctl.c:2591
msgid "[PRIORITY]"
msgstr "[PRIORITY]"

#: util/initctl.c:2592
msgid "Change the minimum priority of log messages from the init daemon"
msgstr "Change the minimum priority of log messages from the init daemon"

#: util/initctl.c:2594
msgid ""
"PRIORITY may be one of:\n"
"  `debug' (messages useful for debugging upstart are logged, equivalent to --"
"debug on kernel command-line);\n"
"  `info' (messages about job goal and state changes, as well as event "
"emissions are logged, equivalent to --verbose on the kernel command-line);\n"
"  `message' (informational and debugging messages are suppressed, the "
"default);   `warn' (ordinary messages are suppressed whilst still logging "
"warnings and errors);\n"
"  `error' (only errors are logged, equivalent to --quiet on the kernel "
"command-line) or\n"
"  `fatal' (only fatal errors are logged).\n"
"\n"
"Without arguments, this outputs the current log priority."
msgstr ""
"PRIORITY may be one of:\n"
"  ‘debug’ (messages useful for debugging upstart are logged, equivalent to --"
"debug on kernel command-line);\n"
"  ‘info’ (messages about job goal and state changes, as well as event "
"emissions are logged, equivalent to --verbose on the kernel command-line);\n"
"  ‘message’ (informational and debugging messages are suppressed, the "
"default);   ‘warn’ (ordinary messages are suppressed whilst still logging "
"warnings and errors);\n"
"  ‘error’ (only errors are logged, equivalent to --quiet on the kernel "
"command-line) or\n"
"  ‘fatal’ (only fatal errors are logged).\n"
"\n"
"Without arguments, this outputs the current log priority."

#: util/initctl.c:2611 util/initctl.c:2617
msgid "[CONF]"
msgstr "[CONF]"

#: util/initctl.c:2612
msgid "Show emits, start on and stop on details for job configurations."
msgstr "Show emits, start on and stop on details for job configurations."

#: util/initctl.c:2613
msgid ""
"If CONF specified, show configuration details for single job configuration, "
"else show details for all jobs configurations.\n"
msgstr ""
"If CONF specified, show configuration details for single job configuration, "
"else show details for all jobs configurations.\n"

#: util/initctl.c:2618
msgid "Check for unreachable jobs/event conditions."
msgstr "Check for unreachable jobs/event conditions."

#: util/initctl.c:2619
msgid ""
"List all jobs and events which cannot be satisfied by currently available "
"job configuration files"
msgstr ""
"List all jobs and events which cannot be satisfied by currently available "
"job configuration files"

#: util/initctl.c:2623
msgid "JOB"
msgstr "JOB"

#: util/initctl.c:2624
msgid "Show job usage message if available."
msgstr "Show job usage message if available."

#: util/initctl.c:2625
msgid "JOB is the name of the job which usage is to be shown.\n"
msgstr "JOB is the name of the job which usage is to be shown.\n"

#: util/initctl.c:2629
msgid "Inform Upstart that disk is now writeable."
msgstr "Inform Upstart that disk is now writeable."

#: util/initctl.c:2630
msgid ""
"Run to ensure output from jobs ending before disk is writeable are flushed "
"to disk"
msgstr ""
"Run to ensure output from jobs ending before disk is writeable are flushed "
"to disk"

#: util/reboot.c:113
msgid "don't sync before reboot or halt"
msgstr "don't sync before reboot or halt"

#: util/reboot.c:115
msgid "force reboot or halt, don't call shutdown(8)"
msgstr "force reboot or halt, don't call shutdown(8)"

#: util/reboot.c:117
msgid "switch off the power when called as halt"
msgstr "switch off the power when called as halt"

#: util/reboot.c:119
msgid "don't actually reboot or halt, just write wtmp record"
msgstr "don't actually reboot or halt, just write wtmp record"

#: util/reboot.c:144
msgid "Halt the system."
msgstr "Halt the system."

#: util/reboot.c:147
msgid "Power off the system."
msgstr "Power off the system."

#: util/reboot.c:150
msgid "Reboot the system."
msgstr "Reboot the system."

#: util/reboot.c:154
msgid ""
"This command is intended to instruct the kernel to reboot or halt the "
"system; when run without the -f option, or when in a system runlevel other "
"than 0 or 6, it will actually execute /sbin/shutdown.\n"
msgstr ""
"This command is intended to instruct the kernel to reboot or halt the "
"system; when run without the -f option, or when in a system runlevel other "
"than 0 or 6, it will actually execute /sbin/shutdown.\n"

#: util/reboot.c:210
msgid "Calling shutdown"
msgstr "Calling shutdown"

#: util/reboot.c:213
#, c-format
msgid "Unable to execute shutdown: %s"
msgstr "Unable to execute shutdown: %s"

#: util/reboot.c:234
msgid "Rebooting"
msgstr "Rebooting"

#: util/reboot.c:238
msgid "Halting"
msgstr "Halting"

#: util/reboot.c:242
msgid "Powering off"
msgstr "Powering off"

#: util/runlevel.c:59
msgid "[UTMP]"
msgstr "[UTMP]"

#: util/runlevel.c:60
msgid "Output previous and current runlevel."
msgstr "Output previous and current runlevel."

#: util/runlevel.c:62
msgid ""
"The system /var/run/utmp file is used unless the alternate file UTMP is "
"given.\n"
msgstr ""
"The system /var/run/utmp file is used unless the alternate file UTMP is "
"given.\n"

#: util/shutdown.c:193
msgid "reboot after shutdown"
msgstr "reboot after shutdown"

#: util/shutdown.c:195
msgid "halt or power off after shutdown"
msgstr "halt or power off after shutdown"

#: util/shutdown.c:197
msgid "halt after shutdown (implies -h)"
msgstr "halt after shutdown (implies -h)"

#: util/shutdown.c:199
msgid "power off after shutdown (implies -h)"
msgstr "power off after shutdown (implies -h)"

#: util/shutdown.c:201
msgid "cancel a running shutdown"
msgstr "cancel a running shutdown"

#: util/shutdown.c:203
msgid "only send warnings, don't shutdown"
msgstr "only send warnings, don't shutdown"

#: util/shutdown.c:235
msgid "TIME [MESSAGE]"
msgstr "TIME [MESSAGE]"

#: util/shutdown.c:236
msgid "Bring the system down."
msgstr "Bring the system down."

#: util/shutdown.c:238
msgid ""
"TIME may have different formats, the most common is simply the word 'now' "
"which will bring the system down immediately.  Other valid formats are +m, "
"where m is the number of minutes to wait until shutting down and hh:mm which "
"specifies the time on the 24hr clock.\n"
"\n"
"Logged in users are warned by a message sent to their terminal, you may "
"include an optional MESSAGE included with this.  Messages can be sent "
"without actually bringing the system down by using the -k option.\n"
"\n"
"If TIME is given, the command will remain in the foreground until the "
"shutdown occurs.  It can be cancelled by Control-C, or by another user using "
"the -c option.\n"
"\n"
"The system is brought down into maintenance (single-user) mode by default, "
"you can change this with either the -r or -h option which specify a reboot "
"or system halt respectively.  The -h option can be further modified with -H "
"or -P to specify whether to halt the system, or to power it off afterwards.  "
"The default is left up to the shutdown scripts."
msgstr ""
"TIME may have different formats, the most common is simply the word ‘now’ "
"which will bring the system down immediately.  Other valid formats are +m, "
"where m is the number of minutes to wait until shutting down and hh:mm which "
"specifies the time on the 24hr clock.\n"
"\n"
"Logged in users are warned by a message sent to their terminal, you may "
"include an optional MESSAGE included with this.  Messages can be sent "
"without actually bringing the system down by using the -k option.\n"
"\n"
"If TIME is given, the command will remain in the foreground until the "
"shutdown occurs.  It can be cancelled by Control-C, or by another user using "
"the -c option.\n"
"\n"
"The system is brought down into maintenance (single-user) mode by default, "
"you can change this with either the -r or -h option which specify a reboot "
"or system halt respectively.  The -h option can be further modified with -H "
"or -P to specify whether to halt the system, or to power it off afterwards.  "
"The default is left up to the shutdown scripts."

#: util/shutdown.c:276
#, c-format
msgid "%s: time expected\n"
msgstr "%s: time expected\n"

#: util/shutdown.c:300
#, c-format
msgid "%s: illegal hour value\n"
msgstr "%s: illegal hour value\n"

#: util/shutdown.c:309
#, c-format
msgid "%s: illegal minute value\n"
msgstr "%s: illegal minute value\n"

#: util/shutdown.c:329
#, c-format
msgid "%s: illegal time value\n"
msgstr "%s: illegal time value\n"

#: util/shutdown.c:374
msgid "Shutdown is not running"
msgstr "Shutdown is not running"

#: util/shutdown.c:383
msgid "Another shutdown is already running"
msgstr "Another shutdown is already running"

#: util/shutdown.c:387
msgid "Cannot find pid of running shutdown"
msgstr "Cannot find pid of running shutdown"

#: util/shutdown.c:401
msgid "Unable to change directory"
msgstr "Unable to change directory"

#: util/shutdown.c:415
msgid "Unable to write pid file"
msgstr "Unable to write pid file"

#: util/shutdown.c:514
msgid "Shutdown cancelled"
msgstr "Shutdown cancelled"

#: util/shutdown.c:599
msgid "The system is going down for power off NOW!"
msgstr "The system is going down for power off NOW!"

#: util/shutdown.c:612
msgid "The system is going down for halt NOW!"
msgstr "The system is going down for halt NOW!"

#: util/shutdown.c:625
msgid "The system is going down for maintenance NOW!"
msgstr "The system is going down for maintenance NOW!"

#: util/shutdown.c:638
msgid "The system is going down for reboot NOW!"
msgstr "The system is going down for reboot NOW!"

#: util/shutdown.c:685
#, c-format
msgid "Unable to fork child-process to warn users: %s"
msgstr "Unable to fork child-process to warn users: %s"

#: util/shutdown.c:730
#, c-format
msgid "Broadcast message from %s@%s"
msgstr "Broadcast message from %s@%s"

#: util/shutdown.c:732
#, c-format
msgid "(%s) at %d:%02d ..."
msgstr "(%s) at %d:%02d ..."

#: util/telinit.c:194
msgid "set environment variable in the runlevel event"
msgstr "set environment variable in the runlevel event"

#: util/telinit.c:215
msgid "Change runlevel."
msgstr "Change runlevel."

#: util/telinit.c:217
msgid ""
"RUNLEVEL should be one of 0123456sS, where s and S are considered "
"identical.\n"
"\n"
"RUNLEVEL may also be Q or q to instruct the init daemon to reload its "
"configuration, this is rarely necessary since the daemon watches its "
"configuration for changes.\n"
"\n"
"RUNLEVEL may be U or u to instruct the init daemon to re-execute itself, "
"this is not recommended since Upstart does not currently preserve its "
"state.\n"
msgstr ""
"RUNLEVEL should be one of 0123456sS, where s and S are considered "
"identical.\n"
"\n"
"RUNLEVEL may also be Q or q to instruct the init daemon to reload its "
"configuration, this is rarely necessary since the daemon watches its "
"configuration for changes.\n"
"\n"
"RUNLEVEL may be U or u to instruct the init daemon to re-execute itself, "
"this is not recommended since Upstart does not currently preserve its "
"state.\n"

#: util/telinit.c:234
#, c-format
msgid "%s: missing runlevel\n"
msgstr "%s: missing runlevel\n"

#: util/telinit.c:239
#, c-format
msgid "%s: illegal runlevel: %s\n"
msgstr "%s: illegal runlevel: %s\n"

#: extra/upstart-udev-bridge.c:85 extra/upstart-socket-bridge.c:130
msgid "Detach and run in the background"
msgstr "Detach and run in the background"

#: extra/upstart-udev-bridge.c:87
msgid "Do not strip non-printable bytes from udev message data"
msgstr "Do not strip non-printable bytes from udev message data"

#: extra/upstart-udev-bridge.c:106
msgid "Bridge udev events into upstart"
msgstr "Bridge udev events into upstart"

#: extra/upstart-udev-bridge.c:108
msgid ""
"By default, upstart-udev-bridge does not detach from the console and remains "
"in the foreground.  Use the --daemon option to have it detach."
msgstr ""
"By default, upstart-udev-bridge does not detach from the console and remains "
"in the foreground.  Use the --daemon option to have it detach."

#: extra/upstart-udev-bridge.c:122 extra/upstart-socket-bridge.c:180
msgid "Could not connect to Upstart"
msgstr "Could not connect to Upstart"

#: extra/upstart-udev-bridge.c:136 extra/upstart-socket-bridge.c:194
msgid "Could not create Upstart proxy"
msgstr "Could not create Upstart proxy"

#: extra/upstart-udev-bridge.c:160 extra/upstart-socket-bridge.c:250
msgid "Unable to become daemon"
msgstr "Unable to become daemon"

#: extra/upstart-udev-bridge.c:336 extra/upstart-socket-bridge.c:623
msgid "Disconnected from Upstart"
msgstr "Disconnected from Upstart"

#: extra/upstart-socket-bridge.c:148
msgid "Bridge socket events into upstart"
msgstr "Bridge socket events into upstart"

#: extra/upstart-socket-bridge.c:150
msgid ""
"By default, upstart-socket-bridge does not detach from the console and "
"remains in the foreground.  Use the --daemon option to have it detach."
msgstr ""
"By default, upstart-socket-bridge does not detach from the console and "
"remains in the foreground.  Use the --daemon option to have it detach."

#: extra/upstart-socket-bridge.c:163
msgid "Could not create epoll descriptor"
msgstr "Could not create epoll descriptor"

#: extra/upstart-socket-bridge.c:207
msgid "Could not create JobAdded signal connection"
msgstr "Could not create JobAdded signal connection"

#: extra/upstart-socket-bridge.c:219
msgid "Could not create JobRemoved signal connection"
msgstr "Could not create JobRemoved signal connection"

#: extra/upstart-socket-bridge.c:231
msgid "Could not obtain job list"
msgstr "Could not obtain job list"

#: extra/upstart-socket-bridge.c:287
msgid "Error from epoll"
msgstr "Error from epoll"

#: extra/upstart-socket-bridge.c:350
msgid "Could not send socket event"
msgstr "Could not send socket event"

#: extra/upstart-socket-bridge.c:642
msgid "Error emitting socket event"
msgstr "Error emitting socket event"

#~ msgid "BUG"
#~ msgstr "BUG"

#~ msgid "instance 'stop on' parse error"
#~ msgstr "instance ‘stop on’ parse error"

#~ msgid "'start on' parse error"
#~ msgstr "‘start on’ parse error"

#~ msgid "'stop on' parse error"
#~ msgstr "‘stop on’ parse error"

#~ msgid "unable to clear CLOEXEC bit on log fd"
#~ msgstr "unable to clear CLOEXEC bit on log fd"

#~ msgid "unable to getpwuid: %s"
#~ msgstr "unable to getpwuid: %s"

#~ msgid "unable to open pty master: %s"
#~ msgstr "unable to open pty master: %s"

#~ msgid "unable to granpt: %s"
#~ msgstr "unable to granpt: %s"

#~ msgid "unable to open pty slave: %s"
#~ msgstr "unable to open pty slave: %s"

#~ msgid "unable to modify signal handler: %s"
#~ msgstr "unable to modify signal handler: %s"

#~ msgid "unable to allocate memory: %s"
#~ msgstr "unable to allocate memory: %s"

#~ msgid "flag a re-exec has occurred"
#~ msgstr "flag a re-exec has occurred"

#~ msgid "specify file descriptor to read serialisation data from"
#~ msgstr "specify file descriptor to read serialisation data from"

#~ msgid "Unable to mount /dev filesystem"
#~ msgstr "Unable to mount /dev filesystem"

#~ msgid "Cannot create directory"
#~ msgstr "Cannot create directory"

#~ msgid "Unable to mount /dev/pts filesystem"
#~ msgstr "Unable to mount /dev/pts filesystem"

#~ msgid "Stateful re-exec supported but stateless re-exec requested"
#~ msgstr "Stateful re-exec supported but stateless re-exec requested"

#~ msgid "Failed to read serialisation data"
#~ msgstr "Failed to read serialisation data"

#~ msgid "reverting to stateless re-exec"
#~ msgstr "reverting to stateless re-exec"

#~ msgid "Both stateful and stateless re-execs failed"
#~ msgstr "Both stateful and stateless re-execs failed"

#~ msgid "Unable to create device"
#~ msgstr "Unable to create device"<|MERGE_RESOLUTION|>--- conflicted
+++ resolved
@@ -29,13 +29,8 @@
 msgstr ""
 "Project-Id-Version: upstart 1.6.1\n"
 "Report-Msgid-Bugs-To: new@bugs.launchpad.net\n"
-<<<<<<< HEAD
-"POT-Creation-Date: 2012-03-22 14:37+0000\n"
-"PO-Revision-Date: 2012-11-15 09:29+0000\n"
-=======
-"POT-Creation-Date: 2012-12-07 19:53+0000\n"
+"POT-Creation-Date: 2012-11-15 18:39+0000\n"
 "PO-Revision-Date: 2012-12-07 19:53+0000\n"
->>>>>>> ecfdc81c
 "Last-Translator: Automatically generated\n"
 "Language-Team: none\n"
 "Language: en\n"
@@ -44,7 +39,7 @@
 "Content-Transfer-Encoding: 8bit\n"
 "Plural-Forms: nplurals=2; plural=(n != 1);\n"
 
-#: init/conf.c:356 init/session.c:337
+#: init/conf.c:356 init/session.c:353
 msgid "Unable to load configuration"
 msgstr "Unable to load configuration"
 
@@ -82,63 +77,39 @@
 msgid "Error while reloading configuration file"
 msgstr "Error while reloading configuration file"
 
-#: init/control.c:165
+#: init/control.c:168
 msgid "Connection from private client"
 msgstr "Connection from private client"
 
-#: init/control.c:304
+#: init/control.c:312
 msgid "Disconnected from system bus"
 msgstr "Disconnected from system bus"
 
-#: init/control.c:370 init/main.c:830
+#: init/control.c:378 init/main.c:902
 msgid "Reloading configuration"
 msgstr "Reloading configuration"
 
-#: init/control.c:412 init/control.c:566
+#: init/control.c:422 init/control.c:576
 msgid "Name may not be empty string"
 msgstr "Name may not be empty string"
 
-#: init/control.c:443
+#: init/control.c:453
 #, c-format
 msgid "Unknown job: %s"
 msgstr "Unknown job: %s"
 
-#: init/control.c:574 init/job_class.c:552 init/job_class.c:762
-#: init/job_class.c:902 init/job_class.c:1037
+#: init/control.c:584 init/job_class.c:580 init/job_class.c:790
+#: init/job_class.c:930 init/job_class.c:1065
 msgid "Env must be KEY=VALUE pairs"
 msgstr "Env must be KEY=VALUE pairs"
 
-#: init/control.c:743
+#: init/control.c:753
 msgid "The log priority given was not recognised"
 msgstr "The log priority given was not recognised"
 
-#: init/control.c:792
+#: init/control.c:802
 msgid "You do not have permission to notify disk is writeable"
 msgstr "You do not have permission to notify disk is writeable"
-
-#: init/control.c:987
-msgid "Ignoring state query from chroot session"
-msgstr "Ignoring state query from chroot session"
-
-#: init/control.c:998
-msgid "You do not have permission to request state"
-msgstr "You do not have permission to request state"
-
-#: init/control.c:1011
-msgid "Out of Memory"
-msgstr "Out of Memory"
-
-#: init/control.c:1049
-msgid "Ignoring restart request from chroot session"
-msgstr "Ignoring restart request from chroot session"
-
-#: init/control.c:1060
-msgid "You do not have permission to request restart"
-msgstr "You do not have permission to request restart"
-
-#: init/control.c:1064
-msgid "Restarting"
-msgstr "Restarting"
 
 #: init/errors.h:60
 msgid "Illegal parameter"
@@ -212,114 +183,111 @@
 msgid "Name already taken"
 msgstr "Name already taken"
 
-#: init/event.c:277
+#: init/event.c:285
 #, c-format
 msgid "Handling %s event"
 msgstr "Handling %s event"
 
-#: init/event.c:384
+#: init/event.c:392
 #, c-format
 msgid "Failed to obtain %s instance: %s"
 msgstr "Failed to obtain %s instance: %s"
 
-#: init/event.c:467
+#: init/event.c:475
 msgid "Event failed"
 msgstr "Event failed"
 
-#: init/job.c:246
+#: init/job.c:279
 #, c-format
 msgid "%s goal changed from %s to %s"
 msgstr "%s goal changed from %s to %s"
 
-#: init/job.c:317
+#: init/job.c:350
 #, c-format
 msgid "%s state changed from %s to %s"
 msgstr "%s state changed from %s to %s"
 
-#: init/job.c:736 init/job.c:774
+#: init/job.c:769 init/job.c:807
 msgid "Job failed to start"
 msgstr "Job failed to start"
 
-#: init/job.c:749 init/job.c:785
+#: init/job.c:782 init/job.c:818
 msgid "Job failed while stopping"
 msgstr "Job failed while stopping"
 
-#: init/job.c:761 init/job.c:796
+#: init/job.c:794 init/job.c:829
 msgid "Job failed to restart"
 msgstr "Job failed to restart"
 
-#: init/job.c:990
+#: init/job.c:1023
 msgid "stop"
 msgstr "stop"
 
-#: init/job.c:992
+#: init/job.c:1025
 msgid "start"
 msgstr "start"
 
-#: init/job.c:994
+#: init/job.c:1027
 msgid "respawn"
 msgstr "respawn"
 
-#: init/job.c:1039
+#: init/job.c:1072
 msgid "waiting"
 msgstr "waiting"
 
-#: init/job.c:1041
+#: init/job.c:1074
 msgid "starting"
 msgstr "starting"
 
-#: init/job.c:1043 init/process.c:80
+#: init/job.c:1076 init/process.c:82
 msgid "pre-start"
 msgstr "pre-start"
 
-#: init/job.c:1045
+#: init/job.c:1078
 msgid "spawned"
 msgstr "spawned"
 
-#: init/job.c:1047 init/process.c:82
+#: init/job.c:1080 init/process.c:84
 msgid "post-start"
 msgstr "post-start"
 
-#: init/job.c:1049
+#: init/job.c:1082
 msgid "running"
 msgstr "running"
 
-#: init/job.c:1051 init/process.c:84
+#: init/job.c:1084 init/process.c:86
 msgid "pre-stop"
 msgstr "pre-stop"
 
-#: init/job.c:1053
+#: init/job.c:1086
 msgid "stopping"
 msgstr "stopping"
 
-#: init/job.c:1055
+#: init/job.c:1088
 msgid "killed"
 msgstr "killed"
 
-#: init/job.c:1057 init/process.c:86
+#: init/job.c:1090 init/process.c:88
 msgid "post-stop"
 msgstr "post-stop"
 
-#: init/job.c:1140 init/job.c:1215 init/job.c:1291 init/job_class.c:754
-#: init/job_class.c:894 init/job_class.c:1029
+#: init/job.c:1173 init/job.c:1248 init/job.c:1324 init/job_class.c:782
+#: init/job_class.c:922 init/job_class.c:1057
 #, c-format
 msgid "You do not have permission to modify job: %s"
 msgstr "You do not have permission to modify job: %s"
 
-#: init/job.c:1148 init/job_class.c:818
+#: init/job.c:1181 init/job_class.c:846
 #, c-format
 msgid "Job is already running: %s"
 msgstr "Job is already running: %s"
 
-#: init/job.c:1223 init/job.c:1299 init/job_class.c:948 init/job_class.c:1082
+#: init/job.c:1256 init/job.c:1332 init/job_class.c:976 init/job_class.c:1110
 #, c-format
 msgid "Job has already been stopped: %s"
 msgstr "Job has already been stopped: %s"
 
-<<<<<<< HEAD
-#: init/job_class.c:582 init/job_class.c:792 util/initctl.c:1383
-=======
-#: init/job.c:1823 init/job_class.c:1889 init/job_class.c:1914
+#: init/job.c:1823 init/job_class.c:1876 init/job_class.c:1901
 msgid "BUG"
 msgstr "BUG"
 
@@ -328,31 +296,27 @@
 msgstr "instance ‘stop on’ parse error"
 
 #: init/job_class.c:610 init/job_class.c:820 util/initctl.c:1383
->>>>>>> ecfdc81c
 msgid "Usage"
 msgstr "Usage"
 
-#: init/job_class.c:600 init/job_class.c:645 init/job_class.c:940
-#: init/job_class.c:1074
+#: init/job_class.c:628 init/job_class.c:673 init/job_class.c:968
+#: init/job_class.c:1102
 #, c-format
 msgid "Unknown instance: %s"
 msgstr "Unknown instance: %s"
 
-<<<<<<< HEAD
-=======
-#: init/job_class.c:1890
+#: init/job_class.c:1877
 msgid "'start on' parse error"
 msgstr "‘start on’ parse error"
 
-#: init/job_class.c:1915
+#: init/job_class.c:1902
 msgid "'stop on' parse error"
 msgstr "‘stop on’ parse error"
 
-#: init/job_class.c:2218
+#: init/job_class.c:2210
 msgid "unable to clear CLOEXEC bit on log fd"
 msgstr "unable to clear CLOEXEC bit on log fd"
 
->>>>>>> ecfdc81c
 #: init/job_process.c:301
 #, c-format
 msgid "Failed to spawn %s %s process: %s"
@@ -376,235 +340,263 @@
 msgid "Pausing %s (%d) [pre-exec] for debug"
 msgstr "Pausing %s (%d) [pre-exec] for debug"
 
-#: init/job_process.c:718
+#: init/job_process.c:729
 #, c-format
 msgid "Failed to open system console: %s"
 msgstr "Failed to open system console: %s"
 
-#: init/job_process.c:1026
+#: init/job_process.c:1037
 #, c-format
 msgid "unable to move script fd: %s"
 msgstr "unable to move script fd: %s"
 
-#: init/job_process.c:1031
+#: init/job_process.c:1042
 #, c-format
 msgid "unable to open console: %s"
 msgstr "unable to open console: %s"
 
-#: init/job_process.c:1086
+#: init/job_process.c:1097
 #, c-format
 msgid "unable to set \"%s\" resource limit: %s"
 msgstr "unable to set “%s” resource limit: %s"
 
-#: init/job_process.c:1091
+#: init/job_process.c:1102
 #, c-format
 msgid "unable to set priority: %s"
 msgstr "unable to set priority: %s"
 
-#: init/job_process.c:1096
+#: init/job_process.c:1107
 #, c-format
 msgid "unable to set oom adjustment: %s"
 msgstr "unable to set oom adjustment: %s"
 
-#: init/job_process.c:1101
+#: init/job_process.c:1112
 #, c-format
 msgid "unable to change root directory: %s"
 msgstr "unable to change root directory: %s"
 
-#: init/job_process.c:1106
+#: init/job_process.c:1117
 #, c-format
 msgid "unable to change working directory: %s"
 msgstr "unable to change working directory: %s"
 
-#: init/job_process.c:1111
+#: init/job_process.c:1122
 #, c-format
 msgid "unable to set trace: %s"
 msgstr "unable to set trace: %s"
 
-#: init/job_process.c:1116
+#: init/job_process.c:1127
 #, c-format
 msgid "unable to execute: %s"
 msgstr "unable to execute: %s"
 
-#: init/job_process.c:1121
+#: init/job_process.c:1132
 #, c-format
 msgid "unable to getpwnam: %s"
 msgstr "unable to getpwnam: %s"
 
-#: init/job_process.c:1126
+#: init/job_process.c:1137
 #, c-format
 msgid "unable to getgrnam: %s"
 msgstr "unable to getgrnam: %s"
 
-#: init/job_process.c:1131
+#: init/job_process.c:1142
+#, c-format
+msgid "unable to getpwuid: %s"
+msgstr "unable to getpwuid: %s"
+
+#: init/job_process.c:1147
 msgid "unable to find setuid user"
 msgstr "unable to find setuid user"
 
-#: init/job_process.c:1135
+#: init/job_process.c:1151
 msgid "unable to find setgid group"
 msgstr "unable to find setgid group"
 
-#: init/job_process.c:1139
+#: init/job_process.c:1155
 #, c-format
 msgid "unable to setuid: %s"
 msgstr "unable to setuid: %s"
 
-#: init/job_process.c:1144
+#: init/job_process.c:1160
 #, c-format
 msgid "unable to setgid: %s"
 msgstr "unable to setgid: %s"
 
-#: init/job_process.c:1149
+#: init/job_process.c:1165
 #, c-format
 msgid "unable to chown: %s"
 msgstr "unable to chown: %s"
 
-#: init/job_process.c:1154
-#, c-format
-msgid "unable to open pt master: %s"
-msgstr "unable to open pt master: %s"
-
-#: init/job_process.c:1159
+#: init/job_process.c:1170
+#, c-format
+msgid "unable to open pty master: %s"
+msgstr "unable to open pty master: %s"
+
+#: init/job_process.c:1175
 #, c-format
 msgid "unable to unlockpt: %s"
 msgstr "unable to unlockpt: %s"
 
-#: init/job_process.c:1164
+#: init/job_process.c:1180
+#, c-format
+msgid "unable to granpt: %s"
+msgstr "unable to granpt: %s"
+
+#: init/job_process.c:1185
 #, c-format
 msgid "unable to get ptsname: %s"
 msgstr "unable to get ptsname: %s"
 
-#: init/job_process.c:1169
-#, c-format
-msgid "unable to open pt slave: %s"
-msgstr "unable to open pt slave: %s"
-
-#: init/job_process.c:1200 init/job_process.c:1250
+#: init/job_process.c:1190
+#, c-format
+msgid "unable to open pty slave: %s"
+msgstr "unable to open pty slave: %s"
+
+#: init/job_process.c:1195
+#, c-format
+msgid "unable to modify signal handler: %s"
+msgstr "unable to modify signal handler: %s"
+
+#: init/job_process.c:1200
+#, c-format
+msgid "unable to allocate memory: %s"
+msgstr "unable to allocate memory: %s"
+
+#: init/job_process.c:1231 init/job_process.c:1318
 #, c-format
 msgid "Sending %s signal to %s %s process (%d)"
 msgstr "Sending %s signal to %s %s process (%d)"
 
-#: init/job_process.c:1209 init/job_process.c:1259
+#: init/job_process.c:1240 init/job_process.c:1327
 #, c-format
 msgid "Failed to send %s signal to %s %s process (%d): %s"
 msgstr "Failed to send %s signal to %s %s process (%d): %s"
 
-#: init/job_process.c:1320
+#: init/job_process.c:1388
 #, c-format
 msgid "%s %s process (%d) terminated with status %d"
 msgstr "%s %s process (%d) terminated with status %d"
 
-#: init/job_process.c:1325
+#: init/job_process.c:1393
 #, c-format
 msgid "%s %s process (%d) exited normally"
 msgstr "%s %s process (%d) exited normally"
 
-#: init/job_process.c:1340
+#: init/job_process.c:1408
 #, c-format
 msgid "%s %s process (%d) killed by %s signal"
 msgstr "%s %s process (%d) killed by %s signal"
 
-#: init/job_process.c:1344
+#: init/job_process.c:1412
 #, c-format
 msgid "%s %s process (%d) killed by signal %d"
 msgstr "%s %s process (%d) killed by signal %d"
 
-#: init/job_process.c:1358
+#: init/job_process.c:1426
 #, c-format
 msgid "%s %s process (%d) stopped by %s signal"
 msgstr "%s %s process (%d) stopped by %s signal"
 
-#: init/job_process.c:1362
+#: init/job_process.c:1430
 #, c-format
 msgid "%s %s process (%d) stopped by signal %d"
 msgstr "%s %s process (%d) stopped by signal %d"
 
-#: init/job_process.c:1376
+#: init/job_process.c:1444
 #, c-format
 msgid "%s %s process (%d) continued by %s signal"
 msgstr "%s %s process (%d) continued by %s signal"
 
-#: init/job_process.c:1380
+#: init/job_process.c:1448
 #, c-format
 msgid "%s %s process (%d) continued by signal %d"
 msgstr "%s %s process (%d) continued by signal %d"
 
-#: init/job_process.c:1515
+#: init/job_process.c:1583
 #, c-format
 msgid "%s respawning too fast, stopped"
 msgstr "%s respawning too fast, stopped"
 
-#: init/job_process.c:1521
+#: init/job_process.c:1589
 #, c-format
 msgid "%s %s process ended, respawning"
 msgstr "%s %s process ended, respawning"
 
-#: init/job_process.c:1621
+#: init/job_process.c:1689
 msgid "Failed to add log to unflushed queue"
 msgstr "Failed to add log to unflushed queue"
 
-#: init/job_process.c:1787
+#: init/job_process.c:1855
 #, c-format
 msgid "Failed to set ptrace options for %s %s process (%d): %s"
 msgstr "Failed to set ptrace options for %s %s process (%d): %s"
 
-#: init/job_process.c:1800 init/job_process.c:1995
+#: init/job_process.c:1868 init/job_process.c:2063
 #, c-format
 msgid "Failed to continue traced %s %s process (%d): %s"
 msgstr "Failed to continue traced %s %s process (%d): %s"
 
-#: init/job_process.c:1840 init/job_process.c:1931 init/job_process.c:1986
+#: init/job_process.c:1908 init/job_process.c:1999 init/job_process.c:2054
 #, c-format
 msgid "Failed to detach traced %s %s process (%d): %s"
 msgstr "Failed to detach traced %s %s process (%d): %s"
 
-#: init/job_process.c:1880
+#: init/job_process.c:1948
 #, c-format
 msgid "Failed to deliver signal to traced %s %s process (%d): %s"
 msgstr "Failed to deliver signal to traced %s %s process (%d): %s"
 
-#: init/job_process.c:1915
+#: init/job_process.c:1983
 #, c-format
 msgid "Failed to obtain child process id for %s %s process (%d): %s"
 msgstr "Failed to obtain child process id for %s %s process (%d): %s"
 
-#: init/job_process.c:1922
+#: init/job_process.c:1990
 #, c-format
 msgid "%s %s process (%d) became new process (%d)"
 msgstr "%s %s process (%d) became new process (%d)"
 
-#: init/job_process.c:1981
+#: init/job_process.c:2049
 #, c-format
 msgid "%s %s process (%d) executable changed"
 msgstr "%s %s process (%d) executable changed"
 
-#: init/log.c:350
+#: init/log.c:355
 msgid "Failed to write to log file"
 msgstr "Failed to write to log file"
 
-#: init/main.c:135
+#: init/main.c:129
 msgid "specify alternative directory to load configuration files from"
 msgstr "specify alternative directory to load configuration files from"
 
-#: init/main.c:138
+#: init/main.c:132
 msgid "default value for console stanza"
 msgstr "default value for console stanza"
 
-#: init/main.c:141
+#: init/main.c:135
 msgid "specify alternative directory to store job output logs in"
 msgstr "specify alternative directory to store job output logs in"
 
-#: init/main.c:144
+#: init/main.c:138
 msgid "disable job logging"
 msgstr "disable job logging"
 
-#: init/main.c:147
+#: init/main.c:141
 msgid "disable user and chroot sessions"
 msgstr "disable user and chroot sessions"
 
-#: init/main.c:150
+#: init/main.c:144
 msgid "do not emit any startup event (for testing)"
 msgstr "do not emit any startup event (for testing)"
+
+#: init/main.c:148
+msgid "flag a re-exec has occurred"
+msgstr "flag a re-exec has occurred"
+
+#: init/main.c:152
+msgid "specify file descriptor to read serialisation data from"
+msgstr "specify file descriptor to read serialisation data from"
 
 #: init/main.c:155
 msgid "use D-Bus session bus rather than system bus (for testing)"
@@ -614,11 +606,11 @@
 msgid "specify an alternative initial event (for testing)"
 msgstr "specify an alternative initial event (for testing)"
 
-#: init/main.c:178
+#: init/main.c:179
 msgid "Process management daemon."
 msgstr "Process management daemon."
 
-#: init/main.c:180
+#: init/main.c:181
 msgid ""
 "This daemon is normally executed by the kernel and given process id 1 to "
 "denote its special status.  When executed by a user process, it will "
@@ -628,89 +620,108 @@
 "denote its special status.  When executed by a user process, it will "
 "actually run /sbin/telinit."
 
-<<<<<<< HEAD
-#: init/main.c:201 util/reboot.c:166 util/shutdown.c:363 util/telinit.c:148
-=======
-#: init/main.c:203 util/reboot.c:166 util/shutdown.c:371 util/telinit.c:248
->>>>>>> ecfdc81c
+#: init/main.c:204 util/reboot.c:166 util/shutdown.c:371 util/telinit.c:148
 msgid "Need to be root"
 msgstr "Need to be root"
 
-#: init/main.c:210
+#: init/main.c:213
 msgid "Not being executed as init"
 msgstr "Not being executed as init"
 
-#: init/main.c:251
-msgid "Unable to initialize console, will try /dev/null"
-msgstr "Unable to initialize console, will try /dev/null"
-
-#: init/main.c:257
+#: init/main.c:263
+msgid "Unable to mount /dev filesystem"
+msgstr "Unable to mount /dev filesystem"
+
+#: init/main.c:272
+msgid "Cannot create directory"
+msgstr "Cannot create directory"
+
+#: init/main.c:279
+msgid "Unable to mount /dev/pts filesystem"
+msgstr "Unable to mount /dev/pts filesystem"
+
+#: init/main.c:305
 msgid "Unable to initialize console as /dev/null"
 msgstr "Unable to initialize console as /dev/null"
 
-#: init/main.c:273 init/main.c:687
+#: init/main.c:320 init/main.c:789
 msgid "Unable to set root directory"
 msgstr "Unable to set root directory"
 
-#: init/main.c:284
+#: init/main.c:332
 msgid "Unable to mount /proc filesystem"
 msgstr "Unable to mount /proc filesystem"
 
-#: init/main.c:293
+#: init/main.c:341
 msgid "Unable to mount /sys filesystem"
 msgstr "Unable to mount /sys filesystem"
 
-#: init/main.c:403 init/main.c:409
+#: init/main.c:454 init/main.c:460
 msgid "Unable to set default oom score"
 msgstr "Unable to set default oom score"
 
-#: init/main.c:428
+#: init/main.c:469
+msgid "Stateful re-exec supported but stateless re-exec requested"
+msgstr "Stateful re-exec supported but stateless re-exec requested"
+
+#: init/main.c:484
+msgid "Failed to read serialisation data"
+msgstr "Failed to read serialisation data"
+
+#: init/main.c:485
+msgid "reverting to stateless re-exec"
+msgstr "reverting to stateless re-exec"
+
+#: init/main.c:497
+msgid "Both stateful and stateless re-execs failed"
+msgstr "Both stateful and stateless re-execs failed"
+
+#: init/main.c:521
 msgid "Unable to listen for private connections"
 msgstr "Unable to listen for private connections"
 
-#: init/main.c:461
+#: init/main.c:555
 msgid "Unable to setup standard file descriptors"
 msgstr "Unable to setup standard file descriptors"
 
-#: init/main.c:704
+#: init/main.c:806
 #, c-format
 msgid "Caught %s, core dumped"
 msgstr "Caught %s, core dumped"
 
-#: init/main.c:708
+#: init/main.c:810
 #, c-format
 msgid "Caught %s, unable to dump core"
 msgstr "Caught %s, unable to dump core"
 
-#: init/main.c:737
+#: init/main.c:835
 #, c-format
 msgid "Re-executing %s"
 msgstr "Re-executing %s"
 
-#: init/main.c:762
-#, c-format
-msgid "Failed to re-execute %s: %s"
-msgstr "Failed to re-execute %s: %s"
-
-#: init/main.c:847
+#: init/main.c:919
 msgid "Reconnecting to system bus"
 msgstr "Reconnecting to system bus"
 
-#: init/main.c:853
+#: init/main.c:925
 msgid "Unable to connect to the system bus"
 msgstr "Unable to connect to the system bus"
 
-#: init/main.c:929
+#: init/main.c:1001
 msgid "invalid console type specified"
 msgstr "invalid console type specified"
 
-#: init/process.c:78
+#: init/process.c:80
 msgid "main"
 msgstr "main"
 
-#: init/session.c:223 init/session.c:313
+#: init/session.c:231 init/session.c:328
 msgid "Unable to lookup home directory"
 msgstr "Unable to lookup home directory"
+
+#: init/system.c:236
+msgid "Unable to create device"
+msgstr "Unable to create device"
 
 #: util/initctl.c:309
 msgid "Unable to connect to system bus"
@@ -1096,39 +1107,39 @@
 "The system /var/run/utmp file is used unless the alternate file UTMP is "
 "given.\n"
 
-#: util/shutdown.c:193
+#: util/shutdown.c:201
 msgid "reboot after shutdown"
 msgstr "reboot after shutdown"
 
-#: util/shutdown.c:195
+#: util/shutdown.c:203
 msgid "halt or power off after shutdown"
 msgstr "halt or power off after shutdown"
 
-#: util/shutdown.c:197
+#: util/shutdown.c:205
 msgid "halt after shutdown (implies -h)"
 msgstr "halt after shutdown (implies -h)"
 
-#: util/shutdown.c:199
+#: util/shutdown.c:207
 msgid "power off after shutdown (implies -h)"
 msgstr "power off after shutdown (implies -h)"
 
-#: util/shutdown.c:201
+#: util/shutdown.c:209
 msgid "cancel a running shutdown"
 msgstr "cancel a running shutdown"
 
-#: util/shutdown.c:203
+#: util/shutdown.c:211
 msgid "only send warnings, don't shutdown"
 msgstr "only send warnings, don't shutdown"
 
-#: util/shutdown.c:235
+#: util/shutdown.c:243
 msgid "TIME [MESSAGE]"
 msgstr "TIME [MESSAGE]"
 
-#: util/shutdown.c:236
+#: util/shutdown.c:244
 msgid "Bring the system down."
 msgstr "Bring the system down."
 
-#: util/shutdown.c:238
+#: util/shutdown.c:246
 msgid ""
 "TIME may have different formats, the most common is simply the word 'now' "
 "which will bring the system down immediately.  Other valid formats are +m, "
@@ -1168,90 +1179,90 @@
 "or -P to specify whether to halt the system, or to power it off afterwards.  "
 "The default is left up to the shutdown scripts."
 
-#: util/shutdown.c:276
+#: util/shutdown.c:284
 #, c-format
 msgid "%s: time expected\n"
 msgstr "%s: time expected\n"
 
-#: util/shutdown.c:300
+#: util/shutdown.c:308
 #, c-format
 msgid "%s: illegal hour value\n"
 msgstr "%s: illegal hour value\n"
 
-#: util/shutdown.c:309
+#: util/shutdown.c:317
 #, c-format
 msgid "%s: illegal minute value\n"
 msgstr "%s: illegal minute value\n"
 
-#: util/shutdown.c:329
+#: util/shutdown.c:337
 #, c-format
 msgid "%s: illegal time value\n"
 msgstr "%s: illegal time value\n"
 
-#: util/shutdown.c:374
+#: util/shutdown.c:382
 msgid "Shutdown is not running"
 msgstr "Shutdown is not running"
 
-#: util/shutdown.c:383
+#: util/shutdown.c:391
 msgid "Another shutdown is already running"
 msgstr "Another shutdown is already running"
 
-#: util/shutdown.c:387
+#: util/shutdown.c:395
 msgid "Cannot find pid of running shutdown"
 msgstr "Cannot find pid of running shutdown"
 
-#: util/shutdown.c:401
+#: util/shutdown.c:409
 msgid "Unable to change directory"
 msgstr "Unable to change directory"
 
-#: util/shutdown.c:415
+#: util/shutdown.c:423
 msgid "Unable to write pid file"
 msgstr "Unable to write pid file"
 
-#: util/shutdown.c:514
+#: util/shutdown.c:522
 msgid "Shutdown cancelled"
 msgstr "Shutdown cancelled"
 
-#: util/shutdown.c:599
+#: util/shutdown.c:607
 msgid "The system is going down for power off NOW!"
 msgstr "The system is going down for power off NOW!"
 
-#: util/shutdown.c:612
+#: util/shutdown.c:620
 msgid "The system is going down for halt NOW!"
 msgstr "The system is going down for halt NOW!"
 
-#: util/shutdown.c:625
+#: util/shutdown.c:633
 msgid "The system is going down for maintenance NOW!"
 msgstr "The system is going down for maintenance NOW!"
 
-#: util/shutdown.c:638
+#: util/shutdown.c:646
 msgid "The system is going down for reboot NOW!"
 msgstr "The system is going down for reboot NOW!"
 
-#: util/shutdown.c:685
+#: util/shutdown.c:693
 #, c-format
 msgid "Unable to fork child-process to warn users: %s"
 msgstr "Unable to fork child-process to warn users: %s"
 
-#: util/shutdown.c:730
+#: util/shutdown.c:738
 #, c-format
 msgid "Broadcast message from %s@%s"
 msgstr "Broadcast message from %s@%s"
 
-#: util/shutdown.c:732
+#: util/shutdown.c:740
 #, c-format
 msgid "(%s) at %d:%02d ..."
 msgstr "(%s) at %d:%02d ..."
 
-#: util/telinit.c:194
+#: util/telinit.c:94
 msgid "set environment variable in the runlevel event"
 msgstr "set environment variable in the runlevel event"
 
-#: util/telinit.c:215
+#: util/telinit.c:115
 msgid "Change runlevel."
 msgstr "Change runlevel."
 
-#: util/telinit.c:217
+#: util/telinit.c:117
 msgid ""
 "RUNLEVEL should be one of 0123456sS, where s and S are considered "
 "identical.\n"
@@ -1275,12 +1286,12 @@
 "this is not recommended since Upstart does not currently preserve its "
 "state.\n"
 
-#: util/telinit.c:234
+#: util/telinit.c:134
 #, c-format
 msgid "%s: missing runlevel\n"
 msgstr "%s: missing runlevel\n"
 
-#: util/telinit.c:239
+#: util/telinit.c:139
 #, c-format
 msgid "%s: illegal runlevel: %s\n"
 msgstr "%s: illegal runlevel: %s\n"
@@ -1361,65 +1372,23 @@
 msgid "Error emitting socket event"
 msgstr "Error emitting socket event"
 
-#~ msgid "BUG"
-#~ msgstr "BUG"
-
-#~ msgid "instance 'stop on' parse error"
-#~ msgstr "instance ‘stop on’ parse error"
-
-#~ msgid "'start on' parse error"
-#~ msgstr "‘start on’ parse error"
-
-#~ msgid "'stop on' parse error"
-#~ msgstr "‘stop on’ parse error"
-
-#~ msgid "unable to clear CLOEXEC bit on log fd"
-#~ msgstr "unable to clear CLOEXEC bit on log fd"
-
-#~ msgid "unable to getpwuid: %s"
-#~ msgstr "unable to getpwuid: %s"
-
-#~ msgid "unable to open pty master: %s"
-#~ msgstr "unable to open pty master: %s"
-
-#~ msgid "unable to granpt: %s"
-#~ msgstr "unable to granpt: %s"
-
-#~ msgid "unable to open pty slave: %s"
-#~ msgstr "unable to open pty slave: %s"
-
-#~ msgid "unable to modify signal handler: %s"
-#~ msgstr "unable to modify signal handler: %s"
-
-#~ msgid "unable to allocate memory: %s"
-#~ msgstr "unable to allocate memory: %s"
-
-#~ msgid "flag a re-exec has occurred"
-#~ msgstr "flag a re-exec has occurred"
-
-#~ msgid "specify file descriptor to read serialisation data from"
-#~ msgstr "specify file descriptor to read serialisation data from"
-
-#~ msgid "Unable to mount /dev filesystem"
-#~ msgstr "Unable to mount /dev filesystem"
-
-#~ msgid "Cannot create directory"
-#~ msgstr "Cannot create directory"
-
-#~ msgid "Unable to mount /dev/pts filesystem"
-#~ msgstr "Unable to mount /dev/pts filesystem"
-
-#~ msgid "Stateful re-exec supported but stateless re-exec requested"
-#~ msgstr "Stateful re-exec supported but stateless re-exec requested"
-
-#~ msgid "Failed to read serialisation data"
-#~ msgstr "Failed to read serialisation data"
-
-#~ msgid "reverting to stateless re-exec"
-#~ msgstr "reverting to stateless re-exec"
-
-#~ msgid "Both stateful and stateless re-execs failed"
-#~ msgstr "Both stateful and stateless re-execs failed"
-
-#~ msgid "Unable to create device"
-#~ msgstr "Unable to create device"+#~ msgid "Ignoring state query from chroot session"
+#~ msgstr "Ignoring state query from chroot session"
+
+#~ msgid "You do not have permission to request state"
+#~ msgstr "You do not have permission to request state"
+
+#~ msgid "Out of Memory"
+#~ msgstr "Out of Memory"
+
+#~ msgid "Ignoring restart request from chroot session"
+#~ msgstr "Ignoring restart request from chroot session"
+
+#~ msgid "You do not have permission to request restart"
+#~ msgstr "You do not have permission to request restart"
+
+#~ msgid "Restarting"
+#~ msgstr "Restarting"
+
+#~ msgid "Unable to initialize console, will try /dev/null"
+#~ msgstr "Unable to initialize console, will try /dev/null"