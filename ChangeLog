<<<<<<< HEAD
2013-02-27  James Hunt  <james.hunt@ubuntu.com>

	* Removal of gcc 'malloc' function attribute resulting from
	  a clarification in its description which makes its use invalid.
	  (LP: #1123588).

2013-02-26  James Hunt  <james.hunt@ubuntu.com>

	* util/tests/test_initctl.c: test_upstart_open(): Unset
	  UPSTART_SESSION to avoid session-init environment affecting
	  test run.

2013-02-15  James Hunt  <james.hunt@ubuntu.com>

	* util/tests/test_initctl.c:
	  - timed_waitpid(): Back off if no status change.
	  - test_quiesce():
	    - Set XDG_RUNTIME_DIR to a temporary value.
	    - Remove stale session files.
	  - test_job_env(): Remove stale session files.

2013-02-15  James Hunt  <james.hunt@ubuntu.com>

	* init/event_operator.c: Typo.
	* init/job_class.c:
	  - job_class_environment_reset(): Comments.
	  - job_class_environment_set(): Apply to all running job objects too.
	  - job_class_environment_unset(): Apply to all running job objects too.
	* util/man/initctl.8: Updated on environment command semantics.
	* util/tests/test_initctl.c: test_global_and_local_job_env(): Modified
	  test for new semantics.
2013-02-15  James Hunt  <james.hunt@ubuntu.com>

	* init/job_process.c: job_process_run(): Invert meaning.
	* init/main.c: Change '--inherit-env' to '--no-inherit-env'
	  such that inheriting inits environment is now the default
	  for Session Inits.
	* init/man/init.8: Update for '--no-inherit-env'.

2013-02-14  James Hunt  <james.hunt@ubuntu.com>

	* util/tests/test_initctl.c:
	  - wait_for_upstart(): Functional replacement of WAIT_FOR_UPSTART()
	    macro. Now accepts @user.
	  - set_upstart_session(): Poll to ensure we give Upstart time to
	    initialise and write the session file.
	  - _start_upstart(): Extra @user parameter.

2013-02-14  James Hunt  <james.hunt@ubuntu.com>

	* init/Makefile.am: Added quiesce.o, now required by control.o.
	* init/main.c: main():
	  - SIGHUP+SIGUSR1 handling now applies however you run init (since
	    it should react to these signals when run as a Session Init).
	  - Qualified sessions message to avoid confusion.
	* util/initctl.c: upstart_open(): Better handling for user_mode.
	* util/tests/test_initctl.c:
	  - WAIT_FOR_UPSTART(): Made session-aware.
	  - KILL_UPSTART(): Reset user mode flag (taken from STOP_UPSTART()).
	  - set_upstart_session(): New function.
	  - self_pipe_write(): New Function.
	  - self_pipe_setup(): New Function.
	  - timed_waitpid(): New function.
	  - _start_upstart():
	     - Signal handling and extra checks.
	     - Discard init output (unless UPSTART_TEST_VERBOSE set)
	       for saner logs.
	  - test_list_sessions():
	    - Removed need for a dbus-daemon.
	    - Added required initctl reset.
	  - test_quiesce(): Tests for Session Init shutdown (both
	    system-initiated and end-session request).
	  - test_usage(): Added extra checks and tidyup.
	  - main(): Added call to test_quiesce().

2013-02-08  James Hunt  <james.hunt@ubuntu.com>

	* dbus/com.ubuntu.Upstart.xml: Added 'EndSession' method.
	* init/Makefile.am: Updated for quiesce.[ch].
	* init/conf.c: conf_destroy(): Cleanup function.
	* init/conf.h: Prototype.
	* init/control.c: control_end_session(): 'EndSession' implemenation.
	* init/control.h: Include.
	* init/events.h: Added SESSION_END_EVENT.
	* init/job_class.c: job_class_max_kill_timeout(): New function.
	* init/job_class.h: Prototype.
	* init/job_process.c:
	  - Added disable_respawn to disallow respawns.
	  - job_process_jobs_running(): New function.
	  - job_process_stop_all(): New function.
	  - job_process_terminated(): Honours disable_respawn.
	* init/job_process.h: Prototypes.
	* init/main.c:
	  - Typos.
	  - term_handler(): Quiesce rather than re-exec on receipt of SIGTERM
	    when running as a Session Init.
	  - main(): Make quiesce() handle cleanup.
	* init/man/init.8: Update for Session Init SIGTERM handling.
	* init/man/startup.7: Update for Session Init.
	* init/session.c: session_destroy(): New function.
	* init/session.h: Prototype.
	* init/man/session-end.7: New man page.
	* init/quiesce.[ch]: New files.
=======
2013-02-11  James Hunt  <james.hunt@ubuntu.com>

	* init/log.c: log_serialise(): Handle re-exec scenario where
	  jobs producing output have finished but where log data cannot
	  be persisted (for example where disk is full or log directory
	  is inaccessible). (LP: #1120660)
>>>>>>> 178d4946

2013-02-08  James Hunt  <james.hunt@ubuntu.com>

	* init/job_process.c: job_process_run(): Copy parent environment if
	  inherit_env in operation for a Session Init.
	* init/main.c: Added 'inherit-env' command-line option.
	* init/man/init.8: Documented --inherit-env.

2013-02-02  James Hunt  <james.hunt@ubuntu.com>

	* util/initctl.c: Remove ability to specify explicitly job and/or job
	  instance values to the job environment commands.
	* util/man/initctl.8: Remove job and job instance value command-line
	  options.
	* util/tests/test_initctl.c: test_global_and_local_job_env(): Remove
	  tests for --job/--instance.

2013-01-31  James Hunt  <james.hunt@ubuntu.com>

	* init/control.c:
	  - Use control_check_permission() rather than
	    control_get_origin_uid() directly.
	* init/control.h: Prototypes.
	* init/job_class.c: Change calls to job_class_environment_init()
	  to asserts as the former only needs to be called once.
	* init/main.c: main(): Make job_class_environment_init() call as
	  early as possible.
	* init/tests/test_event.c: main(): Call
	  job_class_environment_init().
	* util/tests/test_initctl.c:
	  - test_default_job_env():
	    - Set TERM and PATH if not set.
	    - Check line counts before checking expected output.
	  - test_clear_job_env():
	    - Make use of TEST_INITCTL_DEFAULT_PATH.

2013-01-30  James Hunt  <james.hunt@ubuntu.com>

	* TESTING.sessions: Removed as basic sessions have now gone.

2013-01-30  James Hunt  <james.hunt@ubuntu.com>

	* init/control.c:
	  - Typos.
	  - Improved uid checks.
	  - Replaced direct call to control_get_origin_uid() with call to new
	    control_check_permission() (as early as possible) for clarity and
	    to confine policy to one location. 
	  - control_set_log_prioity(): Added missing call to
	    control_check_permission().
	  - control_get_origin_uid(): Check message contents before allowing
	    D-Bus calls.

2013-01-29  James Hunt  <james.hunt@ubuntu.com>

	* init/control.c: More careful uid checking.

2013-01-28  James Hunt  <james.hunt@ubuntu.com>

	* init/xdg.c:
	  - get_subdir(): Remove double-check on @dir.
	  - xdg_get_runtime_dir():
	    - Don't attempt to create as unlikely to be able to if it
	      doesn't already exist.
	    - Simplify logic.

2013-01-28  James Hunt  <james.hunt@ubuntu.com>

	* util/initctl.c: list_session_action():
	  - Test for stale session earlier.
	  - Simplify checks on "UPSTART_SESSION".
	* util/tests/test_initctl.c: test_list_sessions():
	  - Added test with XDG_RUNTIME_DIR explicitly unset.
	  - Changed "with no instances" test to set XDG_RUNTIME_DIR to a
	    temporary value.
	  - Revert XDG_RUNTIME_DIR on cleanup.

2013-01-28  James Hunt  <james.hunt@ubuntu.com>

	* init/control.c:
	  - control_get_env(): Allow PID 1 environment to be queried for
	    consistency with control_list_env().
	* init/man/initctl.8:
	  - Added --job, --instance, --global options for list-env, set-env,
	    get-env, unset-env, reset-env.
	  - Explain PID 1 limitation for set-env, unset-env, reset-env.
	* util/initctl.c:
	  - get_job_details(): Fix order in which arguments are
	    checked.
	* util/Makefile.am: Define INITCTL_BINARY and UPSTART_BINARY to ensure
	  full path available to tests.
	* util/tests/test_initctl.c:
	  - New macros:
	    - _TEST_STR_ARRAY_CONTAINS()
	    - TEST_STR_ARRAY_CONTAINS()
	    - TEST_STR_ARRAY_NOT_CONTAINS()
	    - _TEST_FILE_CONTAINS()
	    - TEST_FILE_CONTAINS()
	    - TEST_FILE_NOT_CONTAINS()
	  - get_initctl(): Function to replace original INITCTL_BINARY define.
	  - test_global_and_local_job_env(): New function to test initctl
	    '--global', '--job' and '--instance' options from within and without
	    a job.

2013-01-25  James Hunt  <james.hunt@ubuntu.com>

	* init/control.c: control_session_file_create(): Simplified.
	* init/xdg.c: Added check for INITCTL_BUILD to hide certain symbols when
	  building with initctl.
	* util/Makefile.am:
	  - Define INITCTL_BUILD.
	  - Make use of xdg.[ch] in build of initctl and its test.
	* util/initctl.c:
	  - list_session_action(): Implementation of 'list-sessions' command.
	* util/man/initctl.8: Updated for 'list-sessions' command.
	* util/tests/test_initctl.c:
	  - _start_upstart(): Replacement for _START_UPSTART() macro.
	  - start_upstart_common(): Start an instance with common options.
	  - start_upstart(): Simplest way to start an instance.
	  - START_UPSTART(): Now calls start_upstart_common().
	  - test_list_sessions(): Test 'list-sessions' command.

2013-01-25  James Hunt  <james.hunt@ubuntu.com>

	* dbus/com.ubuntu.Upstart.xml:
	  - Added 'job_details' string array as first parameter for GetEnv,
	    SetEnv, UnsetEnv, ListEnv and ResetEnv to allow methods to either
	    act globally or on a specific job environment.
	* init/control.c:
	  - control_set_env():
	  - control_unset_env():
	  - control_get_env():
	  - control_list_env():
	  - control_reset_env():
	    - Disallow setting for PID 1.
	    - Operate globally or on specified job.
	* init/control.h: control_get_job(): Macro to simplify extracting job
	  from provided job details.
	* init/job.c: job_find(): New function.
	* init/job_class.c:
	  - job_class_environment_set(): Delimiter handling now moved to
	    control_set_env() so it can be shared by job and global logic.
	  - job_class_find(): New function.
	* init/state.c:
	  - Removed state_get_job() and replaced calls with job_find().
	* util/initctl.c:
	  - Updated *_action() functions for new D-Bus parameters and made use
	    of new function get_job_details().

2013-01-25  James Hunt  <james.hunt@ubuntu.com>

	* init/tests/test_xdg.c: Added test_get_session_dir().
	* init/xdg.c: get_home_subdir(): Handle unset 'HOME' immediately.
	* init/control.c: Make use of SESSION_EXT.
	* init/man/init.5: Added session files.
	* init/paths.h:
	  - Comments.
	  - Added SESSION_EXT.

2013-01-25  James Hunt  <james.hunt@ubuntu.com>

	* init/control.c:
	  - control_reload_configuration(): Added missing permission checks.
	  - control_emit_event_with_file(): Added missing permission checks.
	  - Added calls to new function control_get_origin_uid() to allow
	    D-Bus methods to be policed by filtering on uid, rather than
	    relying on the same information that used to be stored in the
	    old Session object.
	* init/job.c: Typo.
	* init/job_class.c:
	  - job_class_new(): Removed user elements from session code.
	  - job_class_serialise(): Comments.
	  - job_class_deserialise(): Comments.
	* init/job_process.c: job_process_spawn(): Removed user session
	  handling.
	* init/session.c: Removed user session handling since it is
	  about to be replaced by the ability to run Upstart as a
	  non-privileged user (aka a 'Session Init').
	* init/session.h: Updated prototypes.
	* init/state.h: Comments.
	* init/tests/test_conf.c: test_source_reload_job_dir(): Added missing
	  check.
	* init/tests/test_state.c:
	  - session_diff(): Removed user check.
	  - Updated all calls to session_new().
	* util/tests/test_initctl.c: test_notify_disk_writeable(): Ensure this
	  test is not run as root.
	* util/tests/test_user_sessions.sh: Removed.
	* init/man/init.5: Updated to reflect removal of user jobs.

2013-01-24  James Hunt  <james.hunt@ubuntu.com>

	* init/control.c:
	  - control_init(): Create session file in user mode.
	  - control_cleanup(): New function for cleanup activities.
	  - control_session_file_create(): Create session file containing
	    UPSTART_SESSION details.
	  - control_session_file_remove(): Delete the session file.
	* init/main.c: Call control_cleanup() to remove session file.
	* init/paths.h: Added INIT_XDG_SESSION_SUBDIR and SESSION_ENV.
	* init/xdg.c:
	  - get_subdir(): Refactor of get_home_subdir().
	  - get_home_subdir(): Now calls get_subdir().
	  - Replaced mkdir mode values with INIT_XDG_PATH_MODE.
	  - xdg_get_runtime_dir(): Obtain XDG_RUNTIME_DIR value.
	  - get_session_dir(): Obtain path to session directory.
	* init/xdg.h: Added INIT_XDG_PATH_MODE.

2013-01-21  Dmitrijs Ledkovs  <xnox@ubuntu.com>

	* init/xdg.[ch]: add xdg_get_cache_home and get_user_log_dir
	  functions. These retrieve XDG_CACHE_HOME and a subdir inside it
	  for upstart.
	* init/tests/test_xdg.c: reuse test_get_config_home to test both
	  xdg_get_cache_home and xdg_get_config_home. Add test for
	  get_user_log_dir.
	* init/main.c: use get_user_log_dir to setup logging
	  directory in user_mode. For now, command line argument is
	  honoured, while the environment override is not.

2013-01-21  James Hunt  <james.hunt@ubuntu.com>

	* init/log.c:log_clear_unflushed(): Simplify asserts.

2013-01-15  James Hunt  <james.hunt@ubuntu.com>

	* init/log.c:
	  - log_clear_unflushed(): Correct remote_closed assertion to handle
	    early-job-logging scenario where a job satisfies both of the
	    following conditions:
	    - ends before the log directory becomes writeable.
	    - has spawned one or more processes that continue to run after the
	      job itself has exited and which produce output before the log
	      directory becomes writeable.
	    (LP: #1096531).

2013-01-14  James Hunt  <james.hunt@ubuntu.com>

	* util/initctl.c:
	  - Grouped all environment commands in usage output.
	  - Added --global, --job and --instance options for all environment
	    commands. These are currently dummies, but --global will soon be
	    required to make changes to the global job environment table when
	    initctl is invoked from within a job.

2013-01-11  James Hunt  <james.hunt@ubuntu.com>

	* util/tests/test_initctl.c:
	  - Lots of new job environment table tests.

2013-01-10  James Hunt  <james.hunt@ubuntu.com>

	* init/man/init.5: Define job environment table.
	* init/tests/test_job_class.c(): test_environment(): Added call
	  to job_class_environment_init() which is now required to avoid
	  confusing TEST_ALLOC_FAIL().
	* util/man/initctl.8:
	  - Further details in list-env section.
	  - Escape dashes in command names.
	* util/tests/test_initctl.c:
	  - New utility macros: _WAIT_FOR_FILE(), WAIT_FOR_FILE()
	    and TEST_STR_MATCH().
	  - Initial tests for testing job environment table commands.

2013-01-09  James Hunt  <james.hunt@ubuntu.com>

	* scripts/init-checkconf.sh:
	  - Check copy is successful.
	  - Auto-start dbus-launch if not running and command is available (for
	    example in non-desktop environments) (LP: #881885).
	  - Auto-stop dbus-daemon if we started it.
	* init/man/init.5:
	  - Overhauled 'Job environment' section.
	* util/initctl.c:
	  - Added 'unset-env' and 'reset-env' commands.
	  - Added missing periods in usage text.
	  - list_env_qsort_compar(): Renamed from list_env_strcmp_compar(). Now
	    uses strcoll(3) for locale-awareness.
	* init/job_class.c:
	  - job_class_environment_set():
	    - Comments.
	    - Handle scenario where user specifies a variable without an equals.
	* util/man/initctl.8:
	  - Added details for 'get-env', 'set-env', 'unset-env', 'list-env' and
	    'reset-env'.
	  - Tidied up 'usage' stanza section.

2013-01-08  James Hunt  <james.hunt@ubuntu.com>

	* dbus/com.ubuntu.Upstart.xml:
	  - Added UnsetEnv and ResetEnv methods.
	* init/control.c:
	  - control_set_env(): Now uses job_class_environment_set() rather than
	    directly manipulating job_environ array.
	  - control_unset_env(): New function.
	  - control_get_env(): Now calls job_class_environment_get().
	  - control_list_env(): Now calls job_class_environment_get_all().
	    Comments.
	  - control_reset_env(): New function.
	* init/environ.c:
	  - environ_remove(): New function.
	* init/job_class.c:
	  - job_environ now static.
	  - job_class_environment_reset(): New function.
	  - job_class_environment_set(): New function.
	  - job_class_environment_unset(): New function.
	  - job_class_environment_get(): Simplified.
	  - job_class_environment_get_all(): New function.
	* util/initctl.c:
	  - Added following new commands:
	    - 'get-env'
	    - 'set-env'
	    - 'list-env'

2013-01-04  Dmitrijs Ledkovs  <xnox@ubuntu.com>

	* init/conf.c: add ability to apply override files from higher
	  priority configuration sources.
	* init/tests/test_conf.c: test that multiple override files are
	  correctly applied and removed.
	* init/tests/test_conf_static.c: test override file detection.

2012-12-19  James Hunt  <james.hunt@ubuntu.com>

	* dbus/com.ubuntu.Upstart.xml: Added ListEnv method.
	* init/control.c:
	  - Fixed comments.
	  - control_list_end(): New function.
	* init/control.h:
	  - Added missing prototypes for control_set_env() and
	    control_get_env().
	  - Added control_list_env().
	* init/job_class.c:
	  - job_class_environment_get(): New function.
	* init/job_class.h: Added job_class_environment_get().

2012-12-17  James Hunt  <james.hunt@ubuntu.com>

	* init/man/init.5: Document that User Jobs are not supported
	  within a chroot environment.
	* dbus/com.ubuntu.Upstart.xml: Added "GetEnv" and "SetEnv" methods.
	* init/control.c:
	  - control_set_env(): Implementation of "SetEnv" D-Bus method.
	  - control_get_env(): Implementation of "GetEnv" D-Bus method.
	* init/job_class.c:
	  - Added job_environ environment table.
	  - job_class_environ_init(): Initialise job_environ.
	  - job_class_environment: Use job_environ.
	* init/main.c: main(): Call job_class_environ_init().

2012-12-14  Steve Langasek  <steve.langasek@ubuntu.com>
	* init/job_class.[ch]: instead of assuming a fixed value (0) as the
	  default nice value for job processes, use whatever the nice value
	  of the current process is.  This will be important later for user
	  sessions where an entire session may be started with a higher nice
	  value; and it fixes running the test suite as part of a nice'd
	  build.
	* init/tests/test_job_class.c: update test suite to match.

2012-12-11  James Hunt  <james.hunt@ubuntu.com>

	* init/Makefile.am: Add explicit -lrt for tests (LP: #1088863)
	* dbus/com.ubuntu.Upstart.xml: Added "GetEnv" and "SetEnv" methods.
	* init/control.c:
	  - control_set_env(): Implementation of "SetEnv" D-Bus method.
	  - control_get_env(): Implementation of "GetEnv" D-Bus method.
	* init/job_class.c:
	  - Added job_environ environment table.
	  - job_class_environ_init(): Initialise job_environ.
	  - job_class_environment: Use job_environ.
	* init/main.c: main(): Call job_class_environ_init().

2012-12-07  James Hunt  <james.hunt@ubuntu.com>

	* NEWS: Release 1.6.1
	* configure.ac: Change version to 1.6.1

2012-12-07  James Hunt  <james.hunt@ubuntu.com>

	* init/Makefile.am:
	  - TEST_DATA_DIR: use $srcdir, not $PWD.
	  - TEST_DATA_FILES: Corrected filename.
	* dbus/com.ubuntu.Upstart.xml: Restart: Add annotation to make it
	  manifest this is an async call.
	* util/telinit.c: restart_upstart(): Use the async call to avoid the
	  client-side complaining if it detects that Upstart has severed all
	  D-Bus connections in preparation for the re-exec.

2012-12-06  James Hunt  <james.hunt@ubuntu.com>

	* init/job_class.c:
	  - job_class_add_safe(): Don't assert on name collisions for jobs
	    associated with a different session.  (LP: #1079715).
	  - job_class_serialise(): Explicitly disallow user and chroot
	    sessions from being serialised since this scenario is not
	    supported (due to our not serialising ConfSource objects yet).
	  - job_class_deserialise(): Assert that we do not have user and
	    chroot sessions to deal with, and fix potential invalid free if
	    error occurs before JobClass is created.
	  - job_class_deserialise_all(): Explicitly ignore attempted
	    deserialisation of user and chroot sessions.
	* init/state.c:
	  - state_deserialise_resolve_deps(): Ignore classes associated with
	    a user or chroot session.  Specify new session parameter to
	    state_get_job().
	  - state_serialise_blocked(): Encode session index for BLOCKED_JOB.
	    Make function non-static for testing.
	  - state_deserialise_blocked(): Extract session from index index for
	    BLOCKED_JOB to pass to state_get_job().  Default session to NULL
	    to handle upstart 1.6 serialization.  Make function non-static
	    for testing.
	  - state_get_job(): Add @session parameter to allow exact job match.
	  - state_read_objects(): Attempt to write the state to file
	    STATE_FILE if deserialisation fails as an aid to diagnosing the
	    cause of the failure.
	* init/tests/test_state.c: test_blocking(): Additional tests to check
	  that it is possible to deserialise Upstart 1.6 JSON format (which
	  does not include the "session" JSON attribute for blocked objects.
	  Add infrastructure for testing deserialization of reference json
	  files from disk.
	  New tests:
	    - "BLOCKED_JOB serialisation and deserialisation".
	    - "BLOCKED_EVENT serialisation and deserialisation".
	    - "BLOCKED_JOB with JSON session object".
	    - "ensure BLOCKED_JOB with non-NULL session is ignored".
	* dbus/com.ubuntu.Upstart.xml: Added 'GetState' method that returns
	  internal state in JSON format.
	* init/Makefile.am:
	  - Added TEST_DATA_DIR to allow tests to find data files.
	  - Added test data files to distribution.
	* init/control.c: control_get_state(): Implementation for D-Bus
	  'GetState' method.
	* init/tests/data/upstart-1.6.json: Test data used by test_state.c
	  for upgrade testing the upstart 1.6 serialization format.
	* dbus/com.ubuntu.Upstart.xml: New 'Restart' method.
	* init/control.c: control_restart(): New function to request Upstart
	  restart itself.
	* util/telinit.c: use the new dbus interface for restarts;
	  'telinit u' now fails with an error when PID 1 is not upstart,
	  instead of sending it a signal with undefined behavior.
	  (LP: #1083723)
	* util/man/telinit.8: Update for 'telinit u' behaviour if PID 1 is
	  not Upstart.

2012-11-23  James Hunt  <james.hunt@ubuntu.com>

	[ Colin King <colin.king@ubuntu.com> ]

	* init/log.c: log_serialise(): smatch-found issue where
	  additional checks required for log->unflushed to avoid any
	  possibility of NULL dereference.
	* init/state.c: state_read_objects(): smatch-found issue
	  to correct read size and ensure optimal throughput.

2012-11-18  Steve Langasek  <steve.langasek@ubuntu.com>

	* init/tests/test_job_process.c: fix test which was accidentally
	  relying on a variable persisting after it's gone out of scope.
	* init/tests/test_job_process.c: don't test the blocked/ignored
	  signal list in a spawned job; this is not testing the upstart code
	  but the characteristics of the system, and the test is wrong
	  because it assumes the signal lists in /proc/self/status fit in an
	  unsigned long int - patently untrue on mips, where we have 128
	  signals for historical reasons.

2012-11-17  Steve Langasek  <steve.langasek@ubuntu.com>

	* init/Makefile.am: set TERM=xterm, so that tests which rely on
	  TERM being set in the environment don't give different results and
	  gratuitously fail.

2012-11-15  James Hunt  <james.hunt@ubuntu.com>

	* NEWS: Release 1.6
	* configure.ac: Bump version to 1.7
	* NEWS: Begin new release

2012-11-07  James Hunt  <james.hunt@ubuntu.com>

	* Added stateful re-exec support such that when Upstart is asked
	  to restart itself using 'telinit u', the new instance of PID 1
	  will retain knowledge of all system jobs and running instances.

2012-09-10  James Hunt  <james.hunt@ubuntu.com>

	* Merged lp:~jconti/upstart/fix_empty_chroot.

2012-05-23  James Hunt  <james.hunt@ubuntu.com>

	* init/main.c: Add in "bare" re-exec handling from Ubuntu
	  branch.
	* init/main.c: Unhide "restart" option.

2012-10-22  James Hunt  <james.hunt@ubuntu.com>

	* init/parse_job.c: stanza_kill(): Actually save parsed
	  value to avoid crash if kill signal given as a numeric
	  (LP: #1049820).
	* init/tests/test_parse_job.c: test_stanza_kill(): New test:
	  "with signal and single numeric argument".
	* init/Makefile.am: test_job_process must now be linked to the 'util'
	  library for pty helper functionality.
	* init/tests/test_job_process.c:
	  - Compiler appeasement.
	  - Conditionally run tests in a pty for build environments such as
	    modern versions of sbuild(1) that do not provide a controlling
	    terminal (sbuild) (LP: #888910).

2012-08-31  Steve Langasek  <steve.langasek@ubuntu.com>

	[ A. Costa <agcosta@gis.net> ]
	* init/man/init.5, util/man/runlevel.7, util/man/initctl.8: fix a
	number of typos.

2012-08-07  James Hunt  <james.hunt@ubuntu.com>

	* init/main.c: main(): Remove checks for /dev/kmsg, /dev/null,
	  /dev/console and /dev/tty since some environments use different
	  major/minor numbers to the norm (for example on LXC, /dev/console is
	  not (5,1), but (136,*)). Do not attempt to create /dev/console again,
	  due to LXC numbering difference.

2012-08-03  James Hunt  <james.hunt@ubuntu.com>

	* init/main.c:main(): Handle hostile initramfs-less environments by
	  calling umask and creating required device nodes as early as possible.
	* init/system.c: New functions to simplify code:
	  - system_mknod()
	  - system_check_file()

2012-07-31  James Hunt  <james.hunt@ubuntu.com>

	[ Eric S. Raymond <esr@thyrsus.com> ]
	* extra/man/socket-event.7: Fixed incorrect troff (LP: #1018925).

2012-03-22  James Hunt  <james.hunt@ubuntu.com>

	* NEWS: Begin new release.
	* configure.ac: Bump version to 1.6.

2012-03-22  James Hunt  <james.hunt@ubuntu.com>

	* Changelog: Release entry.
	* configure.ac: Bump year.
	* NEWS: Release 1.5.

2012-03-16  James Hunt  <james.hunt@ubuntu.com>

	* init/tests/test_job_process:
	  - Fixed multiple TEST_FAILED() typos
	    ("unexpected" => unexpectedly").
	* job_process_spawn(): Only display single message
	  if pty setup fails. 
	* init/man/init.5: Typo.
	* init/tests/test_job_process:
	  - child(): New TEST_OUTPUT_WITH_STOP test.
	  - test_run(): New test "with multiple processes and log".
	  - test_spawn():
	    - umask reset.
	    - New test "ensure multi processes output logged".
	* dbus/com.ubuntu.Upstart.xml:
	  - added 'NotifyDiskWriteable' method.
	* init/control.c:
	  - control_notify_disk_writeable(): New function to flush early job log.
	* init/job_process.c:
	  - job_process_terminated(): Call log_handle_unflushed() to potentially
	    add log object to unflushed list (the early job log) in certain
	    scenarios.
	* init/log.c:
	  - log_flushed: bool indicating successful flush of early job log.
	  - log_unflushed_files: The "early job log" list.
	  - log_new(): Call log_unflushed_init() and initialize new log members.
	  - log_flush(): Only call log_read_watch() conditionally now.
	  - log_io_reader(): More careful consideration of errno by
	    using saved value from log member.
	  - log_io_error_handler(): Set remote_closed for the benefit of
	    log_flushed() (to avoid flushing multiple times).
	  - log_file_open: Now saves errno value from open(2).
	  - log_read_watch(): Removed log->unflushed->len assert since it was
	    erroneous: even if unflushed data exists, it will be written in
	    order when log_io_reader() calls log_file_write().
	  - log_unflushed_init(): New function to initialise the
	    log_unflushed_files list.
	  - log_handle_unflushed(): New function that potentially adds log
	    object to the log_unflushed_files list to allow the data to be
	    flushed _after_ the parent object has been destroyed.
	  - log_clear_unflushed(): New function to clear the
	    log_unflushed_files list by attempting to flush the data to disk.
	  - log_read_watch(): Set remote_closed for scenarios where
	    error handler never called. (LP: #935585)
	* init/log.h:
	  - Added new Log members: detached, remote_closed and open_errno.
	  - Updated documentation.
	  - extern for log_unflushed_files.
	  - Added prototypes for new functions: log_handle_unflushed(),
	    log_clear_unflushed() and log_unflushed_init().
	* init/tests/test_job_process.c:
	  - test_run():
	    - Call log_unflushed_init().
	    - Corrected grammar in error messages for "ensure sane fds" tests.
	    - "with single line command writing fast and exiting": Call
	      nih_child_add_watch().
	    - added waitid() calls to ensure log data not added to
	      unflushed list.
	  - test_spawn():
	    - Call log_unflushed_init().
	    - Corrected grammar in error messages for "ensure sane fds" tests.
	    - Added TEST_ALLOC_SAFE() to "simple test" to ensure
	      destructors run correctly.
	    - "read single null byte with 'console log'": Call
	      log_handle_unflushed() and added missing free.
	    - "read data from forked process": Call
	      log_handle_unflushed().
	* init/tests/test_log.c: 
	  - Updated documentation.
	  - Added calls to log_unflushed_init().
	  - "ensure logger flushes cached data on request": New test
	    for log_handle_unflushed().
	* util/initctl.c:
	  - notify_disk_writeable_action(): New function to notify
	    Upstart that the disk is writeable.
	  - commands: Added new command "notify-disk-writeable".
	* util/man/initctl.8: Updated for new notify-disk-writeable command.
	* util/tests/test_initctl.c:
	  - STOP_UPSTART(): Check return from kill(2).
	  - test_show_config(): Adding missing rmdir(2).
	  - test_check_config(): Adding missing rmdir(2).
	  - test_notify_disk_writeable(): New function embodying new test
	    "with job ending before log disk writeable".

	[ Steve Langasek <steve.langasek@ubuntu.com> ]
	* init/tests/test_job_process:
	  - close_all_files(): New function to ensure test environment
	    has only expected fds open.
	  - main(): Call close_all_files().

2012-03-07  James Hunt  <james.hunt@ubuntu.com>

	* init/job.c: job_new(): Initialize log array.
	* init/job.h: Change Log element to an array to handle scenario where
	  job has multiple simultaneous processes running (LP: #940290).
	* init/job_process.c:
	  - job_process_run(): pass ProcessType to job_process_spawn().
	  - job_process_spawn():
	    - Now accepts a ProcessType.
	    - Ensure existing matching process type log is destroyed before
	      creating a new one.
	  - job_process_terminated(): Update for log array.
	* init/job_process.h: Updated prototype for job_process_spawn().
	* init/tests/test_job.c: test_new(): Updated logic for log array.
	* init/tests/test_job_process.c: test_run():
	  - Updated logic for log array.
	  - Added ProcessType to job_process_spawn() calls.

2012-03-05  James Hunt  <james.hunt@ubuntu.com>

	* init/job_process.c: job_process_spawn(): If pty setup fails,
	  log message and disable logging for job.
	* init/man/init.5: Explain new behaviour should pty setup fail.
	* init/tests/test_job_process.c: Updated disabled test
	  "when no free ptys" for new behaviour.

2012-03-01  James Hunt  <james.hunt@ubuntu.com>

	* init/job_class.c:
	  - job_class_get_instance():
	    - Use nih_local to avoid memory leak should nih_strcat_sprintf()
	      fail.
	    - Formatting.
	  - job_class_start():
	    - Use nih_local to avoid memory leak should nih_strcat_sprintf()
	      fail.
	    - Formatting.
	* init/man/init.5: Add further pty details.

2012-02-13  James Hunt  <james.hunt@ubuntu.com>

	* init/log.c:
	  - log_flush(): Comments.
	  - log_read_watch():
	    - Improved comments.
	    - Don't re-attempt read on EAGAIN/EWOULDBLOCK since those errors are
	      nominally impossible due to the remote end of the pty already
	      having ended (LP: #926468).
	    - Added a debug-mode warning when 'badly-behaved' application
	      detected that leaks fds to its children, as this is generally a bug.
	* init/tests/test_job_process.c:
	  - test_run():
	    - "with single line command writing fast and exiting": added
	      waitpid() to ensure no EAGAIN.
	  - test_spawn():
	    - "with no such file, no shell and console log": added
	      waitpid() to ensure no EAGAIN.

2012-02-03  James Hunt  <james.hunt@ubuntu.com>

	* init/job_process.c: job_process_spawn():
	  - Set close-on-exec for pty_master.
	  - Ensure stdio buffers flushed prior to forking to ensure no data
	    leakage to child (should init be run with '--debug', or the tests
	    be run with redirected output, for example).
	  - Free log object if child process fails to exec(3) rather than just
	    closing fd. This ensures io watch is removed correctly. (LP: #922754)
	  - Only need to remap pty_master if CONSOLE_LOG in operation.
	* init/tests/test_job_process:
	  - fd_valid(): New helper function to determine if specified fd is valid.
	  - child(): Added new 'TEST_FDS' test to ensure no fd leakage to child
	    processes.
	  - test_run():
	    - New tests:
	      - "ensure sane fds with no console, no script"
	      - "ensure sane fds with no console, and script"
	      - "ensure sane fds with console log, no script"
	      - "ensure sane fds with console log, and script"
	      - "with single-line command running an invalid command, \
	         then a 1-line post-stop script"
	      - "with single-line command running an invalid command, \
	         then a 2-line post-stop script"
	      - "with single-line command running an invalid command, \
	         then a post-stop command"
	      - "with single-line command running an invalid command, \
	         then an invalid post-stop command"
	      - "with single-line command running a valid command, \
	         then a 1-line invalid post-stop command"
	    - Test "with single-line command running an invalid command":
	      - now diverts stderr output for less chatty test-run experience.
	      - Improved checking.
	    - Test "with setuid me" now diverts stderr output for less chatty
	      test-run experience.
	  - test_spawn():
	    - New tests:
	      - "with no such file, no shell and console log"
	      - "ensure sane fds with no console"
	      - "ensure sane fds with console log"
	* init/tests/test_log.c: test_log_destroy():
	  - New test "ensure watch freed when log destroyed"

2012-01-27  James Hunt  <james.hunt@ubuntu.com>

	* init/tests/test_job_process.c: test_run(): Fixed typo in
	  test "with setuid me" where uid value was being set to gid.

2012-01-25  James Hunt  <james.hunt@ubuntu.com>

	* init/job_process.c: job_process_terminated(): Free log to ensure data
	  written as soon as _any_ process ends (consider respawn jobs).
	* init/log.c:
	  - log_destroy():
	    - Improved documentation.
	    - Now calls new function log_flush().
	  - log_flush(): New function to ensure no lingering buffered job data
	    remains. Now considers EBADF (LP: #912558).
	  - log_io_reader():
	    - Added missing assert for @len.
	    - Simplified ENOSPC handling.
	    - Ensure log->io set to NULL to allow other routines to detect it
	      really has gone.
	  - log_file_write(): Added @len checks.
	  - log_read_watch(): New function to drain data from a watch descriptor
	    (which also must consider EBADF).
	* init/log.h: Added define for LOG_READ_SIZE.
	* init/tests/test_job_process.c:
	  - test_run():
	    - Added some extra pointer checks.
	    - Free class *before* checking file to ensure destructor invoked at
	      correct point.
	    - Added test "with single-line command running an invalid command"
	      (for scenario bug 912558 exposed).
	    - Added test "with single-line command writing fast and exiting".
	* init/tests/test_log.c: Changed all tests to use openpty(3) rather than
	  pipe(2) for semantic parity with actual code.
	* util/tests/test_user_sessions.sh:
	  - ensure_no_output(): Now calls check_job_output() and delete_job() to
	    simplify logic.
	  - delete_job(): Call get_job_file() rather than doing it long-hand.
	  - check_job_output(): New function.
	  - start_job(): Added allow_failure parameter.
	  - test_ensure_no_unexpected_output(): New test
	    "ensure command job does not create log file with invalid command".

2012-01-05  James Hunt  <james.hunt@ubuntu.com>

	* init/man/init.5: Explain that all job processes affected
	  by 'setuid' and 'setgid' stanzas.

2011-12-22  James Hunt  <james.hunt@ubuntu.com>

	* init/job_process.c: job_process_spawn():
	  - Set child handler to default rather than explicit ignore
	    to avoid test failures in environments that disallow
	    ignoring SIGCHLD.
	* init/tests/test_job_process.c: test_run():
	  - Changed timeout for test feature "ensure that no log
	    file written for CONSOLE_NONE".

2011-12-15  James Hunt  <james.hunt@ubuntu.com>

	* Makefile.am: Add missing TESTING.sessions to distribution.
	* contrib/vim/syntax/upstart.vim: Meta-data update and addition
	  of more standard (Ubuntu Upstart) events.
	* extra/man/upstart-udev-bridge.8: Ensure literal dashes used
	  for all command-line options.
	* extra/upstart-udev-bridge.c:
	  - udev_monitor_watcher(): Fix leak when obtaining udev value.
	  - make_safe_string(): Don't realloc since overhead too high
	  considering size of strings.
	* init/job_class.c: Typo.
	* init/job_process.c: job_process_spawn():
	  - Correct ignoring of SIGCHLD prior to grantpt(3) call.
	  - Removed redundant close(2) calls.
	  - Move declarations to top of block for
	    getpwnam(3)/getgrnam(3).
	* init/log.c:
	  - log_file_open(): Comments.
	  - log_file_write(): Added missing cast on
	    nih_io_buffer_shrink() call.
	* init/main.c: console_type_setter(): NihOptionSetter's should
	  return 0 on success.
	* init/man/init.5: lower-case all references to system jobs
	  and user jobs.
	* init/tests/test_job_process.c: Add missing include for
	  fnmatch.h.

2011-12-15  James Hunt  <james.hunt@ubuntu.com>

	* init/tests/test_job_process.c: test_run():
	  - Ensure process group killed for multi-process shell scripts.
	  - Change 'command-not-found' tests to use regex matching rather
	    than literal to allow for minor differences in /bin/sh variants
	    error output.

2011-12-13  James Hunt  <james.hunt@ubuntu.com>

	* configure.ac: Bump version to 1.5
	* NEWS: Begin new release

2011-12-13  James Hunt  <james.hunt@ubuntu.com>

	* NEWS: Release 1.4
	* configure.ac (NIH_COPYRIGHT): Update

2011-12-12  James Hunt  <james.hunt@ubuntu.com>

	Simplify logfile name encoding.
	
	* init/job_process.c: job_process_log_path(): Ditch D-Bus job name
	  encoding in path names for saner approach that simply remaps slash
	  characters (minimal surprises for users).
	* init/job_process.h: Addition of macros:
	  - JOB_PROCESS_LOG_FILE_EXT
	  - JOB_PROCESS_LOG_REMAP_FROM_CHAR
	  - JOB_PROCESS_LOG_REMAP_TO_CHAR
	* init/man/init.5: Update console section for simplified log filename
	  encoding approach.
	* init/test_job_process.c: test_log_path(): Updates for simplified
	  logfile name encoding.
	* util/tests/test_user_sessions.sh: Updates for simplified
	  logfile name encoding: removed dbus_encode() and replaced with
	  upstart_encode().

2011-12-12  James Hunt  <james.hunt@ubuntu.com>

	* extra/man/upstart-udev-bridge.8:
	  - Added new '--no-strip' option.
	  - Added missing '--daemon', '--debug' and '--help' options.
	* extra/upstart-udev-bridge.c:
	  XXX: Behavioural change: non-printable bytes are now removed
	  by default from all udev message data to handle buggy
	  hardware devices which expose this data to userland (the
	  kernel simply passes it through verbatim). To revert to old
	  behaviour (where no udev message data is modified), specify
	  the new '--no-strip' option (LP: #829980).
	  - make_safe_string(): New function to cleanse udev data.
	  - udev_monitor_watcher():
	    - Cleanse udev data unless '--no-strip' specified.
	    - Fixed possible crash should 'action' not be set.
	    - Fixed possible crash should 'devname' not be set
	      and '--debug' specified.

2011-12-09  James Hunt  <james.hunt@ubuntu.com>

	* Merge of 'setuid' + 'setgid' stanzas from
	  Evan Broder (lp:~broder/upstart/drop-privileges).

2011-12-09  James Hunt  <james.hunt@ubuntu.com>

	Introduction of 'log' argument to 'console' stanza allowing
	system job output only to be captured.
	
	* contrib/vim/syntax/upstart.vim: Added 'log' and missing
	  'none'.
	* init/Makefile.am: Update for log.c, log.h and test_log.c.
	* init/job.c: job_new(): Initialize log.
	* init/job.h: Add Log pointer to Job.
	* init/job_class.c:
	  - XXX: behaviour change: Default for 'console'
	    is now CONSOLE_LOG rather than CONSOLE_NONE.
	    Rationale is that if a job does produce output, you want to see
	    it since the chances are it will contain useful error details.
	  - Added default_console variable.
	  - job_class_console_type(): New function to parse console type
	    string.
	* init/job_class.h:
	  - Added CONSOLE_LOG to ConsoleType and updated documentation
	    for ConsoleType.
	  - Added prototype for job_class_console_type().
	* init/job_process.c:
	  - New log_dir and disable_job_logging variables.
	  - job_process_run(): Updated to reflect new parameter for
	    job_process_spawn().
	  - job_process_spawn(): Now accepts a Job rather than a
	    JobClass to allow job->log and class->console to be handled
	    appropriately. Now creates pty master and slave fds for
	    console logging. Simplified code for file descriptor
	    switching by using new job_process_remap_fd().
	  - job_process_error_read(): Added entries for:
	    - JOB_PROCESS_ERROR_OPENPT_MASTER
	    - JOB_PROCESS_ERROR_OPENPT_UNLOCKPT
	    - JOB_PROCESS_ERROR_PTSNAME
	    - JOB_PROCESS_ERROR_OPENPT_SLAVE
	  - job_process_log_path(): New function that returns full path to log
	    file for specified Job.
	  - job_process_remap_fd(): New function to ensure file
	    descriptors do not collide.
	* init/job_process.h:
	  - Updated JobProcessErrorType with new entries:
	    - JOB_PROCESS_ERROR_OPENPT_MASTER
	    - JOB_PROCESS_ERROR_OPENPT_UNLOCKPT
	    - JOB_PROCESS_ERROR_PTSNAME
	    - JOB_PROCESS_ERROR_OPENPT_SLAVE
	  - job_process_spawn(): Updated prototype.
	  - job_process_log_path(): Added prototype.
	* init/main.c:
	  - handle_logdir(): New function for overriding log directory.
	  - console_type_setter(): New Function to handle selection of
	    default console value.
	  - Added following command-line options:
	    - '--default-console'
	    - '--logdir'
	    - '--no-log'
	* init/man/init.5:
	  - Update and restructure of section on 'console' stanza.
	  - Added a FILES section.
	* init/man/init.8: Updated with details of new options:
	  - '--default-console'
	  - '--logdir'
	  - '--no-log'
	* init/parse_job.c: stanza_console(): Updated for "log".
	* init/paths.h: Added defines for JOB_LOGDIR and LOGDIR_ENV.
	* init/session.c:
	  - Added missing function headers.
	* init/system.c: system_setup_console(): Update for CONSOLE_LOG.
	* init/test_conf.c:
	  - TEST_FORCE_WATCH_UPDATE(): Removed debug.
	  - test_override(): Removed erroneous comment.
	  - test_select_job(): Added variable attributes to keep gcc 4.6 happy.
	* init/test_event.c: Explicitly set console type to CONSOLE_NONE to
	  retain behaviour of existing tests.
	* init/test_job.c:
	  - test_job_new(): Ensure log object not created on Job instantiation.
	  - test_change_state(): Explicitly set console type to CONSOLE_NONE to
	    retain behaviour of existing tests.
	* init/test_job_class.c:
	  - test_new(): Ensure console type now defaults to CONSOLE_LOG.
	  - Explicitly set console type to CONSOLE_NONE to retain behaviour of
	    existing tests.
	* init/test_job_process.c:
	  - Added various new macros to simplify test code.
	  - child(): New child_tests added for TEST_OUTPUT and TEST_SIGNALS.
	  - get_available_pty_count(): New function.
	  - Explicitly set console type to CONSOLE_NONE to retain behaviour of
	    existing tests.
	  - test_run(): Added new tests for CONSOLE_LOG.
	  - test_spawn(): Added new tests for CONSOLE_LOG.
	  - test_log_path(): New function.
	  - test_handler(): Added UPSTART_LOGDIR support to 
	  - main():
	    - Update to allow number of forks to be specified when run as a child
	      process.
	    - Added call to test_log_path().
	    - initialize various subsystems since before, functions run from
	      main() had to be run in the order specified and exactly as listed
	     (certain tests relied on previous tests initializing a subsystem
	     which gives unexpected results and thus confusing behaviour
	     if the order of tests is changed).
	* init/test_parse_job.c: Added new test to test_stanza_console() for
	  "console log".
	* util/tests/test_user_sessions.sh: Added tests for job logging
	  to ensure no unexpected output recorded for user jobs.

2011-11-16  Petr Lautrbach <plautrba@redhat.com>
	* init/parse_job.c, init/job_class.c, init/job_class.h: Added "usage"
	stanza which is used by initctl command.
	* init/tests/test_parse_job.c: Tests for "usage" stanza
	* init/man/init.5: "usage" stanza documentation.
	* util/initctl.c, util/man/initctl.8: Added "inictl usage" command.
	* util/tests/test_initctl.c: Tests for ""inictl usage" command.

2011-08-11  Scott James Remnant  <keybuk@google.com>

	* init/job_process.c (job_process_spawn): Can't return on
	dup2() error, we're in the child. Return an error back to
	the child properly.

	* init/job_process.c (job_process_spawn), init/main.c: error
	should be ENOENT

	* init/job_class.c, init/job_class.h: Move constants into the
	header file so they can be found from other source files.
	* init/job_process.c (job_process_spawn): Only adjust the OOM
	score if it isn't the default
	* init/main.c: Apply the default OOM score to the init process
	itself.

	* init/main.c: Deal with failure to setup the system console by
	falling back to /dev/null, so we don't end up without default fds
	and castrate the process.

2011-08-10  Scott James Remnant  <keybuk@google.com>

	* init/job_class.c (job_class_new): nit, use #defines for the default
	nice level and oom score adjustment.
2011-07-25  James Hunt  <james.hunt@ubuntu.com>

	* init/job_process.c: job_process_spawn():
	  - Added dup2() return check.
	* TESTING.sessions: Updated with information on user sessions.
	* init/job_process.c:
	  - job_process_spawn():
	    - Change group before user and do it as early as possible.
	    - Ensure non-priv user is able to read script fd. Default system
	      behaviour is seemingly not consistent/defined, so force it
	      to be (LP: #813052)
	    - Ensure cwd for user job is home directory by default.
	  - job_process_error_read():
	    - Added handling for JOB_PROCESS_ERROR_SETUID and
	      JOB_PROCESS_ERROR_SETGID (LP: #807293).
	    - Added new entry for JOB_PROCESS_ERROR_CHOWN.
	* init/job_process.h:
	  - Added entry for JOB_PROCESS_ERROR_CHOWN in JobProcessErrorType.
	* init/man/init.5: Update for user jobs explaining behaviour of stanzas
	  which manipulate system resource limits and when the init
	  daemon reads the users job directory.
	* util/tests/test_user_sessions.sh: New script for testing user sessions
	  (NOTE: this is *NOT* run automatically).
	* init/session.c: session_from_dbus(): Handle case where a users
	  home directory is changed or where a uid is re-used for a
	  different username.
	* init/session.h: Updated comments for Session object.
	* init/man/init.5: Explain that symbolic links are not supported.

2011-07-22  James Hunt  <james.hunt@ubuntu.com>

	* util/man/initctl.8: Clarify semantics of restart(8)
	  command (LP: #731225).

2011-07-20  James Hunt  <james.hunt@ubuntu.com>

	* util/tests/test_initctl.c:
	  - test_show_config(): /* fall through :) */
	  - test_check_config(): Manually start and stop dbus-daemon to work
	    around change in dbus autostart behaviour which causes issues when
	    running the tests in a chroot and non-X11 environment (see dbus commit
	    cea055514a9dfc74e7f0515cf4a256da10a891bc).

2011-06-14  James Hunt  <james.hunt@ubuntu.com>

	* NEWS: Release 1.3

2011-06-14  James Hunt  <james.hunt@ubuntu.com>

	* contrib/vim/syntax/upstart.vim: Updates for kill, oom, expect
	and limit.  

2011-06-07  Scott James Remnant  <scott@netsplit.com>

	* init/job_process.c (job_process_spawn): Make sure we don't close
	our own file descriptor if it already has the right value.

2011-06-06  James Hunt  <james.hunt@ubuntu.com>
	
	Add override file support.

	* init/conf.c:
	  - conf_reload_path(): Now takes an extra override_path parameter.
	  - is_conf_file() / is_conf_file_std() / is_conf_file_override(): New
	    functions to determine type of given file path.
	  - toggle_conf_name(): New function which convert a conf file
	    name to an override name and vice versa.
	  - majority of remaining functions updated to handle override
	    files.
	* init/conf.h: Prototypes.
	* init/job_class.c: Whitespace.
	* init/man/init.5: Updated to document override file support.
	* init/man/init.8: Added reference to control-alt-delete(7) man page.
	* init/paths.h: New macros CONF_EXT_OVERRIDE, CONF_EXT_STD,
	  IS_CONF_FILE_OVERRIDE and IS_CONF_FILE_STD.
	* init/parse_conf.c: Added assertion to remind us forcibly to add
	  override-handling code for directories if we ever allow content in
	  'init.conf'.
	* init/parse_job.c (parse_job): Additional parameter 'update' to
	  allow override files to replace existing Job details.
	* init/parse_job.h: Updated parse_job() prototype.
	* init/test_conf.c
	  - New macros TEST_ENSURE_CLEAN_ENV() and
	    TEST_FORCE_WATCH_UPDATE().
	  - test_override(): New function.
	  - test_toggle_conf_name(): New function.
	* init/test_parse_job.c:
	  - Updated for extra parse_job() parameter.
	  - added a test feature to test_parse_job() to exercise new
	    parameter to parse_job().
	* util/man/initctl.8: Clarified what it means to restart a job.

	Add udev and socket bridges.
	
	* Makefile.am: Added extra directory.
	* New files:
	  - extra/Makefile.am
	  - extra/conf/upstart-socket-bridge.conf
	  - extra/conf/upstart-udev-bridge.conf
	  - extra/man/socket-event.7
	  - extra/man/upstart-socket-bridge.8
	  - extra/man/upstart-udev-bridge.8
	  - extra/upstart-socket-bridge.c
	  - extra/upstart-udev-bridge.c
	* configure.ac:
	  - Check for udev (for upstart-udev-bridge).
	  - Add extra/Makefile to AC_CONFIG_FILES.
	* dbus/com.ubuntu.Upstart.xml: Add EmitEventWithFile method.
	* init/control.c:
	  - control_emit_event(): Now a wrapper for control_emit_event_with_file.
	  - control_emit_event_with_file(): New function that operates on an fd.
	* init/control.h: Prototype for control_emit_event_with_file().
	* init/event.c:
	  - event_new(): Initialize event fd.
	  - event_pending_handle_jobs(): Now calls event_operator_fds().
	* init/event.c: Add fd to Event struct.
	* init/event_operator.c: event_operator_fds(): New function.
	* init/event_operator.h: Prototype for event_operator_fds().
	* init/job.c: job_new(): Initialize fd members.
	* init/job.h: Add fds and num_fds to Job struct.

2011-06-03  James Hunt  <james.hunt@ubuntu.com>

	Add session support. Note that there are no automatically runnable and
	explicit tests yet. However, see TESTING.sessions.
	
	* TESTING.sessions: ASCII (reStructuredText) document explaining
	  how to run manual tests for session support (for chroots).
	* dbus/Upstart.conf: Simplified to support allowing users to invoke
	  all methods (since Upstart now isolates commands by user).
	* init/Makefile.am: Added session.[ch] files.
	* init/session.c: New file. Note that session_from_dbus() will disable sessions
	  (by returning the NULL session) if environment variable "UPSTART_NO_SESSIONS"
	  is set to any value (used by tests).
	* init/session.h: New file.
	* init/parse_job.h: parse_job(): Add session pointer to prototype.
	* init/parse_job.c:
	  - parse_job(): Add session parameter.
	  - Update calls to job_class_new() to pass session pointer.
	* init/job.c: job_new(): Crucial change to ensure chroot sessions have
	  a unique D-Bus name (LP:#728531).
	* init/job_class.c: 
	  - job_class_new(): Add session parameter and session support.
	  - job_class_remove(): Add session parameter to prototype.
	  - job_class_consider(): Only consider jobs from the appropriate session.
	  - job_class_reconsider(): Only consider jobs from the appropriate session.
	  - job_class_start(): Disallow out-of-session modification.
	  - job_class_stop(): Disallow out-of-session modification.
	  - job_class_restart(): Disallow out-of-session modification.
	* init/main.c: Add "--no-sessions" command-line option to disable
	  sessions and revert to traditional behaviour.
	* init/job_class.h: 
	  - job_class_new(): Add session pointer to prototype.
	  - JobClass: Add session member.
	* init/job_process.c: job_process_spawn():
	  - Call chroot(2) for chroot sessions.
	  - Call setuid(2) for user session jobs.
	* init/job.c:
	  - job_emit_event(): Set session for event.
	  - job_start(): Disallow out-of-session modification.
	  - job_stop(): Disallow out-of-session modification.
	  - job_restart(): Disallow out-of-session modification.
	* init/event.h: Event: Add session member.
	* init/event.c:
	  - event_new(): initialize session to NULL.
	  - event_pending_handle_jobs(): Add session handling.
	  - event_finished(): Set session for failure event.
	* init/control.c:
	  - control_get_job_by_name(): Add session handling.
	  - control_get_all_jobs(): Add session handling.
	  - control_emit_event(): Add session handling.
	* init/conf.c:
	  - conf_source_new(): Initialise session to NULL.
	  - conf_reload_path(): Pass session to parse_job().
	  - conf_select_job(): Add session parameter.
	* init/conf.h:
	  - ConfSource: Add session member.
	  - conf_select_job(): Add session parameter to prototype.
	* All tests updated to set "UPSTART_NO_SESSIONS" (to disable
	  sessions).

2011-06-02  James Hunt  <james.hunt@ubuntu.com>

	* contrib/bash_completion/upstart:
	  - Made function names more meaningful:
	  - _upstart_jobs: Now returns a unique list
	  - _upstart_events (nee _upstart_named_events ) now considers all
	    "emits" tokens.
	  - Updates for "check-config" and "show-config".
	  - Added "--session" option.
	  - Added "--no-wait" for emit, reload and restart.

	Man page updates.
	
	* init/man/init.5:
	  - Quoted dashes.
	  - Explain handling of duplicated stanzas.
	  - "respawn": Document default count and interval.
	  - "emits": Reference "initctl check-config".
	  - Added BUGS section.
	  - Added copyright.
	* init/man/init.8:
	  - Quoted dashes.
	  - See Also: Added control-alt-delete(7).
	* util/man/initctl.8:
	  - Quoted dashes.
	  - "restart": Clarified meaning.
	  - "list": Explained "stop/waiting" jobs.

2011-06-01  James Hunt  <james.hunt@ubuntu.com>

	Add D-Bus session support to initctl.
	
	* util/initctl.c:
	  - Added "--session" command-line option.
	  - dbus_bus_type_setter(): New function used by option parser to
	    distinguish system/session D-Bus bus type.
	  - system_bus variable now replaced by two others: use_dbus (boolean)
	    and dbus_bus_type.
	  - upstart_open(): Updated to handle multiple D-Bus bus types.
	* util/man/initctl.8: Update for "--session" option.
	* util/tests/test_initctl.c: Updated to make use of use_dbus and
	  dbus_bus_type rather than system_bus.

	Add "show-config" command to initctl.
	
	* util/initctl.c:
	  - New functions:
	    - job_class_condition_handler(): Handler function to retrieve job conditions.
	    - job_class_condition_err_handler(): Handler error function for
	      job_class_condition_handler().
	    - job_class_parse_events(): Convert RPN "start on" and "stop on" conditions to
	      human-readable format.
	    - job_class_show_emits(): Display events which job emits.
	    - job_class_show_conditions(): Make D-Bus calls to retrieve "start on" and
	      "stop on" conditions.
	    - show_config_action: Handle "show-config" command..
	* util/initctl.h: New file providing stack-handling functionality for
	  RPN parsing for "show-config" command.
	* util/Makefile.am: Added initctl.h to initctl_SOURCES.
	* util/man/initctl.8: Updated for "show-config" command and associated
	  options.
	* util/tests/test_initctl.c:
	  - New macros START_UPSTART, STOP_UPSTART, RUN_COMMAND, CREATE_FILE and DELETE_FILE.
	    These are required since due to the introduction of the
	    "show-config" initctl command, initctl is no longer solely a proxy
	    to Upstart: it now has some intelligence (it parses the 
	    "emits", "start on" and "stop on" conditions) and thus must be
	    tested directly.
	  - test_show_config(): New function to test "initctl show-config".
	  - in_chroot(): New function to detect if tests are being run from
	    within a chroot environment.
	  - dbus_configured(): New function which performs a basic check to
	    establish if D-Bus is configured correctly.
	  - main(): Added call to test_show_config(), conditional on
	    a non-chroot environment and a working D-Bus system.

	Add "check-config" command to initctl.
	
	* util/initctl.c:
	  - New functions:
	    - allow_event(): Determine if specified event is erroneous or not.
	      Handles globbing.
	    - allow_job(): Determine if specified job is erroneous or not.
	      Handles variables (such as instance variables).
	    - check_condition(): High-level function to handle checking start
	      on/stop on conditions.
	    - check_config_action: Handler for "check-config" command.
	    - display_check_errors(): Display errors from expression tree nodes
	      that are in error.
	    - eval_expr_tree(): Evaluate expression tree.
	    - ignored_events_setter(): handler for '--ignore-events' command-line
	      option for "check-config" command.
	    - tree_filter(): Used for filtering expression tree nodes.
	  - show_config_action(): Update for check-config mode.
	  - job_class_parse_events(): Update for check-config mode.
	  - job_class_show_emits(): Update for check-config mode.
	* util/initctl.h:
	  - Added structs for JobCondition, CheckConfigData and ExprNode.
	  - New macros: MAKE_EXPR_NODE() and MAKE_JOB_CONDITION().
	* util/tests/test_initctl.c:
	  - test_check_config(): New function to test "initctl check-config".
	  - main(): Added call to test_check_config(), conditional on
	    a non-chroot environment and a working D-Bus system.
	* util/man/initctl.8: Updated for "check-config" command and associated
	  options.
	* conf/rc-sysinit.conf: Added "emits" stanza, required by
	"check-config".

	Addition of initctl2dot script for visualisation.
	
	* Makefile.am: Added scripts directory.
	* configure.ac: Updated AC_CONFIG_FILES for scripts/Makefile.
	* scripts/Makefile.am: Makefile for scripts.
	* scripts/initctl2dot.py: Python script to produce dot(1) graphs of
	  "initctl show-config" output.
	* scripts/man/initctl2dot.8: Man page for initctl2dot.py script.

	Addition of init-checkconf script.
	
	* scripts/init-checkconf.sh: Script to determine if specified job
	  config file is valid or not.
	* scripts/man/init-checkconf.8: Man page for init-checkconf.sh.
	* scripts/Makefile.am: Added init-checkconf script and man
	  page.

2011-05-31  James Hunt  <james.hunt@ubuntu.com>

	Add command-line option to use D-Bus session bus (for testing).
	
	* init/control.c:
	  - Added new boolean use_session_bus.
	  - Updated comments.
	  - control_handle_bus_type(): New function to allow selection of
	    session bus via env var "UPSTART_USE_SESSION_BUS".
	    Also logs use of session bus if use_session_bus set.
	  - control_bus_open(): Now connects to either D-Bus system bus or session bus.
	* init/control.h: New define for USE_SESSION_BUS_ENV.
	* init/main.c: Addition of "--session" command-line option.
	* init/man/init.8: Update for new "--session" command-line option.

	* Corrected copyright notices.

	Add option to allow alternate location for job config files.
	
	* init/main.c:
	  - Added "--confdir <dir>" command-line option.
	  - handle_confdir(): New function to select alternate confdir using env
	    var "UPSTART_CONFDIR" or command-line option (for testing).
	* init/paths.h: Added define for CONFDIR_ENV.
	* init/man/init.8: Update for new "--confdir" command-line option.

	Add ability to suppress initial event and/or change its name.
	
	* init/main.c: New command-line options: "--no-startup-event" and
	  "--startup-event". If "--no-startup-event" specified, log message as a
	  debug aid.
	* init/man/init.8: Documentation for new command-line options:
	  "--no-startup-event" and "--startup-event".

2011-05-12  Marc - A. Dahlhaus  <mad@wol.de>

	* init/job_class.h (JobClass): Add kill signal member
	* init/job_class.c (job_class_new): Initialise kill signal
	* init/tests/test_job_class.c (test_new): Check kill signal initialised
	correctly.
	* init/system.c (system_kill): Change to accept a signal rather than
	a boolean.
	* init/system.h: Update prototype
	* init/tests/test_system.c (test_kill): Update tests to pass signals
	by value.
	* init/job_process.c (job_process_kill, job_process_kill_timer): Pass
	the configured kill signal, or SIGKILL, to the function rather than
	TRUE/FALSE.
	* init/parse_job.c (stanza_kill): Add parsing for kill signal.
	* init/tests/test_parse_job.c (test_stanza_kill): Check parsing works
	* init/errors.h: Add illegal signal error and string.
	* init/man/init.5: Update documentation

	* init/job_class.h (JobClass): Replace oom_adj with oom_score_adj
	* init/job_class.c (job_class_new): Replace oom_adj with oom_score_adj.
	* init/job_process.c (job_process_spawn): Write the new score
	adjustment, falling back to calculating and writing the old value if
	necessary.
	* init/parse_job.c (stanza_oom): Parse both the new and old values,
	converting the old value to the new value if present.
	* init/errors.h: Add new error string.
	* init/man/init.5: Documentation update.
	* init/tests/test_job_class.c (test_new): Update check.
	* init/tests/test_parse_job.c (test_stanza_oom): Update tests.

2011-05-12  Scott James Remnant  <scott@netsplit.com>

	* init/job_process.c (job_process_run): Always make the shell script
	fd 9, since that's the highest that shells are required by POSIX to
	support.  Pass the file descriptor to job_process_spawn()
	(job_process_run): Accept the extra file descriptor, moving it to fd 9.
	(job_process_error_read): Add handling for error condition.
	* init/job_process.h: Adjust prototypes, add constant
	* init/tests/test_job_process.c (test_spawn): Add argument to call in
	tests

2011-03-22  Scott James Remnant  <scott@netsplit.com>

	* configure.ac: Bump version to 1.3
	* NEWS: Begin new release

	* NEWS: Release 1.2

	* init/job_process.c (job_process_run): Correct shell redirection;
	the form we used dosen't work with at least pdksh

2011-03-16  Scott James Remnant  <scott@netsplit.com>

	* configure.ac: Bump version to 1.2
	* NEWS: Begin new release

	* NEWS: Release 1.1

	* configure.ac (NIH_COPYRIGHT): Update

	* init/main.c: Don't close the console until initialization is
	complete.

	* util/Makefile.am (uninstall-hook): Clean up symlinks on uninstall

	* init/environ.c (environ_all_valid): Only verify that an = is present
	(environ_valid): Drop this function, the part of POSIX I read about
	valid environment variable names only applies to other things defined
	by POSIX, elsewhere it explicitly says Applications may do whatever
	they like (and even encourages to avoid conflict)
	(environ_expand_until): Remove validity check for name.
	* init/environ.h: Update header.
	* init/tests/test_environ.c (test_valid): Drop tests.
	(test_all_valid): Drop name tests.
	(test_expand): Remove illegal expansion test.
	* init/tests/test_control.c (test_emit_event): Remove the test case for
	an invalid name in the environment.
	* init/tests/test_job_class.c (test_start, test_stop)
	(test_restart): Change the invalid argument tests to use an entry
	without an = as the invalid test.

	* util/reboot.c: pass '-H' to shutdown when called as 'halt'

	* init/job_process.c (job_process_handler): Check the job's normal exit
	list, decrease log priority of messages from warning to information if
	the exit status or signal is in the list.
	* init/tests/test_job_process.c (test_handler): Change the normal exit
	test cases to not expect the warning

	* init/job_process.c (job_process_run): Prepend a shell command to the
	pasted script to force the shell to close the file descriptor being
	used to paste the script. The shell will already have a new copy when
	it opened the path.

2011-03-15  James Hunt  <james.hunt@ubuntu.com>

	* init/conf.c (conf_source_reload, conf_source_reload_dir): Fix typos
	in doc-strings
	* init/job_process.c (job_process_run): Fix typo in doc-string
	* init/parse_job.c (stanza_env): Fix typo in doc-string

2011-03-15  Patty Langasek  <harmoney@dodds.net>

	* init/man/init.5: Grammar fixes

2011-03-15  Jacek Konieczny  <jajcus@jajcus.net>

	* contrib/vim/syntax/upstart.vim: Further improve syntax hilighting

2011-03-01  Scott James Remnant  <scott@netsplit.com>

	* configure.ac: Bump version to 1.1
	* NEWS: Begin new release

	* NEWS: Release 1.0

2011-02-17  Scott James Remnant  <scott@netsplit.com>

	* configure.ac, NEWS: Bump version to 1.0
	* TODO: Update.

	* init/tests/test_conf.c (test_source_reload_job_dir): Add tests for
	a crasher bug when a file is created called ".conf"
	* init/conf.c (conf_dir_filter): Apply fix for the crasher; check that
	the character before the ".conf" extension is not "/"
	* NEWS: Update.

2011-01-06  Petr Lautrbach  <plautrba@redhat.com>

	* init/job_process.c (job_process_termianted): Don't rewind the
	utmp file between updates.
	* init/tests/test_job_process.c (test_utmp): Add test case for
	newer mingetty behaviour.

2010-12-21  James Hunt  <james.hunt@ubuntu.com>

	* contrib/bash_completion/upstart: Add bash completion script.
	* contrib/Makefile.am (EXTRA_DIST): Include in tarball.
	* NEWS: Update.

2010-12-20  Scott James Remnant  <scott@netsplit.com>

	* NEWS: update.

2010-12-20  Petr Lautrbach  <plautrba@redhat.com>

	* init/job_process.c (job_process_terminated): On termination of
	a job, update the utmp file replacing any existing entry for that
	pid with a DEAD_PROCESS entry; likewise append an entry to wtmp.
	* init/tests/test_job_process.c (test_utmp): Test utmp handling.

	* util/shutdown.c: Exit non-zero if unable to shutdown the system.

2010-12-14  Scott James Remnant  <scott@netsplit.com>

	* configure.ac: Bump version to 0.6.8
	* NEWS: Begin new release

	* NEWS: Release 0.6.7

	* dbus/com.ubuntu.Upstart.Job.xml (start_on, stop_on, emits): Add new
	properties to return the job's relationship to events.
	* init/job_class.c (job_class_get_start_on)
	(job_class_get_stop_on, job_class_get_emits): Implement the properties
	* init/job_class.h: Add prototypes.
	* init/tests/test_job_class.c (test_get_start_on)
	(test_get_stop_on, test_get_emits): Test the new properties too

2010-12-14  James Hunt  <james.hunt@ubuntu.com>

	* init/parse_job.c (stanza_manual): New function to handle manual
	stanza.
	* init/tests/test_parse_job.c (test_stanza_manual): New function to
	test manual stanza.
	* init/man/init.5: Update for manual stanza.

2010-12-14  James Hunt <james.hunt@ubuntu.com>

	* init/job_class.h: Added debug member.
	* init/job_class.c: Initialized debug member.
	* init/job_process.c: Pause child using raise(3).
	* init/main.c: Display PID+PPID for debug builds.
	* init/parse_job.c: Added new function stanza_debug.
	* init/tests/test_job_process.c (test_spawn): Added test for debug stanza.

2010-12-10  Scott James Remnant  <scott@netsplit.com>

	* dbus/upstart.h (DBUS_SERVICE_UPSTART, DBUS_ADDRESS_UPSTART):
	For debugging purposes, when -DDEBUG is given, change the values of
	these constants.  You'll need to modify your own D-Bus configuration
	of course.

2010-12-09  Scott James Remnant  <scott@netsplit.com>

	* init/tests/test_job.c (test_change_state): Add missing
	DBUS_TYPE_INVALID to dbus_message_get_args() call.

2010-12-08  Colin Watson  <cjwatson@debian.org>

	* dbus/com.ubuntu.Upstart.Instance.xml (GoalChanged, StateChanged)
	(Failed): New signals.
	* init/job.c (job_change_goal): Emit GoalChanged signal after
	(job_change_state): Emit StateChanged signal after changing state.
	(job_failed): Emit Failed signal after marking job as failed.
	* init/tests/test_job.c (test_change_goal): Test for this.
	(test_change_state): Test for this.
	* NEWS: Update.

2010-12-08  James Hunt  <james.hunt@ubuntu.com>

	* init/event.c, init/event_operator.c: Fix grammar and factual errors
	in comments.
	* init/man/init.5: Fix grammar errors and clarify export behaviour.

2010-12-08  Clint Byrum  <clint@ubuntu.com>

	* init/man/init.5: Typo existing -> exiting

2010-08-12  Scott James Remnant  <scott@netsplit.com>

	* init/job_process.c (job_process_spawn): We can fail to open the
	system console for various reasons, sometimes because there isn't
	a console (ENXIO or ENODEV) but worse due to kernel race conditions
	on SMP/multi-core systems (EIO).  If "console output" is used, and
	these happen, fall back to /dev/null.

2010-04-27  Scott James Remnant  <scott@netsplit.com>

	* configure.ac: Bump version to 0.6.7
	* NEWS: Begin new release

	* NEWS: Release 0.6.6

	* configure.ac: Bump the requirement of libnih to 1.0.2 after
	verifying that building using --with-local-libnih and an earlier
	version installed still works.

2010-04-24  Scott James Remnant  <scott@netsplit.com>

	* configure.ac: Replace the --with-local-libnih code with an
	expansion of the NIH_WITH_LOCAL_LIBNIH macro that now contains it.
	* README: Bump libnih version.

2010-03-31  Colin Watson  <cjwatson@ubuntu.com>

	* init/man/init.5 (env): Document behaviour when the environment
	variable's value is omitted.
	* init/parse_job.c (stanza_env): Document that arguments may be
	simply VAR as well as VAR=VALUE.

2010-03-02  Michael Biebl  <mbiebl@gmail.com>

	* configure.ac: Remove double-quoting from NIH_CFLAGS and
	NIH_DBUS_CFLAGS when using --with-local-libnih

2010-02-26  Scott James Remnant  <scott@netsplit.com>

	* NEWS: Update.

	* init/job_process.c (job_process_run): Since /proc is always mounted,
	guaranteed because we mount it ourselves if it isn't, we don't need
	to check for it and can always use /proc/self/fd/NNN when we want.
	* init/tests/test_job_process.c (test_run): Since /proc is always
	mounted, we don't need to check for it and skip tests.

	* init/system.c (system_mount): Add function to mount a kernel
	filesystem (ie. /proc and /sys)
	* init/system.h: Add header.
	* init/main.c: Mount /proc and /sys on initialisation.

	* init/paths.h (DEV_FD): Drop this definition, it's needless.
	* init/job_process.c (job_process_run): Rather than using /dev/fd,
	use /proc/self/fd which is more Linuxish and is always guaranteed to
	exist when /proc is mounted - needing no symlinks.
	* init/tests/test_job_process.c (test_run): Adjust test to match.

2010-02-09  Scott James Remnant  <scott@netsplit.com>

	* configure.ac: Use NIH_COPYRIGHT instead of AC_COPYRIGHT

2010-02-04  Scott James Remnant  <scott@netsplit.com>

	* configure.ac: Bump version to 0.6.6
	* NEWS: Begin new release

	* NEWS: Release 0.6.5

	* util/tests/test_initctl.c (test_reload_action): Don't send
	SIGHUP to the server process, it'll be terminated anyway since
	reload doesn't loop.

	* init/event_operator.c (event_operator_match): Support operator
	negation using !=
	* init/tests/test_event_operator.c (test_operator_update): Add
	test cases for negation.
	* init/man/init.5: Add negation to documentation

	* init/man/init.8: Improve reference to init(5) to make it more
	obvious that this is where documentation can be found.
	* init/man/init.5: Add Upstart to the title to make it show up
	with man -k upstart

	* init/man/init.8: Add missing OPTIONS section, documenting the
	--verbose option.

	* init/main.c (main): After resetting the system console, close it
	again and reopen /dev/null for ourselves so we don't hold the
	system console open.

	* init/job_process.c (job_process_error_abort): Free the error
	before exiting.

	* util/initctl.c (reload_action): Add a reload command, this obtains
	the pid of the main process of the given job instance and sends
	SIGHUP to it.  It might not be in its final form, but it's damned
	useful for now.
	* util/tests/test_initctl.c (test_reload_action): Add test cases.
	* util/man/initctl.8: Add documentation for the reload command,
	and missing documentation for restart.
	* util/Makefile.am (install-data-hook, install-exec-hook): Create
	additional reload symlinks.

	* util/reboot.c (main): Restore the sync() system call before
	calling reboot(); the Linux kernel says we have to do this, and I
	suspect that ext4 is no longer forcing this before power off.

	* init/main.c (hup_handler): Move call to reconnect to D-Bus system
	bus into new function
	(usr1_handler): This is because a config reload "forgets" existing
	state, such as events that were pending.
	(main): Add SIGUSR1 signal handler.

	* init/job_process.c (job_process_handler): Reduce priority of the
	stopped/continued by signal messages to informational.

2010-02-03  Scott James Remnant  <scott@netsplit.com>

	* util/shutdown.c (shutdown_now): Free error before exiting.

2010-02-03  Johan Kiviniemi  <johan@kiviniemi.name>

	* conf/rc-sysinit.conf: Don't replace DEFAULT_RUNLEVEL with an
	empty string when there is no "initdefault" line in /etc/inittab

2010-02-03  Scott James Remnant  <scott@netsplit.com>

	Update code to work with libnih 1.0.1

	* init/tests/test_event.c (test_new): Replace TEST_ALLOC_ORPHAN(env)
	with TEST_ALLOC_PARENT(env, NULL); discard environment after creating
	event from it
	* init/tests/test_event_operator.c (test_operator_new): Replace
	TEST_ALLOC_ORPHAN(env) with TEST_ALLOC_PARENT(env, NULL); discard
	environment after creating event from it
	* init/tests/test_control.c (test_emit_event): Discard event
	environment after emission
	* init/init.supp: Add nih_alloc_ref_new() to init functions

	libnih is now released as its own project, so rather than expecting
	to include it with the source we depend on it being outside of it.

	* Makefile.am (SUBDIRS): Remove m4 directory along with the nih bits.
	(EXTRA_DIST): Remove ChangeLog.nih
	* configure.ac (AM_INIT_AUTOMAKE): Remove dist-bzip2, since we don't
	actually use it; add color-tests and silent-rules.
	(AM_SILENT_RULES): Use silent rules by default
	(AM_MAINTAINER_MODE): Enable maintainer mode by default (as before),
	but allow it to be disabled
	(AM_GNU_GETTEXT_VERSION): Bump to 0.17
	(NIH_INIT): Replace with the expanded out calls that we actually need.
	(AC_CONFIG_FILES): Remove nih directories
	Add magic to allow use of a local libnih source tree.
	* init/Makefile.am (AM_CFLAGS): Add NIH_CFLAGS and NIH_DBUS_CFLAGS
	(init_LDADD, test_system_LDADD, test_environ_LDADD, test_process_LDADD)
	(test_job_class_LDADD, test_job_process_LDADD, test_job_LDADD)
	(test_event_LDADD, test_event_operator_LDADD)
	(test_blocked_LDADD, test_parse_job_LDADD)
	(test_parse_conf_LDADD, test_conf_LDADD, test_control_LDADD):
	Replace library paths with NIH_LIBS and NIH_DBUS_LIBS
	($(com_ubuntu_Upstart_OUTPUTS)),
	($(com_ubuntu_Upstart_Job_OUTPUTS)),
	($(com_ubuntu_Upstart_Instance_OUTPUTS)): Use external nih-dbus-tool
	and obey silent rules.
	(test_system_LDFLAGS, test_environ_LDFLAGS)
	(test_process_LDFLAGS, test_job_class_LDFLAGS)
	(test_job_process_LDFLAGS, test_job_LDFLAGS, test_event_LDFLAGS)
	(test_event_operator_LDFLAGS, test_blocked_LDFLAGS)
	(test_parse_job_LDFLAGS, test_parse_conf_LDFLAGS)
	(test_conf_LDFLAGS, test_control_LDFLAGS): Drop -static
	* util/Makefile.am (AM_CFLAGS): Add NIH_CFLAGS and NIH_DBUS_CFLAGS
	(initctl_LDADD, reboot_LDADD, runlevel_LDADD, shutdown_LDADD)
	(test_initctl_LDADD, test_utmp_LDADD, test_sysv_LDADD)
	(test_telinit_LDADD): Replace library paths with NIH_LIBS and
	NIH_DBUS_LIBS
	($(com_ubuntu_Upstart_OUTPUTS)):
	($(com_ubuntu_Upstart_Job_OUTPUTS)):
	($(com_ubuntu_Upstart_Instance_OUTPUTS)): Use external nih-dbus-tool
	and obey silent rules.
	(initctl_LDFLAGS, reboot_LDFLAGS, runlevel_LDFLAGS)
	(shutdown_LDFLAGS, telinit_LDFLAGS, test_initctl_LDFLAGS)
	(test_utmp_LDFLAGS, test_sysv_LDFLAGS, test_telinit_LDFLAGS): Drop
	-static
	* README: Add libnih to the dependencies.
	* HACKING: Remove the instructions for checking out libnih, replace
	with a description about how to use a libnih source tree instead of
	the installed one.

	* configure.ac: Bump version to 0.6.5, bump copyright year to 2010.
	* NEWS: Begin new release.

2009-08-02  Scott James Remnant  <scott@netsplit.com>

	* NEWS: Release 0.6.3

2009-08-01  Scott James Remnant  <scott@netsplit.com>

	* init/tests/test_job_process.c (test_handler): Add a missing test
	case for the running process exiting while we're in the stopping
	state.
	* init/job_process.c (job_process_terminated): Don't change the
	state or record failure information if we're in the stopping state
	when the main process dies, otherwise we hit an assertion later;
	just wait for the stopping event to finish and carry on as before.

2009-07-31  Scott James Remnant  <scott@netsplit.com>

	* dbus/upstart.h: Allow the service name and address to be overriden

2009-07-29  Michael Biebl  <mbiebl@gmail.com>

	* init/tests/test_job_process.c: Add missing sys/ptrace.h include

2009-07-21  Scott James Remnant  <scott@netsplit.com>

	* configure.ac: Bump version to 0.6.3
	* NEWS: Begin new release

	* NEWS: Release 0.6.2

	* init/main.c (crash_handler): Restore missing chdir ("/") call.

	* init/tests/test_job_process.c (test_handler): We should allow
	a job to exec() before it calls fork() to allow shell scripts to
	exec daemons.
	* init/job_process.c (job_process_trace_exec): Continue the traced
	process instead of detaching if it has not yet forked.

	* init/job.c (job_change_state): Obvious bug fix; the set of states
	into which we can enter JOB_STOPPING includes JOB_STARTING because
	we can get the "stop" event or command there.

2009-07-16  Scott James Remnant  <scott@netsplit.com>

	* configure.ac: Bump version to 0.6.2
	* NEWS: Begin new release

	* NEWS: Release 0.6.1

	* util/runlevel.c: Output the path before the error message,
	to make it clear that it's the utmp file missing not runlevel.

	* util/runlevel.c: If there is no current runlevel because the
	environment variable is empty, output "unknown" instead of "N N".

2009-07-15  Scott James Remnant  <scott@netsplit.com>

	* README: Now that D-Bus 1.2.16 proper has been released, update
	our requirements.

2009-07-14  Scott James Remnant  <scott@netsplit.com>

	* TODO: Update

	* init/tests/test_job_process.c (test_handler): Rework the existing
	ptrace fork handler test case to make sure we test the case where
	we get the fork event before the stopped child.  Add a second test
	case for the opposite (stopped child before the fork event) which
	we don't currently handle.
	* init/job_process.c (job_process_trace_fork): Test for the missed
	child event using ptrace(), if it succeeds the child is ready so
	we can just assume we had the event.

	* util/Makefile.am (EXTRA_DIST): Distribute the valgrind suppressions
	file

	* util/tests/test_utmp.c (test_write_shutdown): Additional instance
	of the same test.

	* util/tests/test_utmp.c (test_write_runlevel): Looks like glibc
	is fixed to return the right error code.

2009-07-11  Scott James Remnant  <scott@netsplit.com>

	* init/control.c (control_server_open): Don't hardcode the server
	address, otherwise the test suite can't test this function.
	* init/tests/test_control.c (test_server_open)
	(test_server_connect, test_server_close): Change the server
	address in the tests.

	* configure.ac: Bump version to 0.6.1
	* NEWS: Begin new release

2009-07-09  Scott James Remnant  <scott@netsplit.com>

	* NEWS: Release 0.6.0

	* README: Note that we need D-Bus GIT HEAD.
	* NEWS: Update.

	* init/man/inittab.5: People keep trying "man inittab", so explain
	that it's gone.
	* init/Makefile.am (dist_man_MANS): Install it

	* NEWS: Declare the "lacks documentation" bug fixed

	* init/man/init.8: Refresh and turn it into more of an overview
	of Upstart now that we have lots of other pages to refer to.
	* init/man/upstart.7: Since it's an overview, people might go
	"man upstart" so redirect to it.
	* init/man/init.5: Actually document the configuration format.
	* init/Makefile.am (dist_man_MANS): Install the configuration
	documentation, and the redirect.

	* util/man/runlevel.8, util/man/telinit.8, util/man/shutdown.8,
	* util/man/reboot.8: Add environment and files sections.

	* init/man/startup.7, init/man/starting.7, init/man/started.7,
	* init/man/stopping.7, init/man/stopped.7
	* init/man/control-alt-delete.7, init/man/keyboard-request.7,
	* init/man/power-status-changed.7: Write manual pages for each
	of the events generated by the init daemon by default.
	* init/Makefile.am (dist_man_MANS): Distribute and install the
	new manpages.
	* util/man/runlevel.7: Indent the example, don't boldface

	* init/job.c (job_start, job_stop, job_restart): Restructure
	slightly to avoid gcc warning
	* init/job_class.c (job_class_start, job_class_restart): Make the
	same change to these too
	* util/shutdown.c: Warn if we can't change directory
	* util/telinit.c: Assert that we don't fall out of the switch
	* init/tests/test_job_class.c (test_get_version)
	(test_get_author, test_get_description, test_get_name): Initialise
	alloc-safe variables to NULL to avoid gcc warning
	* util/tests/test_initctl.c (test_job_status, test_start_action)
	(test_stop_action, test_restart_action, test_status_action)
	(test_list_action, test_emit_action)
	(test_reload_configuration_action, test_version_action)
	(test_log_priority_action, test_upstart_open): Initialise alloc-safe
	variables to NULL and diverted return values to 0 to avoid gcc
	warnings.
	(test_start_action, test_stop_action, test_restart_action):
	Replace sigsetjmp/siglongjmp with a call to _exit() in the handler
	* util/tests/test_sysv.c (test_change_runlevel): Initialise alloc-safe
	variables to NULL to avoid gcc warnings

	* util/man/runlevel.7: Formatting fixes, and mention that rcS
	runs rc-sysinit again.
	* util/man/runlevel.8: s/utilities/tools/
	* util/man/telinit.8: s/utilities/tools/
	* util/man/shutdown.8: s/utilities/tools/
	* util/man/reboot.8: s/utilities/programs/
	* util/man/initctl.8: s/utility/tool/

	* init/job_class.h (JobClass): Drop the leader option; at the time
	it seemed to make sense that Upstart would provide a "daemon"-like
	environment, but it really doesn't in practice.  Software should
	feel safe to daemonise on its own, and I'd rather fix supervision
	of those; freeing up Upstart jobs to run as new sessions by default
	again.  This is also the only real option that would change the
	behaviour between 0.6 and 0.10 in an awkwardly compatible way.
	* init/job_class.c (job_class_new): Remove leader initialisation
	* init/tests/test_job_class.c (test_new): Drop the initialisation
	check for leader
	* init/parse_job.c (stanza_session): Drop the stanza
	* init/tests/test_parse_job.c (test_stanza_session): Drop the
	stanza test cases.
	* init/job_process.c (job_process_spawn): Drop the double-fork.
	This means we don't need to read the pid of our extra child either.
	(job_process_error_read): we no longer need a fork error.
	* init/job_process.h (JobProcessErrorType): Drop the fork error.
	* init/tests/test_job_process.c (test_spawn): Replace the simple job
	test case with the session leader test case, now that's the default.
	(test_run, test_spawn, test_kill, test_handler): Remove all the
	class->leader = TRUE from the tests, we only ever really tested
	session leaders anyway since that's all the test suite could follow
	* init/tests/test_job.c (test_change_goal, test_change_state):
	Remove the leader flag from test jobs
	* init/tests/test_event.c (test_pending, test_finished): Remove
	the leader flag from test jobs.

	* init/job_process.c (job_process_catch_runaway): Use a monotonic
	clock, not the realtime clock, for respawn interval detection.
	* init/tests/test_job_process.c (test_kill, test_handler): Use the
	monotonic clock in test cases too
	* init/Makefile.am (init_LDADD): Link with librt
	* NEWS: Update.

	* util/utmp.c (utmp_write_runlevel): Don't write 'N' to utmp or
	wtmp for the previous runlevel, this will force writing reboot
	records if prevlevel='N'/0 since read_runlevel will always return
	'N' in that case.
	* util/tests/test_utmp.c (test_write_runlevel): Add test case for
	passing 'N' and having it treated as zero
	(test_read_runlevel): Add a couple of test cases for the problems
	we found last night where shutdown and corrupt utmp records result
	in the wrong data being returned.
	* util/tests/test_sysv.c (test_change_runlevel): Add a test case
	for switching from sysinit to the first runlevel

	* init/conf.h,
	* init/control.h,
	* init/event.h,
	* init/job_class.h: Variable declarations in header files need to
	be prefixed with "extern", the NIH_BEGIN_EXTERN stuff only applies
	to C++.

	* util/reboot.c: Reboot can't write the shutdown time before
	calling shutdown, otherwise shutdown won't be able to get the
	current runlevel anymore.
	* util/man/reboot.8: Update, we don't write the shutdown time
	before calling shutdown - it's up to the shutdown scripts to
	call reboot -w before remounting the root filesystem.

	* util/tests/test_utmp.c (test_get_runlevel): Replace test case
	with one that expects 'N' rather than fall-through.
	* util/tests/test_sysv.c (test_change_runlevel): Expect N when
	there is no previous runlevel

	* util/utmp.c (utmp_read_runlevel): Also catch a zero runlevel from
	utmp, replacing with 'N' - these functions should never return 0
	* util/sysv.c (sysv_change_runlevel): Should set prevlevel to N
	when we don't find one

	* util/utmp.c (utmp_read_runlevel): Catch a negative runlevel from
	corrupt utmp data, convert to 'N'
	(utmp_get_runlevel): Return N when RUNLEVEL is set but empty,
	rather than falling through

	* util/telinit.c: Catch a missing argument separately so we don't
	output "(null)"

	* README: Update requirements.
	* TODO: Update.

	* conf/rc-sysinit.conf: Fix typo.

2009-07-08  Scott James Remnant  <scott@netsplit.com>

	* conf/rc-sysinit.conf: Michael Biebl pointed out that by setting
	the runlevel to "S" during sysinit, we end up with the runlevel
	after boot being "S 2" - and that means scripts in rc2.d that
	are also in rcS.d won't get started.  The way we had it before
	("N 2") was correct.  This happily fixes the one corner case our
	reboot handling didn't cover - crashing in single user mode and
	rebooting.

	* util/telinit.c: Fix missing ret = from kill

	* conf/rc-sysinit.conf: Ignore -s/single if we're already coming
	from single-user-mode.

	* util/telinit.c (options): Unignore the -t option
	* NEWS: Update.

	* init/main.c (hup_handler): Also try and reconnect to the message
	bus if we've lost the connection.

	* init/conf.c (conf_source_reload_dir): Don't blacklist certain
	patterns from the configuration directory, instead just filter
	to whitelist.
	(conf_dir_filter): Whitelist filter, only accept files ending
	in .conf
	(conf_reload_path): Strip .conf from the filename to generate
	the job name.
	(conf_file_filter): Add the extra is_dir argument.
	* init/tests/test_conf.c (test_source_reload_job_dir)
	(test_source_reload_conf_dir, test_source_reload_file)
	(test_source_reload): Append .conf to all our filenames
	* init/tests/test_control.c (test_reload_configuration): Append
	.conf to filenames here too
	* NEWS: Update.

	* init/job_process.c (job_process_run): Stop being stingy, the
	post-stop script can have the stop environment too
	* init/tests/test_job_process.c (test_run): Add a test case to
	make sure it is.

2009-07-08  Michael Biebl  <mbiebl@gmail.com>

	* contrib/vim/syntax/upstart.vim: Upstart job syntax highlighting
	* contrib/vim/ftdetect/upstart.vim: Use for the /etc/init directory
	* contrib/Makefile.am: Include the vim syntax files in the
	distribution
	* configure.ac (AC_CONFIG_FILES): Create contrib/Makefile
	* Makefile.am (SUBDIRS): Recurse into the contrib sub-directory

2009-07-08  Scott James Remnant  <scott@netsplit.com>

	* conf/rc.conf: This doesn't need to be an instance job, Upstart
	will do the right thing and stop the task before starting it again
	with the new environment (I spent so much time on that, you'd think
	I'd remember :p)

	* conf/control-alt-delete.conf: Default job for Control-Alt-Delete
	* conf/rc-sysinit.conf: Default job for system initialisation
	* conf/rc.conf: A fully wacky instance job that runs the rc script
	for runlevel changes
	* conf/rcS.conf: And a job for single-user-mode, which calls back
	to rc-sysinit
	* conf/Makefile.am (dist_init_DATA): Install the default files
	into the /etc/init directory
	* configure.ac (AC_CONFIG_FILES): Create conf/Makefile
	* Makefile.am (SUBDIRS): Recurse into the conf directory.

	* util/initctl.c (upstart_open, start_action, stop_action)
	(restart_action, status_action, list_action): Don't auto-start
	the init daemon, it makes no sense.
	(upstart_open): When not running from the test suite, and not as
	root, it makes sense to default to using the system bus daemon.
	* util/tests/test_initctl.c (test_upstart_open): Make sure that
	auto-start is FALSE, not TRUE.
	* NEWS: Update.

	* util/Makefile.am (dist_man_MANS): Oops, had the wrong name for
	the runlevel(7) manpage.

	* util/shutdown.c: Gets a bit of a redress, but not much of rewrite
	since this is largely just compatibility madness.
	(shutdown_now): Port to use sysv_change_runlevel()
	(warning_message): Construct plural forms a little better.
	(wall): use utmpx, rather than utmp
	* util/man/shutdown.8: Minor tweaks and improvements
	* NEWS: Update.

	* util/reboot.c: Following the pattern of the previous, remove much
	of the reboot code, but in the process adding support for reboot
	implying --force in runlevel 0 or 6, and writing the shutdown
	wtmp record.
	* util/man/reboot.8: Minor updates.
	* NEWS: Update.

	* util/telinit.c: Drop quite a bit of the code of telinit too,
	just becoming a wrapper about sysv_change_runlevel() - also support
	Qq/Uu by using kill()
	* util/tests/test_telinit.c (test_env_option): Since we have an
	env option, we should test it.	
	* util/man/telinit.8: Update the manual page.
	* util/man/runlevel.8: Typo (/var/run/wtmp -> /var/log/wtmp)
	* util/Makefile.am (TESTS): Run the new test
	(test_telinit_SOURCES, test_telinit_CFLAGS)
	(test_telinit_LDFLAGS, test_telinit_LDADD): Details for the
	test suite binary
	* NEWS: Update.

	* util/runlevel.c: Drop about 90% of the code, this just becomes
	a wrapper around utmp_get_runlevel()
	* util/man/runlevel.8: Update the runlevel manpage.
	* util/man/runlevel.7: Also put together a manual page that
	describes the runlevel event, as well as the implementation in
	Upstart.
	* util/Makefile.am (dist_man_MANS): Install the new manpage.
	* NEWS: Update.

	* util/Makefile.am (reboot_SOURCES, runlevel_SOURCES): Compile and
	link the utmp handling source, depending on the header.
	(reboot_LDADD, runlevel_LDADD): Drop dependency on libupstart
	(shutdown_SOURCES, telinit_SOURCES): Compile and link both the
	utmp handling and sysv compat source, depending on the headers
	(nodist_shutdown_SOURCES, nodist_telinit_SOURCES): Also link in
	the auto-generated bindings
	(shutdown_LDADD, telinit_LDADD): Drop dependencies on libupstart,
	replacing with dependencies on libnih-dbus and the D-Bus libs.
	(runlevel_SOURCES, runlevel_LDFLAGS, runlevel_LDADD)
	(shutdown_SOURCES, shutdown_LDFLAGS, shutdown_LDADD)
	(telinit_SOURCES, telinit_LDFLAGS, telinit_LDADD): Remove duplicate
	entries mistakenly copied from compat/sysv

	* util/sysv.c (sysv_change_runlevel): Pretty much the core compat
	function for System V, generate a runlevel event and store the
	appropriate things in utmp and wtmp.
	* util/sysv.h: Prototype.
	* util/tests/test_sysv.c: Test cases for the new function.
	* util/Makefile.am (TESTS): Run the sysv test cases
	(test_sysv_SOURCES, nodist_test_sysv_SOURCES, test_sysv_LDFLAGS)
	(test_sysv_LDADD): Details for the sysv test cases, which obviously
	depend on the auto-generated bindings code.

	* util/utmp.c (utmp_write_runlevel): Make sure that it's ok to
	have no previous runlevel.
	* util/tests/test_utmp.c (test_write_runlevel): Add no previous
	runlevel test.

	* util/utmp.c (utmp_read_runlevel): Don't call utmpxname() if we
	don't pass a utmp_file, letting glibc pick the default.
	* util/tests/test_utmp.c (test_read_runlevel): Add a test case for
	no filename.

	* util/util.supp: utmpname leaks memory, so suppress it from valgrind

	* util/utmp.c: Set of functions for dealing with utmp and wtmp
	(utmp_read_runlevel): Read the current runlevel from the file
	(utmp_get_runlevel): Obtain the current runlevel from the
	environment, or the file if not set
	(utmp_write_runlevel): Write a runlevel change record, and also
	deal with the reboot record if the utmp or wtmp files don't quite
	match.
	(utmp_write_shutdown): Write a shutdown time record
	(utmp_entry, utmp_write, wtmp_write): utility functions for creating
	and writing utmp and wtmp records.
	* util/utmp.h: Prototypes for new functions.
	* util/tests/test_utmp.c: Test cases.
	* util/Makefile.am (test_utmp_SOURCES, test_utmp_LDFLAGS)
	(test_utmp_LDADD): Details for utmp test cases
	(tests): Move to the bottom of the file and make PHONY

2009-07-07  Scott James Remnant  <scott@netsplit.com>

	* util/man/initctl.8: Improve the manpage.

2009-07-06  Scott James Remnant  <scott@netsplit.com>

	* util/initctl.c: Rewrite from scratch, utilising the current
	D-Bus API and auto-generated method functions for it.
	* util/tests/test_initctl.c: Rewrite from scratch to test all
	of the new methods.
	* util/Makefile.am (test_initctl_CFLAGS): Include AM_CFLAGS
	(install-data-hook, install-exec-hook): Install a symlink for
	"restart" as well.
	* NEWS: Update.

2009-07-03  Scott James Remnant  <scott@netsplit.com>

	* dbus/com.ubuntu.Upstart.Instance.xml (Start, Stop, Restart): add
	wait arguments to the instance commands as well.
	* init/job.c (job_start, job_stop, job_restart): Add wait arguments,
	when TRUE the functions behave as before; when FALSE the methods
	return after changing the goal and no blocked entries are created.
	* init/job.h: Amend prototypes.
	* init/tests/test_job.c (test_start, test_stop, test_restart): 
	Pass TRUE for wait and check for a blocking entry in existing tests,
	add tests for passing FALSE and making sure that there's no blocking
	but we still get the reply.

	* dbus/com.ubuntu.Upstart.Job.xml (Start, Stop, Restart): Add wait
	arguments to these too
	* init/job_class.c (job_class_start, job_class_stop)
	(job_class_restart): Add wait arguments, when TRUE the functions
	behave as before; when FALSE the methods return after changing
	the goal and no blocked entries are created.
	* init/job_class.h: Amend prototypes.
	* init/tests/test_job_class.c (test_start, test_stop, test_restart): 
	Pass TRUE for wait and check for a blocking entry in existing tests,
	add tests for passing FALSE and making sure that there's no blocking
	but we still get the reply.
	(test_get_name, test_get_description, test_get_author)
	(test_get_version): Add missing code to free the class on enomem

	* dbus/com.ubuntu.Upstart.xml (EmitEvent): Add wait argument
	* init/control.c (control_emit_event): Add wait argument, when TRUE
	this behaves as before; when FALSE the method returns after queuing
	the event and no blocked entry is created for it.
	* init/control.h: Amend prototype.
	* init/tests/test_control.c (test_emit_event): Pass TRUE for wait
	and check for a blocking entry in existing tests, add a test for
	passing FALSE and making sure that there's no blocking but we
	still get the reply.

	* dbus/com.ubuntu.Upstart.Instance.xml: Add a "processes" property
	to obtain the list of current job processes, both their type and
	their pid.
	* init/job.c (job_get_processes): Implement the new property accessor
	* init/job.h: Add prototype
	* init/tests/test_job.c (test_get_processes): Add test cases for
	returning process arrays.
	(test_get_name, test_get_goal, test_get_state): Add missing free
	for job class.

	* init/tests/test_control.c (test_emit_event): Directly acess
	the number from an NihDBusError

	* dbus/com.ubuntu.Upstart.xml: Add a "version" property to obtain
	the version of the init daemon, and a "log_priority" property to
	get and set the daemon's log priority.
	* init/control.c (control_get_version, control_get_log_priority)
	(control_set_log_priority): Methods to support the new properties
	* init/control.h: Prototypes.
	* init/tests/test_control.c (test_get_version)
	(test_get_log_priority, test_set_log_priority): Add tests for the
	property accessor functions.

2009-07-02  Scott James Remnant  <scott@netsplit.com>

	* dbus/Upstart.conf: Need to adjust the security configuration
	* dbus/upstart.h: And the constants as well.

	* dbus/com.ubuntu.Upstart.xml,
	* dbus/com.ubuntu.Upstart.Job.xml,
	* dbus/com.ubuntu.Upstart.Instance.xml: Now we don't hardcode the
	interface name anywhere, we can version it properly.
	* init/Makefile.am ($(com_ubuntu_Upstart_OUTPUTS)): 
	($(com_ubuntu_Upstart_Job_OUTPUTS)): 
	($(com_ubuntu_Upstart_Instance_OUTPUTS)): Update default interface
	names.
	* util/Makefile.am ($(com_ubuntu_Upstart_OUTPUTS)): 
	($(com_ubuntu_Upstart_Job_OUTPUTS)): 
	($(com_ubuntu_Upstart_Instance_OUTPUTS)): Update here too.

	* dbus/Makefile.am (EXTRA_DIST): Make sure we distribute it
	* dbus/upstart.h: Add a header file with the usual D-Bus constants.
	* init/control.h: Drop CONTROL_ROOT, replace with DBUS_PATH_UPSTART
	* init/control.c (control_server_open, control_bus_open)
	(control_register_all): Replace CONTROL_* constants with the new ones
	(control_get_job_by_name): Use DBUS_INTERFACE_UPSTART when constructing
	error names.
	* init/job_class.c (job_class_new, job_class_register)
	(job_class_unregister): Construct paths using DBUS_PATH_UPSTART
	(job_class_get_instance)
	(job_class_get_instance_by_name, job_class_start)
	(job_class_stop, job_class_restart): Use DBUS_INTERFACE_UPSTART to
	construct error names
	* init/job.c (job_new): Construct path using DBUS_PATH_UPSTART
	(job_finished, job_start, job_stop, job_restart): Use
	DBUS_INTERFACE_UPSTART to construct error names.
	* init/event.c (event_finished): Use DBUS_INTERFACE_UPSTART to
	construct error name.
	* init/tests/test_control.c (test_server_open): Don't hardcode
	the address, extract the abstract path from the constant.
	(test_server_connect, test_bus_open, test_emit_event): Don't
	harcode addresses, paths or interfaces - use the constants
	* init/tests/test_job_class.c (test_consider, test_reconsider)
	(test_register, test_unregister, test_start, test_stop)
	(test_restart, test_get_instance, test_get_instance_by_name):
	Use the constants instead of harcoding.
	(test_new): Derive the expected path from the constant
	* init/tests/test_job.c (test_new): Derive the paths from the
	constant, check for jobs by that interface constant.
	(test_change_state): Use DBUS_INTERFACE_UPSTART_JOB
	(test_start, test_stop, test_restart): Use DBUS_INTERFACE_UPSTART_INSTANCE,
	and generate errors from DBUS_INTERFACE_UPSTART

	* dbus/com.ubuntu.Upstart.xml,
	* dbus/com.ubuntu.Upstart.Job.xml,
	* dbus/com.ubuntu.Upstart.Instance.xml: Remove the empty symbol
	annotation for the interfaces.
	* init/Makefile.am ($(com_ubuntu_Upstart_OUTPUTS)): 
	($(com_ubuntu_Upstart_Job_OUTPUTS)): 
	($(com_ubuntu_Upstart_Instance_OUTPUTS)): Define the default
	interface and build-time instead.
	* util/Makefile.am ($(com_ubuntu_Upstart_OUTPUTS)): 
	($(com_ubuntu_Upstart_Job_OUTPUTS)): 
	($(com_ubuntu_Upstart_Instance_OUTPUTS)): Likewise for util

2009-06-30  Scott James Remnant  <scott@netsplit.com>

	* dbus/Upstart.conf: It doesn't make much sense to restrict getting
	the values of properties, or looking up jobs or interfaces, so make
	these public.

2009-06-23  Scott James Remnant  <scott@netsplit.com>

	* Makefile.am (SUBDIRS): Add util to the list of sub-directories
	again.
	* configure.ac (AC_CONFIG_FILES): Generate util/Makefile
	* util/Makefile.am (AM_CFLAGS): Append D-Bus CFLAGS
	(AM_CPPFLAGS): Make sure the build directory is also in the quoted
	include path
	(nodist_initctl_SOURCES): Build and link the generated D-Bus
	bindings, but don't distribute them
	(initctl_LDADD): Drop the libupstart dependency, instead put
	libnih-dbus and DBUS_LIBS in there.
	(com_ubuntu_Upstart_OUTPUTS, com_ubuntu_Upstart_XML)
	($(com_ubuntu_Upstart_OUTPUTS)): Auto-generate D-Bus binding code
	to proxy the manager object
	(com_ubuntu_Upstart_Job_OUTPUTS, com_ubuntu_Upstart_Job_XML)
	($(com_ubuntu_Upstart_Job_OUTPUTS)): Auto-generate D-Bus binding
	code to proxy job class objects
	(com_ubuntu_Upstart_Instance_OUTPUTS)
	(com_ubuntu_Upstart_Instance_XML)
	($(com_ubuntu_Upstart_Instance_OUTPUTS)): Auto-generate D-Bus
	binding code to proxy job instance objects
	(BUILT_SOURCES, CLEANFILES): Built sources have to come first
	and be cleaned up
	(test_initctl_LDADD): Tests need to be linked to libnih-dbus
	and the D-Bus libraries, as well as the auto-generated output
	* init/Makefile.am (EXTRA_DIST): Drop the EXTRA_DIST for the
	sources, already handled since they're in a different directory

	* COPYING: Change licence to version 2 of the GNU GPL.
	All files have been updated to reflect this.

	* init/paths.h (CONFFILE): Add new macro
	* init/Makefile.am (AM_CPPFLAGS): Add CONFFILE definition
	(install-data-local): No need to make conf.d or jobs.d
	* init/main.c: Only parse CONFFILE (/etc/init.conf) as a
	configuration file source and CONFDIR (/etc/init) as a job
	configuration source.

	* configure.ac: Bump version to 0.6.0
	* NEWS: Copy in news from 0.5.3; that release doesn't appear in
	this ChangeLog since it was made on a separate branch.  Begin
	new release.

2009-06-18  Casey Dahlin  <cdahlin@redhat.com>

	* util/man/initctl.8: Fix formatting of SYNOPSIS

2009-06-18  Scott James Remnant  <scott@netsplit.com>

	* dbus/com.ubuntu.Upstart.xml, dbus/com.ubuntu.Upstart.Job.xml,
	dbus/com.ubuntu.Upstart.Instance.xml: Add a comment to these files
	to clarify that you may communicate and interact with Upstart
	through these interfaces without restriction.  It also makes sense
	that these files be copied into software that does so to turn into
	their own bindings, so use the FSF permissive licence for them.

2009-06-17  Scott James Remnant  <scott@netsplit.com>

	* configure.ac: Bump version to 0.5.3

	* NEWS: Copy in news from 0.5.2; that release doesn't appear in
	this ChangeLog since it was made on a separate branch.

	* NEWS: Include 0.3.10 release, which happened from a separate branch.

	* init/parse_job.c (stanza_kill, stanza_respawn, stanza_nice)
	(stanza_oom): Check errno after using strtol() to avoid overflows.
	(stanza_normal, stanza_umask, stanza_limit): Also check with
	strtoul() too
	* init/tests/test_parse_job.c (test_stanza_kill)
	(test_stanza_respawn): Add test cases for the two that don't
	check for overflow already.
	(test_stanza_limit): Add test for the too large case where we don't
	already cope.

	* dbus/Upstart.conf: Allow root to obtain properties

	* dbus/com.ubuntu.Upstart.Instance.xml: Add name, goal and state
	properties to the instance
	* init/job.c (job_get_name, job_get_goal, job_get_state): Add methods
	to return the property values
	* init/job.h: Add prototypes.
	* init/tests/test_job.c (test_get_name, test_get_goal)
	(test_get_state): Test cases.

	* dbus/com.ubuntu.Upstart.Job.xml: Add name, description, author
	and version properties to the job
	* init/job_class.c (job_class_get_name)
	(job_class_get_description, job_class_get_author)
	(job_class_get_version): Add methods to return the property values.
	* init/job_class.h: Add prototypes

	* init/job_process.c (job_process_error_abort): Don't abort() from
	a child process, it confuses people; just exit with an interesting
	error code (which we ignore anyway).

	* dbus/Upstart.conf: Update the D-Bus configuration based on newer
	D-Bus recommended practice with a proper deny-by-default D-Bus,
	making sure to not use send_interface without send_destination.
	Allow introspection as well.

2009-06-17  Jeff Oliver  <Jeffrey.Oliver@panasonic.aero>

	* init/job_process.c (job_process_spawn): Only attempt to set
	the OOM adjustment if set in the class, avoiding issue where /proc
	is not mounted for the first job.
	
2009-06-17  Scott James Remnant  <scott@netsplit.com>

	* init/tests/test_job_process.c (test_handler): Add test cases for a
	respawning job failing while it's post-start or pre-stop processes
	are still running while making sure that it still respawns afterwards.
	* init/job_process.c (job_process_terminated): To fix it, check for
	a running post-start or pre-stop process before checking for a the
	respawn.  That's not enough because then we won't respawn when the
	existing process finishes, so use the goal as a hint.
	* init/job.c (job_next_state): Use that hint goal here, remembering
	to set the goal back to JOB_START afterwards.
	(job_change_goal): Nothing to do in the respawn case
	(job_goal_name, job_goal_from_name): Add the new values
	* init/job.h (job_goal): Add the respawn goal
	* init/tests/test_job.c (test_next_state): Add tests for the respawn
	goal
	(test_goal_name, test_goal_from_name): Tests for the new values

	* configure.ac (AC_CONFIG_FILES): dbus goes before init just in case
	we ever do anything to them later

	* init/job_class.c (job_class_register, job_class_unregister): Update
	name of signal functions that we call.
	(job_class_interfaces): No need to declare this separately
	* init/job.c (job_register, job_change_state): Update name of signal
	functions.
	(job_interfaces): Drop, it comes from the generated header now
	* init/control.c (manager_interfaces): Drop, comes from the header
	as control_interfaces
	(control_register_all): Change array name
	* init/tests/test_job_class.c,
	* init/tests/test_job.c,
	* init/tests/test_control.c,
	* init/tests/test_blocked.c: Rename conn member of NihDBusMessage
	to connection

	* dbus/com.ubuntu.Upstart.xml,
	* dbus/com.ubuntu.Upstart.Job.xml,
	* dbus/com.ubuntu.Upstart.Instance.xml: Use annotation to mark the
	methods as async, rather than a namespaced attribute.  Omit the
	interface symbol.
	* init/Makefile.am (AM_CPPFLAGS): Add builddir to the quoted includes
	(init_SOURCES): Don't distribute the auto-generated outputs
	($(com_ubuntu_Upstart_OUTPUTS))
	($(com_ubuntu_Upstart_Job_OUTPUTS))
	($(com_ubuntu_Upstart_Instance_OUTPUTS)): Generate using the new
	binary tool.
	(BUILT_SOURCES): Remind myself why these are BUILT_SOURCES
	(MAINTAINERCLEANFILES): Change to ordinary CLEANFILES
	(EXTRA_DIST): outputs aren't distributed

2009-05-22  Scott James Remnant  <scott@netsplit.com>

	* init/tests/test_conf.c: Remove nih/inotify.h include

	* COPYING: Change licence from GPL-2+ to GPL-3 only.

2009-05-17  Scott James Remnant  <scott@netsplit.com>

	* init/tests/test_job.c,
	* init/tests/test_job_class.c,
	* init/tests/test_control.c: Include nih-dbus/errors.h

2009-05-09  Scott James Remnant  <scott@netsplit.com>

	* init/init.supp: setenv on tls/i686/cmov

	* init/job_class.c (job_class_get_instance, job_class_start)
	(job_class_stop, job_class_restart): Clean up the code by using
	nih_error_steal()

	* init/conf.c (conf_source_reload_file, conf_source_reload_dir): 
	Steal the error that we stash instead of getting it, otherwise we'll
	fail if another one occurs.

	* init/conf.c (conf_reload_path): Simply return, no need to re-raise
	the error.
	* init/job_class.c (job_class_get_instance, job_class_start)
	(job_class_stop, job_class_restart): If not ENOMEM, we need to
	re-raise the error as a D-Bus one, that means we now have to free
	the old error first (saving the msssage)
	* init/job_process.c (job_process_error_read): Replace call to
	nih_error_raise_again() with nih_error_raise_error()

	* init/Makefile.am ($(com_ubuntu_Upstart_OUTPUTS)): 
	($(com_ubuntu_Upstart_Job_OUTPUTS)): 
	($(com_ubuntu_Upstart_Instance_OUTPUTS)): Use the Python variant
	of nih-dbus-tool for now

2009-03-27  Scott James Remnant  <scott@netsplit.com>

	* init/tests/test_process.c (test_from_name): Cast -1 to ProcessType
	* init/tests/test_job_process.c (test_kill, test_handler): Cast -1
	to ProcessType
	* init/tests/test_job.c (test_new, test_change_state): Cast -1
	to ProcessType
	(test_goal_from_name): Cast -1 to JobGoal
	(test_state_from_name): Cast -1 to JobState
	* init/tests/test_control.c (test_bus_open): Add braces

	* init/Makefile.am (tests): Add rule to build test cases
	* util/Makefile.am (tests): Likewise

	* init/job.c (job_interfaces): Put static first
	(job_emit_event): Cast -1 to ProcessType
	(job_emit_event): Cast -1 to ProcessType
	* init/job_class.c (job_class_interfaces): Put static first.
	* init/job_process.c (job_process_kill_timer): Cast -1 to ProcessType
	* init/control.c (manager_interfaces): Put static first

	* init/Makefile.am (AM_CPPFLAGS): Use -iquote$(srcdir) instead of -I
	since we only need it to pick those paths up.
	* util/Makefile.am (AM_CPPFLAGS): Likewise.

2009-02-20  Scott James Remnant  <scott@netsplit.com>

	* util/initctl.c (handle_job_instance_end, handle_job_process)
	(handle_job_status_end, handle_event),
	* util/shutdown.c (main): No need for new_* temporary variable when
	looping over nih_realloc with NIH_MUST.

	* util/initctl.c (job_info_output, output_name, handle_job_list)
	(handle_job_instance, handle_job_instance_end)
	(handle_job_status, handle_job_process, handle_job_status_end)
	(handle_event, env_option),
	* util/telinit.c (main),
	* util/shutdown.c (main, shutdown_now, timer_callback, wall): 

	* init/event.c (event_init, event_pending_handle_jobs, event_finished),
	* init/event_operator.c (event_operator_events),
	* init/job.c (job_emit_event, job_name),
	* init/job_class.c (job_class_init, job_class_start)
	(job_class_stop, job_class_restart),
	* init/job_process.c (job_process_run, job_process_error_read)
	(job_process_kill),
	* init/conf.c (conf_init, conf_source_reload_file)
	(conf_reload_path),
	* init/control.c (control_init, control_server_connect)
	(control_bus_open): Set variable outside of NIH_MUST macro.

	* init/event.c (event_pending_handle_jobs): Set variable outside
	of NIH_SHOULD macro.

	* init/Makefile.am ($(com_ubuntu_Upstart_OUTPUTS)): 
	($(com_ubuntu_Upstart_Job_OUTPUTS)): 
	($(com_ubuntu_Upstart_Instance_OUTPUTS)): Update expected path
	of nih-dbus-tool

	* configure.ac: Create nih-dbus-tool Makefile
	* Makefile.am (SUBDIRS): Build in nih-dbus-tool

2009-01-29  Scott James Remnant  <scott@netsplit.com>

	* configure.ac: Bump version to 0.5.2
	* NEWS: Begin 0.5.2

	* NEWS: Copy in news from 0.5.1; that release doesn't appear in
	this ChangeLog since it was made on a separate branch.

	* init/tests/test_blocked.c (test_new),
	* init/tests/test_control.c (test_get_job_by_name)
	(test_get_all_jobs, test_emit_event),
	* init/tests/test_event.c (test_finished),
	* init/tests/test_job.c (test_change_state),
	* init/tests/test_job_class.c (test_get_instance)
	(test_get_instance_by_name, test_get_all_instances): Continue the
	battle with the gcc optimiser which declares variables first used
	inside TEST_ALLOC_FAIL as used uninitialized.

	* init/parse_job.c (parse_exec, parse_script, stanza_instance)
	(stanza_description, stanza_author, stanza_version)
	(stanza_start, stanza_stop, stanza_chroot, stanza_chdir):
	Unreference members when replacing them instead of freeing; not
	strictly necessary but the style is the thing.

	* init/job_process.c (job_process_terminated): Unreference the
	kill timer instead of freeing

	* init/job_class.c (job_class_get_instance): Use nih_local for
	instance environment and name
	(job_class_start, job_class_stop, job_class_restart):
	Unreference job environment instead of freeing

	* init/job.c (job_change_state, job_start, job_stop, job_restart):
	Unreference job environment instead of freeing
	(job_name): Discard job name in case a reference was taken.

	* init/event.c (event_pending_handle_jobs): Unreference the job
	environment instead of freeing

	* init/environ.c (environ_add): should unreference the old environment
	string in case anyone took a ref elsewhere
	(environ_set): use nih_local for str
	(environ_expand_until): Should set *str to NULL if we free it,
	just in case.

	* init/conf.c (conf_source_reload): File should be unreferenced,
	not freed.
	(conf_source_reload_file): Use nih_local for dpath
	(conf_delete_handler): Watch and file should be unreferenced,
	not freed.
	(conf_reload_path): File should be unreferenced, not freed;
	use nih_local for file buffer

	* init/blocked.c (blocked_new),
	* init/conf.c (conf_source_new, conf_file_new),
	* init/event.c (event_new),
	* init/event_operator.c (event_operator_new),
	* init/job.c (job_new),
	* init/job_class.c (job_class_new): No need to cast function
	argument to nih_alloc_set_destructor()

	* init/tests/test_job_process.c (test_handler): We can't just
	assume that our child is sitting at the signal otherwise we might
	end up sending the CONT signal before it's even stopped.  Use
	waitid() to wait for the child to stop first.

	* init/init.supp: More expressions for environment memory which
	valgrind can't deal with

	* init/conf.c (conf_source_reload): The ConfFile destructor has
	side-effects that involve the iteration of the sources and their
	files, so we can't simply call it while iterating because of the
	cursor.  Move the sources into a deleted list first, and delete
	them from there.
	* init/conf.h: Fix prototype.
	* init/tests/test_conf.c (test_source_reload_job_dir): Test pointers
	with TEST_EQ_P not TEST_EQ

2009-01-28  Scott James Remnant  <scott@netsplit.com>

	* init/job_class.c (job_class_start): We can't create the blocked
	until we know we're going to block, otherwise we could ref and unref
	the message (freeing it).  Wait until the job is created, which
	means we can't fail to create the blocked item (we'll already have
	announced the new instance).
	(job_class_stop, job_class_restart): For consistency, don't fail
	if OOM when making blocked.

	* init/tests/test_job.c (test_new): Initialise a bunch of subsystems
	outside of TEST_ALLOC_FAIL

	* init/environ.c (environ_add): We can't allocate nih_local with
	a context, it won't be freed; so don't, but then remember to
	reference it when we do just use it.

	* init/event.c (event_pending_handle_jobs): Must reset the start_on
	operator in case of error.

	* init/job_process.c (job_process_kill_timer): Oops, move the
	assert that we have a process pid to after we know which process
	we have.
	* init/tests/test_job_process.c (test_run): Initialise the
	error context and NihIo outside of TEST_ALLOC_FAIL
	(test_kill): Initialise timers and the event system.
	* init/init.supp: Reference from the jobs hash to the bins is
	still reachable, obviously; as is the string inside job_name()
	either way it is allocated

	* init/tests/test_parse_job.c (test_parse_job): Initialise the
	error context outside of TEST_ALLOC_FAIL

	* init/init.supp: Update suppressions for new nih_alloc()

	* init/job_process.c (job_process_run): Had the shell variable
	setting round the wrong way, now it should be ok.

	* init/tests/test_blocked.c (test_new): in the case of allocation
	failure, the message should not be referenced; which we test by
	trying to discard it and seeing whether that works.

	* init/job.c (job_emit_event): event_new() only references the
	environment now, so use nih_local to make sure we clean it up
	if that doesn't happen

	* init/job.h (Job): Add kill_process member
	* init/job.c (job_new): Initialise to -1
	* init/job_process.c (job_process_kill): Store the process to be
	killed in the kill_process member for the timer, since we can't
	pass two sets of data.  Assert that it's not set to anything, this
	all needs fixing, obviously.
	(job_process_kill_timer): Take the job as the data argument,
	eliminating the need for nih_alloc_parent().  Sanity check the job
	and reset kill_timer and kill_process when done.
	(job_process_terminated): Clear the kill_process field too.
	* init/tests/test_job.c (test_new): Check it's -1
	(test_change_state): Check kill_process is set to PROCESS_MAIN
	when active, or -1 when not.
	* init/tests/test_job_process.c (test_kill): Make sure the
	kill_process member is set and cleared.
	(test_handler): Set the kill_process member for the timer and make
	sure it's cleared when appropriate.

	* init/job_class.c (job_class_start, job_class_stop)
	(job_class_restart): Use nih_local to eliminate nih_alloc_reparent,
	and to clean up some of the code too.

	* init/job_class.c: Update documentation to match new nih_alloc()

	* init/parse_job.c (parse_on_operator, parse_on_collect):
	Use an nih_ref/nih_unref pair instead of nih_alloc_reparent; this
	is not ideal, but then this code is rather messy and leaves a lot
	of allocated data attached to the object on the assumption that
	it will be thrown away.

	* init/event_operator.c: Update documentation to match new nih_alloc()
	(event_operator_match): Use nih_local on expanded value.
	(event_operator_environment): Make evlist nih_local, it will be
	referenced by the environment array on success

	* init/event_operator.c (event_operator_new): Reference the
	event instead of reparenting it.

	* init/event.c: Update documentation to match new nih_alloc()
	(event_finished): Use nih_local to tidy up a slight bit.

	* init/event.c (event_new): Reference the event, don't reparent
	(event_pending_handle_jobs): Use nih_local for environment array
	and for the job name, damn I love this thing.  Reference the array
	into the job to avoid freeing.

	* init/parse_job.c (parse_job): Update documentation to match
	new nih_alloc()
	(parse_process, parse_on_operator, stanza_start, stanza_stop)
	(stanza_expect, stanza_kill, stanza_respawn, stanza_normal)
	(stanza_session, stanza_console, stanza_nice, stanza_umask)
	(stanza_oom, stanza_limit): Use nih_local for all the temporary
	arguments where we can.

	* init/parse_job.c (parse_on_operand, stanza_env, stanza_export)
	(stanza_emits): Make temporary string variables use nih_local,
	this gives us a massive code clean-up and makes nih_str_array_addp
	safe to take a reference.

	* init/job_process.c (job_process_run): Make argv, env, script and
	cmd all use nih_local, this cleans up the code a little and makes
	nih_str_array_addp safe to take a reference.

	* init/environ.c: Update documentation to match new nih_alloc()

	* init/tests/test_job_process.c (test_run): Check that trailing
	newlines are ignored when running a script (can verify r1025 is
	fixed with gdb)

	* init/tests/test_environ.c (test_expand): Add a test case for the
	bug fixed in r1027, the implicit case of the gap in the environment
	string being the same size as the value replacing it.

	* init/environ.c (environ_add): Use nih_local for new_str, making
	the code paths a little simpler and ensuring we pass something that
	can be referenced to nih_str_array_addp()

	* init/tests/test_event.c (test_new): Make sure that env is an
	orphan with TEST_ALLOC_ORPHAN.
	* init/tests/test_event_operator.c (test_operator_new): Make sure
	that env is an orphan with TEST_ALLOC_ORPHAN.
	(test_operator_copy): Drop pointless NULL parent check.

	* init/tests/test_control.c: Include limits.h

	* init/blocked.c (blocked_new): Take a reference to the message,
	otherwise it will be freed; we free the Blocked structure when we're
	done, so will automatically unref the message.
	* init/tests/test_blocked.c (test_new): Add tests to make sure the
	reference is taken.
	* init/tests/test_job.c (test_start, test_stop, test_restart):
	Make sure the message is referenced when an error is not returned
	but not referenced when one is.
	* init/tests/test_job_class.c (test_start, test_stop)
	(test_restart): Make sure the message is referenced when an error
	is not returned but not referenced when one is.
	* init/tests/test_control.c (test_emit_event): Make sure that
	the message is referenced.

	* init/tests/test_blocked.c: Change nih/dbus.h include to
	nih-dbus/dbus_message.h
	* init/tests/test_control.c: Change nih/dbus.h include to error,
	connection and object; include D-Bus test macros.
	* init/tests/test_job.c: Change nih/dbus.h include to error, message
	and object; include D-Bus test macros
	* init/tests/test_job_class.c: Change nih/dbus.h include to error,
	message and object; include D-Bus test macros

	* init/job_class.h: Change nih/dbus.h include to
	nih-dbus/dbus_message.h and include the actual D-Bus header
	* init/job_class.c: Change nih/dbus.h include to error, message,
	object and util.

	* init/job.h: Change nih/dbus.h include to nih-dbus/dbus_message.h
	and include the actual D-Bus header
	* init/job.c: Change nih/dbus.h include to error, message, object
	and util.

	* init/control.h: Change nih/dbus.h include to nih-dbus/dbus_message.h
	and include the actual D-Bus header
	* init/control.c: Change nih/dbus.h include to error, connection,
	message and object includes.

	* init/blocked.h: Change nih/dbus.h include to nih-dbus/dbus_message.h
	* init/blocked.c: Change nih/dbus.h include to nih-dbus/dbus_message.h

2009-01-27  Scott James Remnant  <scott@netsplit.com>

	* init/Makefile.am: Update paths to libnih-dbus dependencies.

2009-01-26  Scott James Remnant  <scott@netsplit.com>

	* configure.ac (AC_CONFIG_FILES): Add nih-dbus sub-directory
	* Makefile.am (SUBDIRS): Add nih-dbus sub-directory

	* configure.ac: Bump copyright to 2009

	* configure.ac: Matching libnih, we now mandate libtool 2.2.x
	* HACKING: Update dependency requirement to 2.2.4

	* init/init.supp: Adjust suppression for glibc 2.8

	* init/tests/test_event.c (test_finished): Remove erroneous test
	of free'd memory.

	* configure.ac: Bump version to 0.5.1

	* init/tests/test_event_operator.c (test_operator_handle): Add a
	test for duplicate events when already matched.
	* init/event_operator.c (event_operator_handle): Skip if already
	matched.

	* README: Update features and requirements.
	* NEWS: Copy in news from 0.5.0; that release doesn't appear in
	this ChangeLog since it was made on a separate branch.

2009-01-26  Casey Dahlin  <cdahlin@redhat.com>

	* init/environ.c (environ_expand_until): Handle the implicit case
	of the gap in the string being the same size of the value.

	* init/job_process.c (job_process_handler): Handle the case of a
	child being continued by a signal, otherwise we'll assert.

	* init/job_process.c (job_process_run): Double-check that the
	newline(s) we see are at the end of the script before stripping,
	since we can fall through if the newline is mid-script but /dev/fd
	isn't mounted.

2008-07-05  Scott James Remnant  <scott@netsplit.com>

	* TODO: Update.

2008-07-01  Scott James Remnant  <scott@netsplit.com>

	* init/Makefile.am ($(com_ubuntu_Upstart_OUTPUTS)): 
	($(com_ubuntu_Upstart_Job_OUTPUTS)): 
	($(com_ubuntu_Upstart_Instance_OUTPUTS)): Must be newer than the
	source for the dbus tool, and ensure the dbus tool is built

2008-06-30  Scott James Remnant  <scott@netsplit.com>

	* init/Makefile.am: Update along with libnih so that we leave the
	D-Bus bindings in the dist tarball, meaning Python is no longer a
	build-dependency.

2008-06-11  Scott James Remnant  <scott@netsplit.com>

	* Makefile.am (SUBDIRS): List dbus before init in case we need to
	generate anything in that directory later on.
	
	* Makefile.am (SUBDIRS): List po last so that update-po is run after
	generating any sources.

2008-06-08  Scott James Remnant  <scott@netsplit.com>

	* init/Makefile.am (EXTRA_DIST): Ship the built sources, don't
	clean them.
	(maintainer-clean-local): Well, not unless maintainer-clean anyway

	* init/job.c, init/job_class.c: Add missing errno.h include

	* dbus/com.ubuntu.Upstart.Job.xml (GetInstance): Add method to get
	an instance name in the same basic manner as start and stop would,
	though this one's synchronous.
	* init/job_class.c (job_class_get_instance): Implementing by copying
	the relevant bit of Stop.
	* init/job_class.h: Add prototype.
	* init/tests/test_job_class.c (test_get_instance): Add tests.
	* TODO: Continue to document the C&P madness.

	* init/conf.c (conf_reload_path): Read file directly into memory,
	not using mmap.

	* compat/sysv/reboot.c, compat/sysv/runlevel.c, compat/sysv/shutdown.c,
	* compat/sysv/telinit.c: Move into the util directory; we're going
	to support limited SysV-a-like commands without full compatibility
	which is what we always did, and I'm not going to worry about adding
	others.
	* compat/sysv/man/reboot.8, compat/sysv/runlevel.8,
	* compat/sysv/man/shutdown.8, compat/sysv/telinit.8: Move as well.
	* compat/sysv/Makefile.am, util/Makefile.am: Merge.
	* configure.ac: Remove the (commented out) compat/sysv and logd
	Remove the --enable-compat option.
	* Makefile.am (SUBDIRS): Remove (commented out) compat/sysv and logd

	* logd/Makefile.am, logd/main.c, logd/man/logd.8, logd/jobs.d/logd.in:
	Consign logd to oblivion.  We haven't supported it for ages, it has
	non-working issues, and there's got to be a better way to do this.

	* TODO: Update.

	* init/job.c (job_change_goal): Adjust the documentation.  After
	careful thought, there's no way this can return after freeing the
	job, since it'll either block on an event, a process or do nothing.

	* init/job.c (job_start, job_stop, job_restart): Clear the start
	and stop environment, shouldn't necessarily make a difference, but
	it pays to be consistent.

	* dbus/com.ubuntu.Upstart.Job.xml (Start, Stop, Restart): Add methods
	to control jobs, all take an environment array and both Start and
	Restart return an instance path so properties, etc. can be obtained
	afterwards.
	* init/job_class.c (job_class_start, job_class_stop)
	(job_class_restart): Add the code for the top halves of the methods
	* init/job_class.h: Add prototypes for the new methods.
	* init/job.c (job_finished): And the bottom halves go here.
	* init/tests/test_job_class.c (test_start, test_stop)
	(test_restart): Add test cases for the methods.
	* init/blocked.h (blocked_type): Add enums for the new methods.
	* init/blocked.c (blocked_new): Handle the new methods here.
	* init/tests/test_blocked.c (test_new): Add add tests for handling.

2008-06-07  Scott James Remnant  <scott@netsplit.com>

	* init/job_process.c (job_process_terminated): Don't check the goal
	to see whether the main process was allowed to terminate, check the
	state.  A termination is only not a failure if we're on the KILLED
	state (ie. we killed it), otherwise it can still be a failure even
	if it was going to stop anyway.
	* init/tests/test_job_process.c (test_handler): Add a test case.

	* init/control.c (control_emit_event): Use environ_all_valid here(),
	also reorder the blocking stuff to be less strange, it's ok to free
	environment.
	* init/tests/test_control.c (test_emit_event): The event array should
	be a child of message, which means it doesn't matter if the function
	we call frees it.

	* init/environ.c (environ_all_valid): Add a validation function for
	external input.
	* init/environ.h: Add prototype.
	* init/tests/test_environ.c (test_all_valid): Test function.

	* init/environ.c: Note that we can call this in a loop with OOM,
	since the resulting table will always be the same.

	* init/event_operator.c (event_operator_environment): Use
	environ_append(), and while we're at it, there's no reason this should
	use NIH_MUST.
	* init/event_operator.h: Adjust prototype.
	* init/tests/test_event_operator.c (test_operator_environment): Allow
	for failure.
	* init/event.c (event_pending_handle_jobs): Call with NIH_MUST,
	which is actually safe.

	* init/job_class.c (job_class_environment): Use environ_append()

	* init/environ.c (environ_append): There are multiple cases where we
	append one environment table onto another, so we should have a
	function to do that.
	* init/environ.h: Prototype for it.
	* init/tests/test_environ.c (test_append): Test the new function.

	* init/job_process.c (job_process_run): Invert the logic; we nearly
	always want to pass the script with /dev/fd/NNN.  The only times we
	don't are if it doesn't exist, or if we're dealing with a single-line
	shell script.
	* init/tests/test_job_process.c (test_run): Update test cases to
	only expect an argv-execution for single-line scripts.

	* init/job.c (job_restart): Wrote the blocking bit slightly weirdly
	without neededing to, so leave it as it should be.

	* TODO: Update.

	* dbus/com.ubuntu.Upstart.Instance.xml (Start, Stop, Restart): Add
	simple instance control methods, these only change the goal of an
	existing instance - thus cannot pass environment.
	* init/job.c (job_start, job_stop, job_restart): Add methods, which
	look spookily similar to each other, except for the subtle yet
	important differences.
	(job_finished): Implement bottom halves.
	* init/job.h: Add prototypes.
	* init/tests/test_job.c (test_start, test_stop, test_restart): Add
	tests for the new methods.
	* init/blocked.h (blocked_type): Add enums for methods.
	* init/blocked.c (blocked_new): Handle methods here too
	* init/tests/test_blocked.c (test_new): Add tests for them.

2008-06-06  Scott James Remnant  <scott@netsplit.com>

	* init/blocked.h (blocked_type): Having a single message type won't
	work for the job cases, so expand to have many.
	* init/blocked.c (blocked_new): We'll just have to list them all here.
	* init/control.c (control_emit_event): Happily we create them
	individually anyway.
	* init/event.c (event_finished): And since we have to handle them
	individually, it'll actually protect us replying to the wrong one.

	* init/tests/test_conf.c (test_source_reload): Clean up the temporary
	directory.
	* init/tests/test_control.c (test_reload_configuration): That goes
	for this one too.

	* init/tests/test_control.c (my_connect_handler): Use TEST_DBUS_MESSAGE
	instead of a pop/read/write loop.
	(test_emit_event): Renamed TEST_DBUS_CONN to TEST_DBUS_OPEN.
	* init/tests/test_job.c (test_new, test_register)
	(test_change_state): Use TEST_DBUS_OPEN and TEST_DBUS_CLOSE to setup
	and tear down D-Bus connections and TEST_DBUS_MESSAGE instead of
	a loop.
	* init/tests/test_job_class.c (test_consider, test_reconsider)
	(test_register, test_unregister): Likewise.

	* init/control.c (control_get_job_by_name): Sanity check the name
	of a job in the same way; we don't need to sanity check the instance
	name because "" is valid (and the default for singletons).
	* init/tests/test_control.c (test_get_job_by_name): Test.

	* dbus/com.ubuntu.Upstart.xml (EmitEvent): Add an asynchronous
	method to emit an event, providing the name and accompanying
	environment.  No return value, it either works or you get an
	error.
	* init/control.c (control_emit_event): Implement top half of the
	method, blocking the message in the event.
	* init/control.h: Add prototype.
	* init/event.c (event_finished): Implement the bottom half which
	sends the reply or error, these are actually tested along with
	the top for sanity reasons.
	* init/tests/test_control.c (test_emit_event): Test the various
	ways the method may be used and abused; the async nature means
	we actually need a real D-Bus server to do this.
	* TODO: Update.

	* init/event.c (event_new): There's no reason this shouldn't be
	allowed to return insufficient memory, so do so.
	(event_finished): Wrap call.
	* init/tests/test_event.c (test_new): Add alloc failed test.
	* init/job.c (job_emit_event): Must create the event.
	* init/main.c (main, cad_handler, kbd_handler, pwr_handler): Wrap
	with NIH_MUST

2008-06-05  Scott James Remnant  <scott@netsplit.com>

	* TODO: Update.

	* init/job.c (job_unblock): Rename to job_finished, since this
	does not behave like event_unblock but more like event_finished
	(job_change_state, job_failed): Change name in call.
	* init/job.h: Update prototype.
	* init/tests/test_job.c (test_unblock): Rename to test_finished
	* init/event.c (event_pending_handle_jobs): Update calls here.

	* init/job.h (Job): Rename blocked to blocker to match event, since
	it has the same use as event->blockers except it's a toggle
	* init/job.c (job_new, job_change_state): Rename where used
	* init/event.c (event_finished): Rename here also since its reset
	* init/tests/test_job.c, init/tests/test_job_process.c,
	* init/tests/test_event.c: Rename in test cases too.

	* init/job.c (job_emit_event): Add a Blocked record to the event's
	blocking list for the starting and stopping events.
	* init/tests/test_job.c (test_emit_event): Add tests for the record
	being added to the list with the right details.
	(test_change_goal): Make sure that a Blocked record is added
	(test_change_state): Make sure that Blocked records are added
	* init/tests/test_job_process.c (test_handler): Also make sure
	that Blocked records are added.

	* init/event.c (event_finished): Clear jobs referenced in the
	blocking list, rather than iterating the entire jobs hash.
	(event_finished_handle_jobs): Drop this function.
	* init/tests/test_event.c (test_finished, test_finished_handle_jobs):
	Merge tests again and test using both the blocking list and job's
	blocked member.

	* init/event.h (event): Add blocking member.
	* init/event.c (event_new): Initialising blocking list.
	* init/tests/test_event.c (test_new): Make sure it's initialised
	to an empty list.

	* init/tests/test_job_process.c (test_handler): Update tests to use
	Blocked.

	* init/event.c (event_pending_handle_jobs): Collect environment
	and events independantly, which means we don't have to worry about
	the list contents or freeing them up in case of error.
	* init/event_operator.c (event_operator_events): Fix parent.
	* init/tests/test_event.c (test_pending_handle_jobs): Update tests.
	* init/init.supp: Update collect suppression.

	* init/event_operator.c (event_operator_collect): Break in two.
	(event_operator_environment): Collect the environment from the event,
	appending the list of event names if necessary.
	(event_operator_events): Block events and pass them to the
	given list.
	* init/event_operator.h: Update prototypes.
	* init/tests/test_event_operator.c (test_operator_collect): Also
	split into two new functions
	(test_operator_environment, test_operator_events): Adjust

	* init/event_operator.c (event_operator_collect): Placed Blocked
	structures in the list, rather than ordinary entries; I strongly
	suspect that while it's nice to iterate the operator tree only once,
	this needs to be three functions really.
	* init/tests/test_event_operator.c (test_operator_collect): Update
	test suite.

	* init/job.h (Job): Make blocking a statically defined list.
	* init/job.c (job_new): Initialise rather than setting to NULL.
	(job_unblock): Assume that blocking members are Blocked structures
	and that the list itself is always iterable.
	* init/tests/test_job.c (test_new): Check the list is empty, rather
	than NULL.
	(test_change_state, test_failed, test_unblock): Change tests cases
	to expect blocking to always be present, and create members as Blocked
	structures.

	* init/blocked.c (blocked_new): Set destructor (forgotten)

	* init/init.supp: Add setenv, which has crept in

	* init/blocked.h: Header containing enum, struct and prototype.
	* init/blocked.c (blocked_new): Function to allocate the structure
	with the right details.
	* init/tests/test_blocked.c (test_new): Tests for the new function.
	* init/Makefile.am (init_SOURCES): Compile using blocked.c and header
	(TESTS): Build blocked test suite
	(test_process_LDADD, test_job_class_LDADD)
	(test_job_process_LDADD, test_job_LDADD, test_event_LDADD)
	(test_event_operator_LDADD, test_parse_job_LDADD)
	(test_parse_conf_LDADD, test_conf_LDADD, test_control_LDADD):
	Link blocked.o to most test suites.
	(test_blocked_SOURCES, test_blocked_LDFLAGS, test_blocked_LDADD):
	Details for test suite.

	* init/main.c: Also remove SIGTERM handling, we don't re-exec
	properly and this is a dangerous signal to use anyway.
	(term_handler): Drop function.

	* init/main.c: Remove handling for stop/cont; there's no reason
	a user should be able to pause the event queue.
	(stop_handler): Drop function.
	* init/event.c (event_poll): Remove paused handling.

	* init/control.c: Fix doc string.

	* dbus/com.ubuntu.Upstart.xml (ReloadConfiguration): Add method
	that's effectively the same as the HUP signal.
	* init/control.c (control_reload_configuration): Unsurprisingly,
	the implementation is identical.
	* init/control.h: Add prototype.
	* init/tests/test_control.c (test_reload_configuration): Make sure
	the method works as expected.
	(test_get_job_by_name, test_get_all_jobs): Add missing free calls for
	message in cases of out of memory.

	* dbus/com.ubuntu.Upstart.xml (JobAdded, JobRemoved): Add signals
	for when new jobs are added to the known list and when existing jobs
	are removed, this allows GUIs to always show an up-to-date list.
	* dbus/com.ubuntu.Upstart.Job.xml (InstanceAdded, InstanceRemoved):
	Also add matching signals for when instances are added to the list
	for a job and when they're removed again.
	* init/job_class.c (job_class_register): Emit the JobAdded signal
	for this job when registering if the new signal argument is TRUE;
	pass on the signal argument to job_register()
	(job_class_add): Emit signals when registering jobs with existing
	connections.
	(job_class_unregister): Emit signals when unregistering a job.
	* init/job.c (job_register): Likewise, emit the InstanceAdded signal
	for the job class if the new signal argument is TRUE.
	(job_new): Emit signals when registering instances with existing
	connections.
	(job_change_state): Emit the instance removed signal when destroying
	an inactive instance.
	* init/job_class.h, init/job.h: Add signal argument to prototypes
	* init/control.c (control_register_all): When registering job classes
	on a new connection, do not emit a signal since they will already
	exist at the point when the name appears on the bus or the connection
	is complete.
	* init/tests/test_control.c (test_bus_open): Add comment that we
	are testing for signal non-emission already with the fake server,
	since it was this test that actually made me realise we had to
	not emit them :p
	* init/tests/test_job_class.c (test_register): Test that the signal
	is emitted when signal is TRUE and not emitted when signal is FALSE
	(test_unregister): Test that the JobRemoved signal is emitted
	(test_get_instance_by_name, test_get_all_instances): Free message
	if allocation failed.
	(test_consider, test_reconsider): Test that the JobAdded and
	JobRemoved signals are emitted (or not) when appropriate.
	* init/tests/test_job.c (test_register): Make sure that the
	InstanceAdded signal is emitted when TRUE is passed, and not when
	FALSE is passed.
	(test_new): Make sure the InstanceAdded signal is emitted when the
	job is registered on the bus.
	(test_change_state): Make sure the InstanceRemoved signal is sent
	when deleting an instance.

2008-06-02  Scott James Remnant  <scott@netsplit.com>

	* init/tests/test_job.c (test_new, test_register): Also use a private
	dbus server to avoid session bus problems.

	* init/tests/test_job_class.c (test_consider, test_reconsider)
	(test_register, test_unregister): Use a private dbus server instead
	of connecting to the session bus, which might not be there.

	* init/tests/test_control.c (test_disconnected): Simplify using a
	private dbus server rather than faking one.

	* init/tests/test_control.c (test_bus_close): Don't rely on being
	able to connect to the various buses, instead use a special private
	one.

2008-06-01  Scott James Remnant  <scott@netsplit.com>

	* dbus/com.ubuntu.Upstart.Job.xml (GetAllInstances): And also add
	a similar method to return the object path of all instances of a
	particular job.
	* init/job_class.c (job_class_get_all_instances): Implement the
	method, pretty much the same as the other.
	* init/job_class.h: Add prototype.
	* init/control.c: Fix comment.
	* init/tests/test_control.c (test_get_all_jobs): Ensure that the
	individual paths are children of the array.

	* dbus/com.ubuntu.Upstart.xml (GetAllJobs): Add method to return
	the object path of all known jobs.
	* init/control.c (control_get_all_jobs): Implement the method,
	somewhat simple happily.
	* init/control.h: Add prototype for the method.
	* init/tests/test_control.c (test_get_all_jobs): Test that the
	right data is returned.

	* dbus/com.ubuntu.Upstart.xml, dbus/com.ubuntu.Upstart.Job.xml,
	* dbus/com.ubuntu.Upstart.Instance.xml: Add libnih XML NS to the
	files so that we can tag methods as sync or async later.

	* init/control.c (control_get_job_by_name): Remove const from
	return parameter.
	* init/control.h: Update prototype.
	* init/tests/test_control.c (test_get_job_by_name): Remove const
	from path type.

	* init/job_class.c (job_class_get_instance_by_name): Remove wrong
	const from parameter now that we've fixed the bindings generator.
	* init/job_class.h: Update prototype to match.
	* init/tests/test_job_class.c (test_get_instance_by_name): Change
	type of path to match.

	* HACKING (Dependencies): clarify that autoreconf and configure need
	to be run for libnih first.

	* init/Makefile.am (test_process_LDADD, test_job_class_LDADD)
	(test_job_process_LDADD, test_job_LDADD, test_event_LDADD)
	(test_event_operator_LDADD, test_parse_job_LDADD)
	(test_parse_conf_LDADD, test_conf_LDADD, test_control_LDADD): Link
	the auto-generated D-Bus code in, otherwise the tests won't be
	complete.

2008-05-24  Scott James Remnant  <scott@netsplit.com>

	* HACKING: Changed branch location again, of both upstart and
	libnih.

2008-05-16  Scott James Remnant  <scott@netsplit.com>

	* init/job_class.c (job_class_consider, job_class_reconsider): Find
	the best class first and compare against the current class before
	acting, this avoids the re-register jump every time a job stops.
	(job_class_select): Rename to job_class_add() since this is takes
	a class and is the direct opposite to job_class_remove().

2008-05-15  Scott James Remnant  <scott@netsplit.com>

	* init/event.c (event_new): We can't rely on the event poll function
	being the last in the main loop, it's often the first, so after
	adding an event to the queue ensure the loop is iterated at least
	once so that the event poll occurs for it.

2008-05-09  Scott James Remnant  <scott@netsplit.com>

	* TODO (Anytime): Update.

	* dbus/com.ubuntu.Upstart.Instance.xml: format to match others

	* dbus/com.ubuntu.Upstart.Job.xml (GetInstanceByName): Add method
	* init/job_class.c (job_class_get_instance_by_name): Implementation.
	* init/job_class.h: Add prototype.
	* init/tests/test_job_class.c (test_get_instance_by_name): Tests
	for new method.

	* init/job_class.h (JobClass): Make instances a hash table.
	* init/job_class.c (job_class_new): Initialise instances as a hash
	table now.
	(job_class_register): Iterate instances as hash table.
	(job_class_remove): Slightly odd construct needed to return FALSE
	if there's anything in the hash table.
	(job_class_unregister): Likewise to assert on no instances.
	* init/tests/test_job_class.c (test_new): Check that instances is
	now a hash table.
	* init/job.h (Job): Make name the first member.
	* init/job.c (job_new): Add to instances as hash table.
	(job_instance): Drop entirely, replaced by a hash lookup.
	* init/tests/test_job.c (test_instance): Drop.
	* init/job_process.c (job_process_find): Iterate instances as a
	hash table.
	* init/event.c (event_pending_handle_jobs)
	(event_finished_handle_jobs): Iterate instances as hash table.
	(event_pending_handle_jobs): Replace job_instance call with an
	ordinary hash lookup.
	* init/tests/test_event.c: Update to use hash table.
	* init/tests/test_conf.c: Update instances stealing for hash table

	* init/job_class.c (job_class_new): initialise instance to the
	empty string.
	* init/tests/test_job_class.c: Update job_new() calls.
	(test_new): Check instance against the empty string.
	* init/job.c (job_new): name may no longer be NULL.
	* init/tests/test_job.c: Update job_new() calls.
	(test_instance): Reset back to "" when done.
	* init/event.c (event_pending_handle_jobs): Always expand the
	name, since the class->instance is always non-NULL.
	* init/tests/test_event.c: Update job_new calls.
	* init/tests/test_conf.c: Update job_new calls.
	* init/tests/test_job_process.c: Update job_new calls.

	* init/job.c (job_new): Singleton jobs have a fixed name of "",
	rather than a NULL name, and a D-Bus name of "_".
	(job_instance): Which rather simplifies this function (in fact,
	it makes this function look like a common one).
	(job_emit_event): Always set INSTANCE variable.
	(job_name): Still distinguish in output, to avoid ugly "()" but
	check character rather than NULL.
	* init/tests/test_job.c (test_new): Check name is set to ""
	and path to ".../_"
	(test_change_state, test_emit_event): Update test cases to assume
	an empty INSTANCE variable
	(test_instance): Update to pass "" instead of NULL.
	* init/job_process.c (job_process_run): Always set UPSTART_INSTANCE
	* init/tests/test_job_process.c (test_run): Always assume an
	UPSTART_INSTANCE variable, it may just be empty.
	* init/tests/test_event.c (test_pending_handle_jobs): Expect
	the name to be set to the empty string.

	* init/Makefile.am (com.ubuntu.Upstart.c com.ubuntu.Upstart.h)
	(com.ubuntu.Upstart.Job.c com.ubuntu.Upstart.Job.h)
	(com.ubuntu.Upstart.Instance.c com.ubuntu.Upstart.Instance.h):
	Drop setting of data-type, turns out it doesn't work anyway.

	* dbus/Upstart.conf: Add configuration file.
	* dbus/Makefile.am (dbussystemdir, dist_dbussystem_DATA): Install
	the configuration file into the right place.

	* dbus/com.ubuntu.Upstart.xml (GetJobByName): Add method
	* init/control.c (control_get_job_by_name): Implementation.
	* init/control.h: Prototype.
	* init/tests/test_control.c (test_get_job_by_name): Test the
	method using a fake message.

2008-05-08  Scott James Remnant  <scott@netsplit.com>

	* dbus/com.ubuntu.Upstart.xml, dbus/com.ubuntu.Upstart.Job.xml,
	* dbus/com.ubuntu.Upstart.Instance.xml: Add DTDs.

	* init/control.c (manager_interfaces): Export the general
	com.ubuntu.Upstart interface
	* init/job_class.c (job_class_interfaces): Export the
	com.ubuntu.Upstart.Job interface
	* init/job.c (job_interfaces): Export the
	com.ubuntu.Upstart.Instance interface

	* init/Makefile.am (BUILT_SOURCES)
	(com.ubuntu.Upstart.c com.ubuntu.Upstart.h)
	(com.ubuntu.Upstart.Job.c com.ubuntu.Upstart.Job.h)
	(com.ubuntu.Upstart.Instance.c com.ubuntu.Upstart.Instance.h):
	Generate C code and header files from the XML files which produce
	object bindings.
	(init_SOURCES): Link the built sources.
	(CLEANFILES): Clean them up afterwards

	* dbus/com.ubuntu.Upstart.xml: Initially empty description for
	manager object interface(s).
	* dbus/com.ubuntu.Upstart.Job.xml: Initially empty description
	for job class object interface(s).
	* dbus/com.ubuntu.Upstart.Instance.xml: Initially empty
	description for job instance object interface(s).
	* dbus/Makefile.am: Distribute the three interface files,
	they're used as sources elsewhere.
	* configure.ac (AC_CONFIG_FILES): Generate dbus/Makefile
	* Makefile.am (SUBDIRS): Descend into the dbus sub-directory.

	* init/job_class.c (job_class_consider, job_class_reconsider):
	Separate out the actual meat of the functions, since it's largely
	duplicated between the two.  This makes the difference between
	the two functions clearer, consider always stages an election
	no matter which is registered, reconsider only stages an election
	if the current class is registered.
	(job_class_select, job_class_remove): Functions containing the
	common code, which now also handle registering and unregistering
	the class with D-Bus.  Here is the right place, not in new, since
	we only export the current best class of a given name.
	(job_class_register, job_class_unregister): Function to register
	a job and its instances, and to unregister a job (we assert that
	there must be no instances for us to do this).
	* init/job_class.h: Add prototypes.
	* init/tests/test_job_class.c (test_consider, test_reconsider):
	Check that D-Bus registration and unregistration happens as
	expected.
	(test_register, test_unregister): test on their own.
	* init/job.c (job_new): Register instances with D-Bus, since
	instances can only ever exist for active classes, all instances
	are always registered on the bus.
	(job_register): Function to register an instance on the bus.
	* init/job.h: Add prototype.
	* init/tests/test_job.c (test_new): Test creating a job with an
	active d-bus connection, which should have it registered.
	(test_register): Test registration on its own.
	* init/control.c (control_register_all): Make this always succeed,
	and register existing jobs on the new connection.
	(control_server_connect, control_bus_open): registration is
	always successful.
	* init/tests/test_control.c (test_server_connect, test_bus_open):
	Test with existing jobs when we get a connection or create the
	bus connection, ensure that the jobs and instances are registered.

	* init/tests/test_job.c (test_change_state): Check for a bug where
	a job with multiple instances will be freed when one instance is
	deleted rather than the last instance.
	* init/job.c (job_change_state): Add debugging messages when we
	destroy a job that's no longer the current one or an instance
	that's no longer active; also ensure that we never destroy a job
	that's the current one.
	* init/event.c (event_pending_handle_jobs): Add a debugging message
	when we create a new instance of a job.
	* init/conf.c (conf_file_destroy): Add a debugging message when
	we destroy a job that's no longer the current one.

2008-05-07  Scott James Remnant  <scott@netsplit.com>

	* init/control.c (control_server_open, control_server_close)
	(control_server_connect): Create and manage a listening d-bus server
	that is used for private direct connections to Upstart for when the
	d-bus daemon is not available.  Each new connection has the same
	objects as the d-bus system bus, they only differ in their method.
	(control_conns, control_init): Cache the open connections, including
	the bus daemon and any private connections; we'll iterate this list
	when sending signals.
	(control_bus_open): Store connection in the list, don't worry about
	setting close-on-exec, we check that by test case and rely on d-bus
	to do it.
	(control_bus_disconnected): Rename to control_disconnected
	(control_disconnected): Work for system bus and private connections,
	remove from the connections list.
	* init/control.h: Add prototypes, remove global definition of bus
	name to just being private again.
	* init/tests/test_control.c (test_server_open, test_server_close)
	(test_server_connect): Test the new functions.
	(test_bus_open): add check for list entry
	(test_bus_disconnected): rename to test_disconnected
	* init/main.c: Open the listening server, warning if we're unable
	to do so (but we won't treat it as a hard error since there's the
	d-bus daemon as the default anyway).
	* init/init.supp: suppress the fact that the control connections
	list stays around.

	* init/job_process.c (job_process_run): Use NIH_ZERO instead of
	NIH_MUST and == 0

2008-05-06  Scott James Remnant  <scott@netsplit.com>

	* init/environ.c (environ_expand_until): Odd gcc optimiser warning,
	it reckons arg_start and end may be used uninitialised, but I don't
	see how they can be.

	* init/main.c (main): Warn if we can't set the root directory.
	* init/job_process.c (job_process_spawn)
	(job_process_error_abort): loop on the return of write()
	* init/tests/test_job_process.c (child, main): assert getcwd() works
	(test_handler): initialise list and entry for gcc's blind spot.
	(test_run): initialise ret for gcc's blind spot
	* init/tests/test_job.c (test_name): jump through hoops for gcc
	(test_change_state): list and entry.
	* init/tests/test_event.c (test_finished_handle_jobs, test_finished)
	(test_pending_handle_jobs, test_poll, test_pending): initialise to
	NULL and buy gcc glasses
	* init/tests/test_event_operator.c (test_operator_collect): another
	NULL to make gcc happy.

2008-05-01  Scott James Remnant  <scott@netsplit.com>

	* TODO: Update.

	* init/init.supp: Suppress a few test case artefacts caused by
	valgrind hating reachable memory at exec() time.

	* init/tests/test_job_process.c: Fix a few cases where we were
	still dup'ing the name argument to job_new().
	* init/tests/test_parse_job.c: Include missing signal.h

	* init/event.c (event_pending_handle_jobs)
	(event_finished_handle_jobs): Land the old job event handling
	functions here as static functions, right now they're immense but
	we'll actually move much of the code back out again as we go.
	* init/tests/test_event.c (test_pending_handle_jobs)
	(test_finished_handle_jobs): Also land the test cases in renamed
	and somewhat restructued functions, since we now have to do the
	testing through event_poll().
	(test_poll, test_pending, test_finished): It never hurts to improve
	test cases while you're in there.

2008-04-30  Scott James Remnant  <scott@netsplit.com>

	* init/job.c (job_change_state): Change calls to job_process_run
	and job_process_kill.
	* init/main.c: Change to job_process_handler

	* init/job_process.c, init/job_process.h: Land the code from job.c
	and defs from job.h that deal specifically with a job's processes,
	rename the functions to job_process_*() in the process.
	* init/tests/test_job_process.c: And land the test cases as well.

	* init/job.c: Strip of everything not related to creation and finding
	of instances and the core state machine; process stuff will move to
	job_process.c and event handling to event.c, class (nee config) stuff
	is already moved to job_class.c
	(job_new): Don't reparent the name, it doesn't help anything, just
	take a copy.
	(job_name, job_failed, job_unblock, job_emit_event): Make extern since
	we need to use these outside or just want to test them.
	* init/job.h: Clean out also.
	* init/tests/test_job.c: Also clean out.
	(test_name, test_failed, test_unblock, test_emit_event): Add test cases
	for newly extern functions.

	* init/main.c: Include events.h to get the ones we need.

	* init/control.c (control_job_config_path, control_job_path)
	(control_path_append): Drop these functions (replaced by the more
	generic nih_dbus_path() function)
	* init/control.h: Make CONTROL_ROOT public, and drop other prototypes.
	* init/tests/test_control.c (test_job_config_path)
	(test_job_path): Drop tests.

2008-04-29  Scott James Remnant  <scott@netsplit.com>

	* init/event.c, init/event.h, init/tests/test_event.c: Strip out the
	event operator code and events list.

	* init/job_class.c, init/job_class.h: We only need the event operator
	code here now.

	* init/events.h, init/event_operator.c, init/event_operator.h,
	init/tests/test_event_operator.c: Separate out the event operator
	code and the list of events into separate source files.
	* init/Makefile.am (init_SOURCES): Build and link event operator code
	and use the lists of events.
	(TESTS): Build and run the event operator test suite.
	(test_event_operator_SOURCES, test_event_operator_LDFLAGS)
	(test_event_operator_LDADD): Details for the event operator test
	suite.
	(test_process_LDADD, test_job_class_LDADD)
	(test_job_process_LDADD, test_job_LDADD, test_event_LDADD)
	(test_parse_job_LDADD, test_parse_conf_LDADD, test_conf_LDADD)
	(test_control_LDADD): Link the event operator code.

	* init/job_class.c, init/main.c: Correct includes and some function
	names.

	* init/process.c, init/process.h, init/tests/test_process.c: Land
	original Process code (used by job class and similar).

	* init/process.c, init/process.h, init/tests/test_process.c: Break
	into two pieces, one part becomes job_process which requires both
	job information and process information, the other becomes system
	which requires no job information.
	* init/errors.h: Update error name.
	* init/Makefile.am (init_SOURCES): Build and link job process code
	and header along with system code and header.
	(TESTS): Build and run job process and system test suites.
	(test_job_process_SOURCES, test_job_process_LDFLAGS)
	(test_job_process_LDADD): Details for job process test suite.
	(test_system_SOURCES, test_system_LDFLAGS, test_system_LDADD):
	Details for system test suite.
	(test_process_LDADD, test_job_class_LDADD, test_job_LDADD)
	(test_event_LDADD, test_parse_job_LDADD, test_parse_conf_LDADD)
	(test_conf_LDADD, test_control_LDADD): Link job process and system
	code.

	* init/parse_conf.c: Remove parse_job include.

	* init/init.supp: Update leak check for class init; remove
	valgrind workaround since it's gone away with the change of that
	function.

	* init/conf.h (ConfFile): Change type of job member, but leave name.
	Add prototype for new function.
	* init/conf.c (conf_reload_path): Somewhat simplify the case of
	having parsed a job, we only need to call job_class_consider() now
	to have it dealt with.
	(conf_file_destroy): Likewise after removing the ConfFile from the
	source (so it won't get considered) and marking the job class as
	deleted, we only need to call job_class_reconsider() and check the
	return value to see whether we've been replaced.
	(conf_select_job): In return we provide the function to decide which
	of the available job sources is the best one.
	* init/tests/test_conf.c: Update types in tests.
	(test_select_job): Test the new function.

	* init/parse_job.h: Update to include job_class.h and update prototype
	to return JobClass, we'll keep the name though since we'll never
	parse jobs and otherwise things get annoying.
	* init/parse_job.c: Update to work on job classes.
	* init/tests/test_parse_job.c: Update to match.

	* init/job_class.h (JobClass): Factor out old JobConfig object into
	a new JobClass object with the same properties, but in its own source
	file.
	(ExpectType): Rename old JobExpect to this to match other enums.
	(ConsoleType): Move along with the object that uses it.
	* init/job_class.c (job_class_init, job_class_new)
	(job_class_environment): Bring along methods that only operate on
	a JobClass, cleaning them up in the process.
	(job_class_consider, job_class_reconsider): Replace job_config_replace
	with these two functions that may be used for a new job class and
	when discarding or finishing with an old one respectively.
	* init/tests/test_job_class.c: Tests for the functions.
	* init/Makefile.am (init_SOURCES): Build and link job class source
	and header.
	(TESTS): Build and run job class test suite.
	(test_job_class_SOURCES, test_job_class_LDFLAGS)
	(test_job_class_LDADD): Details for job class test suite.
	(test_process_LDADD, test_job_LDADD, test_event_LDADD)
	(test_parse_job_LDADD, test_parse_conf_LDADD, test_conf_LDADD)
	(test_control_LDADD): Link job class code to other tests too.

2008-04-28  Scott James Remnant  <scott@netsplit.com>

	* init/control.c (control_job_config_path, control_job_path): Add
	functions to generate D-Bus object paths for jobs and instances
	(control_path_append): and a static function used by both to append
	escaped path elements.
	* init/control.h: Add prototypes.
	* init/tests/test_control.c (test_job_config_path)
	(test_job_path): Add test cases for the new functions.
	* init/job.h (JobConfig, Job): Add path member to both structures.
	* init/job.c (job_config_new, job_new): Initialise the path members.
	* init/tests/test_job.c (test_config_new, test_new): Make sure
	the path members are initialised to something sensible.
	* init/init.supp: Valgrind whines, I do not know why.

	* init/control.c (control_bus_open): Call out to register objects
	on the new bus connection.
	(control_register_all): Start off by registering the connection
	manager object, no methods/signals for now.
	* init/tests/test_control.c (test_bus_open): Make sure the manager
	object is registered.

2008-04-27  Scott James Remnant  <scott@netsplit.com>

	* init/tests/test_control.c (test_bus_open): Correct name of
	error macro.

	* init/job.c (job_emit_event): Make INSTANCE the second variable.
	* init/tests/test_job.c (test_next_state): Update tests.

2008-04-25  Scott James Remnant  <scott@netsplit.com>

	* init/tests/test_control.c (test_bus_open): Use D-bus macros for
	error strings instead of naming them by hand.

2008-04-22  Scott James Remnant  <scott@netsplit.com>

	* init/tests/test_control.c (test_bus_close): Add another missing
	call to dbus_shutdown.

2008-04-21  Scott James Remnant  <scott@netsplit.com>

	* init/tests/test_control.c (test_bus_open): Under valgrind we seem
	to get NoReply instead of Disconnected which is a wee bit odd.
	Add missing call
	(test_bus_disconnected): Add missing call to dbus_shutdown.

2008-04-19  Scott James Remnant  <scott@netsplit.com>

	* init/process.c: Add missing limits.h include

	* init/job.h (JobConfig): Merge instance and instance_name; if
	instance is set, the job is multi-instance with the name derived
	from that; if unset the job is singleton.  We will not support
	unlimited instances.
	* init/job.c (job_config_new): Initialise instance to NULL.
	(job_new): Assert that name is set for instance jobs.
	(job_instance): Alter to only deal with singleton and instance
	jobs, the unlimited instances case is gone.
	(job_handle_event): Use instance instead of instance_name
	* init/tests/test_job.c (test_config_new): Check instance is NULL
	(test_find_by_pid): Adjust the way instance jobs are made, which
	means we have to pass a name to job_config_new now.
	(test_instance): Adjust tests to remove unlmited-instance tests
	and pass name to job_config_new
	(test_change_state, test_run_process): Pass instance name to
	job_new as an allocated argument rather than waiting to set it
	until afterwards.
	(test_handle_event): Set instance instead of instance_name
	* init/parse_job.c (stanza_instance): Make the argument mandatory.
	* init/tests/test_parse_job.c (test_stanza_instance): Remove the
	checks for without argument, and make sure that without argument
	is an error.

	* init/parse_job.c (stanza_oom): Oops, forgot to free never arg.

	* init/job.h (JobConfig): NihList is rather overkill for emits,
	which is static configuration; turn into a NULL-terminated array
	which'll make it easier to turn into a D-Bus property later.
	* init/job.c (job_config_new): Initialise to NULL now.
	* init/tests/test_job.c (test_config_new): Make sure it's NULL.
	* init/parse_job.c (stanza_emits): Store in an array instead.
	* init/tests/test_parse_job.c (test_stanza_emits): Redo tests.

	* init/job.c (job_emit_event): Append exported variables to the
	job event without overwriting the builtins.
	* init/tests/test_job.c (test_change_state): Check that exported
	environment is added to the job events.

	* init/parse_job.c (stanza_export): Parse a new export stanza,
	which takes one or more environment variable names.
	* init/tests/test_parse_job.c (test_stanza_export): Test the new
	stanza.

	* init/job.h (JobConfig): Add new export member.
	* init/job.c (job_config_new): Initialise to NULL.
	* init/tests/test_job.c (test_config_new): Make sure it's NULL.

	* init/environ.c (environ_add, environ_set): Add a replace argument
	which when FALSE does not replace existing entries in the environment
	table.
	* init/environ.h: Adjust prototypes.
	* init/tests/test_environ.c (test_add): Add tests for non-replacement
	mode, including corner cases.
	(test_set): Replace should be TRUE in this test.
	* init/event.c (event_operator_collect): Always replace existing
	environment members.
	* init/job.c (job_config_environment, job_run_process): Always replace
	existing environment members.
	(job_emit_event): Always replace existing environment members, and
	rework this function to get rid of the confusing gotos.

	* init/tests/test_job.c (test_change_state): Add tests to make sure
	we include the INSTANCE variable in the event environment.

2008-04-18  Scott James Remnant  <scott@netsplit.com>

	* init/process.c (process_kill): Make sure we do send the signal to
	the process group; in practice this makes no difference, but it pays
	to be explicit in such things.
	* init/tests/test_process.c (test_kill): Add a test case for when
	the session leader is no more.

	* init/job.h (JobConfig): Another day, another obscure job config
	detail.  This one is for adjusting how likely you are to be killed
	by the OOM Killer.
	* init/job.c (job_config_new): Set to zero by default.
	* init/tests/test_job.c (test_config_new): And make sure it is zero.
	* init/parse_job.c (stanza_oom): And it helps to have a function
	to set that one.
	* init/tests/test_parse_job.c (test_stanza_oom): Test it.
	* init/errors.h: And we need an error if its out of bounds.
	* init/conf.c (conf_reload_path): Which also needs to be caught.
	* init/process.c (process_spawn): Of course, we have to do something
	with the oom adjustment.
	(process_error_read): message for failure error.
	* init/process.h (processErrorType): And need an error if it fails

	* init/main.c: Drop the legacy configuration directory, the format
	of jobs has changed sufficiently to not support it.
	* init/Makefile.am (AM_CPPFLAGS): Remove LEGACY_CONFDIR definition.
	(install-data-local): Don't create it, either.

	* init/enum.c, init/enum.h, init/tests/test_enum.c: Remove these
	source files, a hold-over from when we had them in a separate
	library and passed around the integer values.
	* init/job.c, init/job.h, init/tests/test_job.c: Restore in their
	proper place.
	* init/Makefile.am: Remove enum.* from build instructions.

	* init/main.c: Attempt to connect to the system bus on startup,
	but don't expect it to work.

	* init/control.c (control_bus_open, control_bus_disconnected)
	(control_bus_close): Functions to open a connection to the D-Bus
	system bus, clean up if disconnected or disconnect ourselves
	explicitly.
	* init/control.h: Prototypes.
	* init/tests/test_control.c (test_bus_open)
	(test_bus_disconnected, test_bus_close): Test the functions using
	a fake D-Bus system bus daemon.
	* init/errors.h: Add error for "name taken".
	* init/Makefile.am (init_SOURCES): Build and link control.c and
	control.h
	(TESTS): Build and run control test suite.
	(test_control_SOURCES, test_control_LDFLAGS, test_control_LDADD):
	Details for control test suite.
	(test_process_LDADD, test_job_LDADD, test_event_LDADD)
	(test_parse_job_LDADD, test_parse_conf_LDADD, test_conf_LDADD):
	Link control.o

2008-04-16  Scott James Remnant  <scott@netsplit.com>

	* init/job.h (JobConfig): Add leader member.
	* init/job.c (job_config_new): Initialise leader to FALSE.
	* init/tests/test_job.c (test_config_new): Make sure leader is FALSE.
	(test_change_goal, test_change_state, test_run_process)
	(test_kill_process, test_child_handler, test_handle_event)
	(test_handle_event_finished): Jobs have to be leaders now to allow
	waitpid() to work in test cases.
	* init/parse_job.c (stanza_session): Parse "session leader" stanza
	to set to TRUE.
	* init/tests/test_parse_job.c (test_stanza_session): Test new
	stanza parsing.
	(test_stanza_console): Add missing "missing argument" test.
	* init/process.c (process_error_read): Deal with new fork error.
	(process_spawn): If we're not to be a session leader, fork again and
	write the pid back on the open socket.
	* init/process.h (ProcessErrorType): Introduce new fork error.
	* init/tests/test_process.c (test_spawn): Test that we can't start
	a non-session-leader and still have process details.
	(test_spawn, test_kill): Other jobs have to be leaders now to
	allow waitpid() to work.
	* init/tests/test_event.c (test_poll): Jobs have to be leaders now
	to allow waitpid() to work.

2008-04-12  Scott James Remnant  <scott@netsplit.com>

	* configure.ac (NIH_INIT): Require that libnih build D-Bus support,
	failing configure if we can't get it.
	* init/Makefile.am (AM_CFLAGS): Build with D-Bus CFLAGS,
	(init_LDADD, test_process_LDADD, test_job_LDADD, test_event_LDADD)
	(test_parse_job_LDADD, test_parse_conf_LDADD, test_conf_LDADD): and
	link with libnih-dbus.la and D-Bus LIBS.
	(init_LDFLAGS): No need for -static now since libnih will only exist
	statically anyway.

	* init/main.c: Use a better name for kbdrequest
	* init/event.h (KBDREQUEST_EVENT): Rename event to keyboard-request

	* init/main.c: Drop the attempt to rescue a crashed system by
	carrying on with no state
	(crash_handler): After the child has core dumped, the parent will
	die and the kernel will panic.  That's the best we can do, I think.

	* init/job.c (job_change_state): Don't generate the stalled event;
	there's nothing useful you can do with it other than start a root
	shell and that's just a security hole waiting to happen.
	(job_new): Don't increment the instances counter.
	* init/job.h: Remove extern for instances counter.
	* init/tests/test_job.c (test_new): Remove the check that the
	instance counter is incremented.
	(test_change_state): Remove the test for the stalled event.
	* init/event.h (STALLED): Remove stalled event definition,
	* TODO: Update.

	* init/job.h (Job): And while we're at it, the instance name is
	guaranteed unique for a given job name, which is also guaranteed
	to be unique - so don't bother with job ids either, since they
	also get reused in bad cases.
	* init/job.c (job_next_id): Drop this function.
	(job_new): Don't assign an id anymore.
	(job_find_by_id): Drop this function.
	(job_run_process): Set UPSTART_INSTANCE to the instance name if set.
	(job_name): Function to create the string used in messages.
	(job_change_goal, job_change_state, job_run_process)
	(job_kill_process, job_kill_timer, job_child_handler)
	(job_process_terminated, job_process_trace_new)
	(job_process_trace_new_child, job_process_trace_signal)
	(job_process_trace_fork, job_process_trace_exec): Use the instance
	name in messages (if set) in place of the job id.
	* init/tests/test_job.c (test_new): Drop checks on the id field.
	(test_find_by_id): Drop test.
	(test_run_process): Check that UPSTART_INSTANCE is set only for
	named job instances, and contains the instance name.
	(test_change_state, test_run_process, test_child_handler): Remove
	id setting and update error message checks.
	* TODO: Update.

	* init/event.h (Event): We don't use the id field for anything;
	and it can't be guaranteed to be unique since it can wrap over
	and get reused.  Drop it.
	* init/event.c (event_next_id): Drop this function.
	(event_new): Don't assign an id anymore.
	(event_find_by_id): Drop this function.
	* init/tests/test_event.c (test_new): Drop checks on the id field
	(test_find_by_id): Drop test.
	(test_poll): Drop id setting which was needless anyway.

2008-04-11  Scott James Remnant  <scott@netsplit.com>

	* init/tests/test_job.c (test_child_handler): Add tests to make
	sure that respawn works for both services and tasks; the only
	difference we want for tasks is that zero is a normal exit code.
	* init/job.c (job_process_terminated): Status need not be non-zero
	if the job is not a task.

	Change the default job type from task to service, which will
	finally match people's expectations.

	* init/job.h (JobConfig): Replace service member with task
	* init/job.c (job_config_new): Initialise task to FALSE
	(job_change_state): Unblock if not a task instead of if a service
	* init/tests/test_job.c (test_config_new): Make sure task is FALSE
	(test_change_state): Check service by default, task with flag;
	this also means we expect blockers to be cleared if we end up in
	running for the other checks
	(test_child_handler): Expect blockers to be cleared if we end up
	in running now that service is the default.
	* init/tests/test_event.c (test_poll): Test with a task since
	we want to remain blocked for longer.
	* init/parse_job.c (stanza_respawn): Don't set service to TRUE
	(stanza_service): Rename to stanza_task and set task flag instead
	* init/tests/test_parse_job.c (test_stanza_respawn): Remove checks
	for setting of service flag
	(test_stanza_service): Rename to test_stanza_task and test task

	* init/job.c (job_init): Create hash using nih_hash_string_new()
	* init/conf.c (conf_source_new): Likewise.

2008-03-08  Scott James Remnant  <scott@netsplit.com>

	* HACKING: Terminology changes: Bazaar-NG is now just Bazaar;
	Malone is now just Launchpad's bug tracking system.  Update bugs
	URL to match modern form.

	* init/enum.h (JobWaitType): Rename to JobExpect
	* init/job.h (JobConfig): Rename wait_for to expect
	* init/job.c (job_config_new, job_change_state, job_run_process)
	(job_process_stopped, job_process_trace_new_child): Rename wait_for
	to expect in all occurances.
	* init/tests/test_job.c: Likewise rename all occurances.
	* init/parse_job.c (stanza_wait): Rename to stanza_expect and drop
	the intermediate argument.
	* init/tests/test_parse_job.c (test_stanza_wait): Rename to
	test_stanza_expect and adjust tests to match new syntax.
	* init/tests/test_process.c (test_spawn): Remove set of wait_for.

	* doc/states.dot: Remove the state transition from starting to
	waiting ("emit_stopped" in the graph); we don't have a "respawning
	too fast" exit here anymore, so always go to stopping.
	* doc/states.png: Regenerate.

	* TODO: Document the problems with overflowing ids and instance
	counter before I forget about them.

2008-03-07  Scott James Remnant  <scott@netsplit.com>

	* TODO: Update.

	* init/job.h (JobConfig): Add instance_name member.
	(Job): Add name member.
	* init/job.c (job_config_new): Initialise instance name to NULL.
	(job_new): Accept the name as an argument, reparenting and stealing
	(job_handle_event): Expand the instance name and pass to job_new
	(job_instance): Accept a name and look that up in the list of current
	instances returning the instance if found.
	* init/tests/test_job.c: Add extra argument to all job_new calls
	(test_config_new): Make sure instance name is initialised to NULL.
	(test_handle_event): Make sure the job name is set from the instance,
	and make sure an existing instance is reused if we can.
	(test_instance): Make sure that the existing instance is returned.
	* init/parse_job.c (stanza_instance): Check for an optional argument
	and store it in the instance_name member if it exists, otherwise
	free and reset the instance_name member.
	* init/tests/test_parse_job.c (test_stanza_instance): Check the new
	argument is handled properly and stored in the right place.
	* init/tests/test_conf.c (test_source_reload_job_dir)
	(test_file_destroy): Add extra NULL to job_new
	* init/tests/test_event.c (test_poll): Add extra NULL to job_new

	* init/event.c (event_operator_match): Accept an environment array
	and expand the operator value against it before attempting to match.
	(event_operator_handle): Also accept the environment array and pass
	through to calls to event_operator_match().
	* init/event.h: Update prototypes.
	* init/tests/test_event.c (test_operator_match): Add extra NULL
	argument to most tests, and add tests for known and unknown variable
	references.
	(test_operator_handle): Add extra NULL arguments to most tests, and
	add test for passing of environment through.
	(test_operator_reset): Add extra NULL argument to call.
	* init/job.c (job_handle_event): Pass the job environment for the
	stop event handling, but NULL for the start event.
	* init/tests/test_job.c (test_handle_event): Make sure that a stop
	operator is expanded from the job environment before being matched
	against the stop event.

	* init/event.c, init/event.h, init/environ.c: Documentation tweaks.

	* init/job.c (job_change_state): Remove the code to check for runaway
	jobs from here, we'll always let people explicitly start an instance.
	(job_process_terminated): Call job_catch_runaway when actually doing
	the respawn instead.
	* init/tests/test_job.c (test_change_state): Remove "too fast" checks,
	we're going to allow start/stop requests to restart jobs as much as
	they like since this is an external request.
	(test_handle_event, test_handle_event_finished): No need to remove
	a respawn limit with this behaviour.
	(test_child_handler): Instead check that the respawn counter is
	dealt with by the child handler.

	* TODO: Update, I found a bug with the current model.

	* init/tests/test_environ.c (test_expand): Check that a string
	without an expansion still works ok.

2008-03-06  Scott James Remnant  <scott@netsplit.com>

	* init/event.c (event_operator_collect): Just use strcat functions.

2008-03-03  Scott James Remnant  <scott@netsplit.com>

	* init/environ.c (environ_valid): New function to check the validity
	of an environment variable name, should call before accepting any.
	(environ_expand_until): New function to expand variable references
	in a string using an environment table; supports a few common
	shell-like expressions.
	(environ_getn): Change to return the value of the string, not the
	entire environment string.
	* init/environ.h: Add prototypes.
	* init/errors.h: Add errors raised by new functions.
	* init/tests/test_environ.c (test_valid, test_expand): Add test
	cases for the new functions.
	(test_get, test_getn): Change test case to check for the variable
	value instead of returning the whole string.

	* TODO: Add thoughts on blocking commands.

	* TODO: Update.

	* init/event.h (Event): Remove the refs member; we now never hold
	a reference to an event we're blocking since we always copy the
	environment out if we want to keep it.
	(EventOperator): Events are always blocked while we hold them,
	so drop the blocked member.
	(EventProgress): The done state is no longer needed, we can free
	in finished now.
	* init/event.c (event_ref, event_unref): Drop these functions.
	(event_new): Don't ininitialise the refs member since it's gone.
	(event_poll): Remove the done state since it's directly freed
	in event_finished again
	(event_finished): No done state, event is freed before return.
	(event_operator_new): No blocked member.
	(event_operator_copy): Always block the event after copying.
	(event_operator_destroy): Simply unblock.
	(event_operator_handle): Simply block the event on match.
	(event_operator_collect): Always block the copied event
	(event_operator_unblock): This function is no longer required, since
	it has an identical effect to reset.
	(event_operator_reset): Simply unblock the event.
	* init/tests/test_event.c (test_new): Drop the check for refs
	being initialised to zero.
	(test_ref, test_unref, test_operator_collect): Drop test for
	functions that have been dropped in the code.
	(test_operator_new): Drop the check for blocked being initialised
	to FALSE.
	(test_block, test_unblock, test_operator_destroy): Drop any references
	to the refs member.
	(test_operator_destroy): Actually fix the function to test things.
	(test_poll): Drop the check for remaining in the done state.
	(test_operator_new, test_operator_copy): Drop the checks for blocked.
	(test_operator_handle, test_operator_collect, test_opreator_reset):
	Drop references to refs and blocked.
	* init/job.c (job_unblock, job_handle_event): Drop the call to
	event_unref() since the next call was always event_unblock() and
	that's the one that we didn't delete.
	* init/tests/test_job.c (test_change_state, test_child_handler)
	(test_handle_event, test_handle_event_finished): Events don't
	have references anymore, so remove calls to reference, unreference
	and checks for the reference count - it's all done with blocks now.
	(test_new): Remove check that the operator is not blocked for a
	new job since there's no such thing now.
	(test_handle_event): Operators don't have a blocked member anymore,
	if there's an event, it's blocked.

	* init/job.c (job_change_state): Don't reference the event we're
	blocked on, we'll always know when it's finished.
	(job_handle_event_finished): Likewise no reason to unreference it.
	* init/tests/test_job.c (test_change_goal, test_child_handler)
	(test_handle_event, test_change_state)
	(test_handle_event_finished): Remove the expectation that the blocked
	event is referenced by the job.
	* init/tests/test_event.c (test_poll): Don't reference the event,
	since the job would not have.

	* init/job.c (job_emit_event): Use environ_add/set for style
	reasons.

	* init/job.c (job_handle_event): Reset the stop_on operator after
	processing the event, thus the expression needs to be completely
	reevaluated before the job can be stopped again by it.  At last,
	correct behaviour!
	(job_change_state): No reason to reset the stop_on operator when
	starting since it's always reset after evaluating to TRUE now;
	likewise no reason to reset on re-entering running or waiting,
	job_unblock() is sufficient.
	(job_failed): No reason to iterate stop_on to set failed, it's
	empty - job_unblock() does what we want.
	* init/tests/test_job.c (test_handle_event): Check that the operator
	is actually reset and the event not referenced when handling from
	the event.
	(test_change_state, test_child_handler): Don't put anything in stop_on
	and thus don't expect anything to come out of it -- event environment
	is all done in stop_env and blocking done in blocking.

	* init/job.c (job_handle_event): Collect the stop events and store
	them in the blocking list, unblocking any that were there before
	such as the start events.
	(job_change_state): Unblock blocking events when returning to running
	from pre-stop.
	* init/tests/test_job.c (test_handle_event): Make sure the stop
	events are collected and replace any previously blocking events.
	(test_change_state, test_child_handler): Test that stop events in
	the blocking list are kept and unblocked when necessary.

2008-03-02  Scott James Remnant  <scott@netsplit.com>

	* init/job.c (job_change_state): Shouldn't emit the started event
	on pre-stop cancellation, and shouldn't unblock the job because
	it's a service.

	* init/job.c (job_change_state): Throw away the stop environment
	when starting and returning to running.
	* init/tests/test_job.c (test_change_state): Make sure the stop
	environment is actually thrown away.

	* init/job.c (job_run_process): Append the environment from the
	stop events if given the pre-stop process to run; do this before
	the special events so they can never be overriden.
	* init/tests/test_job.c (test_run_process): Check that the stop event
	environment is included for pre-stop and not for other jobs.

	* init/job.c (job_handle_event): Remove setting of UPSTART_JOB
	and UPSTART_JOB_ID, we set that when we run the process.
	* init/tests/test_job.c (test_handle_event): Don't check for
	UPSTART_JOB and UPSTART_JOB_ID since we no longer copy it in here.

	* init/job.c (job_run_process): Copy the environment to pass it to
	the job, appending the UPSTART_JOB and UPSTART_JOB_ID variables here;
	we never want to be able to match these, etc.
	* init/tests/test_job.c (test_run_process): Add tests to make sure
	that the environment is actually set in the processes we run.

	* init/job.h (Job): Add stop_env member to store environment from
	stop events for the stop script.
	* init/job.c (job_new): Initialise stop_env to NULL.
	(job_handle_event): Copy environment from the stop_on operator into
	the stop_env member.
	* init/tests/test_job.c (test_new): Check that stop_env is NULL.
	(test_handle_event): Add lots of tests to make sure that the
	environment is collected from the events and stored in stop_env
	properly, overwriting what was there already if necessary.

	* init/init.supp (job-run-process-args): Add a suppression for the
	fact that job_run_process will leak its arguments to a new process
	assuming that it will call exec() or exit()

	* init/tests/test_job.c (test_child_handler): Remove bogus free tag
	of the list, which we don't use in this test (valgrind failure)

	* init/job.h (Job): Remove the start_on member.
	* init/job.c (job_new): Don't initialise start_on since it's gone.
	(job_change_state): Drop call to unblock the start_on operator since
	the events are already unblocked by job_unblock.
	(job_failed): Drop setting of start_on events to failed since this
	is already done by job_unblock.  This results in a slight change in
	behaviour, now when a job fails to start - the event or command will
	be immediately unblocked since there's no point waiting until it
	stops again - it was waiting for it to start.
	* init/tests/test_job.c (test_new): Remove start_on checks
	(test_change_state, test_child_handler, test_handle_event): Remove
	all references to start_on, instead relying on the blocking checks
	instead.
	* init/tests/test_event.c (test_poll): Remove solitary reference
	to job's start_on, this wasn't necessary anyway - we proved that it
	was the right event by affecting the job.  Revert previous commit
	that temporarily increased the number of references, they should be
	one again now only the blocking list holds them.

	* init/job.h (job): Add blocking member, a list of events that we're
	blocking from finishing.
	* init/job.c (job_new): Initialise blocking member to NULL.
	(job_handle_event): Collect the list of events from the operator
	and store them in the job's blocking list (unblocking any existing
	first); if the job is already running, unblock unref and discard.
	(job_unblock): New function to deal with unblocking the events we're
	holding onto and resetting the blocking list; this will be extended
	later to also unblock any command.
	(job_change_state): Unblock events in running for services and in
	waiting for everything.
	(job_failed): Unblock events and mark them as failed.
	* init/tests/test_job.c (test_new): Check that it's initialised to NULL
	(test_handle_event): Extend the test cases to check the value of the
	blocking list, and to make sure that the previous blocking list is
	overwritten when necessary.
	(test_change_state, test_child_handler): Extend test cases so that
	wherever we're had a blocked event in start_on, we also have that in
	the blocking list.
	* init/tests/test_event.c (test_poll): Temporarily increase the
	expected number of references/blockers to the event in the poll
	test.

	* init/job.h (Job): Add start_env member, this stores the environment
	to use when starting the event so it doesn't overwrite the current
	environment of a restarting job.
	* init/job.c (job_handle_event): Do the heavy lifting of starting a
	new job instance here; construct the environment from the built-ins
	and configured, append that collected from the start events, locate
	or create a new instance, add the job name and id then copy into
	the new start_env member before starting the job.  At some point
	this will probably all become a function since it'll be similar for
	the control functions.
	(job_change_state): Copy the start_env member into the env member
	when in the starting state; thus the job environment remains the same
	until restarted.
	(job_new): Remove code to initialise the environment, we now do that
	when actually starting the instance.
	* init/tests/test_job.c (test_handle_event): Add test cases for
	starting the job, making sure that the environment is correctly
	copied into the right field and also checking what happens if it's
	already stopping or running.
	(test_change_state): Make sure that start_env is correctly copied
	over into env, overwriting what is there if non-NULL or keeping it
	if NULL.
	(test_new): Remove checks for environment setup, since we don't do
	that anymore here; replace with checking for NULL and restore the
	alloc fail tests.
	* TODO: Update.

	* init/environ.c (environ_add): Allow it to accept NULL length, since
	we can't always keep that around.

	* init/process.c (process_spawn): Accept the environment list as
	a parameter, then finally we can change this function to take a
	JobConfig as the first argument.
	(process_error_read): Remove the associated error handler.
	* init/process.h: Change prototype.
	(ProcessErrorType): Remove error enum for environment.
	* init/tests/test_process.c (test_spawn): Update calls in test to
	just pass in an environment array (direct testing).
	* init/job.c (job_run_process): Pass configuration and environment
	to process_spawn.

	* init/process.c (process_spawn): Take the environment directly out
	the job structure, rather than recreating it.
	(process_environment): Drop function, absorbed elsewhere.
	* init/process.h: Remove prototype.
	* init/tests/test_process.c (test_spawn): Set the job_id variable
	before calling job_new and set config->start_on instead of
	job->start_on so that job_new can pick up both.
	(test_environment): Remove test cases.

	* init/job.h (Job): finally gains env pointer of its own.
	* init/job.c (job_new): Initialise the environment, moving the last
	of the code from process_environment -- this is only temporary
	though in the interests of refactoring, it'll move out of here again
	soon enough.
	* init/tests/test_job.c (test_new): Make sure that the environment is
	set in a manner which tests the overriding of things by other things;
	we have to temporarily comment out the alloc fail stuff though :-(

	* init/event.c (event_operator_collect): Make list the last argument
	for consistency with future functions.
	* init/event.h: Update prototype.
	* init/tests/test_event.c (test_operator_collect): Swap arguments.
	* init/process.c (process_environment): Update.

	* init/job.c (job_config_environment): Function to generate an
	environment table from a JobConfig, code largely moved from process.c
	* init/job.h: Add protoyype.
	(JOB_DEFAULT_ENVIRONMENT): List of environment variables to always
	copy from the environment (moved from process.h)
	* init/tests/test_job.c (test_config_environment): Add test case,
	again largely copied from test_process.c
	* init/process.c (process_environment): Call job_config_environment
	instead of the code moved out.
	* init/process.h (PROCESS_ENVIRONMENT): Move to job.h
	* TODO: Update.

	* TODO: Update.

2008-03-01  Scott James Remnant  <scott@netsplit.com>

	* init/event.c (event_operator_collect): Create a mega-function to
	iterate an EventOperator tree (filtering out those bits that aren't
	TRUE) and collect the events, adding them to a linked list, adding
	their environment to a table and making a string list for another
	environment variable.  Fundamentally this function marshals data
	out of the Event subsystem into the right format for the Job subsystem.
	* init/event.h: Add prototype.
	* init/tests/test_event.c (test_operator_collect): Tests for the
	collector function; some bits may seem similar to test_process.c
	* init/process.c (process_environment): Use event_operator_collect
	to gather the environment, instead of its own code (which pretty
	much got pasted into event_operator_collect anyway).  Force everything
	else to allocate matching the caller.
	* init/tests/test_process.c (test_spawn, test_environment): Had
	forgotten to set the value of the intermediate AND operator to TRUE,
	necessary now.

	* init/process.c (process_environment_add): Move and rename this
	function, since it's not really process associated
	(process_environment): Change to use environ_add or environ_setf
	instead.
	* init/process.h: Remove prototype.
	* init/environ.c (environ_add): New name/location of
	process_environment_add, modified to not take a copy of the string
	(environ_set): Wrapper for the above for common dealing with
	environment we want to set from a format string.
	(environ_get, environ_getn, environ_lookup): Functions to get an
	environment variable entry; largely cripped from event.c but
	bug-fixed at the same time.
	* init/environ.h: Function prototypes.
	* init/event.c (event_operator_match): Change to use environ_lookup
	* init/tests/test_process.c (test_environment_add): Move the tests.
	* init/tests/test_environ.c: Test suite for environment handling
	* init/Makefile.am (init_SOURCES): Build environ.c and environ.h
	(TESTS): Build environment test suite
	(test_environ_SOURCES, test_environ_LDFLAGS, test_environ_LDADD):
	Details for environment test suite
	(test_process_LDADD, test_job_LDADD, test_event_LDADD)
	(test_parse_job_LDADD, test_parse_conf_LDADD, test_conf_LDADD):
	Link environ.o to other test suites

	* init/job.c (job_new): Increment the number of instances.
	(job_instance): Simplify the function, it now only returns the
	existing instance or NULL.  This makes it easier to extend when
	we have env-limited instances later on.
	(job_handle_event): If job_instance returns NULL, create
	a new instance with job_new() and always reset the operator afterwards.
	* init/tests/test_job.c (test_new): Check that the instances variable
	is incremented when a new job is created.
	(test_instance): Change to check that it returns NULL when there is
	no active instance, or for multi-instance jobs, instead of creating
	a new one itself.
	(test_config_replace, test_find_by_pid)
	(test_find_by_id, test_change_goal, test_change_state)
	(test_next_state, test_run_process, test_kill_process)
	(test_child_handler, test_handle_event)
	(test_handle_event_finished): Call job_new to create a new instance
	from a config, instead of job_instance.

	* init/tests/test_conf.c (test_source_reload_job_dir)
	(test_file_destroy): Call job_new to create a new instance from a
	config, instead of job_instance.
	* init/tests/test_event.c (test_poll): Call job_new to create a new
	instance from a config, instead of job_instance.
	* init/tests/test_process.c (test_spawn, test_environment): Call
	job_new to create a new instance from a config, instead of job_instance

2008-02-29  Scott James Remnant  <scott@netsplit.com>

	* configure.ac: Compare the evaluated $sbindir against the common
	things we put in PATH, if it doesn't match, define EXTRA_PATH to
	contain it.
	* init/paths.h: Append EXTRA_PATH to PATH if defined.

	* init/Makefile.am (AM_CPPFLAGS): Replace TELINIT definition with
	SBINDIR, pointing at the common directory.
	* compat/sysv/Makefile.am (AM_CPPFLAGS): Replace SHUTDOWN definition
	with SBINDIR, pointing at the common directory.
	* init/paths.h (TELINIT): Redefine to be SBINDIR with "/telinit"
	on the end; define SBINDIR if necessary.
	* compat/sysv/reboot.c (SHUTDOWN): Redefine to be SBINDIR with
	"/shutdown" on the end; define SBINDIR if necessary.

2008-02-22  Scott James Remnant  <scott@netsplit.com>

	* init/event.c (event_operator_match): Rewrite to match both
	positionally and by name.
	* init/tests/test_event.c (test_operator_match): Update tests to
	check the new behaviour works.

	* init/parse_job.c (parse_on_operand): Add arguments to env list
	rather than args; sanity check afterwards to ensure that positional
	doesn't follow name-based -- when parsing the job is the right place
	to catch this.
	* init/tests/test_parse_job.c (test_stanza_start)
	(test_stanza_stop): Change args to env when checking operators.
	Check that arguments may be quoted in manners that we expect to be
	sane.  Check that positional arguments cannot follow name-based ones.
	* init/errors.h: Add new error.
	* init/conf.c (conf_reload_path): Treat expected variable as a
	permanent error.

	* init/tests/test_process.c (test_spawn, test_environment): 
	Update event_new() calls to remove extra argument.

	* init/main.c (main, cad_handler, kbd_handler, pwr_handler):
	Update event_new() calls to remove extra argument.

	* init/job.c (job_change_state): Update event_new () call.
	(job_emit_event): Update to put failure information in environment.
	* init/tests/test_job.c (test_new, test_instance)
	(test_child_handler, test_handle_event)
	(test_handle_event_finished): Remove extra argument to event_new,
	rename args to env in operator where necessary.
	(test_change_state): Update to check emitted event by full environment.

	* init/event.h (Event): Remove args member.
	(EventOperator): Rename args member to env.
	Update prototypes to match.
	* init/event.c (event_new): Remove args member.
	(event_finished): Remove copying of args member to failed event.
	(event_operator_new): Rename args member to env.
	(event_operator_copy): Rename args copying to env.
	(event_operator_match): ??
	* init/tests/test_event.c (test_new): Update test to remove args.
	(test_operator_new): Update test to rename args to env.
	(test_operator_copy): Update test to rename args to env.
	(test_operator_match): ???

	* TODO: Update with job atomicity notes.

2008-02-20  Scott James Remnant  <scott@netsplit.com>

	* init/job.c: Switch around job_find_by_pid and job_find_by_id
	* init/job.h: Likewise.

	* init/job.h: Update prototypes to match variable names in the
	code.

2008-02-17  Scott James Remnant  <scott@netsplit.com>

	* init/process.c (process_kill): Change to accept a JobConfig rather
	than a Job, since in theory this should only ever need that in a
	future where we can specify a kill signal (right now it's not used
	for anything!)
	* init/process.h: Update prototype.
	* init/tests/test_process.c (test_kill): Update test cases.
	* init/job.c (job_kill_process, job_kill_timer): Pass in JobConfig
	instead of Job.

	* init/process.c (process_spawn): Accept trace as an argument instead
	of using a random piece of job state to determine whether to trace
	or not.
	* init/process.h: Update prototype.
	* init/tests/test_process.c (test_spawn): Update tests to pass in
	via argument whether to trace the job or not.
	* init/job.c (job_run_process): Pass in the trace variable rather
	than relying on it working it out for itself; this means we don't
	need to set the state until after, therefore don't need to reset it.

	* AUTHORS, logd/jobs.d/logd.in: Update e-mail addresses.

	* README: Update kernel recommendation to 2.6.24, since that's
	the oldest version that the test suite will complete under.

2008-01-17  Scott James Remnant  <scott@netsplit.com>

	* TODO: Update.

	* init/job.c (job_run_process): Don't append the list of event
	names, they can be found in $UPSTART_EVENTS now.  This is better
	since it's consistent for exec and script.
	* init/tests/test_job.c (test_run_process): Drop test case.

	* init/process.c (process_environment): Function to build an
	environment table for a job containing built-in variables, those
	from the configuration, events and finally the upstart job ones.
	(process_environment_add): Helper function for the above that
	handles adding a variable to the array; dealing with fetching the
	value from init's environment if necessary.
	(process_setup_environment): This function now gets dropped in
	favour of the new ones.
	(process_spawn): Call the new process_environment() function and set
	the environ variable directly.
	* init/process.h (PROCESS_ENVIRONMENT): Define built-in environment
	variables that are always copied from our own environment.
	Add prototypes.
	* init/tests/test_process.c (test_environment): Check that the
	environment is built correctly and that each bit overrides the
	right other bit.
	(test_environment_add): Check that the array is built correctly.
	(test_spawn): Adjust order and values of expected environment
	to match what's now set.

2008-01-16  Scott James Remnant  <scott@netsplit.com>

	* init/job.c (job_failed): Separate the logic that marks the job
	and its associated events as failed into its own function, since
	it's a large enough amount of code that we were otherwise duplicating
	everywhere else (and in a few places, failing to mark the events as
	failed as well).
	(job_change_state, job_process_terminated): Call job_failed instead
	of doing it ourselves.
	(job_emit_event): De-nest the logic and fix so that we don't add
	environment to the failed respawn event.
	* init/tests/test_job.c (test_change_state): Add checks on whether
	the event was marked as failed or not.

	* TODO: Update.

	* configure.ac (AC_COPYRIGHT): Update copyright to 2008.

	* TODO: Update.

	* init/tests/test_job.c (test_child_handler): Don't run the signal
	and ptrace tests while in valgrind, sometimes signals (specifically
	SIGCONT after SIGSTOP) don't behave right and we kinda need that
	reliability.

	* init/tests/test_job.c (test_child_handler): After adding extra
	processes, make sure we clean up again so each test is roughly
	independant.  Fix the final test case to not rely on previous
	setup and work on its own.

	* init/tests/test_job.c (test_change_state): Remove useless check
	of job->start_on from a killed/post-stop check (noticed while
	writing the other).

	* init/job.c (job_change_state): Check the return value of
	job_run_process() and if particular processes fail, change the
	goal to stop and push the job into the next state; setting the job
	as failed along the way.
	(job_emit_event): If the exit_status is -1 then it means the job
	failed to spawn, so don't place EXIT_SIGNAL or EXIT_STATUS in the
	event environment.
	* init/tests/test_job.c (test_change_state): Check what happens when
	each process type fails, make sure that the job is stopped for
	pre-start, spawned and post-stop and the failure is ignored for
	post-start and pre-stop.

2008-01-15  Scott James Remnant  <scott@netsplit.com>

	* init/main.c: Selectively compile out certain pieces when make is
	run with CPPFLAGS=-DDEBUG, giving us a build that'll happily run from
	a user terminal.
	* init/event.h: Change the startup event to "debug" when built like
	that, so we don't accidentally do bad things.

	* init/job.c (job_run_process): Catch PROCESS_ERROR and abort the
	attempt to run the process, returning a non-temporary error condition.
	* init/tests/test_job.c (test_run_process): Add test case for
	attempting to spawn a file that doesn't exist.

	* init/process.c (process_error_read): Avoid the word process, since
	it's likely included in the higher error message.

	* init/process.c (process_spawn): Call process_error_abort() on any
	error condition.
	* init/tests/test_process.c (test_spawn): Add a test case for failing
	to spawn a process and receiving ProcessError correctly; fix other
	cases to ensure they return a pid.

	* init/errors.h: Add PROCESS_ERROR to the enum, but not to the string
	list since there's no specific defined string for this one.
	* init/process.h (ProcessError): Structure that builds on NihError
	to add additional information for a process error.
	(ProcessErrorType): enum of different process error types.
	* init/process.c (process_spawn): After forking read the error in
	the parent, returning if we raise one.
	Ensure we close the pipe if the fork fails.
	Re-order so that we set the environment, umask and priority after the
	resource limits (which should apply to them).
	(process_error_abort): New function to immediately abort with an
	error, writing it on the pipe first.
	(process_error_read): Counterpart function to read the error from
	the pipe and raise it, with appropriate error messages.

	* init/process.c (process_spawn): Create a pipe to use for
	communication with the child, ensuring its closed before the parent
	returns and ensuring that the writing end is close-on-exec in the
	child.

	* init/job.c (job_run_process): Change to return a value indicating
	whether there's been a non-temporary error (always returns zero so
	far).
	* init/job.h: Update prototype.
	* init/tests/test_job.c (test_run_process): Check that job_run_process
	always returns zero.

	* init/job.c (job_change_goal): Document in which states this function
	has unexpected side-effects such as freeing the job, since we do
	attempt to call it from within job_change_state().

	* init/process.c (process_setup_limits): Integrate this function back
	into process_spawn() since there's no reason for it to be separate.
	(process_setup_console): Alter this function so it closes the original
	console descriptors, opens the new ones and can reset them to if
	required -- in particular, this no longer takes a Job parameter.
	(process_spawn): Use the new process_setup_console function and
	integrate code from process_setup_limits().
	* init/process.h: Update function prototype.
	* init/main.c (main): Use the new process_setup_console() argument
	form.  Move syslog opening to the end of the function, rather than
	where it is now where it could be at risk of being closed again
	immediately.  Change the root directory in case we're run in some
	weird way.
	(reset_console): Remove function since the code is now in
	process_setup_console()
	* init/enum.h (console_type): Remove CONSOLE_LOGGED and make the
	CONSOLE_NONE constant be zero.
	* init/parse_job.c (stanza_console): Drop parsing of "logged"
	* init/tests/test_parse_job.c (test_stanza_console): Drop testing
	of "logged" parsing.

2008-01-14  Scott James Remnant  <scott@netsplit.com>

	* HACKING: Correct bzr URLs to trunk.

2007-12-15  Scott James Remnant  <scott@netsplit.com>

	* init/process.c (process_spawn): Fix some documentation strings.
	
	* init/process.c (process_kill): Move to beneath the process setup
	functions.
	* init/process.h: Adjust ordering here too.

	* init/process.c (process_spawn): Group console closing and setup
	together, becoming the session and process group leader first.

2007-12-07  Scott James Remnant  <scott@netsplit.com>

	* init/process.c (process_spawn): Drop the debug message since
	it's always repeated by the caller.
	* init/job.c (job_run_process): Drop the word Active which is a
	hold-over from when we had different process states.

	* TODO: Update.

	* init/job.c (job_child_handler): Add code to handle the trapped
	signal and ptrace event cases, distinguishing between a trapped
	signal and process stopped after exec or fork using our trace
	state member.  Call out to other functions to do the work.
	(job_process_trace_new): Called after the first exec to set the
	ptrace options, update the trace state and allow the process to
	continue without delivering the signal.  Also called after the
	fork to do the same.
	(job_process_trace_new_child): Called after a fork for the new child;
	increments the fork counter and if it goes over the number we want,
	detaches from the process and allows it to move to running.  Otherwise
	calls job_process_trace_new() instead.
	(job_process_trace_signal): Called when a signal is trapped, simply
	delivers it to the process unchanged.
	(job_process_trace_fork): Called before a fork for the parent, obtains
	the new child process id from the event, updating the job structure,
	and detaches from the parent which we're no longer interested in.
	(job_process_trace_exec): Called after an exec other than the first,
	assumed to be the end of forking so detaches from the process and
	allows it to move to running.
	* init/tests/test_job.c (test_child_handler): Add test cases for
	the various ptrace states.

	* init/job.c (job_run_process): Set process trace state to new for
	the main job if we need to wait for the daemon or fork; otherwise
	reset the state.
	* init/tests/test_job.c (test_run_process): Add test cases to make
	sure the trace state is set right and picked up by process_spawn.

	* init/process.c (process_spawn): Set a ptrace before execing the
	binary if the trace state is TRACE_NEW, set by the caller.
	* init/tests/test_process.c (test_spawn): Make sure that a job is
	ptraced if set up properly.
	(child): Add a simple case that just exits immediately for testing
	the above.

	* init/job.h (Job): Add new trace_forks member to keep count of how
	many forks we've seen and trace_state member to track whether we've
	just started the trace or just forked.
	* init/enum.h (TraceState): Add enumeration to keep track of ptrace
	state to differentiate between a signal and an event.
	* init/job.c (job_new): Initialise new members.
	* init/tests/test_job.c (test_new): Check new members are initialised

	* init/enum.h (JobWaitType): Add new daemon and fork wait types.
	* init/parse_job.c (stanza_wait): Add parsing for daemon and fork.
	* init/tests/test_parse_job.c (test_stanza_wait): Add tests too.

	* init/job.h (JobConfig): Remove daemon and pid members.
	(Job): Remove pid_timer member.
	(JOB_DEFAULT_PID_TIMEOUT): Remove this constant.
	* init/job.c (job_config_new, job_new): Remove initialisation of
	removed members.
	(job_change_state): Stay in spawned unless we're not waiting for
	anything -- remove the daemon flag.
	* init/tests/test_job.c (test_config_new, test_new): Remove checks
	for initialisation of removed members.
	(test_change_state): Remove daemon flag stays in spawned check since
	the daemon flag has gone.
	* init/parse_job.c (stanza_daemon, stanza_pid): Remove these
	functions since they have no members to set.
	* init/tests/test_parse_job.c (test_stanza_daemon, test_stanza_pid):
	Remove the tests for the now non-existant functions.

	* init/process.c (process_spawn): raise the system error before
	calling another syscall, in case we overwrite errno.

2007-12-06  Scott James Remnant  <scott@netsplit.com>

	* init/job.c (job_child_handler): Implement a combined child event
	handler to replace the multiple separate ones.  This handler deals
	with adding appropriate messages to the log and decoding any state
	information before calling specific action functions.
	(job_child_reaper): Remove, moving the bulk of the code into new
	(job_process_terminated): function that handles it cleanly.
	(job_child_minder): Remove, moving the bulk of the code into new
	(job_process_stopped): function that's a lot cleaner.
	* init/job.h: Update prototypes.
	* init/tests/test_job.c (test_child_reaper, test_child_minder):
	Combine unit tests from both functions into single new
	(test_child_handler): function.
	* init/main.c (main): Call the combined function on child events
	instead of separate ones.

	* init/job.c (job_child_minder): Add informational message and
	improve style and documentation.

2007-12-02  Scott James Remnant  <scott@netsplit.com>

	* init/enum.h (JobWaitType): Introduce a new enum that specifies
	how to transition the job from spawned to running; either we don't
	wait, or we wait for it to emit the stopped signal.
	* init/job.h (JobConfig): Add the wait_for member.
	Add protoype for job_child_minder.
	* init/job.c (job_config_new): Initialise to JOB_WAIT_NONE.
	(job_child_minder): New function to catch when a process is stopped
	by a signal, and move it to the next state when it does so.
	* init/tests/test_job.c (test_config_new): Check the initialisation
	of wait_for to JOB_WAIT_NONE.
	(test_child_minder): Tests for the new function.
	(test_change_state): Copy the daemon test case to refer to waiter.
	* init/main.c (main): Call job_child_minder whenever the job is
	stopped by a signal
	* init/parse_job.c (stanza_wait): Parse a new "wait" stanza that
	specifies what to wait for before leaving the spawned state.
	* init/tests/test_parse_job.c (test_stanza_wait): Check the new
	stanza.

2007-11-29  Scott James Remnant  <scott@netsplit.com>

	* init/tests/test_job.c (test_change_state): Add a few sets to NULL
	so gcc is happy.

2007-11-15  Scott James Remnant  <scott@netsplit.com>

	* init/job.c (job_child_reaper): Update argument names and types
	to match new NihChildHandler pattern; switch on event instead,
	which can now have three values not two (it always could, this was
	a bug) to output warning and assume that status is always non-zero
	if killed so no need to check that separately.
	* init/job.h: Update prototype.
	* init/tests/test_job.c (test_child_reaper): Update calls to
	job_child_reaper to pass an NihChildEvents member instead of FALSE
	or TRUE for killed.
	* init/main.c: Adjust call to nih_child_add_watch to indicate which
	events we want to pass to the reaper; we don't use NIH_CHILD_ALL
	since we're going to add ptrace stuff to a different function.

2007-11-07  Scott James Remnant  <scott@netsplit.com>

	* init/main.c (main): Tidy up.

2007-11-04  Scott James Remnant  <scott@netsplit.com>

	Complete the simplification of job config; rather than try and
	precompute job replacements, keeping them all in the same hash table
	and chaining them together, we just work it out when it's actually
	necessary based on what's in the conf_sources list.

	* init/job.h (JobConfig): Remove the replacement and replacement_for
	members and put a deleted member in instead.
	* init/job.c (job_config_new): Initialise deleted to FALSE; don't
	replace the job into the hash table, since we only want the current
	one in there now.
	(job_config_find_by_name): Now that there is only ever one job
	config in the hash table, we don't need any special function and
	can just use nih_hash_lookup directly, so drop this function.
	(job_config_should_replace): Rename to job_config_replace
	(job_config_replace): Rework, it now checks to see whether there
	are instances, and if not removes the job from the hash table
	before selecting a new one (which might be the same job).
	* init/tests/test_job.c (test_config_new): Update test to check
	deleted starts off as FALSE and that the job isn't in the hash.
	(test_config_find_by_name): Drop.
	(test_config_should_replace): Rename and rewrite to test replacement
	actually works as we expect.
	(test_change_state): Update tests for entering the waiting mode and
	replacing jobs.
	(test_find_by_pid, test_find_by_id, test_handle_event)
	(test_handle_event_finished): Add jobs to the hash table, otherwise
	we can't find them
	(test_child_reaper): Add job to the hash table, and also create a
	source for it since we end up with it in the waiting state so need
	to be able to keep it.
	* init/Makefile.am (test_process_LDADD, test_job_LDADD)
	(test_event_LDADD): Need the full .o file list now.
	* init/conf.c (conf_file_destroy): Rewrite to mark the job deleted,
	call job_config_replace if it's the current job and free it if
	it isn't the current job either before or after that call.
	(conf_reload_path): Handle job replacement here; look up the
	old job in the hash table, if it exists attempt a replacement
	otherwise add the new job to the hash table.
	* init/tests/test_conf.c (test_source_reload_job_dir)
	(test_source_reload_conf_dir, test_source_reload_file): Update
	tests to check job->deleted and use nih_hash_lookup to see whether
	it's the current job.
	(test_file_destroy): Write tests to check the common cases, we don't
	need to worry about the intermediate now since they can't happen.
	* init/parse_job.c (parse_job): Massively simplify, this only creates
	the config and parses it now.
	* init/tests/test_parse_job.c (test_parse_job): Remove the replacement
	checks.
	* init/tests/test_event.c (test_poll): Add configs to the hash
	table so they can be found.
	* TODO: Update.

2007-11-03  Scott James Remnant  <scott@netsplit.com>

	* init/conf.h (ConfSource): Remove priority, we'll place these
	in a linked list and use that order instead.
	(ConfSourcePriority): Drop accordingly.
	(ConfItem): Drop this structure; permitting jobs and states to be
	defined inside larger conf files made things complicated for no
	benefit; move the item union into
	(ConfFile): here, instead of the items list.
	(ConfItemType): Drop accordingly.
	* init/conf.c (conf_init): Store sources in a linked list, instead
	of a hash table; no idea why it ever was.
	(conf_source_new): Drop priority argument and add to list not hash.
	(conf_file_new): Set data to NULL instead of initialising items,
	set destructor to conf_file_destroy.
	(conf_item_destroy): Rename to conf_file_destroy
	(conf_file_destroy): and adjust to refer to ConfItem instead,
	getting the item type through the source.
	(conf_item_new): Drop.
	(conf_reload): Iterate as linked list not hash table.
	(conf_reload_path): Simplify handling of old files and items a
	little, just look it up and always free if it exists before parsing
	the new file.
	(conf_file_get): No longer any need for this function.
	* init/tests/test_conf.c (test_file_get, test_item_new): Drop
	test functions for those that have been removed.
	(test_item_destroy): Rename to test_file_destroy.
	(test_source_new): Don't pass or check priority, or hash lookup.
	(test_file_new): Check data is set correctly.
	(test_source_reload_job_dir, test_source_reload_conf_dir)
	(test_source_reload_file): Update tests accordingly.
	* init/parse_conf.c (stanza_job): Drop the job stanza, jobs
	may only be defined in dedicated directories.  
	* init/tests/test_parse_conf.c (test_parse_conf): Simply check to only
	make sure the file is parsed.
	(test_stanza_job): Drop function.
	* init/main.c: Update calls to conf_source_new.
	* init/init.supp: Update intermediate function in suppression.

2007-10-26  Scott James Remnant  <scott@netsplit.com>

	* init/process.c (process_spawn): Mask out all signals across the
	fork() rather than just SIGCHLD; reset the signal handlers to default
	before unmasking again.  The original rationale was we needed to
	avoid SIGCHLD occurring before we'd stashed the pid, but that's no
	longer a problem; the new rationale is that we want to avoid the
	signal handlers running in the newly forked child.

2007-10-20  Scott James Remnant  <scott@netsplit.com>

	* init/job.c (job_init): The job's name is the first item in the
	structure again, so we can use nih_hash_string_key.
	(job_config_name): Drop this function, then.

	* init/conf.h (ConfSourcePriority): Add a priority enum
	(ConfSource): Add priority member.
	* init/conf.c (conf_source_new): Take priority as an argument and
	set it in the structure.
	* init/tests/test_conf.c (test_source_new): Make sure priority
	is set from the argument.
	(test_file_new, test_file_get, test_item_new)
	(test_source_reload_job_dir, test_source_reload_conf_dir)
	(test_source_reload_file, test_source_reload, test_item_destroy):
	Pass in a priority when creating a ConfSource.
	* init/tests/test_parse_conf.c (test_parse_conf): Likewise.
	* init/main.c (main): Set relative priorities for the configuration
	directories.

	* init/conf.h (conf_file, conf_item): Add source and file members
	respectively that point to the parent structure.
	* init/conf.c (conf_file_new, conf_item_new): Set the members.
	* init/tests/test_conf.c (test_file_new, test_file_get)
	(test_item_new): Make sure the new members are set properly.

	* util/Makefile.am (install-data-hook, install-exec-hook): Apply
	transform to source and destination of both manpage and program
	symlinks.
	* compat/sysv/Makefile.am (install-data-hook, install-exec-hook): 
	Likewise for the compatibility symlinks.

	* TODO: Update.

	* init/tests/test_process.c (test_spawn): Make the event a child
	of the operator so it doesn't get freed first.

	* init/job.c (job_instance): Increment an instances counter each
	time we spawn an instance.
	(job_change_state): Decrement the instances counter again.
	(job_detect_stalled): Drop the main loop function, since we perform
	active detection of stall now.
	* init/job.h: Update header.
	* init/tests/test_job.c (test_change_state): Check that we get the
	stalled event for the last instance.
	(test_detect_stalled): Drop the test.
	* init/main.c: Remove job_detect_stalled from the main loop.

	* init/event.c (event_operator_destroy): Destructor for an
	EventOperator that unblocks and unreferences the event first.
	(event_operator_new): Set the operator.
	(event_operator_copy): Remove error handling since it's unnecessary
	with the destructor in place.
	* init/event.h: Add prototype.
	* init/tests/test_event.c (test_operator_destroy): Make sure it
	works properly.
	(test_operator_copy): Don't unblock or unref events before freeing
	them, since that's now taken care of when it's referenced.
	* init/job.c (job_new): Remove unnecessary error handling.
	* init/tests/test_job.c (test_run_process): Reference the event
	when setting it, otherwise we'll assert when we try to free it.
	* TODO: Update.

	* init/job.c (job_new): Drop the parent argument for consistency.
	(job_instance): Update call to job_new.
	* init/job.h: Update prototype.
	* init/tests/test_job.c (test_new): Adjust call, check the parent
	and make sure that start_on and stop_on are copied over properly.
	* TODO: Update.

	* init/conf.c (conf_file_get): Split out the allocation code from here
	(conf_file_new): into this new function.
	* init/conf.h: Add prototype.
	* init/tests/test_conf.c (test_file_new): New tests.
	* TODO: Update.

	* init/job.c (job_change_state): Hardcode the next state when we
	catch a runaway job to be JOB_WAITING.
	(job_next_state): Change next state for JOB_STARTING when goal is
	JOB_STOP to be JOB_STOPPING for consistency with the others; otherwise
	if our goal is stopped during our starting event, we'll never emit
	a stopping event to match it.
	* init/tests/test_job.c (test_next_state): Update test case.
	* doc/states.dot: Adjust the state transitions.
	* doc/states.png: Regenerate.
	* TODO: Update.

2007-10-19  Scott James Remnant  <scott@netsplit.com>

	Dealing with instances has always been tricky since they're copies
	that exist in the hash table; this patch changes that so the job's
	configuration is separated from its state.  The only difference
	between instance and non-instance jobs now is that non-instance
	jobs only ever have one entry in their instances list.

	* init/job.h (Job): Separate out the members that come from the
	configuration into a new JobConfig structure which can be shared
	amongst all of the instances; this means we can drop instance_of.
	(JobConfig): Add instances list.
	(JobProcess): Remove pid member, replaced by pid list in Job.
	Update prototypes of functions to match.
	* init/job.c (job_new): Split off initialisation of configuration
	pieces into new job_config_new function leaving the state here;
	copy the start_on and stop_on members from JobConfig
	(job_copy): Drop this function, we don't need to copy jobs now.
	(job_name): Rename to job_config_name.
	(job_init): Set key function to job_config_name.
	(job_process_new): Drop initialisation of pid.
	(job_process_copy): Drop this function entirely, we don't need it.
	(job_find_by_name): Rename to job_config_find_by_name; massively
	simplify now we won't find instances or deleted jobs in the list.
	(job_should_replace): Rename to job_config_should_replace; simplify
	now that we can do a simple check to see whether a job exists or not
	(job_find_by_pid, job_find_by_id): Loop through the instances after
	looping through the hash table.
	(job_instance): Simplify, now all it needs to do is call job_new()
	if there isn't anything in the instances list, or it's multi-instance.
	(job_change_goal): Document that job should not be used on return.
	No need to check for instance jobs anymore.  Place the job id in
	the output.
	(job_change_state): Document that job should not be used on return.
	Place the job id in the output.  Check for information in the job's
	config.  Merge the waiting and deleted states, so that a job instance
	is automatically deleted when it finishes.
	(job_next_state): Assert that we never call job_next_state when
	in JOB_WAITING since there's no possible next state.  Check config
	for whether a main process exists.
	(job_emit_event): Obtain config-replaced pieces from the job's config
	(job_run_process): Obtain process information from the job's config
	but store the pid in the Job.  Put job id in the output.
	(job_kill_process, job_kill_timer): We don't need to obtain the
	JobProcess just the pid from the job.  Put job id in the output.
	(job_child_reaper): Put job id in the output.  Check job config.
	(job_handle_event): Iterate job instances and process their stop_on
	operators, but process the start_on from the job configs.
	(job_handle_event_finished): Loop through the instances too.
	(job_detect_stalled): Check start_on from the config and just
	check whether there are any instances in the list.
	(job_free_deleted): No deleted state, so drop this function.
	* init/tests/test_job.c (test_new): Split into test_new and
	new test_config_new function.  Create JobConfig object and spawn
	Job instances from that.
	(test_copy): Drop the tests.
	(test_process_new): Drop check of pid.
	(test_process_copy): Drop test.
	(test_find_by_name): Rename to test_config_find_by_name.
	(test_should_replace): Rename to test_config_should_replace.
	(test_instance): Create JobConfig object, and adjust tests to ensure
	that we always get a Job object.
	(test_find_by_pid, test_find_by_id, test_change_goal): Create
	JobConfig object and spawn Job instances from that.
	(test_change_state): Create JobConfig object and spawn Job
	instances from that.  Adjust tests that previously checked for
	JOB_WAITING to check for job being freed.  Drop checks for JOB_DELETED.
	(test_next_state): Create JobConfig object and spawn Job instances
	from that.  Drop JOB_DELETED and JOB_WAITING checks.
	(test_run_process, test_kill_process, test_child_reaper)
	(test_handle_event, test_detect_stalled): Create JobConfig object
	and spawn Job instances from that.
	(test_free_deleted): Drop.
	* init/main.c: Don't add job_free_deleted to the main loop.
	* init/enum.h (JobState): Drop JOB_DELETED.
	* init/enum.c (job_state_name, job_state_from_name): Drop JOB_DELETED.
	* init/tests/test_enum.c (test_state_name, test_state_from_name):
	Drop tests that use the JOB_DELETED value.
	* init/process.c (process_spawn, process_setup_limits)
	(process_setup_environment, process_setup_console): Get details
	from the job config.  Put job id in the output.
	* init/tests/test_process.c (test_spawn, test_kill): Create
	a JobConfig object and make Job instances from that.
	* init/tests/test_event.c (test_poll): Create a JobConfig object
	and make Job instances from that.
	(test_operator_copy): Set pointers to NULL to avoid gcc complaining.
	* init/conf.h (ConfItem): Make the type for a job be JobConfig.
	* init/conf.c (conf_item_destroy): Don't attempt to replace the
	new middle-man target, if it was due to be replaced it would have
	already been.  If we can replace the config, ensure nothing points
	at it and then free it, rather than kicking state.
	* init/tests/test_conf.c (test_source_reload_job_dir)
	(test_source_reload_conf_dir, test_source_reload_file)
	(test_source_reload, test_item_destroy): Call job_config_new to
	create JobConfig objects, track when they are freed rather than
	marked in the deleted state.  Create instances with job_instance,
	and fetch from the instances list.  Expect the job to be freed
	with the item.
	* init/tests/test_parse_conf.c (test_parse_conf)
	(test_stanza_job): Change expected type from Job to JobConfig.
	* init/parse_job.c: Update prototypes of all functions to refer to
	JobConfig instead of Job.
	(parse_job): If the old job already has a replacement, remove the
	replacement from the hash table -- but don't free it because it's
	linked by a ConfItem -- this is temporary.  Likewise for when we
	replace the old job.
	* init/parse_job.h: Update prototype.
	* init/tests/test_parse_job.c: Update all functions to use JobConfig
	instead of Job.
	(test_parse_job): Create an instance.
	* doc/states.dot: Remove the deleted state.
	* doc/states.png: Regenerate.
	* TODO: Update with notes from the conversion.

2007-10-16  Scott James Remnant  <scott@netsplit.com>

	Update to catch up with changes in libnih that make code a little
	bit easier to follow (we hope).

	* init/tests/test_process.c (test_spawn, test_kill): Replace calls
	to nih_list_free() with nih_free()
	* init/event.c (event_poll): Replace nih_list_free with nih_free
	since the former function has gone from libnih.
	(event_new): Adjust setting of the destructor.
	(event_operator_new): Set destructor for the tree node.
	* init/tests/test_event.c (test_new, test_find_by_id, test_ref)
	(test_unref, test_block, test_unblock, test_poll)
	(test_operator_match): Replace nih_list_free with nih_free.
	(test_poll): Use TEST_FREE_TAG and TEST_FREE rather than abusing
	destructors.
	* init/job.c (job_new): Set destructor to nih_list_destroy.
	(job_copy, job_free_deleted): Use nih_free instead of nih_list_free
	* init/tests/test_job.c (test_new, test_copy, test_find_by_name)
	(test_find_by_pid, test_find_by_id, test_instance)
	(test_change_goal, test_change_state, test_next_state)
	(test_should_replace, test_run_process, test_kill_process)
	(test_child_reaper, test_handle_event)
	(test_handle_event_finished, test_detect_stalled)
	(test_free_deleted): Replace all uses of nih_list_free with nih_free
	(test_child_reaper, test_free_deleted): Replace destructor abuse
	with TEST_FREE, etc.
	* init/conf.c (conf_reload_path): Use nih_free instead of nih_list_free
	(conf_source_new, conf_file_get, conf_item_new): Set destructor
	(conf_source_reload, conf_delete_handler): Use nih_free not the
	custom conf_file_free() function.
	(conf_reload_path): Use nih_free not the custom conf_item_free()
	function.
	(conf_delete_handler): Use nih_free not nih_watch_free()
	(conf_source_free, conf_file_free): Drop these functions, since
	all the free chaining happens properly with destructors.
	(conf_item_free): Rename to conf_item_destroy and turn into destructor
	* init/conf.h: Update prototypes.
	* init/tests/test_conf.c (test_source_new, test_file_get)
	(test_item_new, test_source_reload_job_dir)
	(test_source_reload_conf_dir, test_source_reload_file)
	(test_item_free): Replace nih_list_free calls with nih_free
	(test_source_reload_job_dir, test_source_reload_conf_dir)
	(test_source_reload_file, test_source_reload, test_item_free): Replace
	calls to conf_source_free with nih_free
	(test_source_free, test_file_free): Drop functions.
	(test_item_free): Rename to test_item_destroy
	(test_item_new): Assign a job before freeing, otherwise the destroy
	function will foul up as it expects one.
	* init/parse_conf.c (stanza_job): Replace nih_list_free with nih_free
	* init/tests/test_parse_conf.c (test_parse_conf)
	(test_stanza_job): Replace conf_source_free() with nih_free()
	(test_parse_conf, test_stanza_job): Replace conf_item_free()
	with nih_free()
	* init/parse_job.c (parse_job, parse_on_paren, parse_on_collect):
	Replace nih_list_free with nih_free
	(parse_on): always cut out the stack head before returning (it won't
	be empty on error) otherwise we end up with a bunch of list entries
	pointing to it -- and it's way out of scope when we try and free them
	(parse_on_operator, parse_on_operand): Use the job as the context
	not the operator for consistency of freeing.
	* init/tests/test_parse_job.c: Replace all instances of nih_list_free
	with nih_free (too many functions to list).

2007-10-15  Scott James Remnant  <scott@netsplit.com>

	Strip out all of the IPC code, removing it and consigning it to the
	great revision control history in the sky.  We're going to switch
	from home-brew to D-BUS. so all this is somewhat obsolete.  Rather
	than maintain this while we carry on developing, we'll strip it out
	now and put the D-BUS code in ater once the rest of the core changes
	are done (otherwise we'd just be dragging those through maintenance
	too).

	* Makefile.am (SUBDIRS): Remove the upstart sub-directory entirely;
	comment out util, compat/sysv & logd since we'll fix them up later
	* configure.ac (AC_CONFIG_FILES): Remove from here too.
	* upstart/enum.c, upstart/enum.h, upstart/tests/test_enum.c: Move
	these files into the init/ sub-directory; strictly speaking we'll
	probably need to share them again later in some way, but for now
	they can live with the rest of the daemon code.
	* upstart/: Delete.
	* init/Makefile.am (init_SOURCES): Remove control.c, control.h,
	notify.c and notify.h;  add enum.c and enum.h
	(TESTS): Remove test_control and test_notify; add test_enum
	(test_control_SOURCES, test_control_LDFLAGS, test_control_LDADD)
	(test_notify_SOURCES, test_notify_LDADD): Remove.
	(test_enum_SOURCES, test_enum_LDFLAGS, test_enum_LDADD): Add details
	(init_LDADD): Remove libupstart
	(test_process_LDADD, test_job_LDADD, test_event_LDADD)
	(test_parse_job_LDADD, test_parse_conf_LDADD, test_conf_LDADD): Remove
	libupstart, control.o and notify.o; add enum.o
	* init/control.c, init/control.h, init/tests/test_control.c: Delete
	* init/notify.c, init/notify.h, init/tests/test_notify.c: Delete
	* init/enum.c, init/job.c, init/job.h: Update include path for enum.h
	* init/parse_job.c: Remove unnecessary enum.h include
	* init/tests/test_enum.c: Update to reflect where it is.
	* init/main.c (main): Drop control socket opening.
	* init/tests/test_job.c: Remove unnecessary control.h include
	* init/event.c (event_pending, event_finished): Remove calls to
	notify_event and notify_event_finished
	* init/job.c (job_change_goal, job_change_state): Remove calls
	to notify_job.
	* init/tests/test_parse_conf.c: Remove calls to notify_init
	* init/tests/test_parse_job.c: Remove calls to notify_init
	* init/tests/test_event.c (test_poll): Strip out the part of the
	test that checks processes are notified.
	(check_event, check_event_finished): Remove.

	* configure.ac: Bump Autoconf dependency to 2.61 to match libnih
	* HACKING: Bump dependency in docs too.

	* NEWS: Copy in news from 0.3.9; that release doesn't appear in
	this ChangeLog since it was made on a separate branch by backporting
	bug fixes made here.
	* configure.ac: Bump version to 0.5.0, which is where development
	is heading for.

2007-10-12  Scott James Remnant  <scott@netsplit.com>

	* HACKING: Change URL for libnih.

2007-10-08  Scott James Remnant  <scott@netsplit.com>

	* configure.ac (AM_GNU_GETTEXT_VERSION): Bump to 0.16.1 since this
	version of gettext is needed for compatibility with Automake 1.10
	* HACKING: Bump version in the docs too.

	* compat/sysv/Makefile.am: Only create symlinks if COMPAT_SYSV is
	enabled, otherwise we leave dangling ones.

	* Makefile.am (ACLOCAL_AMFLAGS): Specify that aclocal install
	ordinarily system-wide macros into m4 (libtool.m4, specifically).
	This makes it easier for packagers to modify autoconfery since
	aclocal is no longer a destructive event.
	* configure.ac (AM_INIT_AUTOMAKE): Increase Automake requirement to
	1.10 to ensure we have aclocal --instal
	* HACKING: Increase Automake version in the docs.

2007-09-21  Scott James Remnant  <scott@netsplit.com>

	* init/job.c (job_detect_stalled, job_free_deleted): Call job_init()
	on entry, since we don't have a Job pointer passed to us, we need
	to make sure we don't dereference a potentially NULL list.

2007-06-22  Scott James Remnant  <scott@netsplit.com>

	* TODO: Update.

	* init/job.h: Update prototype of job_change_goal.
	(Job): Remove cause member.
	* init/job.c (job_change_goal): Drop additional argument since cause
	is no longer used.
	(job_change_state, job_child_reaper, job_handle_event): Only pass
	two arguments to job_change_goal.
	* init/control.c (control_job_start, control_job_stop): Only pass
	two argumenst to job_change_goal.
	* init/tests/test_job.c (test_change_goal, test_change_state): Only
	pass two arguments to job_change_goal.

	* init/job.c (job_new): Drop setting of cause.
	(job_change_cause): Drop this function entirely.
	(job_change_goal, job_change_state): Drop calls to job_change_cause
	(job_change_state, job_child_reaper): Don't pass job->cause to
	job_change_goal calls.

	* init/tests/test_job.c: Remove all tests that checked the value of
	job->cause, since that variable is going away.
	(test_change_goal): Remove the specific tests that checked whether
	cause was updated or not.

	* init/job.c (job_run_process): Replace the arguments from the event
	with a list of event names.
	* init/tests/test_job.c (test_run_process): Update test case to
	supply arguments from the list of events.

	* init/process.c (process_setup_environment): Drop the UPSTART_EVENT
	environment variable; it doesn't make sense when you can have multiple
	events.
	(process_setup_environment): Put all variables from the job's start
	events into the job's environment; replacing the UPSTART_EVENT variable

	* init/job.c (job_change_cause): Don't notify the job event
	subscribers when changing the cause.
	* init/notify.c (notify_job_finished): Instead notify them when
	the job reaches a rest state.

	* init/notify.c (notify_job): Call notify_job_event regardless,
	since this now looks over the start_on and stop_on fields.
	(notify_job_event): Rewrite to iterate over start_on and stop_on,
	and notifying for each cause event found.
	(notify_job_event_caused): Static function that is the guts of the
	above function.
	* init/tests/test_notify.c (test_job, test_job_event): Modify tests
	to refer exclusively to the start_on/stop_on expressions rather than
	the cause.

	* init/job.c (job_change_cause): Only notify the job event and
	update the cause member, we don't need to ref or block it anymore
	since that's handled by start_on and stop_on.
	* init/tests/test_job.c (test_change_goal): Drop checks on cause
	being referenced and blocked.
	(test_change_state, test_child_reaper, test_handle_event): Update
	test cases to not reference ->cause, and not count any references
	or blockers towards it.
	* init/tests/test_event.c (test_poll): Update expected reference
	and block counts for events handled by jobs.
	
	* init/tests/test_process.c (test_kill): Make sure that all processes
	in the process group are killed, rather than just the lone one.
	* init/process.c (process_kill): Send the signal to all processes
	in the same process group as the pid.
	* init/tests/test_job.c (test_change_state, test_kill_process):
	After spawning a child, call setpgid() to put it in its own process
	group otherwise we could end up TERMing ourselves.

	* init/tests/test_job.c (test_child_reaper): Update test cases to
	include checking of the start_on and stop_on expression trees.
	* init/job.c (job_child_reaper): Mark all blocked events in the
	start_on and stop_on trees as failed; since these are copies of
	the cause event, we can drop that setting already.

	* TODO: Update again, still thinking about the atomicity of event
	expressions.

2007-06-21  Scott James Remnant  <scott@netsplit.com>

	* init/tests/test_job.c (test_change_state): Include tests on a job's
	start_on and stop_on event expression trees, and make sure that events
	are unblocked and unreferenced at the appropriate moments.
	* init/job.c (job_change_state): Unblock the events that started the
	job in running (if a service), and reset when we reach waiting (leave
	referenced otherwise so the environment is always present).
	Unblock and unreference the events that stopped the job in
	starting (for restarting), running (if coming from pre-stop) and
	waiting.
	
	* init/tests/test_job.c (test_handle_event): Rewrite tests using
	event expressions, and make sure events are referenced and blocked
	correctly matching how jobs are affected.  Include tests for correct
	instance behaviour.
	(test_instance): Make sure that instances copy across the expression
	state, and reset the parent.
	* init/job.c (job_instance): After spawning a new instance, reset
	the start_on expression of the master job.

	* init/event.c (event_operator_copy): Change to making the parent
	of copies nodes be the actual tree parent, rather than the top
	parent; otherwise you can't free an entire tree in one go.
	* init/tests/test_event.c (test_operator_copy): Check parents of
	copied nodes.
	* init/tests/test_job.c (test_copy): Update parent checks here too.

	* init/tests/test_job.c (test_copy): Make sure that the job copy
	references and blocks the event; and in the event of failure, doesn't
	* init/job.c (job_copy): Reset the start_on and stop_on expressions
	in the event of failure.

2007-06-20  Scott James Remnant  <scott@netsplit.com>

	* TODO: Update.

	* init/parse_job.c (parse_on): New generic parsing function to deal
	with event expressions, including operators, parentheses, etc.
	(parse_on_operator): Function called by parse_on() to deal with an
	operator or operand.
	(parse_on_paren): Function called by parse_on() to deal with a
	parenthesis.
	(parse_on_operand): Function called by parse_on_operator() to deal
	with a non-operator token.
	(parse_on_collect): Function called by all of the above to collect
	the operators on the stack and deposit them into the output box,
	either for collection by a later operator or for returning from
	parse_on().
	(stanza_start, stanza_stop): Call the new parse_on() function to
	deal with "start on" and "stop on", storing it in the appropriate
	part of the job.
	* init/tests/test_parse_job.c (test_parse_job): Replace list empty
	checks for start_events/stop_events with NULL checks on the new
	start_on/stop_on members.
	(test_stanza_start, test_stanza_stop): Test new stanza code.

	* init/errors.h (PARSE_EXPECTED_EVENT, PARSE_EXPECTED_OPERATOR)
	(PARSE_MISMATCHED_PARENS): Add numerics and strings for the errors
	that can be generated by parsing an event expression.
	* init/conf.c (conf_reload_path): Handle the new errors properly,
	including the line number where they occurred.
	* logd/jobs.d/logd.in: Update "stop on" to work with the new parser.

	* init/parse_job.c (stanza_emits): Each entry in the emits list
	is now an NihListEntry with the event name as the string data
	pointer, rather than an EventInfo structure (since that structure
	is gone).
	* init/tests/test_parse_job.c (test_stanza_emits): Update test
	case to check for NihListEntry structures.

	* init/parse_job.c: Where the stanza function parses an argument and
	can possibly reject it, save the position and line number and do not
	return that unless we're happy with the argument.  This ensures errors
	are raised pointing *at* the argument, rather than past it.
	* init/tests/test_parse_job.c: Fix several test case errors where
	the buffer was built incorrectly.  Pedantically check pos and lineno
	after successful parsing, and after errors, to make sure they are
	where they should be.

2007-06-18  Scott James Remnant  <scott@netsplit.com>

	* init/job.h (Job): Replace the start_events and stop_events NihLists
	with start_on and stop_on EventOperators.
	* init/job.c (job_new): Drop list initialising, and instead just set
	the new start_on/stop_on members to NULL.
	(job_copy): Copy the entire event operator tree to the new job,
	including references and blockers.  emits has changed to a list of
	NihListEntry with embedded strings, so copy them that way.
	(job_run_process): Drop "->info."
	(job_handle_event): Instead of iterating the events lists, call
	event_operator_handle and check the return value and top node value.
	(job_detect_stalled): Modify to iterate the start_on tree.
	* init/tests/test_job.c (test_change_state, test_detect_stalled): 
	Drop references to "->info." since we can get the variables directly.
	(test_new): Check that start_on and stop_on are NULL.
	(test_copy): Adjust tests of copying start_on and stop_on trees as
	well as the emits list.
	(test_handle_event, test_handle_event_finished) 
	(test_detect_stalled): Change references from start_events to start_on,
	stop_events to stop_on and construct using EventOperators instead.
	(test_handle_event): Update number of blockers now that the event
	expressions themselves will block the event.
	* init/tests/test_event.c (test_poll): Update number of blockers since
	both the events and cause will block it for now; also change
	start_events and stop_events to start_on and stop_on respectively.

	* init/event.c (event_operator_copy): Copy the children nodes as well.
	* init/tests/test_event.c (test_operator_copy): Test copying
	with children nodes.

	* init/tests/test_control.c (test_event_emit): Drop "->info."

	* init/notify.c (notify_event, notify_event_finished): Drop
	"->info." from event references.

	* init/process.c (process_setup_environment): Drop "->info." from
	cause references
	* init/tests/test_process.c (test_spawn): Likewise.

	* init/event.h (Event): Directly include the name, args and env
	fields rather than using an interim structure; this makes more sense
	since we use them differently than a match does.
	(EventOperatorType, EventOperator): New structure to build event
	expression trees that combine a match with "or" and "and" boolean
	operators; solve some problems by holding the reference and blocker
	on the matched event inside this structure directly and provide
	methods to unblock and reset them.
	(EventInfo): Drop this structure completely now that it is unused.
	* init/event.c (event_info_new): Rename this structure to
	event_operator_new() and initialise the new fields properly.
	(event_info_copy): Likewise rename to event_operator_copy and deal
	with copying event references and blockers over to the new structure,
	since the state is useful to copy.
	(event_match): Rename to event_operator_match and switch the arguments
	around since it makes slightly more sense that way.
	(event_operator_update): Function to update the value of an EVENT_OR
	or EVENT_AND operator based on the value of the two children.
	(event_operator_handle): Function to iterate an entire expression
	tree looking for a given event, and update the values of other
	operators if matched.
	(event_operator_unblock): Function to iterate an expression tree
	and release any events we're blocking.
	(event_operator_reset): Function to iterate an expression tree,
	unreferencing any events and resetting all values back to FALSE.
	(event_new, event_pending, event_finished): Update references to
	the Event structure to discard the intermediate "->info."
	* init/tests/test_event.c (test_info_new): Rename to
	test_operator_new() and test various features of the function added
	in the converstion.
	(test_info_copy): Likewise rename to test_operator_copy() and add a
	few more tests, especially that blockers and references are copied.
	(test_match): Rename to test_operator_match() and adjust argument
	order to match the change.
	(test_new) Call event_init() to avoid a valgrind error and update
	references to drop "->info."
	(test_poll): Use EventOperators in the job to test event polling,
	rather than the old structures.
	(test_operator_update, test_operator_handle, test_operator_unblock)
	(test_operator_reset): Test behaviour of the new functions.

2007-06-13  Scott James Remnant  <scott@netsplit.com>

	* TODO: Update utmp/wtmp thoughts.

2007-06-12  Scott James Remnant  <scott@netsplit.com>

	* init/paths.h: Remove extra /, oops.
	* init/Makefile.am (install-data-local): Make destination
	configuration directories as part of "make install".
	(AM_CPPFLAGS): Define LEGACY_CONFDIR to be $(sysconfdir)/event.d
	* logd/Makefile.am (jobs.d/logd): Replace mkdir_p with MKDIR_P
	* init/main.c: Use macro to pick up /etc/event.d so it can be moved
	by configure

	* TODO: Update.

	* init/Makefile.am (AM_CPPFLAGS): Define CONFDIR to be
	$(sysconfdir)/init, replacing the old CFG_DIR definition.
	* init/paths.h (CFG_DIR): Replace with CONFDIR definition,
	and set the default to /etc/init
	* init/main.c: Load configuration from /etc/init/init.conf,
	/etc/init/conf.d and /etc/init/jobs.d; retain loading from /etc/event.d
	for the time being.
	* init/man/init.8: Change reference to directory.
	* logd/Makefile.am: Replace references of eventdir with jobsdir,
	and event.d with jobs.d
	* logd/event.d: Rename to logd/jobs.d

	* init/conf.c (conf_reload): Ignore ENOENT, it's not interesting
	in the general case.

	* init/tests/test_conf.c (test_source_reload): Test the general
	reload function.

	* init/tests/test_conf.c (test_source_free): s/unlink/rmdir/
	(test_source_reload_file): Test that configuration files work, and
	are parsed with anything alongside ignored automatically.
	* init/conf.c (conf_file_filter): As well as not filtering out the
	source path itself, we also need to not filter out the path we're
	watching which is different in the case of files; we need to know
	about it because we handle its removal.
	(conf_delete_handler): Compare the path deleted against the path
	we're watching, rather than the source path, since this means the
	watch needs to be freed.

	* compat/sysv/shutdown.c: Use nih pidfile functions since they're
	more reliable than doing it ourselves.

2007-06-11  Scott James Remnant  <scott@netsplit.com>

	* init/conf.c (conf_reload_path): Call parse_conf for mixed files
	and directories.  Make a correction to the old_items code, was
	passing the wrong arguments to nih_list_add; the effect we wanted
	was that we add the old items head into the list, and remove the
	existing head (what we did was add the first item to the old_items
	list and then cut the rest out).
	* init/tests/test_conf.c (test_source_reload_dir): Rename to
	test_source_reload_job_dir, since that's what this does.
	(test_source_reload_conf_dir): Add another function that tests
	directories of mixed configuration.

	* init/parse_conf.c (parse_conf): Parse a configuration file that
	defines jobs by name.
	(stanza_job): Job stanza, slightly trickier than it would appear to
	need to be, to parse the block in-place and keep pos/lineno
	consistent.
	* init/parse_conf.h: Prototype for external function.
	* init/tests/test_parse_conf.c: Test suite for mixed configuration
	parsing.
	* init/Makefile.am (init_SOURCES): Build and link parse_conf.c and
	parse_conf.h
	(TESTS): Build and run parse_conf tests
	(test_parse_conf_SOURCES, test_parse_conf_LDFLAGS) 
	(test_parse_conf_LDADD): Details for parse_conf test suite.
	(test_conf_LDADD): Add parse_conf.o and conf.o since this calls
	them now.

	* init/conf.c (conf_source_reload, conf_source_reload) 
	(conf_reload_path): Add some debugging messages.

	* init/conf.c (conf_source_new): Add missing call to conf_init()

	* init/conf.c (conf_item_new): Drop source parameter, since it's
	unused in the function and makes it harder to call this when we
	only have one data pointer.
	(conf_reload_path): Drop source from conf_item_new() call.
	* init/conf.h: Update prototype.
	* init/tests/test_conf.c (test_item_new, test_item_free) 
	(test_file_free): Drop source parameter from calls.

2007-06-10  Scott James Remnant  <scott@netsplit.com>

	* init/main.c (main): Add a handler for the SIGHUP signal
	(hup_handler): Handler for SIGHUP, just calls conf_reload().

	* init/main.c (main): Read the configuration again.

	* TODO: Update.

	* init/tests/test_conf.c (test_source_reload_dir): Reset the priority
	and clean up consumed inotify instances.
	(test_source_free, test_file_free, test_item_free): Test the free
	functions on their own, paying special attention to conf_item_free()
	even though this really duplicates other tests.

	* init/conf.c (conf_reload_path): In the case where we fail to map
	the file into memory, we still need to purge all the items that
	previously existed.
	* init/tests/test_conf.c (test_source_reload): Rename to
	test_source_reload_dir, so that we can keep this and the file
	tests separate to make it easier to deal with.
	(test_source_reload_dir): Add tests for physical and parse errors
	when re-loading jobs with and without inotify, and for inotify-based
	modification handling of jobs.

	* init/tests/test_conf.c (test_source_reload): Add test for walk
	of non-existant directory with and without inotify; also test for
	what happens when the top-level directory is deleted, again with
	and without inotify.
	* init/conf.c (conf_delete_handler): Handle the case of the top-level
	directory being deleted by freeing the watch (so next time we asked
	to reload, we can restore it).

	* init/tests/test_conf.c (test_source_reload): Add a test for
	deletion of a running job.

	* init/conf.c (conf_item_free): Fix this up; when deleting an item
	from a source, we first mark it for deletion unless it's already
	marked for replacement.  Then if it's the replacement for something
	else, we mark that to be replaced by whatever we're being replaced
	by (so there are no references to us) and change that state if
	necessary.  Finally we replace our own item and free the record
	before returning.
	* init/tests/test_conf.c (test_source_reload): Check that we handle
	the cases of modiciation of a running job, modification of a
	replacement of a running job and deletion of a replacement for a
	running job.

	* init/parse_job.c (parse_job): Instead of freeing the previous
	replacement, which could leave invalid references to it, mark it
	for deletion and change the state.
	* init/tests/test_parse_job.c (test_parse_job): Adjust the test so
	that we hold a reference to the replacement job and make sure that
	the state is changed to deleted, rather than checking for a destructor
	being called on it.

	* init/init.supp (conf-init): Add valgrind suppression for the
	configuration sources hash table.

	* init/conf.c (conf_item_free): Don't overwrite any previous
	replacement, only mark us for deletion if we wouldn't otherwise
	be replaced.  Add some commented possible code for testing.
	* init/tests/test_conf.c (test_source_reload): Test replacement of
	jobs works properly; test modification with direct write and with
	atomic rename replace; test deletion.

	* init/conf.c (conf_reload_path): It turns out that the flag trick
	doesn't work for items since we often reparse them within the same
	file tag (it works with files because they're atomic and reparsed).
	Store the old items in a different list instead.
	(conf_source_free): We need to be careful about freeing sources,
	so have a function to do it properly.
	(conf_item_new): Since the flag member isn't useful, don't bother
	setting it.
	* init/conf.h: Add conf_source_free prototype.
	(ConfFile): Remove flag member.
	* init/tests/test_conf.c (test_source_reload): Add test for inotify
	create detection.

	* init/conf.c (conf_file_delete): Rename to conf_file_free and match
	the pattern of those kinds of functions.
	(conf_item_delete): Likewise rename to conf_item_free and match the
	pattern of these kinds of functions.
	* init/conf.h: Add prototypes.

	* init/conf.c (conf_reload_path): Fix bug with job name generation.
	Allow non-parsing errors to be returned from the function.
	(conf_item_delete): Drop all replacement management code, we'll put
	this back through testing.
	* init/tests/test_conf.c (test_source_reload): Test reloading adds
	the right inotify watch and parses the files, also check that loading
	without inotify and mandatory reloading work.

	* init/conf.c (conf_source_reload): Move the item deletion detection
	code from this function, where it would only happen on a mandatory
	reload
	(conf_reload_path): to this function, where it will happen every time
	the file is parsed; which is actually what we want.

2007-06-08  Scott James Remnant  <scott@netsplit.com>

	* init/conf.h (ConfItem): Drop the name and replace it with a type.
	(ConfItemType): Enum for different types of configuration items
	(ConfFile): Change items from a hash table to a list.
	* init/conf.c (conf_file_get): Initialise the items member as a list.
	(conf_item_set): Rename to conf_item_new again.
	(conf_item_new): Allocates a new ConfItem and adds it to the file's
	list, we won't reuse items anymore since it doesn't really make sense.
	(conf_source_reload): Adjust clean-up code now that items is a list.
	(conf_reload_path): Work out the name of jobs found by filename,
	allocate a new item for them and parse the job into it.  Perform
	handling of errors by outputting a warning.
	(conf_item_delete): Takes both source and file so we can make
	intelligent decisions.
	(conf_file_delete): Takes a source and passes it to conf_item_delete
	(conf_delete_handler): Pass both source and file to conf_file_delet
	* init/tests/test_conf.c (test_file_get): Check that the items
	list is empty; rather than the hash being unallocated.
	(test_item_set): Rename back to test_item_new and only allocate a
	single item which should get added to the list.

2007-06-06  Scott James Remnant  <scott@netsplit.com>

	* init/parse_job.c (stanza_respawn): Permit the word "unlimited",
	raise a specific error for illegal limit and illegal interval.
	(stanza_pid, stanza_kill, stanza_normal, stanza_umask) 
	(stanza_nice, stanza_limit): Raise specific errors rather than
	a generic "illegal value" error.
	* init/tests/test_parse_job.c (test_stanza_respawn): Check that
	we can use "unlimited", also check for new error return.
	(test_stanza_pid, test_stanza_kill, test_stanza_normal) 
	(test_stanza_umask, test_stanza_nice, test_stanza_limit): Check
	for new specific errors.
	* init/errors.h: Replace CFG_ILLEGAL_VALUE with a series of parse
	errors.

	* init/conf.c: Comments.

	* init/conf.c (conf_item_set): Call out to conf_item_delete() to
	handle unsetting of an item's data.
	(conf_source_reload): Add code to deal with mandatory reloading,
	calls conf_file_delete() and/or conf_item_delete() as appropriate.
	(conf_delete_handler): Call conf_file_delete() on the ConfFile that
	we find.
	(conf_file_delete): Function to delete all items in a file.
	(conf_item_delete): Placeholder function to delete an item.

	* init/conf.c (conf_file_new): Rename to conf_file_get; in practice
	we never just want to allocate one of these, we always want to
	return the existing entry if it exists.
	(conf_item_new): Rename to conf_item_set; again in practice we always
	want to update an existing item.  This function will grow the "deal
	with replacement" stuff.
	(conf_reload): Start putting in place the code that will allow
	mandatory reloads, as well as initial setup.  This function iterates
	over the sources and deals with errors.
	(conf_source_reload): Function to reload an individual source, calls
	out to one of the following two functions and will eventually perform
	the deleted items scan.
	(conf_source_reload_file): Set up a watch on a file, and reload it.
	(conf_source_reload_dir): Set up a watch on a directory and reload it.
	(conf_file_filter): Filter for watching parent directory of files.
	(conf_create_modify_handler): File creation and modification handler.
	(conf_delete_handler): File deletion handler.
	(conf_file_visitor): Tree walk handler.
	(conf_reload_path): Function that deals with files themselves,
	currently just sorts out the ConfFile structure and maps the file
	into memory.
	* init/conf.h: Add new prototypes, update existing ones.
	* init/tests/test_conf.c (test_file_new): Rename to test_file_get,
	also test repeated calls when already in the table.
	(test_item_new): Rename to test_item_set, also test repeated calls
	when already in the table.
	(test_source_reload): Start of test for reloading sources.

2007-06-05  Scott James Remnant  <scott@netsplit.com>

	* init/conf.c: Make a start on the new configuration management
	routines, which will allow finer-grained tracking of configuration
	and support mandatory reloading.
	(conf_source_new, conf_file_new, conf_item_new): Start off with the
	functions to allocate the tracking structures we need to use.
	* init/conf.h: Structures and prototypes
	* init/tests/test_conf.c: Test suite for allocation functions.
	* init/Makefile.am (init_SOURCES): Build and link conf.c and conf.h
	(TESTS): Run the conf test suite.
	(test_conf_SOURCES, test_conf_LDFLAGS, test_conf_LDADD): Details for
	the conf test suite.

2007-06-04  Scott James Remnant  <scott@netsplit.com>

	* init/parse_job.c (stanza_description, stanza_author, stanza_version)
	(stanza_chroot, stanza_chdir, stanza_pid): Instead of erroring when
	the string has already been allocated, free it and replace it with the
	new one. Attempting to forbid duplicates is just too inconsistent,
	especially for the integer ones which we compare against the default;
	using the last one allows us to be entirely consistent.
	(stanza_daemon, stanza_respawn, stanza_service, stanza_instance):
	Don't error if the flag is already set, just ignore it.
	(stanza_respawn, stanza_pid, stanza_kill, stanza_console) 
	(stanza_umask, stanza_nice): Don't compare the current value against
	the default, just overwrite it!
	(parse_exec, parse_script): Free existing process command string
	before setting a new one over the top.
	(parse_process, stanza_exec, stanza_script, stanza_limit): Instead of
	erroring if the structure is already set and allocated, just don't
	allocate a new one and allow its members to be overwritten.
	* init/tests/test_parse_job.c (test_stanza_exec) 
	(test_stanza_script, test_stanza_pre_start) 
	(test_stanza_post_start, test_stanza_pre_stop) 
	(test_stanza_post_stop, test_stanza_description) 
	(test_stanza_author, test_stanza_version, test_stanza_daemon) 
	(test_stanza_respawn, test_stanza_service, test_stanza_instance) 
	(test_stanza_pid, test_stanza_kill, test_stanza_console) 
	(test_stanza_umask, test_stanza_nice, test_stanza_limit) 
	(test_stanza_chroot, test_stanza_chdir): Replace tests that check
	for an error in the case of duplicate stanzas with tests that make
	sure the last of the duplicates is used.
	* init/errors.h (CFG_DUPLICATE_VALUE, CFG_DUPLICATE_VALUE_STR): Drop
	this error, since we don't consider this a problem anymore.

	* upstart/Makefile.am (libupstart_la_LIBADD): Add $(LTLIBINTL)
	* init/Makefile.am (init_LDADD): Reorder and add $(LTLIBINTL)
	* util/Makefile.am (initctl_LDADD): Reorder and add $(LTLIBINTL)
	* compat/sysv/Makefile.am (reboot_LDADD): Reorder and add $(LTLIBINTL)
	(runlevel_LDADD): add $(LTLIBINTL)
	(shutdown_LDADD): Reorder and add $(LTLIBINTL)
	(telinit_LDADD): Reorder and add $(LTLIBINTL)
	* logd/Makefile.am (logd_LDADD): Add $(LTLIBINTL)

2007-06-03  Scott James Remnant  <scott@netsplit.com>

	* init/tests/test_job.c (test_run_process): Add a test case for a
	crasher when the event has no arguments.
	* init/job.c (job_run_process): Fix the bug, we need to check the
	arguments before trying to append them.

	* init/cfgfile.c, init/cfgfile.h, init/tests/test_cfgfile.c: Rename
	to parse_job and strip out all functions except the parsing and stanza
	ones.
	* init/Makefile.am (init_SOURCES): Build and link parse_job.c and h
	(TESTS): Run the parse job test suite
	(test_cfgfile_SOURCES, test_cfgfile_LDFLAGS, test_cfgfile_LDADD):
	Rename and update.
	* init/parse_job.c: Rename all cfg_stanza_*() functions to just
	stanza_*(), rename all cfg_parse_*() functions to just parse_*().
	(parse_job, parse_process, stanza_exec, stanza_script, stanza_start)
	(stanza_stop, stanza_emits, stanza_normal, stanza_env, stanza_limit):
	Don't use NIH_MUST, it's fine to be out of memory and we should fail
	in that case with a useful error.  The user can always reload the
	config file.
	(cfg_read_job, cfg_watch_dir, cfg_job_name, cfg_create_modify_handler)
	(cfg_delete_handler, cfg_visitor): Drop these functions for now.
	* init/parse_job.h: Update so it just contains the one prototype.
	* init/tests/test_parse_job.c: Update all tests to pass a string
	to parse_job(), and check errors raised; rather than mucking around
	with file descriptors all of the time.  Spend the effort while we're
	in here to run TEST_ALLOC_FAIL where we can.
	* init/main.c: Drop config file loading for now since it's missing.

2007-05-27  Scott James Remnant  <scott@netsplit.com>

	* init/cfgfile.h (CFG_DIR): Drop this define, since it's in paths.h
	(CfgDirectory): 

	* init/cfgfile.c (cfg_read_job): Separate out the job-handling code
	into a new function that we could call from a stanza if we want
	later; this one now just maps the file into memory and deals with
	exceptions from the parsing.
	(cfg_parse_job): Function containing the seperated out code; parses
	a new job, marking it as a replacement for any existing job with the
	same name.  Drop the warnings for using pid options without a daemon,
	since these are actually useful for other things later.
	* init/tests/test_cfgfile.c (test_read_job): Drop the check on
	unexpected daemon options, since we don't issue these warnings
	anymore.

2007-05-20  Scott James Remnant  <scott@netsplit.com>

	* init/event.c (event_match): Change to accept Event as the first
	argument and EventInfo as the second, making it obvious that this
	matches a received Event against known EventInfo rather than just
	comparing two info structs (since the order matters).
	* init/event.h: Update prototype.
	* init/tests/test_event.c (test_match): Update test accordingly.
	(test_poll): Fix typo.
	* init/job.c (job_handle_event): Pass in the event as the first
	argument to event_match, rather than its info.
	* TODO: Update.

	* init/job.c (job_emit_event): Return the event that we emit; don't
	bother tracking block status or setting blocked, leave that to the
	state loop so things are more obvious.
	(job_change_state): Set the blocked flag here for starting and stopping
	to the return value of job_emit_event().

	* init/event.c (event_ref, event_unref): Reference counting of events
	so we don't free those we still need.
	(event_block, event_unblock): Blocker counting that replaces the
	previous jobs member.
	(event_new): Initialise refs and blockers fields.
	(event_emit_finished): Remove this function.
	(event_poll): Handle the new done state, and deal with the blockers
	and references counts; turns out that we can fall all the way through
	this switch if these are zero without needing to check again.
	(event_pending): Remove call to event_emit_finished, the event_poll()
	loop handles this case now.
	(event_finished): Set progress to done on the way out.
	* init/event.h (EventProgress): Add new done state
	(Event): Add refs and blockers members, replacing jobs
	* init/tests/test_event.c (test_new): Check refs and blockers are
	initialised to zero.
	(test_ref, test_unref, test_block, test_unblock): Check the ref
	counting function behaviours.
	(test_emit_finished): Drop this function since it's not used
	* init/job.c (job_change_cause): Reference and block the event,
	and unblock and unreference before changing.
	(job_emit_event): Reference the event that blocks the job from
	continuing.
	(job_handle_event_finished): Unreference the blocking event again.
	(job_change_state): Make sure that blocked has been cleared before
	allowing a state change.
	* init/tests/test_job.c: Change tests to use refs/blockers on the
	cause event when counting, and also to follow the status of blocked
	since that is now ref-counted as well.

2007-05-18  Scott James Remnant  <scott@netsplit.com>

	* init/main.c (main, cad_handler, kbd_handler, pwr_handler): Use
	event_new rather than event_emit.
	* init/job.h (Job): Change type of cause and blocked to Event
	* init/job.c (job_change_goal, job_change_cause, job_emit_event) 
	(job_handle_event, job_handle_event_finished): Update all references
	to EventEmission to use Event instead.
	(job_detect_stalled): Call event_new instead of event_emit
	(job_run_process): Use the info member of cause, not event member
	* init/tests/test_job.c (test_change_goal, test_change_state) 
	(test_run_process, test_child_reaper, test_handle_event) 
	(test_handle_event_finished): Update all references to EventEmission
	to use Event instead.
	(test_detect_stalled): Correct to use right structure types.
	* init/process.c (process_setup_environment): Use cause's info member,
	rather than event member.
	* init/tests/test_process.c (test_spawn): Update to use Event.
	* init/notify.h (NotifySubscription): Change member to event
	* init/notify.c (notify_subscribe_event) 
	(notify_subscription_find, notify_job_event, notify_event) 
	(notify_event_finished): Update functions to use event member and
	Event structures.
	* init/tests/test_notify.c (test_subscribe_event) 
	(test_subscription_find, test_job, test_job_event, test_event) 
	(test_event_finished): Update to use Event instead of EventEmission
	* init/control.c (control_event_emit): Update to use event_new.
	* init/tests/test_control.c (test_event_emit) 
	(test_subscribe_events, test_unsubscribe_events): Update to use
	Event rather than EventEmission.

	* init/event.h: Fix up a few references.
	* init/tests/test_event.c (test_new): Remove reference to emission.

	* init/event.h (EventEmission): Rename to Event, and rename event
	member to info.
	* init/event.c (event_emit_next_id): Rename to event_next_id
	(event_emit): Rename to event_new, and add standard parent argument.
	(event_emit_find_by_id): Rename to event_find_by_id
	(event_poll): Iterate over Events in the list
	(event_pending, event_finished): Operate on Event
	* init/tests/test_event.c (test_emit): Rename to test_new and
	adjust for names and arguments.
	(test_emit_find_by_id): Rename to test_find_by_id and adjust for
	names.
	(test_emit_finished, test_poll): Adjust names.

	* init/cfgfile.c (cfg_stanza_start, cfg_stanza_stop) 
	(cfg_stanza_emits): Convert to use EventInfo and event_info_*.
	* init/job.c (job_copy): Use EventInfo and event_info_copy.
	(job_handle_event, job_detect_stalled): Iterate EventInfo structures
	* init/tests/test_cfgfile.c (test_stanza_start, test_stanza_stop) 
	(test_stanza_emits): Update to use EventInfo
	* init/tests/test_job.c (test_copy, test_handle_event) 
	(test_handle_event_finished, test_detect_stalled): Update to use
	EventInfo and event_info_new
	* init/event.c (event_copy): Use nih_str_array_copy here, to make the
	code somewhat simpler.
	(event_finished): Copy the arguments and environment from the old
	event, rather than stealing and reparenting.
	* init/job.c (job_copy): Use nih_str_array_copy here too.
	(job_run_process): Use nih_str_array_append to add the arguments from
	the emission onto the command run.

	* init/event.h (Event): Rename to EventInfo, since this structure
	representations information about an event, rather than an actual
	event in progress.
	* init/event.c (event_new): Rename to event_info_new, also now can
	take arguments and environment like event_emit() can.
	(event_copy): Rename to event_info_copy.
	* init/tests/test_event.c (test_new): Rename to test_info_new,
	update names in test and test being given args or env.
	(test_copy): Rename to test_info_copy and update names in test.
	(test_match, test_poll): Use EventInfo.

	* TODO: Update.

2007-04-24  Scott James Remnant  <scott@netsplit.com>

	* configure.ac: Add AM_PROG_CC_C_O since we use per-target flags
	for one of the test cases.

2007-03-16  Scott James Remnant  <scott@netsplit.com>

	* upstart/message.c (upstart_message_newv): Add va_end to match
	va_copy because the standard says so.
	* upstart/wire.c (upstart_push_packv, upstart_pop_packv): Add
	va_end here as well.

2007-03-13  Scott James Remnant  <scott@netsplit.com>

	* init/main.c: Wait until we've closed inherited standard file
	descriptors and opened the console instead before trying to open the
	control socket; otherwise we end up closing it by accident if we
	weren't opened with sufficient descriptors in the first place.
	Also wait until we've set up the logger before trying to parse the
	configuration.  In fact both of these things need to be pretty low
	down the main() function.

	* init/tests/test_job.c (test_run_process): Skip /dev/fd test cases
	if that's not available.

	* init/tests/test_control.c (test_log_priority): Make sure we know
	that the message has been sent before calling the watcher.

	* init/cfgfile.c (cfg_watch_dir): We get ENOSYS for missing inotify
	support, not EOPNOTSUPP.
	* init/tests/test_cfgfile.c (test_watch_dir): Actually make the
	directory tree before testing for inotify, since we use the same
	tree there too.

	* util/initctl.c (job_info_output): Restructure so gcc doesn't think
	name can be used uninitialised.
	* init/tests/test_cfgfile.c (test_watch_dir): Correct an error where
	i wouldn't be initialised if we skipped the inotify tests.

	* util/initctl.c (job_info_output): Restructure so gcc doesn't think
	* init/process.c (process_setup_environment): job id fits inside
	a %u now

	* upstart/message.h: Style; always refer to "unsigned int" as
	"unsigned int", and never "unsigned.
	* upstart/tests/test_message.c (my_handler): Catch a stray couple
	of "unsigned"s

	* init/control.c (control_job_query, control_job_start) 
	(control_job_stop): Change type of id argument to unsigned int,
	and call printf with %u to output it.
	* init/tests/test_control.c (check_job, check_job_instance) 
	(check_job_instance_end, check_job_status__waiting) 
	(check_job_status_end__waiting, check_job_status__starting) 
	(check_job_status_end__starting, check_job_status__running) 
	(check_job_status_end__running, check_job_status__pre_stop) 
	(check_job_status_end__pre_stop, check_job_status__stopping) 
	(check_job_status_end__stopping, check_job_status__deleted) 
	(check_job_status_end__deleted, check_job_unknown) 
	(check_job_invalid, check_job_unchanged, check_event): Change
	type of id arguments to unsigned int.
	(check_list): Change type of id to unsigned int.
	* init/tests/test_notify.c (check_job_status) 
	(check_job_status_end, check_job_finished, check_event) 
	(check_event_caused, check_event_finished): Change type of id
	arguments to unsigned int.

	* init/job.h (Job): Change the type of the id to unsigned int.
	* init/job.c (job_next_id): Change ids to be unsigned ints, and now
	we can just use %u in the nih_error call.
	(job_find_by_id): Change argument to be unsigned int
	* init/tests/test_job.c (test_find_by_id): Change id type to unsigned
	int.
	* init/event.h (Event): Change the type of the id to unsigned int.
	* init/event.c (event_emit_next_id): Change ids to be unsigned ints,
	and now we can just use %u in the nih_error call.
	(event_emit_find_by_id): Change argument to be unsigned int
	* init/tests/test_event.c (test_emit, test_emit_find_by_id) 
	(check_event, check_event_finished): Change id type to unsigned int.

	* util/initctl.c (output_name): Use an unsigned int for the job id,
	which means we can use ordinary %u for the printf argument.
	(handle_job, handle_job_finished, handle_job_instance) 
	(handle_job_instance_end, handle_job_status) 
	(handle_job_status_end, handle_job_unknown, handle_job_invalid) 
	(handle_job_unchanged, handle_event, handle_event_caused) 
	(handle_event_finished): Change argument type of id from uint32_t
	to unsigned int.
	(job_info_output): Change output type of id from %zu to %u

	* upstart/message.c (upstart_message_handle): Use unsigned int for
	ids, rather than a fixed-width type.
	* upstart/tests/test_message.c (my_handler): Use unsigned int for
	the ids, and give "unsigned int" instead of "unsigned" to va_arg as
	a matter of style.

	* upstart/wire.c (upstart_push_int, upstart_pop_int): Send over the
	wire using a plain old integer type, instead of a fixed width type;
	there's no advantage to using the fixed-width type and we could hurt
	ourselves if we tried running on ILP64.
	(upstart_push_unsigned, upstart_pop_unsigned): Likewise use a plain
	unsigned int over the wire.
	(upstart_push_string, upstart_pop_string): Use an unsigned int for
	the length of the string, technically this means that we silently
	truncate any string that's greater than 4GB on 64-bit platforms;
	it's either that or make the test cases harder (we did this before
	anyway).
	(upstart_push_header, upstart_pop_header): Type is always an unsigned
	int (best conversion from an enum)

2007-03-11  Scott James Remnant  <scott@netsplit.com>

	* configure.ac: Bump version to 0.3.9

	* NEWS: Update.

	* util/man/initctl.8: Document the new commands.

	* TODO: Update.

	* init/job.c (job_handle_event): Correct the function so we don't
	try and stop the master of an instance, and cause an assertion error.

	* util/initctl.c: Oops, correct function pointers in command table

	* util/tests/test_initctl.c (test_version_action): 

	* util/initctl.c (handle_version): Handle receipt of the version
	reply.
	(version_action): Send the version-query message to the server and
	expect one response.
	(log_priority_action): Parse the single argument into an NihLogLevel
	and send it to the server.

	* init/control.c (control_version_query, control_log_priority):
	Functions to handle the new messages from the server pov
	* init/tests/test_control.c (test_version_query) 
	(test_log_priority): Test the new messages are handled properly.
	(check_version): Check the version string matches.
	* upstart/message.h: Add messages for querying the version of the
	init daemon and changing the log priority.
	* upstart/message.c (upstart_message_newv)
	(upstart_message_handle): Marshal the new messages.
	* upstart/tests/test_message.c (test_new, my_handler) 
	(test_handle): Test the marshalling of the new messages,

	* upstart/libupstart.ver: Add enum functions to the global list.

	* util/initctl.c (start_action, stop_action): Imply --no-wait if
	we take the job id or name from an environment variable, since we'd
	end up waiting for ourselves otherwise
	* util/tests/test_initctl.c (test_start_action, test_stop_action):
	Update test cases to make sure no-wait is implied.

2007-03-09  Scott James Remnant  <scott@netsplit.com>

	* configure.ac: Bump version to 0.3.8

	* NEWS: Updated.
	* configure.ac: Increase version to 0.3.7

	* init/tests/test_job.c (test_change_state): Add a test case for
	deleting the last instance of a replaced job.
	* init/job.c (job_change_state): When moving a instance of a job into
	the deleted state, check whether we should replace the job it's an
	instance of, and if so, change that job's state too.
	* TODO: Update.

	* util/initctl.c (handle_job_list): Always allocate current_list,
	since we need it to be the parent of pointers we attach to it.
	(handle_job_list_end): Always free the current list, only suppress
	output if there aren't any entries in it.
	(initctl_recv): Check the current_list pointer, no need for in_list
	(handle_job_instance, handle_job_instance_end, handle_job_status):
	Check current_list not in_list.
	* util/tests/test_initctl.c: Correct some memory leaks.

	* init/process.c (process_setup_environment): Set the UPSTART_JOB_ID
	environment variable to the job's unique id.
	* init/tests/test_process.c (test_spawn): Make sure it's set.

	* util/man/initctl.8: Update the initctl manpage.
	* compat/sysv/man/reboot.8: Correct a minor grammar error.
	* compat/sysv/man/shutdown.8: Fix reference from runlevel to telinit.

	* README: Add a README that copies the text from the web page and
	adds some notes about recommended operating system versions.

	* util/initctl.c: Completely rewrite initctl, top to bottom; handling
	of the new messages is done natively, meaning that the commands just
	vary the requests send and number of responses expected.
	* util/tests/test_initctl.c: Test all of the new code.

	* init/main.c: Improve restarting and rescuing a little; store the
	program path in a static variable so we can always access it, and
	use the exported loglevel to pass the same to the new process.
	* TODO: Update.

	* compat/sysv/shutdown.c: More error/fatal adjustments.
	* compat/sysv/telinit.c: More error/fatal adjustments.

2007-03-08  Scott James Remnant  <scott@netsplit.com>

	* init/main.c (main, crash_handler): Promote deadly errors to nih_fatal
	* logd/main.c (main): Promote deadly errors to nih_fatal
	* compat/sysv/reboot.c (main): Promote deadly errors to nih_fatal
	* compat/sysv/shutdown.c (main, shutdown_now): Promote deadly errors
	to nih_fatal
	* compat/sysv/telinit.c (main): Promote deadly errors to nih_fatal

	* init/event.c (event_pending): The message that we're handling an
	event should be logged with --verbose.

	* init/cfgfile.c (cfg_parse_script): Remove the unnecessary check for
	a token inside a script block.

	* TODO: Update.

	* init/control.c (control_watch_jobs): Rename to control_subscribe_jobs
	and update to handle new event name.
	(control_unwatch_jobs): Rename to control_unsubscribe_jobs and update
	to handle the new event name.
	(control_watch_events): Rename to control_subscribe_events and update
	to handle the new event name.
	(control_unwatch_events): Rename to control_unsubscribe_events and
	update to handle the new event name.
	* init/tests/test_control.c (test_watch_jobs): Rename to
	test_subscribe_jobs and update to new event name.
	(test_unwatch_jobs): Rename to test_unsubscribe_jobs and update to 
	new event name.
	(test_watch_events): Rename to test_subscribe_events and update to
	new event name.
	(test_unwatch_events): Rename to test_unsubscribe events and update
	to new event name.

	* upstart/message.h: Rename the watch commands to subscribe/unsubscribe
	and regroup with new message numbers.
	* upstart/message.c (upstart_message_newv) 
	(upstart_message_handle): Marshal the updated subscription messages.
	* upstart/tests/test_message.c (test_new, my_handler) 
	(test_handle): Update tests to new names and numbers.
	* TODO: Update.

	* upstart/message.c (upstart_message_handle): Raise a the unknown
	message error if the type is unknown, rather than the invalid message
	error.
	* upstart/tests/test_message.c (test_handle): Correct test case.

	* init/job.c (job_change_state): Correct a problem here too, when
	moving from pre-stop to running, we don't want to emit a started event
	since we never emitted a stopping event and never killed the process
	anyway.  We do need to notify the job as finished, since the process
	that tried to stop it will need to be told not to wait any longer.
	* init/tests/test_job.c (test_change_state): Add a test for pre-stop
	back to running.

	* doc/states.dot: Fix an error in the state diagram; when moving from
	starting back to waiting, due to a failed respawn, we need to emit
	the stopped event otherwise it will never happen.
	* doc/states.png: Update.

2007-03-05  Scott James Remnant  <scott@netsplit.com>

	* upstart/message.c (upstart_message_new): Make this a wrapper around
	(upstart_message_newv): which has all the old code, but accepts a
	va_list instead of making its own.
	* upstart/message.h: Add prototype.

	* init/main.c (crash_handler): Simply trying to leave a SEGV handler
	doesn't work so well, we end up repeating the problem instruction.
	We really can't resume from this point, and can't even jump elsewhere
	since our state is probably buggered up.  Only thing for it is to
	re-exec ourselves with a clean state.

	* init/cfgfile.c (cfg_read_job, cfg_delete_handler): Don't try and
	free the magic (void *)-1 replacement (delete).

	* util/events.c, util/events.c, util/jobs.c, util/jobs.h: With the
	new message responses, that intermix event and job information freely,
	it no longer makes sense to distinguish between them.  So fold these
	files back into the main initctl.c
	* util/initctl.h: Drop unused header.
	* util/Makefile.am (initctl_SOURCES): Update sources list.
	(TESTS): Change which tests we build
	(test_initctl_SOURCES, test_initctl_CFLAGS, test_initctl_LDFLAGS) 
	(test_initctl_LDADD): Build the new combined test case binary, use
	an automake feature to rebuild initctl.c with -DTEST and a different
	.o file, and thus be able to define out main()

	* util/tests/test_events.c, util/tests/test_jobs.c: Collapse the two
	test case files into one single
	* util/tests/test_initctl.c

	* init/control.c (control_job_find): And implement the find function
	that returns a list of jobs matching an optional pattern.
	* init/tests/test_control.c: Make sure we do send all messages.
	(check_list): Complex function to check the responses to a job list
	(test_job_find): Test a couple of job lists.
	* init/tests/test_notify.c: Make sure we do send all messages.

	* init/control.c (control_job_query): Implement the query message,
	this just needs to return the status or instance set.
	* init/tests/test_control.c (test_job_query): Test the query command.
	(check_job_status__deleted, check_job_status_end__deleted): Pair of
	functions to check we can query deleted jobs directly.

	* init/control.c (control_send_instance): Function to send an instance
	job, collating all of its instances together.
	* init/control.h: Update.
	* init/tests/test_control.c (test_send_instance): Check we receive
	the right messages.
	(check_job_instance, check_job_instance_end): Pair of functions to
	check the instance messages.

	* upstart/message.h: Add new UPSTART_JOB_INSTANCE and
	UPSTART_JOB_INSTANCE_END messages which we'll use to communicate that
	a job is an instance, and group the instances of it together.
	* upstart/message.c (upstart_message_new, upstart_message_handle):
	Marshal the new instance messages.
	* upstart/tests/test_message.c (test_new, my_handler) 
	(test_handle): Test the new message types.

	* upstart/message.h: Restore arguments to JOB_LIST, but rename to
	pattern since that's what it is.
	* upstart/message.c (upstart_message_handle): Restore arguments
	with updated name.
	* upstart/tests/test_message.c (test_new, my_handler) 
	(test_handle): Restore tests for arguments, rename and make sure we
	include a wildcard.

2007-03-04  Scott James Remnant  <scott@netsplit.com>

	* upstart/message.h: Drop arguments to JOB_LIST.
	* upstart/message.c (upstart_message_new, upstart_message_handle):
	Drop arguments to JOB_LIST.
	* upstart/tests/test_message.c (test_new, my_handler) 
	(test_handle): Drop the arguments from the test.

	* init/control.c (control_job_start): Update to return INVALID for
	instances and replacements; add the forgotten UPSTART_JOB message.
	(control_job_stop): Update to return INVALID for replacements; add
	the forgotten UPSTART_JOB message.  Deal with instance masters
	magically by iterating all instances and stopping those instead.
	* init/tests/test_control.c (check_job_deleted): Rename to 
	check_job_invalid and check that message.
	(check_job): Function to check the job we've acted upon.
	(test_job_start): Check that we get the UPSTART_JOB message first,
	restore the check on deleted jobs causing an error and add checks
	that instance and replacement jobs also cause an error.
	(test_job_stop): Check that we get the UPSTART_JOB message first,
	restore the check on deleted jobs causing an error.  Make sure
	instances are handled.

	* upstart/message.h: More message changes; add a JOB_FIND message
	and replace UPSTART_JOB_DELETED with UPSTART_JOB_INVALID since there's
	a few more problem conditions.
	* upstart/message.c (upstart_message_new, upstart_message_handle):
	Marshal the new message and update names.
	* upstart/tests/test_message.c (test_new, my_handler) 
	(test_handle): Update tests to check the new message and update the
	values and names of the existing ones.

	* init/job.h (Job): Remove the delete flag, add replacement and
	replacement_for pointers instead.
	* init/job.c (job_new): Initialise replacement and replacement_for
	pointers to NULL.
	(job_find_by_name): Update to return what job the one we found is
	a replacement for, and to skip DELETED jobs.
	(job_instance): Make it simply illegal to call this for deleted jobs,
	instances or replacements.
	(job_change_goal): Make it illegal to change the goal of a replacement
	job.
	(job_free_deleted): Remove the previous code to handle deleted instance
	masters, because it's now bogus.
	(job_should_replace): New function to determine whether a job is
	replaceable.
	* init/tests/test_job.c (test_new): Check pointers are set.
	(test_copy): Check that replacement and replacement_for are not
	copied, since their state of an individual job.
	(test_find_by_name): Update tests to make sure we ignore deleted jobs,
	instances and replacements.
	(test_instance): Remove test that will now cause an assertion,
	and no longer check delete is set.
	(test_change_goal): Remove test that will now cause an assertion.
	(test_free_deleted): Remove test cases for deleted masters.
	(test_should_replace): Test the new check function.
	(test_change_state): Make sure that we end up in deleted for instances
	and replaced jobs, and that replacements become the real job.
	* init/cfgfile.c (cfg_read_job): Update to handle replacement jobs;
	the old job's previous replacement is discarded, and set to the
	current job; and then if the job should be replaced, it's moved
	to deleted (which should promote the new job).
	(cfg_delete_handler): Handle deletion of a job in a similar manner,
	except we sent the replacement pointer to the special -1 value since
	we have no actual replacement.
	* init/tests/test_cfgfile.c (test_watch_dir): Update tests to make
	sure that deletion and modification are handled wrt replacement.
	(test_read_job): Make sure that reparsing an existing file is handled.
	* init/tests/test_control.c (test_job_start): Remove checks that
	delete gets set to true for instances.
	(test_job_stop, test_job_start): Temporarily comment out deleted
	job behaviour, since that's been somewhat changed.

	* upstart/message.h: We're not going to return JOB_LIST for JOB_STOP
	since that's just awkward for the client; just act on the master,
	and return JOB_UNCHANGED.

	* init/notify.c (notify_job_status): Move this function to
	* init/control.c (control_send_job_status): here, since we need it for
	the new control responses.
	(control_job_query): New single function to list all jobs or a
	particular job.
	* init/control.h: Add prototype.
	* init/tests/test_control.c (test_error_handler): Simplify this a
	little to just sending a NO_OP message, since we can send an entire
	stream of messages and leave them in the queue.
	(check_job_status__stopping, check_job_process) 
	(check_job_status_end__stopping): Trio of check functions for a job
	status that's stopping, with an active main process.
	(test_send_job_status): Test the now global status function.
	(check_job_status__starting, check_job_status_end__starting): Pair
	of check functions for a starting job with no process yet.
	(test_watch_jobs, test_unwatch_jobs): Update to expect the full new
	job status messages, with an optional process part as well.
	(check_event): Function to check an event.
	(test_watch_events): Minor update to use above function.
	(check_job_status__waiting, check_job_status_end__waiting): Pair of
	check functions for the first step in starting a job (goal change only)
	(check_job_unknown, check_job_deleted, check_job_unchanged): Trio
	of functions to check common error responses.
	(test_job_start): Update tests to newer behaviour.
	(check_job_status__running, check_job_status_end__running) 
	(check_job_status__pre_stop, check_job_status_end__pre_stop): Checks
	for the states we go through when stopping a job.
	(test_job_stop): Update tests to newer behaviour.
	* init/notify.c (notify_job, notify_job_event, notify_job_finished):
	Update to call the newly exported function.
	* init/job.c: Make job_id and job_id_wrapped externally available.
	* init/job.h: Update.
	* init/event.c: Make emission_id and emission_id_wrapped externally
	available.
	* init/event.h: Update.

	* upstart/message.h: Rename UPSTART_JOB_INVALID to
	UPSTART_JOB_UNCHANGED, as it's not really invalid just a no-op
	* upstart/message.c (upstart_message_new, upstart_message_handle):
	Update the constant, fields are unchanged,
	* upstart/tests/test_message.c (test_new, my_handler) 
	(test_handle): Rename constants/messages.

	* upstart/message.h: Turns out we need extra errors to indicate that
	the job was deleted or already at that goal, otherwise the client
	would sit there waiting for the finished event.	
	* upstart/message.c (upstart_message_new, upstart_message_handle):
	Marshal the new error messages.
	* upstart/tests/test_message.c (test_new, my_handler) 
	(test_handle): Test the handling of the new messages.

	* init/tests/test_job.c (test_free_deleted): Found a bug; because
	master instances never change state, they never end up in the deleted
	state so are never reaped.  Add some test cases for cleaning them up,
	but not while they have remaining instances.
	* init/job.c (job_free_deleted): Implement the bug fix.

	* init/job.c (job_instance): Split out the instance spawning code
	into its own function, as we'll frequently need a pointer to the
	instance before we try and change the goal.
	(job_change_goal): Clean this function back up again, it no longer
	needs to return values and can assert that it's never called for
	deleted jobs or instance mastersr.
	(job_handle_event): Spawn an instance when we get a start event.
	* init/job.h: Update.
	* init/tests/test_job.c (test_instance): Check instance creation.
	(test_change_goal): Update tests now that it doesn't return a value
	again, and doesn't spawn instances itself.
	(test_handle_event): Make sure instances are spawned.

	* init/tests/test_event.c (test_poll): Needs a slight fix now that
	we generate more events than we check, and that subscriptions go
	away automatically.

	* init/notify.c (notify_job_status): Static function to handle
	sending the more complicated job status message series 
	(notify_job): Call notify_job_status() to send the new-style message
	(notify_job_event): Send the new UPSTART_EVENT_CAUSED message with
	the emission id, then call notify_job_status() to send the new-style
	common status message.
	(notify_job_finished): New function to be called when we reach the
	job rest state, notifies and unsubscribes directly subscribed
	processes, and includes failed information.
	(notify_event_finished): Unsubscribe processes after sending the
	finished event, since the event has gone away.  Also don't send
	this to processes subscribed to all events, since it's not useful
	for them.
	* init/notify.h: Add prototype.
	* init/tests/test_notify.c: Update all test cases and helper
	functions to the new message types.
	(test_job_finished): Check the new finished message is sent with
	a status message preceeding it.
	* init/job.c (job_change_state, job_change_state): Notify subscribed
	processes with notify_job_finished() when in the running (for service)
	or waiting states, just before we drop the cause.

	* upstart/message.h: Add failed, failed_process and exit_status
	arguments to UPSTART_JOB_FINISHED.
	* upstart/message.c (upstart_message_new, upstart_message_handle): 
	Marshal the new arguments.
	* upstart/tests/test_message.c (test_new, my_handler) 
	(test_handle): Test the new arguments.

	* upstart/message.h: Update the message types, introducing a more
	structured job message set and replacing the UPSTART_EVENT_JOB_STATUS
	message with UPSTART_EVENT_CAUSED which will be immediately followed
	by an ordinary UPSTART_JOB_STATUS message.
	* upstart/message.c (upstart_message_new, upstart_message_handle):
	Marshal the new messages.
	* upstart/tests/test_message.c (test_new, my_handler) 
	(test_handle): Test the new message types.
	* TODO: Update.

2007-03-03  Scott James Remnant  <scott@netsplit.com>

	* TODO: Update.

	* init/cfgfile.c (cfg_parse_exec, cfg_parse_script): Separate out
	the parsing of an exec or script stanza into separate functions,
	seeing as this is quite a common operation.  This also means we
	just need to change them in one place now.
	(cfg_parse_process): Function to call either of the above depending
	on the next argument.
	(cfg_stanza_exec): Call cfg_parse_exec instead.
	(cfg_stanza_script): Call cfg_parse_script instead.
	(cfg_stanza_pre_start, cfg_stanza_post_start) 
	(cfg_stanza_pre_stop, cfg_stanza_post_stop): Call cfg_parse_process
	with the right arguments instead of doing by hand in each function.

	* init/event.c (event_emit_next_id): Split the id assigning code into
	a static inline function for easier modification.
	* init/job.c (job_next_id): Use the same style function here too.

2007-03-02  Scott James Remnant  <scott@netsplit.com>

	* init/event.c (event_emit): Port the slightly more efficient in the
	early case code from job_new.

	* init/job.h (Job): Add a unique id to the job structure.
	* init/job.c (job_new): Assign an incrementing id to each new job
	allocated.
	(job_find_by_id): Locate a job by its unique id, sadly not very
	efficient in a hash table ;-)
	(job_name): New hash key function since name isn't the first entry
	anymore.
	(job_init): Change hash key function.
	* init/tests/test_job.c (test_find_by_id): Make sure we can find a
	job by its id.

	* init/job.c (job_change_goal): Return the new instance in that
	circumstance, and clean up a little bit.
	* init/job.h: Update prototype.
	* init/tests/test_job.c (test_change_goal): Update tests.

	* init/job.c (job_find_by_name): Skip jobs marked for deletion too.
	* init/tests/test_job.c (test_find_by_name): Update test case.

	* init/event.h, init/notify.h, upstart/message.h: Provide C-level names
	for enums, this makes the compiler generate things that gdb can get.

	* init/job.c (job_run_process, job_kill_process, job_kill_timer):
	Change process argument to be a plain ProcessType, this means we
	know exactly which process we're trying to run or kill.
	(job_change_state): Update calls to job_run_process
	and job_kill_process
	* init/tests/test_job.c (test_run_process, test_kill_process): Update
	function calls to just pass a ProcessType in.

	* upstart/enum.h: Rename JobAction to ProcessType.
	* upstart/enum.c (job_action_name): Rename to process_name.
	(job_action_from_name): Rename to process_from_name.
	* upstart/tests/test_enum.c (test_action_name, test_action_from_name):
	Rename and update to match.
	* init/job.c (job_new, job_copy, job_change_state) 
	(job_next_state): Change JOB_*_ACTION constants to PROCESS_*.
	(job_find_by_pid): Change JobAction argument to ProcessType.
	(job_emit_event): Call process_name on the failed process.
	(job_child_reaper): Update to use ProcessType instead of JobAction.
	* init/job.h (Job): Change type of failed_process to ProcessType.
	* init/tests/test_job.c (test_find_by_pid): Update to use ProcessType
	instead of JobAction in tests.
	(test_new, test_copy, test_change_goal, test_change_state) 
	(test_next_state, test_run_process, test_kill_process) 
	(test_child_reaper, test_handle_event_finished): Change JOB_*_ACTION
	constants to PROCESS_*
	* init/cfgfile.c (cfg_stanza_exec, cfg_stanza_script) 
	(cfg_stanza_pre_start, cfg_stanza_post_start) 
	(cfg_stanza_pre_stop, cfg_stanza_post_stop): Change JOB_*_ACTION
	constants to PROCESS_*
	* init/tests/test_cfgfile.c (test_stanza_exec) 
	(test_stanza_script, test_stanza_pre_start) 
	(test_stanza_post_start, test_stanza_pre_stop) 
	(test_stanza_post_stop, test_read_job, test_watch_dir): Change
	JOB_*_ACTION constants to PROCESS_*
	* init/tests/test_event.c (test_poll): Change JOB_*_ACTION constants
	to PROCESS_*
	* init/tests/test_control.c (test_job_start, test_job_stop): Change
	JOB_*_ACTION constants to PROCESS_*

	* init/cfgfile.c (cfg_watch_dir): Restore the prefix argument; pass
	as the data pointer to the inotify callbacks and visitor function.
	Change the return value to be the watch structure.
	(cfg_job_name): Add prefix argument and prepend to relative path.
	(cfg_create_modify_handler, cfg_delete_handler, cfg_visitor): Get
	the prefix for the job names from the data pointer and pass to
	cfg_job_name().
	* init/cfgfile.h: Update prototypes.
	* init/tests/test_cfgfile.c (test_watch_dir): Actually test the
	watch functions.
	* init/main.c (main): Pass NULL for the prefix for the global job
	directory, compare the return value against (void *)-1.
	* TODO: Update.

	* init/cfgfile.c (cfg_stanza_on): Drop the simple on stanza.
	* init/tests/test_cfgfile.c (test_stanza_on): Remove test case.

	* TODO: Update.

2007-03-01  Scott James Remnant  <scott@netsplit.com>

	* util/jobs.c (handle_job_status): Drop the process field from the
	output for now.
	* util/events.c (handle_event_job_status): Likewise
	* util/tests/test_jobs.c (test_start_action, test_list_action) 
	(test_jobs_action): Drop pid from messages we simulate.
	* util/tests/test_events.c (test_emit_action): Likewise.

	* upstart/message.c (upstart_message_new, upstart_message_handle):
	Remove the pid field from the job status and event job status
	messages.
	* upstart/message.h: Update description of job status and event
	job status message to remove the pid field.
	* upstart/tests/test_message.c (test_new, my_handler) 
	(test_handle): Remove checks using the pid field.

	* init/control.c (control_job_start, control_job_stop) 
	(control_job_query, control_job_list): Remove the pid field from
	the messages, it'll come back later when we get better message
	formats.
	* init/tests/test_control.c (check_job_status, check_job_waiting) 
	(check_job_started, check_job_stopped): Remove checks on the process
	id, since that field is gone from the message.
	(test_job_stop): Use the pid field of the main process.
	(test_job_start): Initialise the main action process.

	* init/notify.c (notify_job, notify_job_event): Remove the pid field
	from the message, it'll come back later when we get better message
	formats.
	* init/tests/test_notify.c (check_job_status) 
	(check_event_job_status): Remove checks on the pid, since that field
	is no longer present.

	* init/job.c (job_process_copy): Use job_process_new here, oops.

	* init/cfgfile.c (cfg_stanza_exec, cfg_stanza_script) 
	(cfg_stanza_pre_start, cfg_stanza_post_start) 
	(cfg_stanza_pre_stop, cfg_stanza_post_stop): Use job_process_new
	to allocate process structures and store in the process array.
	* init/tests/test_cfgfile.c (test_read_job, test_stanza_exec) 
	(test_stanza_script, test_stanza_pre_start) 
	(test_stanza_post_start, test_stanza_pre_stop) 
	(test_stanza_post_stop): Update test cases to use process array
	member information.

	* init/tests/test_event.c (test_poll): Update to use newer job process
	array and find the pid under there.

	* init/job.h (Job): Remove the pid and aux_pid fields; replace the
	individual JobProcess pointers with an array of them of a fixed
	minimum size; replace failed_state with failed_process.
	(JobProcess): add a pid field here, so now we can obtain the pid on
	an individual process/action basis rather than global.
	* init/job.c (job_process_new): Function to create a JobProcess
	structure, setting the initial values to FALSE/NULL/0.
	(job_process_copy): Function to copy a JobProcess.
	(job_new): Don't initialise the pid or aux_pid members, initialise
	the process array to a fixed initial size and set the members to NULL,
	initialise the failed_process member to -1.
	(job_copy): Update to use job_process_copy and copy the process array.
	(job_find_by_pid): Look through the process structures in the job's
	process array to find the pid, and optionally return which action it
	was.
	(job_change_state): Call job_kill_process in the JOB_KILLED state if
	we have a main process and that has a pid, pass in the main process.
	(job_next_state): Check the process id of the main process when
	deciding what the next state is for running.
	(job_run_process): Store the process id in the process structure
	(job_kill_process): Accept a process structure and use that to obtain
	the process id we need to send TERM too.  Remove the code that forced
	a state change if kill() failed, since we will get a child signal
	anyway and should do it there.
	(job_kill_timer): Likewise, accept a process structure and don't
	forcibly change the state anymore.
	(job_child_reaper): Rewrite to switch based on the action that died,
	rather than the state we were in; assert that the state is what we
	expected.
	(job_emit_event): The argument to the failed event is now the action
	name, rather than the state name; an action of -1 indicates that
	respawn failed.
	* init/tests/test_job.c (test_process_new, test_process_copy): Make
	sure the structure is created and copied properly.
	(test_new, test_copy): Drop checks on the pid and aux_pid members,
	add checks for the process array and pid members of processes.
	(test_find_by_pid): Update test case to make sure we can find the pid
	of any process, returning the action index rather than the process
	pointer.
	(test_run_process, test_kill_process, test_change_goal)
	(test_change_state, test_next_state, test_child_reaper): Update test
	cases to use pid fields inside process structures rather than the
	pid or aux_pid members.
	(test_handle_event, test_handle_event_finished) 
	(test_free_deleted): Update to avoid pid field checks.

	* upstart/enum.h (JobAction): Enumeration of different actions.
	* upstart/enum.c (job_action_name, job_action_from_name): Enumeration
	to string conversion functions.
	* upstart/tests/test_enum.c (test_action_name) 
	(test_action_from_name): Tests for the new functions.

	* init/cfgfile.c (cfg_read_job): Instead of trying to copy over an
	old job's state and instances into the new one, mark the old job
	as deleted.  This ensures we never end up applying a new post-stop
	script to a job started with an old pre-start script, etc.  It also
	makes life so much simpler.
	* init/tests/test_cfgfile.c (test_read_job): Update tests to make
	sure the old job is marked for deletion, instead of freed.
	* TODO: Update.

	* init/notify.c (notify_job): Split out notification to processes
	subscribed to the cause event into a new function
	(notify_job_event): We can call this when we change cause.
	* init/job.c (job_change_state): Notify anyone subscribed to the
	job after we've changed the state, rather than before, otherwise
	we won't know the new pids or anything.
	(job_change_cause): Call notify_job_event before changing the cause
	so that subscribers get a final status update.
	* init/tests/test_notify.c (test_job_event): Check the new function.
	* TODO: Update.

	* init/cfgfile.c (cfg_stanza_respawn): Remove the shortcut that
	lets you specify "respawn COMMAND".  It was confusing as it hid
	the common "[when] exec"/"[when] script" syntax, made it non-obvious
	that "exec" and "respawn" were the same flag, etc.
	* init/tests/test_cfgfile.c (test_stanza_respawn): Update tests.
	(test_stanza_service): Fix test case to not use shortcut.
	* logd/event.d/logd.in: Update to not use respawn shortcut.

2007-02-25  Scott James Remnant  <scott@netsplit.com>

	* init/job.c (job_child_reaper): Shift the signal value into the
	higher byte to make it easier to detect, and not stamp over exit
	statuses between 128 and 255.
	(job_emit_event): Detect the signal stored in the new way.
	* init/cfgfile.c (cfg_stanza_normal): Store signal in the higher bytes.
	* init/tests/test_job.c (test_copy, test_change_state) 
	(test_child_reaper): Update test cases.
	* init/tests/test_cfgfile.c (test_stanza_normal): Update test.

	* TODO: Update.

	* init/event.h (PWRSTATUS_EVENT): Add new power-status-changed event.
	* init/main.c (pwd_handler): Handle the SIGPWR signal by generating
	the new event, leave it up to a job to parse the file and do
	whatever it likes.

	* TODO: Update.

2007-02-13  Scott James Remnant  <scott@netsplit.com>

	* upstart/tests/test_message.c (test_reader, test_handle_using)
	(test_handle); Usual fix for gcc optimiser thinking that fixed
	for loops might not be.
	* init/tests/test_job.c (test_run_process, test_kill_process):
	Likewise.
	* init/tests/test_notify.c (test_subscription_find): I still don't
	know what a type-punned pointer is, nor why dereferencing such a
	thing would break strict-aliasing rules.
	* init/tests/test_cfgfile.c (test_read_job): More type-punning.
	* util/tests/test_jobs.c (test_start_action): More for-loop action.
	* util/tests/test_events.c (test_emit_action): And again.

2007-02-11  Scott James Remnant  <scott@netsplit.com>

	* init/job.c (job_change_goal): We need to be able to stop a running
	job without a process, because that's what a job-as-state is!  The
	check was added because job_child_reaper calls job_change_goal and
	then job_change_state immediately after, we should fix that instead.
	(job_child_reaper): If we call job_change_goal while in the running
	state, it will call job_change_state for us; so check for that first
	and don't change the state!
	* init/tests/test_job.c (test_change_goal): Update the test to ensure
	that we can stop a job with no running process.

	* init/cfgfile.c (cfg_stanza_normalexit): normalexit is inconsistent,
	change to "normal exit"
	* init/tests/test_cfgfile.c (test_stanza_normalexit): Update.

	* init/cfgfile.c (cfg_stanza_start, cfg_stanza_stop) 
	(cfg_stanza_pre_start, cfg_stanza_post_start) 
	(cfg_stanza_pre_stop, cfg_stanza_post_stop, cfg_stanza_respawn):
	We're not going to allow stanza keywords to be quoted, since this
	gives us an easy way to allow users to make something explicitly
	not a keyword.

2007-02-10  Scott James Remnant  <scott@netsplit.com>

	* configure.ac: Bump version to 0.3.6

	* configure.ac: Increase version to 0.3.5
	* NEWS: Update.
	* TODO: Update.

	* TODO: More notes.

	* TODO: Note an issue with using JobProcess->pid

	* init/cfgfile.c (cfg_stanza_pre_start, cfg_stanza_post_start) 
	(cfg_stanza_pre_stop, cfg_stanza_post_stop): Add a needed check
	for a token when parsing "exec".  Correct line number we expect
	to see the duplicated value on.  Correct expected error for missing
	argument from "Unexpected token" to "Expected token".

	* init/tests/test_cfgfile.c (main): Actually invoke the tests for
	the scripts.

	* init/cfgfile.c (cfg_read_job): Correct type of lineno in error.

	* TOOD: Minor notify bug

	* TODO: Big update.

	* init/tests/test_job.c (test_child_reaper): Make sure that we can
	reap post-start and pre-stop processes, and have only the aux_pid
	changed.  Also make sure that if the running process dies while
	in these states, with or without an aux process, that we don't
	transition badly.

	* init/job.c (job_find_by_pid): Check aux_pid as well.
	* init/tests/test_job.c (test_find_by_pid): Make sure we can find it.

	* init/job.h (Job): Add an auxiliary pid member.
	* init/job.c (job_new): Initialise the aux_pid member.
	(job_change_state): Run the post-start and pre-stop scripts when we
	enter the state with the same name (assuming they exist).
	(job_run_process): Store the pid in aux_pid when starting the
	post-start or pre-stop processes.
	* init/tests/test_job.c (test_change_state): Add tests for running
	the new post-start and pre-stop scripts; which get their process ids
	stored in aux_pid instead of pid.
	(test_new): Make sure the aux_pid member is initialised properly.
	(test_copy): Make sure the aux_pid member is not copied.

	* TODO: Update.

	* init/tests/test_job.c (test_change_state): Add a check for the
	daemon stanza holding the job in spawned; we snuck this in a while
	back and never tested it (there's no support to get it out of
	spawned yet).

	* init/job.h (Job): Add new post_start and pre_stop scripts.
	* init/job.c (job_new): Initialise new scripts to NULL.
	(job_copy): Copy the information from the new scripts over as well.
	* init/tests/test_job.c (test_new): Check they're initialised.
	(test_copy): Check that the information is copied properly.
	* init/cfgfile.c (cfg_stanza_post_start, cfg_stanza_pre_stop): Add
	new script stanza functions for the additional two scripts that
	we want.
	* init/tests/test_cfgfile.c (test_stanza_post_start) 
	(test_stanza_pre_stop): Add tests for the new stanzas.

	* init/cfgfile.c (cfg_stanza_exec, cfg_stanza_script): Rewrite to
	allocate a JobProcess and parse the command or script into it.
	(cfg_read_job): Fix the long broken assumption that pid_file and
	pid_binary are required for respawn, when they're actually required
	for daemon.
	(cfg_stanza_start, cfg_stanza_stop): Remove script second-level.
	(cfg_stanza_respawn): Parse into the job's process.
	(cfg_stanza_pre_start, cfg_stanza_post_stop): New stanzas for the
	processes alone.
	* init/tests/test_cfgfile.c (test_read_job): Update a few test
	cases to match reality.
	(test_stanza_start, test_stanza_stop): Remove script-related checks.

2007-02-09  Scott James Remnant  <scott@netsplit.com>

	* init/tests/test_job.c (test_kill_process): Poll the event queue
	after each test to get rid of the allocated events and make valgrind
	happy.
	* init/tests/test_control.c (test_job_start, test_job_stop)
	(test_event_emit): Poll the event queue after each test to get rid
	of the allocated events, as they make valgrind complain.
	(test_event_emit): Free args and env when done.

	* init/job.h (JobName): Drop obsolete structure
	(JobProcess): Add a new structure to represent a single process
	within the job, instead of using two variables to pick either the
	script or command.
	(Job): Change command and script to a single JobProcess called process;
	change start_script and stop_script to a JobProcess called pre_start
	and post_stop respectively.
	* init/job.c (job_new): Initialise new members to NULL.
	(job_copy): Copy the process structures across, including contents.
	(job_change_state): Call job_run_process passing in the structure;
	rather than fiddling with if statements.
	(job_run_script, job_run_command, job_run_process): Combine all of
	these three functions into a single new job_run_process function.
	* init/tests/test_job.c (test_new, test_copy, test_change_goal) 
	(test_change_state, test_child_reaper) 
	(test_handle_event_finished): Change to using JobProcess for when
	we need to construct a command.
	(test_run_script, test_run_command): Merge into single new
	(test_run_process) function.
	* init/tests/test_event.c (test_poll): Replace command with process.
	* init/tests/test_control.c (test_job_start): Change to using
	JobProcess to specify the command.

	* init/main.c (main): Run job_free_deleted each time through the
	main loop.

	* init/job.c (job_change_goal): Minor tweak to the logic; we may
	have just made the job an instance, that should still let us stop
	the one underneath.

	* TODO: Update.

	* util/jobs.c (do_job): Always expect a list of replies.

	* init/control.c (control_job_status, control_job_stop)
	(control_job_query): Reply with information about all instances of
	the job.
	* init/tests/test_control.c (test_job_status, test_job_stop)
	(test_job_query): Make sure we get the list end even for a single job;
	and make sure we get details of all instances attached to the job.

	* init/tests/test_job.c (test_change_goal): Check that starting
	an instance job actually starts a new instance of it.

	* init/cfgfile.c (cfg_stanza_limit): Support the word "unlimited" in
	limit arguments for both the soft and hard values.
	* init/tests/test_cfgfile.c (test_stanza_limit): Make sure that we
	can make limits be unlimited.

	* init/event.c (event_copy): Function to copy an event structure.
	* init/event.h: Add prototype.
	* init/tests/test_event.c (test_copy): Make sure we copy the event
	correctly, with or without arguments and/or environment.
	* init/job.c (job_copy): Function to copy a job structure, leaving
	the state as it is.
	* init/job.h: Add prototype.
	* init/tests/test_job.c (test_copy): Make sure that we copy the
	job details whether they are NULL or non-NULL, but don't copy the
	state.
	* init/init.supp: Update supression.
	* init/job.c (job_find_by_name): If we get a job that's an instance,
	return what it's an instance of.
	* init/tests/test_job.c (test_find_by_name): Restore accidentally
	deleted test function; test that we get the real job, not an instance.

	* init/job.c (job_new): instance_of is initialised to NULL.
	* init/job.h: Add a new instance_of pointer, pointing to the parent
	that we're an instance of.
	* init/tests/test_job.c (test_new): Check that.
	* init/tests/test_cfgfile.c (test_read_job): Make sure instance_of
	pointers are updated.

	* init/job.c (jobs): Store jobs in a hash table.
	(job_new): Add to hash table, not to a list.
	(job_handle_event, job_handle_event_finished, job_detect_stalled) 
	(job_free_deleted): Iterate across the hash table, rather than list.
	(job_find_by_name): Use nih_hash_lookup, we keep this function because
	we'll add "is instance or not" smarts soon!
	(job_find_by_pid): Iterate across the entire hash table.
	* init/tests/test_job.c (test_find_by_name): Drop test since this
	function is now gone.
	(test_free_deleted): Can't assume things are in a line now.
	* init/control.c (control_job_list): Iterate the hash table.

	* init/event.c: Don't hide the events list anymore
	* init/event.h: Publish it and the init function.
	* init/job.c: Don't hide the jobs list anymore.
	(job_list): Since we don't hide it, we can drop this.
	* init/job.h: Publish it and the init function.
	* init/notify.c: Don't hide the subscriptions list anymore.
	* init/notify.h: Publish it and the init function.
	* init/control.c (control_job_list): Iterate the job list directly
	* init/tests/test_control.c (test_event_emit): Use the events list
	available to us.
	* init/tests/test_event.c (test_poll): Call job_init directly and
	just use the events list available to us.
	* init/tests/test_job.c (test_new): Call job_init directly.
	(test_change_state): Use the events list available to us.
	* init/tests/test_notify.c (test_unsubscribe): Use the subscriptions
	list available to us.

	* doc/states.dot: Add updated state graph.
	* doc/Makefile.am (EXTRA_DIST): Ship the states diagram.
	(states.png): Include rules to build the png, we'll put it in bzr
	anyway, but this is useful.

	* init/cfgfile.c (cfg_delete_handler): Handle deleted jobs; mark
	the job as deleted, and if it's dormant, invoke a state change.

	* upstart/enum.h: Add a new JOB_DELETED state.
	* upstart/enum.c (job_state_name, job_state_from_name): Add the new
	state to the string functions.
	* upstart/tests/test_enum.c (test_state_name) 
	(test_state_from_name): Check the enum works.
	* init/job.c (job_change_goal): New decision; we can start a waiting
	job if it's marked delete (it might be a new instance) -- we'll use
	the new deleted state to decide that we shouldn't.
	(job_change_state): Once we reach waiting, if the job is to be deleted,
	move to the next state.
	(job_next_state): The next state for a waiting job if the goal is stop
	is deleted.  We should never call job_next_state () for a deleted job.
	(job_free_deleted): Very simple function, just detects
	deleted jobs and frees them.
	* init/job.h: Add prototype for new function.
	* init/tests/test_job.c (test_change_goal): Update test to use new
	deleted state; and don't even change the goal.
	(test_change_state): Add a check to make sure we end up in deleted.
	(test_next_state): Make sure waiting goes to deleted.
	(test_free_deleted): Check the function.

	* init/job.c (job_change_goal): Don't try and start a job if it's
	marked to be deleted and is just waiting for cleanup.
	* init/tests/test_job.c (test_change_state): Make sure that the cause
	is released when we reach waiting.

	* init/tests/test_cfgfile.c (test_read_job): Make sure that a deleted
	job gets resurrected.

	* init/cfgfile.c (cfg_visitor): Correct number of arguments and call
	to cfg_job_name.

	* TODO: Update.

	* init/cfgfile.c (cfg_stanza_daemon): Don't allow arguments anymore.
	* init/tests/test_cfgfile.c (test_stanza_daemon): Update tests.

	* init/job.c (job_handle_event_finished): Function to unblock all
	jobs blocked on a given event emission.
	(job_new, job_emit_event): Rename blocker to blocked; it's useful for
	testing for truth.
	* init/job.h: Add prototype, rename member.
	* init/tests/test_job.c (test_handle_event_finished): Test it.
	(test_new, test_change_state): Update name here too.
	* init/event.c (event_finished): Call job_handle_event_finished
	function to unblock jobs.
	* init/tests/test_event.c (test_poll): Make sure the job gets
	unblocked; a few other tests have to change since running event_poll
	always unblocks the job if nothing listens to it.

	* init/job.c (job_child_reaper): Set failed back to FALSE if
	we're respawning, since we don't want to be failing.
	* init/tests/test_job.c (test_child_reaper): cause will be NULL.
	also free and poll events when done.
	(test_handle_event): pid can never be -1
	(test_change_state): poll events when done

	* init/tests/test_job.c (test_child_reaper): Process will always
	be zero on return from reaper.

	* init/tests/test_job.c (test_child_reaper): Killed doesn't go past
	stopping; it goes to waiting, which will clear the cause.

	* init/tests/test_job.c (test_child_reaper): Fill in values before
	we test against them.

	* init/tests/test_job.c (test_kill_process): Fix violated assertion

	* init/tests/test_job.c (test_change_state): This should be failed
	because nothing cleared it.

	* init/tests/test_job.c (test_change_state): Fix a couple of array
	index problems.

	* init/tests/test_job.c (test_change_state): Why set that which
	does not change?

	* init/tests/test_job.c (test_change_state): Add newline to test.

	* init/job.c (job_emit_event): Add the job name as an argument;
	oops.

	* init/tests/test_control.c (test_job_stop): Need to kill the process
	ourselves, as we're blocked on an event.
	(test_job_query): Fix wrong value in test.
	(check_job_stopped, test_job_stop, test_unwatch_jobs): Change job
	name to match the test.

	* init/job.c (job_change_state): Must only not enter some states
	with no process now; others like killed actually usually want one!

	* init/tests/test_cfgfile.c (test_read_job): Fix test case.

	* init/tests/test_job.c (test_handle_event): Clean up tests.
	(test_detect_stalled): Clean up.

	* init/job.c (job_child_reaper): Update the reaping of the child
	processes; there's a much larger state range for the main process
	now, so that needs to be taken into account.
	* init/tests/test_job.c (test_child_reaper): New test cases.

	* init/job.c (job_next_state): Encapsulate the slightly odd three
	exit states of running in this function, otherwise we'll end up
	special-casing it in places I'd rather not think about.
	(job_change_goal): Only change the state of a running job if it
	has a process.
	* init/tests/test_job.c (test_next_state): Add a test case for the
	dead running job
	(test_change_goal): Add test case for the dead running job

	* init/tests/test_job.c (test_change_state): Add test cases for
	the forgotten stopping to killed transition.

	* init/job.c (job_kill_process, job_kill_timer): Just check the pid
	and state, and no longer any need to notify jobs since we're just
	called from one state amongst many.
	(job_change_state): Skip over the killed state if there's no process.
	* init/tests/test_job.c (test_kill_process): Update test cases.

	* init/job.c (job_run_process): Simplify a little bit, no need to
	do the state assertions here, just make sure there's no already
	a process running.
	* init/tests/test_job.c (test_run_command, test_run_script): Run
	tests in the spawned state, since that's where we run the primary
	command or script.  Drop check for process state since that's no
	longer set.

	* init/job.c (job_change_state, job_next_state): Ok, here's the big
	one ... rewrite this to use the new state transitions.  This has
	suddenly got a lot simpler and easier to read, this was definitely a
	good idea.
	(job_emit_event): Function to make emission of events easier.
	(job_failed_event): replaces this one which wasn't so easy.
	* init/tests/test_job.c (test_change_state): I can't say how much I
	wasn't looking forwards to rewriting these test cases; anyway, it's
	done now and I hope they're all right;
	(test_next_state): Make sure the state transitions are correct too.

	* init/job.h: Rename is_instance to delete and spawns_instance to
	just instance.
	* init/job.c (job_new): Update.
	* init/tests/test_job.c (test_new): Update.
	* init/cfgfile.c (cfg_stanza_instance): Update.
	* init/tests/test_cfgfile.c (test_stanza_instance): Update.

	* init/event.h: Correct the event names.

	* init/job.h: Add blocker event member.
	* init/job.c (job_new): Initialise it to NULL.
	* init/tests/test_job.c (test_new): Check it.

	* init/job.c (job_change_goal): Have a stab at this function with the
	new state machine; it gets somewhat simpler (until we introduce the
	second scripts), now we just induce things by a state change.
	* init/tests/test_job.c (test_change_goal): Made easier (for now)
	because we don't need to deal with processes and can just wait to
	be blocked on an event.

2007-02-08  Scott James Remnant  <scott@netsplit.com>

	* init/cfgfile.c (cfg_read_job): Drop check for useless respawn script
	(cfg_stanza_respawn): Drop handling of "respawn script"
	* init/tests/test_cfgfile.c (test_stanza_respawn): Drop the checks
	for "respawn script"

	* init/job.h: Move things about a bit more; remove respawn_script
	since that state is going away.
	* init/job.c (job_new): Drop initialisation of process_state.
	* init/tests/test_job.c (test_new): Improve the tests.

	* init/main.c (STATE_FD): Remove this define, not used anymore.

	* init/tests/test_event.c (test_poll): Update the event checking
	to match what's likely to happen.

	* init/event.h: Remove commented out bit.

	* init/tests/test_notify.c (check_job_status, test_job): Correct
	state usage to match a possible state.

	* init/control.c (control_job_start, control_job_stop) 
	(control_job_query, control_job_list): Drop process state and
	description from the job status messages we send back.
	* init/tests/test_control.c (test_error_handler) 
	(check_job_started, test_job_start, check_job_stopped) 
	(check_job_stopping, test_job_query, check_job_starting) 
	(test_job_list, test_watch_jobs, test_unwatch_jobs): Remove
	process_state and description, and update usage of job states.

	* init/notify.c (notify_job): Don't include process state or
	description in the job status message anymore.
	* init/tests/test_notify.c (check_job_status, test_job): Update tests

	* init/cfgfile.c (cfg_read_job): Drop the copying of the process_state
	member, since it doesn't exist anymore.
	* init/tests/test_cfgfile.c (test_read_job): Drop the check too.

	* init/job.h (Job): Drop the process_state member.

	* util/jobs.c (handle_job_status): Drop the process_state and
	description arguments; output a process id only if it's greater
	than zero.
	* util/tests/test_jobs.c (test_start_action, test_list_action) 
	(test_jobs_action): Update tests to use newer states and arguments.
	* util/events.c (handle_event_job_status): Simplify in the same way

	* upstart/message.h: Remove process_state and description from the
	job status event (we already had the foresight to not put them in
	the event job status event).
	* upstart/message.c (upstart_message_new, upstart_message_handle):
	Update handling of the messages to reduce the arguments.
	* upstart/tests/test_message.c (test_new, my_handler) 
	(test_handle): Update the tests for the new job status message.

	* upstart/enum.h (JobState): Change the job states to the new set
	of states that we've planned.
	(ProcessState): Drop process state entirely; this information is now
	contained in the single JobState field.
	* upstart/enum.c (job_state_name, job_state_from_name): Update
	strings to match the new state names.
	(process_state_name, process_state_from_name): Drop these functions.
	* upstart/tests/test_enum.c (test_state_name) 
	(test_state_from_name): Update test cases to match new names.
	(test_process_state_name, test_process_state_from_name): Drop.

	* init/main.c (main): Remove the logd hack for now.
	* init/job.c (job_new): Change the default console to none for now.
	* init/tests/test_job.c (test_new): Update test.
	* init/cfgfile.c (cfg_stanza_console): Can't guard against duplicates
	for a while.
	* init/tests/test_cfgfile.c (test_stanza_console): Comment out dup test

	* init/cfgfile.c (cfg_read_job): Remove the restriction that there
	must be either an 'exec' or 'script' for a job; jobs without either
	define states others can use.
	* init/tests/test_cfgfile.c (test_read_job): Convert the test to
	a "must work".
	* init/job.c (job_change_state): Remove restriction that we must
	have either a script or a command; having neither should just wedge
	the job at the running rest state.  Note that there's no way to get
	it out yet, because we don't force that particular state change.
	* init/tests/test_job.c (test_change_state): Make sure that works.

	* init/job.c (job_change_cause): Put the knowledge about how to
	change the cause into a separate function, since it's slightly
	tricky.
	(job_change_goal, job_change_state): Set the cause using the above
	function.

	* init/job.h (Job): Rename goal_event to cause, also shuffle things
	around so that the state is mostly together.
	* init/job.c, init/process.c, init/notify.c, init/cfgfile.c: Update
	references (and comments) to match the new name.
	* init/tests/test_job.c, init/tests/test_event.c,
	init/tests/test_process.c, init/tests/test_cfgfile.c,
	init/tests/test_notify.c: Likewise.

	* init/job.c (job_child_reaper): Don't change the goal event; the
	state changes will handle this.
	(job_change_goal): Only dereference/reference the goal event if we're
	actually changing it.
	* init/tests/test_job.c (test_change_state, test_child_reaper):
	Update tests to not assume that the goal event gets changed.
	(test_kill_process): Eliminate race condition.

	* init/job.c (job_child_reaper): Correct some problems with job and
	event failure; we now don't overwrite an existing failure record,
	and don't record failure if the main process failed and the goal was
	stop; since we likely caused it.
	* init/tests/test_job.c (test_child_reaper): More test cases.

	* logd/event.d/logd.in: Stop on the new runlevel events, not the
	shutdown event.

	* compat/sysv/shutdown.c (shutdown_now): Emit an ordinary runlevel
	change event now; including the INIT_HALT environment variable
	* compat/sysv/man/shutdown.8: Update the manual

	* compat/sysv/telinit.c: Now just sends out a runlevel event with
	an argument giving the new runlevel.
	* compat/sysv/man/telinit.8: Update description of the command.

	* upstart/message.h: Remove the UPSTART_SHUTDOWN message.
	* upstart/message.c (upstart_message_new, upstart_message_handle):
	Remove handling for the shutdown message.
	* upstart/tests/test_message.c (test_new, test_handle): Remove
	tests against the shutdown message.
	* init/control.c (control_shutdown): Remove the shutdown command
	from the server.
	* init/tests/test_control.c (test_shutdown): Remove tests for it.
	* init/event.h: Remove the shutdown event.
	* util/initctl.c: Remove the shutdown command reference.
	* util/events.c (shutdown_action): Remove the command.
	* util/events.h: Update.
	* util/tests/test_events.c (test_shutdown_action): Remove tests.

	* init/job.c (job_detect_idle): Rename to job_detect_stalled
	(job_detect_stalled): Remove the idle state detection
	(job_set_idle_event): Idle event has been removed.
	* init/job.h: Update.
	* init/tests/test_job.c (test_detect_idle): Rename to
	(test_detect_stalled): and remove idle detection tests.
	* init/main.c (main): Replace job_detect_idle with job_detect_stalled
	* init/control.c (control_shutdown): Don't set the idle event.
	* init/tests/test_control.c (test_shutdown): Don't detect the idle
	event (and thus the second event)

	* init/cfgfile.c (cfg_stanza_service): Parser for service stanza.
	* init/tests/test_cfgfile.c (test_stanza_service): Test the service
	stanza.
	(test_stanza_respawn): Check that respawn implies service.
	* TODO: Update.

	* init/job.h (Job): Add a new service member.
	* init/job.c (job_new): Service starts off as false.
	(job_change_state): Check service instead of respawn.
	* init/tests/test_job.c (test_change_state): Check with service
	instead of respawn, since that's what we really mean.

	* init/cfgfile.c (cfg_read_job): Copy a whole bunch more state
	into the newly parsed job.
	* init/job.c (job_run_process): Only output the first error.
	* init/tests/test_cfgfile.c (test_read_job): Make sure important
	things are copied.
	* TODO: Update.

	* init/main.c: Restore a much simplified version of the term
	handler that doesn't try and copy across any state.

	* compat/sysv/telinit.c: Update call to event_emit; we'll revisit
	this shortly when we get rid of the shutdown event.

	* util/events.c (handle_event): Add new id field (but ignore it)
	Functio
	(handle_event_job_status): New function to handle the new event.
	(handle_event_finished): Function to handle the end of the event.
	(emit_action): Send the newer event, and loop over replies until
	we get a finished one.
	* util/tests/test_events.c (test_emit_action): Update tests cases.

	* init/control.c (control_event_emit): New function to handle the
	new-style emit message.
	* init/tests/test_control.c (test_event_emit): Make sure the new
	message function behaves.

	* init/event.c, init/job.c, init/main.c, init/tests/test_event.c,
	init/tests/test_job.c: Completely drop the serialisation code, it's
	getting out of date and in the way.

	* init/event.h: Remove compatibility macros.
	(EventEmission): Drop the callback function; it was too error prone
	to try and do it this way, and we only ever wanted to release a job
	anyway as control requests are better handled through the notify
	interface.
	(EventEmissionCb): Drop unused typedef.
	* init/event.c (event_emit): Drop callback argument.
	(event_finished): Don't call the callback
	* init/tests/test_event.c: Update to avoid callbacks.
	* init/job.c (job_change_state): Convert to using event_emit and
	EventEmission.
	(job_detect_idle): Drop extra arguments to event_emit.
	* init/main.c (main, cad_handler, kbd_handler): Drop extra arguments
	to event_emit.
	* init/control.c (control_shutdown): Use event_emit instead of
	event_queue.
	* init/tests/test_control.c (test_shutdown): Convert to using
	EventEmission.
	(test_watch_events, test_unwatch_events): Drop extra arguments to
	event_emit.
	* init/tests/test_notify.c (test_subscribe_event, test_job) 
	(test_event, test_event_finished): Drop extra arguments to event_emit
	* init/tests/test_job.c (test_change_goal, test_change_state) 
	(test_run_script, test_child_reaper, test_detect_idle): Drop
	extra arguments to event_emit.
	* init/tests/test_process.c (test_spawn): Drop extra arguments to
	event_emit.

	* TODO: Update.

	Rewrite the notification subsystem quite significantly; now we
	have individual functions to subscribe to different types of
	notification, and can even subscribe to individual jobs or events.

	* init/notify.c (notify_subscribe_job, notify_subscribe_event) 
	(notify_unsubscribe): New subscription and unsubscription functions
	that assume one record per subscription, not process.
	(notify_subscription_find): Function to find a subscription.
	(notify_job): Send a message to anything subscribed to the goal event
	as well.
	(notify_event): Use EventEmission and include the id in the event.
	(notify_event_finished): New function, sends a finished message and
	includes both the id and whether the event failed.
	* init/notify.h (NotifySubscribe): New notify structure that is
	once per subscription, rather than per-process; and allows
	subscription to individual jobs or events.
	* init/tests/test_notify.c (test_subscribe_job) 
	(test_subscribe_event, test_unsubscribe): Test the new subscription
	functions, replacing the old
	(test_subscribe): tests.
	(test_subscription_find): Check finding works
	(check_event, test_event): Update to use emissions, and check that the
	id is correct.
	(test_event_finished): Check this one works too
	(check_event_job_status, test_job): Make sure processes subscribed
	via the goal event are notified too.
	* init/event.c (event_pending): Pass the emission directly.
	(event_finished): Notify subscribers that the event has finished.
	* init/control.c (control_error_handler): Call notify_unsubscribe
	(control_watch_jobs, control_unwatch_jobs, control_watch_events) 
	(control_unwatch_events): Update to the new subscription API.
	* init/tests/test_control.c (test_error_handler): Use new API
	(test_watch_jobs, test_unwatch_jobs, test_watch_events)
	(test_unwatch_events): Also update these to the new API; use a
	destructor to make sure the subscription is freed.

	* init/tests/test_process.c: Don't use printf, use TEST_FUNCTION

2007-02-07  Scott James Remnant  <scott@netsplit.com>

	* upstart/message.h: Allocate new grouped event messages.
	* upstart/message.c (upstart_message_new, upstart_message_handle):
	Add support for the new grouped event messages.
	* upstart/tests/test_message.c (test_new, test_handle) 
	(my_handler): Make sure the new messages are passed correctly.

	* init/job.c (job_change_state): Clear the goal event whenever we
	reach the final rest state of a job (waiting for all jobs, running
	for services).
	* init/tests/test_job.c (test_change_state): Check that the goal
	event goes away at the right times.
	* TODO: Update.

	* init/tests/test_job.c (test_child_reaper): Make sure that the
	event is marked failed properly

	* init/job.c (job_start_event, job_stop_event): There's no reason
	for these to exist as seperate functions anymore, especially since
	we want to eventually have some kind of match table.
	(job_handle_event): Perform the iterations and match calls here
	instead, since we just call job_change_goal now.
	* init/job.h: Remove prototypes.
	* init/tests/test_job.c (test_start_event, test_stop_event): Fold into
	(test_handle_event): which now handles all the cases.

	* init/job.c (job_detect_idle): Call event_emit
	* init/main.c (main, cad_handler, kbd_handler): Call event_emit
	instead of event_queue.
	* init/tests/test_event.c (test_new): Call event_poll
	* init/tests/test_job.c (test_change_state, test_child_reaper) 
	(test_detect_idle, test_change_state): Update to use newer event API.
	* TODO: Update.

	* init/job.c (job_start, job_stop): Drop these functions; call
	job_change_goal instead (which is now public).
	(job_change_state, job_child_reaper): Call job_change_goal instead.
	* init/job.h: Update.
	* init/tests/test_job.c (test_start, test_stop): Merge into new
	(test_change_goal): function.
	* init/main.c (main): Call job_change_goal instead of job_start.
	* init/control.c (control_job_start, control_job_stop): Call
	job_change_goal instead.

	* init/tests/test_job.c (test_new, test_change_state) 
	(test_run_script, test_start, test_stop, test_start_event): 

	* init/job.h (Job): goal_event is now an EventEmission, and is
	a direct pointer to the one in the events queue, rather than a copy.
	* init/process.c (process_setup_environment): Reference the event
	name and environment through the goal event, not directly.
	* init/job.c (job_run_script): Reference the event name and
	environment through the goal event, not directly.
	(job_change_state, job_child_reaper): Replace direct setting of the
	job goal with a call to job_stop; the process state is always
	PROCESS_NONE in all three cases, so this is completely safe.
	(_job_start, _job_stop): Merge these two functions together into
	(job_change_goal): which behaves a lot more like job_change_state,
	except that it doesn't loop.  This handles the changing of the
	emission.
	(job_start, job_start_event, job_stop, job_stop_event): Simplify
	these functions, now they just call job_change_goal passing in
	the emission pointer (or NULL).

	* init/main.c, init/job.c, init/job.h, init/event.c, init/event.h,
	init/tests/test_job.c, init/tests/test_event.c: Remove state
	serialisation code for the time being; maintaining it is getting
	increasingly harder, and it introduces some major bugs.  It will
	get rewritten shortly.

	* init/event.c (event_pending): Pass the emission directly to
	job_handle_event now.
	* init/job.c (job_handle_event, job_start_event, job_stop_event):
	Deal with event emissions rather than just plain events, the change
	so far doesn't do anything else other than take the structure change.
	* init/job.h: Change prototypes.
	* init/tests/test_job.c (test_start_event, test_stop_event)
	(test_handle_event): Update tests to use emissions.

	* init/tests/test_event.c (test_read_state, test_write_state): Check
	the passing of the progress information.
	* init/event.c (event_read_state, event_write_state): Add progress
	field to the serialisation (oops).

	* init/event.h: Add missing attribute for event_read_state.
	* init/cfgfile.h: Add missing attributes.
	* init/main.c (read_state): Don't discard return value.
	* TODO: Update.

	* init/main.c (read_state): Handle the Emission keyword; also handle
	Event really being an EventEmission.
	* init/event.c (event_emit): Make the next emission id a static global
	(event_read_state, event_write_state): Serialise event emission
	structures, not plain events; also send over the last id we used so
	it appears seamless.  This doesn't yet handle the callback/data bit
	of the serialisation, which turns out to be a little tricky ... oops
	* init/event.h: Update.
	* init/tests/test_event.c (test_read_state, test_write_state): Check
	that serialisation is done with EventEmissions instead, and all the
	fields are passed (except callback and data which are ... tricky).

	* init/main.c (main): Call event_poll instead of event_queue_run.

	* init/event.c (event_poll): Add the new function that replaces
	event_queue_run(); handles the new-style event emission structures
	in the list and only returns when there are no non-handling events.
	(event_pending, event_finished): Handling of particular event states
	during poll; split out for readability.
	(event_queue, event_queue_run): Drop these obsolete functions.
	(event_read_state): Force type from event_queue.
	* init/event.h: Add event_poll prototype; remove prototypes of old
	functions, replacing with #defines for now so things still compile.
	* init/tests/test_event.c (test_queue): Drop tests.
	(test_read_state, test_write_state): Force type from event_queue
	Change type we check size of.
	(test_poll): Pretty thoroughly test the new poll function.
	* init/job.c (job_change_state): Force type from event_queue
	* init/control.c (control_event_queue): Force type from event queue
	* init/tests/test_job.c (test_detect_idle): Force type from event_queue
	* init/tests/test_control.c (test_event_queue, test_shutdown):
	Force type from event_queue

	* init/event.c: Revert to a single list of events with an enum
	(event_emit): Set the progress to pending initially.
	(event_emit_find_by_id): Simplify now it just checks one list
	(event_emit_finished): Function for jobs to call once they've done
	with an event; just sets the progress to finished for the event
	queue to pick up.
	* init/tests/test_event.c (test_emit_finished): Check it.

	* init/event.h: Add prototype.
	(EventProgress): Add new enum	
	(EventEmission): And add progress member to this structure
	* init/tests/test_event.c (test_emit): Make sure the event is pending

	* init/event.c (event_emit_find_by_id): Locate an event emission
	by its id in either the pending or handling queue.
	* init/event.h: Add prototype
	* init/tests/test_event.c (test_emit): Make sure that the emission
	id is unique each time.
	(test_emit_find_by_id): Test the function.

	* init/event.c (event_emit): New function to replace event_queue();
	returns an EventEmission structure with the details filled in as
	given.
	* init/event.h: Add prototype.

	* init/event.c (event_init): Rename the single events queue to
	pending and add a new handling list.

	* init/event.h (EventEmission, EventEmissionCb): Add a new emission
	structure that wraps an event, for use in the queue.

	* util/tests/test_events.c (test_events_action): Update test now
	that nih_message is more sensible.
	* util/tests/test_jobs.c (test_start_action, test_list_action) 
	(test_jobs_action): Update test

	* util/events.c (emit_action): Actually pass the emit_env array
	* util/tests/test_events.c (test_emit_action): Make sure it does.

	* util/initctl.c (main): Catch nih_command_parser() returning a
	negative value to indicate an internal error, and always exit 1.

	* util/events.c (handle_event): Build up multiple lines to describe
	the event, including its arguments and environment.
	* util/tests/test_events.c (test_events_action): Check the new output
	format is right.

	* init/main.c (main): Take out inadvertantly leaked debugging code;
	sorry about that.

	* init/job.c (job_child_reaper): Rewrite this to make the logic a
	little easier to follow, and support signals in normalexit.  This
	also now applies to deciding whether the job failed, if it did, we
	store that information in the job so the stop and stopped events
	can get it.
	* init/tests/test_job.c (test_child_reaper): Add new test cases for
	the setting of the failed flags.

	* init/cfgfile.c (cfg_stanza_normalexit): Allow signal names in the
	arguments, which are added to the normalexit array or'd with 0x80
	* init/tests/test_cfgfile.c (test_stanza_normalexit): Check that we
	can now parse signal names correctly.

	* init/job.c (job_failed_event): Change add to addp to fix leak.

	* init/job.c (job_failed_event): Function to turn an event into one
	that includes all the necessary arguments and environment.
	(job_change_state): Call job_failed_event for the stop and stopped
	events (bit hacky at the moment, will improve later).
	* init/tests/test_job.c (test_change_state): Check that the failed
	events are generated properly.

2007-02-06  Scott James Remnant  <scott@netsplit.com>

	* init/job.c (job_change_state): Reset the failed member when
	we enter the starting state.
	* init/tests/test_job.c (test_change_state): Make sure that the
	failed member is reset when we enter the starting state.

	* init/job.h (Job): Add failed, failed_state and exit_status members.
	* init/job.c (job_new): Initialise new members.

	* init/job.c (job_child_reaper): Convert signals to names when
	outputting status messages.
	* init/tests/test_job.c (test_child_reaper): Check that the signal
	name gets converted over.

	* init/event.h (CTRLALTDEL_EVENT): Now we've broken the shared
	namespace of events and jobs, rename the control-alt-delete event
	back to control-alt-delete.

	* init/job.c (job_change_state): Replace the events generated as
	part of the job state, named for the job and state, with new state
	events that have the job name as an argument.
	* init/event.h: Define new job event names.
	* init/tests/test_job.c (test_change_state): Make sure the new
	events are correct, with the job name as an argument.

	* init/job.c (job_change_state): Remove the job event; this has
	been repeatedly proved to be confusing.
	* init/tests/test_job.c (test_change_state): Remove checks for the
	job event.

	* util/events.c (emit_action): Pass in extra arguments.
	(env_option): Function to parse an option given an environment
	variable.
	* util/events.h: Add prototype.
	* util/tests/test_events.c (test_emit_action): Make sure that the
	emit action works with no arguments and with arguments.
	(test_events_action): Send back events with the right number of args.
	(test_env_option): Check the env option parser works.
	* util/initctl.c: Give shutdown its own command and options, give
	emit a new -e option.

	* util/events.c (shutdown_action): Split out from emit, seeing as
	these are going to be different from now on.
	* util/events.h: Add prototype.
	* util/tests/test_events.c (test_shutdown_action): Copy test cases.

	* init/control.c (control_event_queue): Take the arguments and
	environment from the event queue request; and reparent into the
	event.
	* init/tests/test_control.c (test_event_queue): Check that arguments
	and environment are copied across properly.

	* init/notify.c (notify_event): Pass in the arguments and environment
	for the event.
	* init/tests/test_notify.c (check_event): Check for event arguments
	and environment from the notify process.
	(test_event): Add arguments and environment to the event we test with

	* upstart/tests/test_message.c (test_new, test_handle): Send
	arguments and environment with the UPSTART_EVENT_QUEUE and
	UPSTART_EVENT messages.
	* upstart/wire.c (upstart_pop_int, upstart_pop_unsigned): Shrink
	only once.
	(upstart_pop_string): Check the length is at least one first, as
	we may just have an 'S'.

	* upstart/message.c (upstart_message_new, upstart_message_handle):
	The UPSTART_EVENT and UPSTART_EVENT_QUEUE messages gain new array
	arguments containing the arguments and environment for the event.
	* upstart/message.h: Document the new arguments.

	* util/tests/test_events.c, util/tests/test_jobs.c: Update the
	message format checks here too.

	* upstart/tests/test_wire.c (test_pop_pack): Free the array.

	* upstart/tests/test_message.c (test_new, test_handle)
	(test_handle_using, test_reader): Update tests to include and
	expect new type markers between each field.

	* upstart/wire.c (upstart_push_int, upstart_push_unsigned):
	Take out silly asserts; it must have room!

	* upstart/wire.c (upstart_push_string, upstart_pop_string): Rewrite
	to use a type like the rest of the functions; this removes the strange
	length restriction and allows us to make the pop function
	non-destructive.
	* upstart/tests/test_wire.c (test_push_string): Update.
	(test_pop_string): Update, adding in non-destructive, wrong type
	and insufficient space for type test cases.
	(test_push_array, test_pop_array): These needed updated too,
	changing the string format changed the array format.
	(test_push_pack, test_pop_pack): And obviously the pack format changed.

	* upstart/wire.c (upstart_pop_header): Make the function
	non-destructive in the face of errors.
	* upstart/tests/test_wire.c (test_pop_header): Make sure that
	invalid headers are non-destructive on error.

	* upstart/tests/test_wire.c (test_pop_int, test_pop_unsigned):
	Make sure that insufficient space is non-destructive.

	* upstart/wire.c (upstart_push_int, upstart_pop_int) 
	(upstart_push_unsigned, upstart_pop_unsigned): Convert to array-style
	type first format.
	(upstart_push_string, upstart_push_header): Write the length and
	type fields out by hand so they don't get an 'i' prefix.
	(upstart_pop_string, upstart_pop_header): Read the length and type
	fields by hand so they don't get an 'i' prefix.
	* upstart/tests/test_wire.c (test_push_int, test_pop_int) 
	(test_push_unsigned, test_pop_unsigned): Update test cases to match.
	(test_push_pack, test_pop_pack): Pack format was changed too.

	* upstart/wire.c (upstart_push_packv, upstart_pop_packv): Add calls
	to push and pop array.
	* upstart/tests/test_wire.c (test_push_pack, test_pop_pack): Test
	support for arrays.

	* upstart/wire.c (upstart_push_array, upstart_pop_array): Implement
	new array functions; note that these use a newer format that allows
	us to transmit NULL without needing to limit the size of the array.
	* upstart/wire.h: Add prototypes.
	* upstart/tests/test_wire.c (test_push_array, test_pop_array):
	Test the new array functions.

	* init/job.c (job_run_script): Build up the argument list, appending
	those from the goal event if one is set.
	(job_run_command): Use nih_str_array_add to build up the arguments,
	but don't append those from the goal event (use script).
	* init/tests/test_job.c (test_run_script): Make sure the arguments get
	passed to the running shell scripts.

	* init/job.c (job_run_script): Only use the /dev/fd trick if we can
	actually stat /dev/fd; also don't hardcode that path ...
	* init/paths.h (DEV_FD): Add here.

	* init/process.c (process_setup_environment): Copy environment
	variables from the goal event into the job's process.
	* init/tests/test_process.c (test_spawn): Make sure the environment
	reaches the job, but doesn't override that in the job already.

	* init/tests/test_job.c (test_start_event): 

	* init/job.c (job_start_event, job_stop_event): Copy the arguments
	and environment from the event into the goal event.

	* init/job.c (job_read_state, job_write_state): Read and write
	arguments and environment for goal event.
	* init/tests/test_job.c (test_read_state, test_write_state): Test
	with arguments and environment to the goal event.

	* init/event.c (event_read_state, event_write_state): Read and write
	the arguments and environment of the event.
	* init/tests/test_event.c (test_read_state, test_write_state): Make
	sure arguments and environment are correctly serialised.

	* init/cfgfile.c (cfg_stanza_console): Fix a leak of the console
	argument in the case of duplicated options.
	(cfg_stanza_env): Drop the counting now nih_str_array_addp does it;
	and be sure to use that function.
	(cfg_stanza_umask): Fix leak of umask argument
	(cfg_stanza_nice): Fix leak of nice argument
	* init/tests/test_event.c (test_new): Call event_queue_run so init
	is called outside of a TEST_ALLOC_FAIL block.

	* init/event.c (event_new): Start off with NULL args and env, to
	match job (saves a few bytes).
	(event_match): Watch for NULL arguments!
	* init/tests/test_event.c (test_new): Check for NULL not alloc'd

	* init/cfgfile.c (cfg_stanza_on, cfg_stanza_start) 
	(cfg_stanza_stop): Parse arguments to the on stanza and store them
	directly in the event.
	* init/tests/test_cfgfile.c (test_stanza_on, test_stanza_start) 
	(test_stanza_stop): Make sure arguments are parsed into the event.

	* init/event.c (event_new): Use nih_str_array_new.
	* init/cfgfile.c (cfg_stanza_env): Rewrite to use nih_str_array.

	* init/job.c (job_run_script): Check the error returned from
	nih_io_reopen; don't just loop.  We only ever expect ENOMEM (the
	other error, EBADF, is impossible).

	* init/job.c (job_change_state): Reset the goal_event to NULL when
	we catch a run-away job (as it's not stopping for the same event
	it started with).
	(job_child_reaper): Reset the goal_event to NULL after setting the
	goal to STOP.
	* init/tests/test_job.c (test_change_state, test_child_reaper):
	Check that the goal event gets reset whenever the goal gets changed.

	* init/tests/test_event.c: Use TEST_ALLOC_FAIL

	* init/event.c (event_match): Match arguments using fnmatch() and
	allow more arguments in event1 than event2 (but not the other way
	around).
	* init/tests/test_event.c (test_match): Check the new permitted
	combinations.

	* init/event.h (Event): Add args and env members to Event.
	* init/event.c (event_new): Initialise args and env members to
	zero-length arrays.
	* init/tests/test_event.c (test_new): Use TEST_ALLOC_FAIL and
	make sure args and env are both initialised to a list containing
	just NULL.

	* util/jobs.c (start_action): Get the UPSTART_JOB environment variable
	and use that if we don't have any arguments passed to us.
	(do_job): Code split from the above function that handles a named job
	* util/tests/test_jobs.c (test_start_action): Make sure UPSTART_JOB
	is picked up.

	* init/process.h: Add necessary attributes.

	* init/process.c (process_setup_environment): Set the UPSTART_JOB
	environment variable from the job, and the UPSTART_EVENT environment
	variable from the job's goal_event member (if set).
	* init/tests/test_process.c (test_spawn): Make sure we get the
	environment in the job.

	* init/job.h: Add attributes to job_new and job_read_state.
	* init/tests/test_job.c: Use CHECK_ALLOC_FAIL on the functions we
	didn't get around to touching while we were in here.

	* init/job.c (job_start_event, job_stop_event): Set the goal_event
	member to a copy of the event we found.
	(job_read_state): Use event_new instead of trying to do it by hand.
	* init/tests/test_job.c (test_start_event, test_stop_event): Use 
	CHECK_ALLOC_FAIL; and make sure the goal_event is set properly.
	(test_start, test_stop, test_write_new): Use event_new here too

	* init/job.c (job_write_state): Output a goal_event field containing
	the event name or nothing for NULL.
	(job_read_state): Parse the goal_event field
	* init/tests/test_job.c (test_write_state): Make sure the state is
	written out properly.
	(test_read_state): Make sure that the state is parsed correctly too.

	* init/job.c (job_start, job_stop): Split all of the code except
	the goal_event setting into two new static functions that this calls
	(_job_start, _job_stop): New static functions
	(job_start_event, job_stop_event): Call _job_start and _job_stop
	instead of job_start and job_stop

	* init/job.c (job_catch_runaway): Move this function up a bit.

	* init/job.c (job_start, job_stop): Clear the goal_event member,
	these functions are called for a manual start.
	* init/tests/test_job.c (test_start, test_stop): Make sure the
	goal_event member is freed and set to NULL.

	* init/job.h (Job): Add a new goal_event member
	* init/job.c (job_new): Initialise the goal_event member to NULL.
	* init/tests/test_job.c (test_new): Check with TEST_ALLOC_FAIL;
	also make sure goal_event is initialised to NULL.

2007-02-05  Scott James Remnant  <scott@netsplit.com>

	* configure.ac: Bump version to 0.3.3

	* NEWS: Update.

	* init/process.c (process_spawn): Exit with 255 so we don't clash
	with anything that uses 1 as a normal exit code.  Note why we only
	close 0..2 (everything else is FD_CLOEXEC).
	* init/cfgfile.c (cfg_watch_dir): Mark the inotify watch descriptor
	as FD_CLOEXEC.
	* init/control.c (control_open): nih_io_set_cloexec can only ever
	return EINVAL, so no point checking it.

2007-02-04  Scott James Remnant  <scott@netsplit.com>

	* init/tests/test_control.c: Remove strange old code.

2007-02-03  Scott James Remnant  <scott@netsplit.com>

	* init/control.c (control_open_sock, control_reopen)
	(control_close_handler): Drop these functions; unconnected datagram
	sockets don't close -- so why try dealing with it?
	(control_error_handler): Don't reopen the socket on error, just log
	it -- the socket should be fine, there's no remote end to be lost,
	after all.
	* init/tests/test_control.c (test_close_handler): Drop.
	(test_error_handler): Drop the reopen tests.

	* init/tests/test_job.c (test_run_script): Control socket doesn't
	get unexpectedly opened anymore; so no need to close it.

	* init/control.c (control_open): Remove the strange behaviour that
	this can be called to get the socket.  Instead make control_io
	global; we're all adults after all.
	* init/tests/test_control.c (test_open): Remove the test for the
	silly behaviour.
	* init/notify.c (notify_job, notify_event): Use the control_io
	pointer directly, and just do nothing if we lost it somehow.

	* init/main.c (main): Being unable tp open the control socket, or
	parse the configuration, should be a fatal error; stop being so
	damned liberal! <g>   Don't reset the signal state if we're
	being restarted, as this loses any pending signals -- be happy
	that our parent left them in a good state.  Set SIGCHLD to the
	standard handler, otherwise we might lose this before we start
	the main loop (which does the same anyway).
	(term_handler): Rework so we don't need to close and open the
	control socket; instead we just close it in the child that's
	going to send the state, and notify the parent that it's safe to
	exec (which will cause it to be closed so the new init can open it).

	* init/tests/test_control.c (test_open): Fix valgrind error
	* init/tests/test_notify.c (test_subscribe): Fix valgrind error

	* init/notify.c (notify_subscribe): Make safe against ENOMEM.
	* init/tests/test_notify.c (test_subscribe): Use TEST_ALLOC_FAIL

	* init/control.c: Add needed attributes; tidy up formatting.
	(control_open): Don't let ENOMEM fail opening the control socket.
	* init/control.h: Add needed attributes.
	* init/tests/test_control.c (test_open): Test for failed allocation.
	* init/main.c (term_handler): Make sure we catch failure to open
	the control socket again.

	* TODO: Update

	* init/cfgfile.c (cfg_watch_dir): Clean this up a bit; now we only
	output a warning if inotify failed for any reason other than not
	being supported AND walking worked.

	* init/cfgfile.c (cfg_watch_dir): Update to even newer watch API;
	our create_handler is now always called if inotify is successful,
	so we just need to fall back to walking the directory when it
	isn't -- if inotify isn't supported, don't even bother complaining.
	(cfg_create_modify_handler): Check the stat of the file visited to
	make sure it's a regular file.
	(cfg_visitor): Check the stat of the file visited to make sure it's
	a regular file.

	* init/cfgfile.c: Update include to upstart/enum.h
	* init/job.c: Update include to upstart/enum.h
	* init/job.h: Update include to upstart/enum.h

	* logd/main.c: Add attribute to open_logging

	* util/initctl.c: Split out the command functions into new files;
	* util/jobs.c: This gets the job-related commands
	* util/events.h: This gets the event-related commands
	* util/initctl.h, util/jobs.h, util/events.h: Headers
	* util/tests/test_jobs.c: Test suite for job-related commands.
	* util/tests/test_events.c: Test suite for event-related commands.
	* util/Makefile.am (initctl_SOURCES): Add new files.
	(TESTS): Build new test suites.
	(test_jobs_SOURCES, test_jobs_LDFLAGS, test_jobs_LDADD):
	Details for job-related commands test suite binary.
	(test_events_SOURCES, test_events_LDFLAGS, test_events_LDADD):
	Details for event-related commands test suite binary.
	* TODO: Remove item about splitting initctl now we've done it.

	* TODO: Big update; strip anything we have a spec for.

	* upstart/message.c (upstart_message_handle): Make sure that if we
	fail to parse a message, we don't leave strings around in memory.
	* upstart/tests/test_message.c (test_open): Check that we get a
	raised EADDRINUSE if we try an open a socket twice.
	(test_handle): Add lots of checks for things like NULL names and
	incomplete messages; as well as the obvious unknown message.
	(test_reader): Make sure that errors while handling messages are
	dealt with by logging it.

	* upstart/job.c, upstart/job.h, upstart/tests/test_job.c: Rename to
	enum.c, enum.h and tests/test_enum.c; since this just includes enums
	and convert functions really.
	* upstart/Makefile.am: Update.
	* upstart/libupstart.h: Update include.
	* upstart/tests/test_message.c: Update include.

2007-02-01  Scott James Remnant  <scott@netsplit.com>

	* logd/main.c (main): Ensure we error if daemonise fails.

	* compat/sysv/shutdown.c (main): Ensure that signals and timers
	are added, even if we run out of memory.

	* upstart/tests/test_message.c: Change from assert to assert0 
	* upstart/tests/test_wire.c: Change from assert to assert0
	* init/tests/test_notify.c: Change from assert to assert0
	* init/tests/test_control.c: nih_io_message_send should always return
	a value greater than zero.

	* upstart/tests/test_wire.c: Change to use assert instead of NIH_ZERO;
	the rationale here is that in test cases we just want to fail, not
	try again repeatedly.
	* upstart/tests/test_message.c: Likewise.

	* init/tests/test_control.c: Use assert to ensure we get the expected
	return values of functions that raise errors.
	* init/tests/test_notify.c: Use assert to ensure we get the expected
	return values of functions that raise errors.

	* init/cfgfile.c (cfg_watch_dir): Port to the new NihWatch API and
	use nih_dir_walk().  This also fixes the long-standing bug where we
	wouldn't watch the configuration directory if inotify was disabled.
	Drop both the parent and prefix members for now, until we clean this
	up later.
	(cfg_create_modify_handler): Wrap cfg_read_job after figuring out
	the job name.
	(cfg_job_name): Function to figure out the job name from a path.
	(cfg_visitor): Visitor function to handle initial parsing, figuring
	out the job name; otherwise identical to the standard handler.
	* init/cfgfile.h: Update prototype for cfg_watch_dir.
	* init/main.c (main): Update call to cfg_watch_dir.

2007-01-31  Scott James Remnant  <scott@netsplit.com>

	* upstart/tests/test_message.c: Use TEST_ALLOC_FAIL to make sure
	allocations are handled properly.

2007-01-30  Scott James Remnant  <scott@netsplit.com>

	* upstart/wire.c: Note that if any of the push functions fail, the
	entire buffer should be discarded.
	* upstart/tests/test_wire.c (test_push_int, test_push_unsigned) 
	(test_push_string, test_push_header, test_push_pack): Us
	TEST_ALLOC_FAIL to ensure that failing to allocate memory is caught.

	* upstart/tests/test_message.c (my_handler): Free the name and
	description after checking; they aren't otherwise.

	* upstart/wire.c (upstart_push_packv, upstart_pop_packv): Consume
	a copy of the va_list, so these can be called multiple times on the
	same list without ill effect.

	* upstart/message.h: Add warn_unused_result attributes to
	upstart_message_handle and upstart_message_handle_using as they raise
	errors.

	* upstart/wire.c: push functions return negative values to indicate
	insufficient memory.
	* upstart/wire.h: Add warn_unused_result attributes to push functions

	* upstart/tests/test_message.c: Guard calls to nih_io_buffer_push and
	nih_io_message_add_control with NIH_ZERO to ensure they succeed.
	* upstart/tests/test_wire.c: Guard calls to nih_io_buffer_push

	* HACKING: Update from libnih with new Documentation,
	Function Attributes and Test Cases sections.

2007-01-10  Scott James Remnant  <scott@netsplit.com>

	* init/main.c (crash_handler): s/SEGV/SIGSEGV/

	* init/main.c (main): Rename variable

	* TODO: Update.

	* init/main.c (main): Change the way we clear the arguments; by
	deleting just the final NULL terminator, we fool the kernel into
	only returning one argument in cmdline.

	* init/main.c (segv_handler): Rename to crash_handler and handle
	SIGABRT as well, so we can catch assertion errors.  Of course, in
	theory, with our high test converage this should never happen in
	practice <chortle>

2007-01-09  Scott James Remnant  <scott@netsplit.com>

	* init/main.c (main): Clear arguments so that upstart only ever
	appears as /sbin/init in ps, top, etc.

	* TODO: Update.

	* util/initctl.c: Add data pointer to functions and handle calls.

	* init/control.c: Add data pointer to all functions.
	* init/tests/test_control.c: Pass data pointer to
	upstart_message_handle_using()
	* init/tests/test_notify.c: Pass data pointer to
	upstart_message_handle_using()

	* upstart/message.c (upstart_message_handle) 
	(upstart_message_handle_using): Add a data pointer argument to these
	functions and pass it to the handler.
	(upstart_message_reader): Pass the io structure's data pointer.
	* upstart/message.h (UpstartMessageHandler): Add a data pointer to
	the message handler.
	* upstart/tests/test_message.c (test_handle, test_handle_using):
	Pass a data pointer to the function call and check it's passed
	to the handler correctly.
	(test_reader): Check that the io data pointer gets passed.

	* init/tests/test_cfgfile.c (test_stanza_console, test_stanza_env) 
	(test_stanza_umask, test_stanza_nice, test_stanza_limit): Finish off
	the newer style test cases.

	* init/cfgfile.c (cfg_stanza_console, cfg_stanza_umask)
	(cfg_stanza_nice, cfg_stanza_limit, cfg_stanza_chroot)
	(cfg_stanza_chdir): Guard against duplicate uses of the stanzas.
	* init/tests/test_cfgfile.c (test_stanza_daemon) 
	(test_stanza_respawn): Check that neither daemon or respawn override
	exec if they have no arguments.
	(test_stanza_script): Add missing function
	(test_stanza_chroot, test_stanza_chdir): Add tests for these simple
	stanzas.

	* init/cfgfile.c: Change remaining uses of nih_error_raise and
	return to just nih_return_error.

	* init/cfgfile.c (cfg_stanza_exec, cfg_stanza_daemon)
	(cfg_stanza_respawn, cfg_stanza_script): Disallow duplicates,
	both of command strings, scripts, limits and of just the flags.
	* init/tests/test_cfgfile.c (test_stanza_exec) 
	(test_stanza_daemon, test_stanza_respawn, test_stanza_instance):
	Check the behaviour of these stanzas.
	
	* init/cfgfile.c (cfg_stanza_start, cfg_stanza_stop): Disallow
	duplicate values for the script.
	* init/tests/test_cfgfile.c (test_stanza_start, test_stanza_stop):
	Test cases for those two functions.

	* init/cfgfile.c (cfg_stanza_description, cfg_stanza_author) 
	(cfg_stanza_version): Don't allow stanza to be duplicated anymore.
	* init/tests/test_cfgfile.c (test_stanza_description) 
	(test_stanza_author, test_stanza_version): Test cases for these
	simple stanza; making sure duplication is not permitted.
	(test_stanza_on): Add a test case for this stanza too.

	* init/cfgfile.c (cfg_stanza_kill): Guard against duplicate uses
	of the kill timeout stanza.
	* init/tests/test_cfgfile.c (test_stanza_kill): Test the complex
	kill stanza.
	(test_stanza_pid): Check duplicate usage results in an error.

	* init/job.h (Job): Rename pidfile to pid_file and binary to pid_binary
	* init/job.c (job_new): Update names here too.
	* init/errors.h: Add a new "duplicate value" error.
	* init/cfgfile.c (cfg_read_job): Change name of variables, and catch
	the duplicate value error to add the line number.
	(cfg_stanza_pid): Change variable names, and clean this function up
	a little.  Make it an error to use a stanza more than once.
	* init/tests/test_cfgfile.c (test_stanza_pid): Write a newer test
	case function for the pid stanza.

	* init/cfgfile.c (cfg_stanza_normalexit): Use do/while instead of
	while, that we don't have to test has_token first as next_arg does
	that for us.

	* init/cfgfile.c (cfg_stanza_normalexit): Change to peek at the next
	token to see whether it's missing or not, and then just fetch each
	next argument at a time.  This is more efficient than parsing them
	all in one go, and also means we can report the error in the right
	place!
	* init/tests/test_cfgfile.c (test_stanza_normalexit): Since we've
	changed the function that parses the stanza, add a proper test case
	function for it, covering all the behaviours.

	* init/job.c (job_new): Initialise the emits member to an empty list.
	* init/job.h (Job): Add the emits member as a list.
	* init/tests/test_job.c (test_new): Check the emits list starts off
	empty.
	* init/tests/test_cfgfile.c (test_stanza_emits): Test the new emits
	stanza; this function will also serve as a prototype for cleaning up
	the config tests.

	* init/cfgfile.c (cfg_stanza_emits): Add function to parse the new
	emits stanza.

	* init/cfgfile.c (cfg_stanza_depends): Remove the depends stanza
	from the configuration file.  Dependency support has never been used,
	and is to be replaced by a more flexible event/state configuration
	and blocking on the starting/stopping events.
	* init/tests/test_cfgfile.c: Remove references and tests for the
	depends stanza.
	* init/job.h: Remove the depends list from the job structure.
	* init/job.c (job_new): No depends list to initialise.
	(job_change_state): No dependencies to release
	(job_start): No dependencies to iterate; this removes a particularly
	hairy and complex interaction between state changes.  Remove the
	dependency event.
	(job_release_depends): Drop this function.
	* init/tests/test_job.c (test_start, test_stop): Massively simplify
	these tests cases now we don't have dependencies to worry about.
	(test_release_depends): Drop tests

2007-01-08  Scott James Remnant  <scott@netsplit.com>

	* init/cfgfile.c: Rewrite using the nih_config API, rather than one
	huge function we now just have seperate handler functions for each
	stanza.  We can also use more fine-grained parsing than slurping
	all args in and counting them.
	(cfg_read_job): Catch exceptions from the configuration parser and
	add the line number where the problem occurred to an output message.
	Parser errors are now fatal, and not ignored.
	* init/errors.h: Add a file containing errors raised within the init
	daemon codebase.
	* init/Makefile.am (init_SOURCES): Build with errors.h
	* init/tests/test_cfgfile.c: Update test cases now we don't expect
	a job to be returned if there's a parser error.

	* TODO: Update

2007-01-06  Scott James Remnant  <scott@netsplit.com>

	* logd/main.c (logging_reader): Fix inadvertent shadowing of the
	len parameter.

	* compat/sysv/telinit.c: Oops, nearly forgot to port this to send
	the messages in the new way.
	* compat/sysv/shutdown.c (shutdown_now): Likewise, port this too.

	* TODO: Update.

	* util/initctl.c (handle_job_status): Output the process argument,
	not the pid argument which contains the origin of the message.

	* upstart/message.c (upstart_message_handle): Raise a new unknown
	message error if we don't have a handler  and a new illegal message
	error if the source is illegal.
	* upstart/tests/test_message.c (test_handle): Adjust tests to check
	for the new errors that we raise.
	* upstart/errors.h: Define strings for new errors.

	* util/initctl.c: Yet another makeover for this little program,
	port it to the new message/control framework using handler functions
	and NihIoMessage.  This starts to make each action function look
	very similar, so there's method to this madness.

2007-01-05  Scott James Remnant  <scott@netsplit.com>

	* logd/main.c (main): Make sure that we add the SIGTERM handler.

	* init/tests/test_job.c (test_run_script): This test case relies
	on there only being one file descriptor watch, which won't be true
	if the control socket has been opened because there's a message to
	go out.  Make sure it's closed first.

	* init/init.supp: Update supressions file now that control_init
	has been renamed to notify_init

	* init/Makefile.am: Include notify.o from all tests.
	* init/job.c (job_change_state, job_kill_process, job_start) 
	(job_stop): Use the new notify_job function name.
	* init/event.c (event_queue_run): Use the new notify_event function
	name.

	* init/control.c (control_error_handler): Handle ECONNREFUSED now
	that the process id is available to us.
	* init/tests/test_control.c (test_error_handler): Make sure children
	going away is handled properly.

	* upstart/message.c (upstart_message_new): Store the process id in
	the int_data message field.
	* upstart/tests/test_message.c (test_new): Check the int_data field
	is filled in.

	* init/main.c (main): Guard against various things returning an error
	that we weren't catching.

	* init/tests/test_notify.c: Whitespace fix.

	* init/control.c (control_watch_jobs, control_unwatch_jobs) 
	(control_watch_events, control_unwatch_events): Restore functionality
	to subscribe and unsubscribe from job and event notifications.	
	* init/tests/test_control.c (test_watch_jobs, test_unwatch_jobs) 
	(test_watch_events, test_unwatch_events): Check that the subscription
	and unsubscription messages work.
	* init/Makefile.am (test_control_LDADD): Link to notify.o

	* init/control.c: Drop unused include of upstart/errors.h

	* init/notify.c: Move functions that handle subscription and
	notification from control.c.  Other than changing the names, we're
	keeping the API the same for now; expect it to change later when we
	add the ability to subscribe to individual jobs or events.
	(notify_init): initialise the subscriptions list; we don't have a
	separate send queue now that the control I/O is always asynchronous.
	* init/notify.h: Moved notification enum, structure and prototypes
	from control.h, changing the names so they match notify_* in the
	process.
	* init/Makefile.am (init_SOURCES): Build and link notify.c using
	notify.h
	(TESTS): Build the notify test suite binary.
	(test_notify_SOURCES, test_notify_LDFLAGS, test_notify_LDADD): Details
	for notify test suite binary.
	* init/tests/test_notify.c: Rewrite test cases in the manner of
	test_control.c so that we have one function for notify_job and
	one for notify_event, each of which contains the child process that
	receives the notification,

	* init/control.c (control_open): Allow this to be called to obtain
	the control socket, which means we can make it static.
	* init/tests/test_control.c (test_open): Check that it works.

	* init/control.c, init/control.h, init/tests/test_control.c: Move
	functions that handle subscription and notification to new notify.c
	(control_init): Drop completely, no need to maintain a send queue now
	(control_open): Change to return an NihIo that uses the default
	control watcher, and our error handler.  Split socket opening into
	(control_open_sock): which can be called from other functions.
	(control_close): Use nih_io_close() to close the socket and free the
	structure in one go.
	(control_reopen): Close the open control socket and open it again
	without destroying the NihIo structure, its queues or state.
	(control_close_handler): Handle the control socket going away
	(control_error_handler): Handle errors on the control socket,
	including the connection refused error that indicates a client went
	away.
	(control_handle): Split this into a miriad of small functions with
	a table to link them to the message type; this will make expanding
	each message handler much easier in future.
	* init/control.h: Update.
	* init/tests/test_control.c: Rewrite test cases to check the new
	handler functions; as a side-effect, this gets rid of the evil giant
	child/parent functions in favour of one test function per handler
	function.

	* upstart/message.c (upstart_message_handle_using): Wrapper function
	around upstart_message_handle that ensures all messages as passed to
	a single function.
	* upstart/message.h: Update.
	* upstart/tests/test_message.c (test_handle_using): Make sure it
	calls the single function.

2007-01-04  Scott James Remnant  <scott@netsplit.com>

	* upstart/message.c (upstart_message_reader): Handle any errors
	that occurred while handling the message.

2007-01-02  Scott James Remnant  <scott@netsplit.com>

	* upstart/message.c (upstart_message_handle): Check that the name
	argument is never NULL.
	(upstart_message_reader): Simple message reader function that can
	be associated with an I/O watch and handles each message received.
	* upstart/message.h: Add prototype.
	* upstart/tests/test_message.c (test_reader): Test the reader function.

	* upstart/control.c: Rename to upstart/message.c
	* upstart/control.h: Rename to upstart/message.h
	* upstart/tests/test_control.c: Rename to upstart/tests/test_message.c
	* upstart/libupstart.h: Update includes.
	* upstart/wire.c: Include message.h
	* upstart/wire.h: Update includes.
	* upstart/tests/test_wire.c: Update includes.
	* upstart/errors.h: Rename UPSTART_INVALID_MESSAGE to
	UPSTART_MESSAGE_INVALID so that it's prefixed.
	* upstart/Makefile.am (libupstart_la_SOURCES) 
	(upstartinclude_HEADERS, TESTS): Update filenames.

	* upstart/control.c (upstart_message_new): New function that
	creates an NihIoMessage directly from its arguments, which are a type
	followed by a variable number of args depending on that type.
	(upstart_message_handler): Function to find a handler function for
	a particular message type and origin process.
	(upstart_message_handle): New function that takes an NihIoMessage
	and invokes a handler function with a variable number of args
	depending on the message type.
	(upstart_send_msg, upstart_send_msg_to, upstart_recv_msg): Drop these
	functions, leave it up to the caller to decide whether to send and
	receive the messages synchronously or asynchronously; now that the
	capability is in nih_io_*.
	* upstart/control.h (UpstartMsgType): Rename to UpstartMessageType.
	(UpstartMessageHandler): Function with variable number of arguments
	that handles a message received.
	(UpstartMsg): Drop this structure entirely, we'll encode or decode
	the wire format directly from or into a function call, rather than
	use an intermediate structure to marshal it.
	(UpstartMessage): New structure to make a table that can be passed
	to upstart_message_handle to determine which handler should be called.
	* upstart/tests/test_control.c: Test new behaviour.
	* upstart/wire.c (upstart_push_header, upstart_pop_header): Change
	structure name for type parameter.
	* upstart/wire.h: Update.
	* upstart/tests/test_wire.c: Update.

	* configure.ac (AC_COPYRIGHT): Update copyright to 2007.

2006-12-29  Scott James Remnant  <scott@netsplit.com>

	* upstart/wire.c (upstart_write_int, upstart_write_unsigned) 
	(upstart_write_string, upstart_write_header, upstart_write_packv) 
	(upstart_write_pack): Rename to *_push_*
	(upstart_read_int, upstart_read_unsigned, upstart_read_string) 
	(upstart_read_header, upstart_read_packv, upstart_read_pack): Rename
	to *_pop_*.
	All of the above modified to modify an NihIoMessage structure,
	instead of trying to carry around buffers ourself.
	* upstart/wire.h: Update to match above.
	* upstart/tests/test_wire.c: Update all tests to match the above
	changes.

2006-12-21  Scott James Remnant  <scott@netsplit.com>

	* upstart/wire.c (upstart_read_packv, upstart_write_packv): Change
	nih_assert_notreached to nih_assert_not_reached.

	* init/job.c (job_run_script): Open the NihIo structure in stream mode.
	* logd/main.c (logging_watcher): Open the NihIo structure in
	stream mode.
	(logging_reader): Need to pass the length of the size_t as a pointer
	so that it can be modified if less is read.

2006-12-17  Scott James Remnant  <scott@netsplit.com>

	* upstart/wire.c (upstart_write_packv, upstart_write_pack) 
	(upstart_read_packv, upstart_read_pack): Functions to write a pack
	of different variables to the stream, or read them from it
	* upstart/wire.h: Add prototypes.
	* upstart/tests/test_wire.c (test_write_pack, test_read_pack):
	Check we can read and write a pack of variables at once.

	* upstart/wire.c (upstart_write_header, upstart_read_header): Drop
	the version from the header, we'll just keep the protocol always
	backwards compatible.
	* upstart/wire.h: Update.
	* upstart/tests/test_wire.c (test_write_header, test_read_header):
	Check that everything works.

	* upstart/wire.c (upstart_write_string, upstart_read_string):
	Transmit the length as an unsigned, and use 0xffffffff to mean NULL
	instead of zero so we can still transmit the empty string.
	* upstart/wire.h: Update.
	* upstart/tests/test_wire.c (test_write_string, test_read_string):
	Tests for the functions to make sure the wire is at it should be.

	* upstart/wire.c (upstart_read_str, upstart_write_str): Rename to
	upstart_read_string and upstart_write_string.
	* upstart/wire.h: Update.
	
	* upstart/wire.c (upstart_write_unsigned, upstart_read_unsigned):
	Functions to send unsigned values over the wire, which we'll use
	to get a bit extra for the string lengths.
	* upstart/wire.h: Update.
	* upstart/tests/test_wire.c (test_write_unsigned) 
	(test_read_unsigned): Test the new functions.

	* upstart/wire.c (upstart_write_ints, upstart_read_ints): Drop
	these functions, we'll go with something far more generic and
	useful.
	* upstart/wire.h: Remove prototypes.

	* upstart/wire.c (upstart_write_int, upstart_read_int): Transmit
	integers as signed 32-bit values in network byte order.
	* upstart/tests/test_wire.c (test_write_int, test_read_int): Test
	the functions to make sure the wire is at it should be,

	* upstart/control.c (upstart_read_int, upstart_write_int) 
	(upstart_read_ints, upstart_write_ints, upstart_read_str) 
	(upstart_write_str, upstart_read_header, upstart_write_header): Move
	functions to new wire.c file.
	* upstart/wire.c: Source file to hold wire protocol functions.
	* upstart/wire.h: Prototypes.
	* upstart/tests/test_wire.c: (empty) test suite.
	* upstart/libupstart.h: Include wire.h
	* upstart/Makefile.am (libupstart_la_SOURCES): Build and link wire.c
	(upstartinclude_HEADERS): Install wire.h
	(TESTS): Build and run wire test suite.
	(test_wire_SOURCES, test_wire_LDFLAGS, test_wire_LDADD): Details for
	wire test suite binary.

	* upstart/control.c (MAGIC): Change to "upstart\n", the final
	character was originally \0 and then was a " " for the 0.2 series.
	* upstart/tests/test_control.c (test_recv_msg): Change to match.

2006-12-15  Scott James Remnant  <scott@netsplit.com>

	* util/initctl.c, compat/sysv/telinit.c, compat/sysv/shutdown.c:
	Update all uses of the UpstartMsg structure to avoid the
	intermediate union that no longer exists.	

	* init/control.c, init/tests/test_control.c: Update all uses of
	the UpstartMsg structure to avoid the intermediate union that no
	longer exists.	

	* upstart/control.h: Combine all the previous message structures
	into just one that has all of the fields anyway.
	* upstart/control.c, upstart/tests/test_control.c: Update all uses of
	the UpstartMsg structure to avoid the intermediate union that no
	longer exists.

	* upstart/control.h (UPSTART_API_VERSION): Define API version macro
	to be public.
	* upstart/control.c (MSG_VERSION, upstart_send_msg_to): Replacing the
	previous MSG_VERSION macro here.

	* upstart/control.c (upstart_read_int, upstart_write_int) 
	(upstart_read_ints, upstart_write_ints, upstart_read_str) 
	(upstart_write_str, upstart_read_header, upstart_write_header):
	New functions to replace the old "write a struct" protocol with
	something a little more regimented and supportable.
	(IOVEC_ADD, IOVEC_READ, WireHdr, WireJobPayload, WireJobStatusPayload)
	(WireEventPayload): Remove these structures, use the functions
	instead.
	(upstart_send_msg_to): Call write functions intead of using macros,
	this makes the code somewhat neater.
	(upstart_recv_msg): Call read functions instead of using macros,
	again making the code somewhat neater.
	* upstart/tests/test_control.c (test_recv_msg): Change wire
	tests to match new protocol, and thus actually work properly,
	previously these were endian sensitive.

2006-12-14  Scott James Remnant  <scott@netsplit.com>

	* compat/sysv/shutdown.c (wall): Construct the wall message so that
	we don't put \r into a po file; for some reason, gettext hates that
	and bitches about it.  Someone's confusing internationalisation with
	operating system portability, I expect.

	* util/man/initctl.8: Drop reference to start(8), as that's just
	a symlink to initctl now.

	* init/man/init.8: Link to initctl.

	* compat/sysv/reboot.c (main): Clear up help text a little.

	* HACKING: Correct some typos.

	* configure.ac (AC_INIT): Correct bug reporting address.

2006-12-13  Scott James Remnant  <scott@netsplit.com>

	* configure.ac: Bump version to 0.3.2

	* NEWS: Update.

	* util/initctl.c (print_job_status): Drop the newline from the
	output.

2006-12-13  Alex Smith  <alex@alex-smith.me.uk>

	* util/initctl.c (print_job_status): Clean up initctl job status
	output, which was badly converted from printf to nih_message.

2006-12-13  Scott James Remnant  <scott@netsplit.com>

	* compat/sysv/man/shutdown.8: Add missing documentation on the
	format of TIME by copying it from --help output.

2006-12-13  Alex Smith  <alex@alex-smith.me.uk>

	* init/process.c (process_setup_console): Actually send output to
	/dev/null instead of /dev/console, when CONSOLE_NONE.

2006-12-13  Scott James Remnant  <scott@netsplit.com>

	* Makefile.am (EXTRA_DIST): Distribute the nih ChangeLog as well.

	* init/tests/test_job.c: Port to the new test framework.
	* init/job.c (job_set_idle_event): Fix a slight memory leak,
	repeated setting of the idle event never freed the previous one set.

2006-12-12  Scott James Remnant  <scott@netsplit.com>

	* init/tests/test_cfgfile.c: Port to the new test framework.

	* init/tests/test_control.c: Port to the new test framework.
	* init/init.supp: Suppress the list head allocated within control_init.

	* init/control.c (control_watcher): Need to save the pid when we
	get ECONNREFUSED, otherwise we lose it when we free the message.

	* init/tests/test_process.c: Port to the new test framework.
	* init/init.supp: Suppress the list head allocated within job_init.

	* init/init.supp: Include a valgrind suppressions file.
	* init/Makefile.am (EXTRA_DIST): Distribute the suppressions file.

	* init/tests/test_event.c: Port to the new test framework.

	* logd/Makefile.am, util/Makefile.am, compat/sys/Makefile.am
	(AM_CPPFLAGS): Add -I$(srcdir), necessary for testing "programs"
	that don't have usual library path semantics.

	* upstart/tests/test_control.c: Port to the new test framework.
	* upstart/control.c (upstart_free): Drop this function, while not
	exposing libnih is a valiant effort, it already slips out because
	of the error handling.

	* upstart/tests/test_job.c: Add missing include.

	* upstart/tests/test_job.c: Port to the new test framework.
	(test_process_state_name): Check that this returns NULL.

	* HACKING: Update location of download directory.  Document
	requirement that all code have test cases.

	* logd/main.c (open_logging): Likewise.

	* init/control.c (control_open): No need to set ENOMEM, errno is
	always set anyway.

	* configure.ac (AM_INIT_AUTOMAKE): Include nostdinc so we don't get
	Automake's broken default includes.
	* upstart/Makefile.am (DEFAULT_INCLUDES): Drop override now that
	we don't need it.
	(DEFS, INCLUDES): Replace these variables with the combined
	(AM_CPPFLAGS): variable that declares everything.
	* init/Makefile.am (DEFAULT_INCLUDES): Drop override now that
	we don't need it.
	(DEFS, INCLUDES): Replace these variables with the combined
	(AM_CPPFLAGS): variable that declares everything.
	* util/Makefile.am (DEFAULT_INCLUDES): Drop override now that
	we don't need it.
	(DEFS, INCLUDES): Replace these variables with the combined
	(AM_CPPFLAGS): variable that declares everything.
	* compat/sysv/Makefile.am (DEFAULT_INCLUDES): Drop override now that
	we don't need it.
	(DEFS, INCLUDES): Replace these variables with the combined
	(AM_CPPFLAGS): variable that declares everything.
	* logd/Makefile.am (DEFAULT_INCLUDES): Drop override now that
	we don't need it.
	(DEFS, INCLUDES): Replace these variables with the combined
	(AM_CPPFLAGS): variable that declares everything.

2006-11-02  Scott James Remnant  <scott@netsplit.com>

	* util/initctl.c (start_action): Remove break calls which shouldn't
	be there.

2006-10-18  Sean E. Russell  <ser@ser1.net>

	* init/main.c: Include sys/time.h
	* init/cfgfile.c: Include sys/time.h and sys/resource.h
	* init/job.c: Include sys/time.h and sys/resource.h

2006-10-17  Scott James Remnant  <scott@netsplit.com>

	* configure.ac: Bump version to 0.3.1

	* NEWS: Update.
	* TODO: Update.

	* configure.ac (AM_GNU_GETTEXT_VERSION): Quote version number.

	* logd/Makefile.am (event.d/logd): Make the event.d sub-directory
	in case we're building outside of the source tree.

	* compat/sysv/runlevel.c (store): Don't break strict-aliasing rules
	by avoiding dereferencing type-punned pointer.  Answers on a
	postcard, please.

2006-10-13  Scott James Remnant  <scott@netsplit.com>

	* util/initctl.c (start_action, emit_action): Add missing \n

	* util/initctl.c: Rewrite using nih_command_parser.
	* util/man/initctl.8: Improve.

	* util/start.c: Remove, replaced by initctl.
	* util/man/start.8: Remove, replaced by initctl.
	* util/Makefile.am (sbin_PROGRAMS): Drop start, now just a symlink
	to initctl.
	(dist_man_MANS): Drop start.8, now a symlink to initctl.8
	(install-exec-hook): Make symlinks to initctl, add start
	(install-data-hook): Make symlinks to initctl.8, add start.8

	* initctl: Rename to util again, I don't want a separate directory
	for every single little tool; and we'll be shipping more than just
	initctl (e.g. a non-compat reboot).
	* configure.ac (AC_CONFIG_FILES): Make util/Makefile instead of
	initctl/Makefile.
	* Makefile.am (SUBDIRS): Descend into util, not initctl.

	* compat/sysv/reboot.c: Remove long options where they didn't exist
	before.  Write help text.
	* compat/sysv/man/reboot.8: Update.

	* init/main.c (main): Formatting.
	* logd/main.c (main): Formatting.
	* logd/man/logd.8: Formatting.
	* compat/sysv/runlevel.c (main): Formatting.
	* compat/sysv/telinit.c (main): Formatting.
	* compat/sysv/man/shutdown.8: Remove long options.

	* compat/sysv/shutdown.c: Remove -e/--event, it has no place in a
	compatibility tool.  Get rid of long options that never existed
	before.  Specify help text to describe the options.
	* compat/sysv/man/shutdown.8: Spruce up a bit.

	* compat/sysv/telinit.c (main): Set help text to list the valid
	runlevels.
	* compat/sysv/man/telinit.8: Refine the notes to mention runlevel(8).

	* compat/sysv/runlevel.c (main): Make the help text describe the
	options, rather than the behaviour.
	* compat/sysv/man/runlevel.8: Flesh out a little more.

	* configure.ac (AC_INIT): Change bug reporting address to the
	mailing list, since Launchpad doesn't accept random bugs without
	accounts and complicated control messages.
	* init/main.c, logd/main.c: Add a period to the synopsis.

	* init/main.c (main): Set the synopsis, and direct people to look
	at telinit in the --help output.
	* init/man/init.8: Flesh this out a little more, still a lot of
	explaining to do about jobs and events, but we'll wait until we've
	changed that code before documentating the behaviour.

	* logd/main.c (main): Correct help text to describe the options,
	rather than what the program does.  As per standard style.
	Don't become a daemon until the logging socket is open, and make
	that exclusive with waiting for SIGCONT.
	* logd/man/logd.8: Write some more extensive documentation,
	including describing the startup interlock and the socket protocol.
	* TODO: Plan to get rid of the signal interlock from  logd.

2006-10-12  Scott James Remnant  <scott@netsplit.com>

	* configure.ac: Expand AC_GNU_SOURCE so we get _GNU_SOURCE and so
	that gettext doesn't complain.
	(AM_GNU_GETTEXT_VERSION): Increase to 0.15
	(AC_PREREQ): Increase to 2.60
	* HACKING: Update autoconf and gettext requirements.

2006-10-11  Scott James Remnant  <scott@netsplit.com>

	* init/control.c (control_init): Pass NULL to nih_list_new.
	Clarify list item types.
	* init/event.c (event_init): Pass NULL to nih_list_new.
	* init/job.c (job_init): Pass NULL to nih_list_new.

	* init/main.c: Change nih_signal_add_callback to nih_signal_add_handler
	and NihSignalCb to NihSignalHandler.

	* init/cfgfile.c, init/cfgfile.h, init/control.c, init/control.h,
	init/event.c, init/event.h, init/job.c, init/job.h, init/main.c,
	init/process.c: Clean up documentation strings and parent pointer
	types.

	* compat/sysv/shutdown.c: Change nih_signal_add_callback to
	nih_signal_add_handler.

	* compat/sysv/reboot.c: Set synopsis text depending on command
	used (probably should use nih_command_parser?)
	* compat/sysv/runlevel.c: Set synopsis and help text, and correct
	usage.
	* compat/sysv/shutdown.c: Set synopsis text.
	* compat/sysv/telinit.c: Set synopsis text.

	* compat/sysv/runlevel.c, compat/sysv/shutdown.c: Clean up
	documentation strings.

	* logd/main.c: Set synopsis and help text.

	* logd/main.c: Clean up documentation strings.
	Change nih_signal_add_callback to nih_signal_add_handler.

	* upstart/control.c, upstart/control.h, upstart/job.c: Clean up
	documentation strings and correct parent pointer type.

	* HACKING: Detail function documentation requirement and format.

2006-10-10  Scott James Remnant  <scott@netsplit.com>

	* event.d/logd.in: Move to logd/event.d
	* event.d/Makefile.am: Remove
	* logd/Makefile.am: Create the logd job definition and install
	* Makefile.am (SUBDIRS): event.d directory has been removed.
	* configure.ac (AC_CONFIG_FILES): No longer make event.d/Makefile

	* configure.ac: Check for --enable-compat, default to sysv if given
	or no compat if not given.
	* compat/sysv/Makefile.am: Don't build binaries or install manpages
	unless COMPAT_SYSV is defined.

2006-10-06  Scott James Remnant  <scott@netsplit.com>

	* doc/upstart-logo.svg: Include the logo Alexandre designed.
	* doc/Makefile.am (EXTRA_DIST): Ship the logo in the tarball.
	* Makefile.am (SUBDIRS): Install under doc
	* configure.ac: Generate doc/Makefile
	* AUTHORS: Ensure he's credited fully.

2006-09-27  Scott James Remnant  <scott@netsplit.com>

	* event.d/Makefile.am (do_subst): Eliminate duplicate /s

	* man/init.8: Move to init/man
	* init/Makefile.am: Update to install man page.
	* man/logd.8: Move to logd/man
	* logd/Makefile.am: Update to install man page.
	* man/initctl.8, man/start.8: Move to initctl/man
	* initctl/Makefile.am: Update to install man pages.
	* man/reboot.8, man/runlevel.8, man/shutdown.8, man/telinit.8:
	Move to compat/sysv/man
	* compat/sysv/Makefile.am: Update to install man pages.
	* man/Makefile.am: Remove
	* configure.ac (AC_CONFIG_FILES): Remove man/Makefile
	* Makefile.am (SUBDIRS): Don't build in man

	* util: Rename to initctl
	* configure.ac (AC_CONFIG_FILES): Update.
	* Makefile.am (SUBDIRS): Update.

	* util/reboot.c: Move to compat/sysv
	* util/shutdown.c: Move to compat/sysv
	* util/Makefile.am: Update.
	* compat/sysv/Makefile.am: Update.

	* configure.ac: Replace macros with single call to NIH_INIT.
	Bump version to 0.3.0 to begin new development cycle.

2006-09-21  Scott James Remnant  <scott@netsplit.com>

	* logd/main.c: Revert the change that logged to the console, in
	practice this doesn't work so well.  I want to get rid of logd
	in the long term, or at least just have it as a simple logging
	proxy, so giving it features seems wrong.

2006-09-20  Scott James Remnant  <scott@netsplit.com>

	* configure.ac: Bump version to 0.2.8
	* NEWS: Updated.

	* logd/main.c (main): Check the kernel command-line for "quiet"
	(line_reader): Write to console unless silent or a daemon

	* man/Makefile.am (dist_man_MANS): Drop sulogin.8
	* man/sulogin.8: Drop, we don't include an sulogin

2006-09-19  Michael Biebl  <mbiebl@gmail.com>

	* event.d/Makefile.am (logd): Drop $(srcdir)
	* init/Makefile.am (init_SOURCES): Distribute paths.h

2006-09-18  Michael Biebl  <mbiebl@gmail.com>

	* configure.ac: Check for sys/inotify.h

2006-09-18  Scott James Remnant  <scott@netsplit.com>

	* util/shutdown.c (warning_message): Adjust method of constructing
	the message to not confuse poor translators who think \r and \n are
	the same thing!

2006-09-14  Scott James Remnant  <scott@netsplit.com>

	* init/job.c (job_change_state): Catch runaway respawns when we
	enter the running state, so we catch stop/start loops too.
	* init/tests/test_job.c (test_change_state): Update test.

	* event.d/logd: Rename to logd.in
	* event.d/logd.in: Replace /sbin with @sbindir@ so we can transform
	* event.d/Makefile.am: Generate logd from logd.in

	* util/reboot.c: Don't hardcode the location of /sbin/shutdown
	* util/Makefile.am (DEFS): Use autoconf to seed it
	* util/shutdown.c (sysvinit_shutdown): Don't hardcode the location
	of /dev/initctl

	* init/paths.h: Create a new configuration file that can contain
	all of the path definitions, and in particular, allow them to be
	overidden elsewhere.
	* init/Makefile.am (DEFS): Override definitions of CFG_DIR and
	TELINIT using autoconf
	* init/main.c: Include paths.h.  Don't hardcode location of telinit
	* init/job.c: Include paths.h
	* init/process.c: Include paths.h
	* init/process.h: Remove definitions from here.

	* configure.ac: Bump version to 0.2.7

2006-09-13  Scott James Remnant  <scott@netsplit.com>

	* NEWS: Updated.

	* TODO: More TODO.

2006-09-10  Scott James Remnant  <scott@netsplit.com>

	* util/reboot.c (main): Don't give -H with "halt".

2006-09-09  Scott James Remnant  <scott@netsplit.com>

	* configure.ac: Bump version to 0.2.6

	* NEWS: Update.
	* TODO: Update.

	* upstart/control.c (upstart_send_msg_to, upstart_recv_msg): Change
	the magic to be the package string.
	* upstart/tests/test_control.c (test_recv_msg): Update tests.

	* util/initctl.c (main): Set the usage string.
	* util/shutdown.c (main): Set the usage string.
	* util/start.c (main): Set the usage string.
	* compat/sysv/runlevel.c (main): Set the usage string.
	* compat/sysv/telinit.c (main): Set the usage string.

	* man/Makefile.am: Use install-data-hook and $(man8dir)
	* util/Makefile.am: Also use install-exec-hook

	* Makefile.am (SUBDIRS): Install contents of the man directory
	* configure.ac (AC_CONFIG_FILES): Generate man/Makefile
	* man/Makefile.am: Install manpages in the appropriate places.
	* man/init.8, man/logd.8, man/initctl.8, man/reboot.8,
	* man/shutdown.8, man/start.8, man/sulogin.8, man/runlevel.8,
	* man/telinit.8: Include some basic manpages so we at least have
	some level of documentation.

	* init/job.c (job_child_reaper): Don't check the exit status of
	a respawning job if the goal is to stop it.

	* compat/sysv/telinit.c (main): Generate events rather than
	starting and stopping jobs directly, the events are named
	"runlevel-X".  0, 1, 6 and s/S are shutdown events.

	* logd/main.c (main): Raise SIGSTOP before entering the main loop.
	* init/main.c (main): Interlock with logd.

	* event.d/logd: Should not be a console owner, but should stop
	on shutdown.

	* init/process.c (process_setup_console): Revert part of the previous
	change, should just output to /dev/null if we don't have logd.

	* configure.ac: Bump version to 0.2.5

	* init/main.c (main): Start the logd job if it exists.

	* init/process.c (process_setup_console): Ignore ECONNREFUSED as
	that just means that logd isn't around, handle errors by falling
	back to opening the console.

	* init/process.c (process_setup_console): Implement handling for
	CONSOLE_LOGGED and generally clean up the other handling.
	* init/process.h: Update.
	* init/main.c (main): Pass NULL for the job to setup console.
	* TODO: Update.

	* logd/main.c: Implement the logging daemon, it accepts connections
	on a unix stream socket with the abstract name
	"/com/ubuntu/upstart/logd", expects the length of the name and the
	name to follow; then sequences of lines which are logged to
	/var/log/boot, or memory until that file can be opened.

2006-09-08  Scott James Remnant  <scott@netsplit.com>

	* util/shutdown.c (event_setter): Change the event names to
	distinguish between "shutdown -h" and "shutdown -h -H".

	* init/job.c (job_handle_event): Allow jobs to react to their own
	events, this is how we'll do respawn eventually.
	* init/tests/test_job.c (test_handle_event): Remove test.

	* init/main.c (cad_handler, kbd_handler): Generate the new event
	names.
	* init/event.h (CTRLALTDEL_EVENT, KBDREQUEST_EVENT): Add definitions
	of these event names, change the ctrlaltdel event to just that.

	* logd/main.c (main): Add the code to daemonise, etc.

2006-09-07  Scott James Remnant  <scott@netsplit.com>

	* TODO: Long discussion today on #upstart, many improvements to the
	job and event model that make it more elegant.
	* AUTHORS: Include a list of thanks.

	* util/shutdown.c (shutdown_now): If we get ECONNREFUSED when we
	try and send the shutdown event to init, it probably means we're
	still in sysvinit.  So try that instead.
	(sysvinit_shutdown): Function to send a hand-crafted runlevel
	change message across /dev/initctl.

	* util/initctl.c (main): Add a shutdown command that takes an
	arbitrary event name to be issued after "shutdown".  You'll
	nearly always want the /sbin/shutdown tool instead.

	* init/job.c (job_detect_idle): Only generate the stalled event
	if at least one job handles it in its start_events list.
	* init/tests/test_job.c (test_detect_idle): Make sure that works.

	* init/event.h (STARTUP_EVENT, SHUTDOWN_EVENT, STALLED_EVENT):
	Macros to define the standard event names.
	* init/main.c (main): Use STARTUP_EVENT macro instead of "startup"
	* init/control.c (control_handle): Use SHUTDOWN_EVENT macro
	instead of "shutdown".
	* init/job.c (job_detect_idle): Use STALLED_EVENT macro instead
	of "stalled".

	* init/job.c (job_detect_idle): Add some log messages for when we
	detect the idle or stalled states.
	(job_kill_process, job_kill_timer): Increase log verbosity.
	* init/event.c (event_queue_run): Log which events we're handling
	if --debug is given.

	* compat/sysv/telinit.c (main): Send a shutdown command when
	requesting to enter runlevel 0 or runlevel 6, likewise for
	runlevel 1, s or S which all run "rc1" not "rcS".
	* init/main.c (main): When called directory (pid != 1) try and
	run telinit before complaining that we're not init.  Make sure
	errors aren't lost.

2006-09-04  Johan Kiviniemi  <johan@kiviniemi.name>

	* upstart/control.c (upstart_addr): Replace use of __builtin_offsetof
	with offsetof.
	* upstart/tests/test_control.c (test_recv_msg): Likewise.

2006-09-04  Scott James Remnant  <scott@netsplit.com>
	
	* util/shutdown.c (main): Exit normally after sending the warning
	message if -k is given.

2006-09-01  Scott James Remnant  <scott@netsplit.com>

	* configure.ac: Bump version to 0.2.2

	* NEWS: Update.
	* configure.ac: Bump version to 0.2.1

	* init/process.c (process_setup_console): Ensure that the console
	is always initialised to at least /dev/null
	* init/job.c (job_change_state): Initialise event to NULL.
	* init/event.c (event_read_state): Don't mask initialisation of
	other variable.
	* init/cfgfile.c (cfg_job_stanza, cfg_parse_script, cfg_next_token): 
	Print lineno using %zi not %d
	* compat/sysv/runlevel.c (store): Cast pointer type of timeval.

	* init/main.c: Move the kernel headers include beneath the C
	library ones, so that compilation doesn't fail on !i386.
	* util/reboot.c: Likewise.

	* init/main.c (term_handler): Close the control connection if we
	re-exec init, otherwise it won't be able to bind.  Drop debugging.

	* init/main.c (term_handler): It always helps if we dup2 the
	right file descriptor.

	* init/main.c: Use the TERM signal instead of USR1, as old init
	used that for something else.  Also rather than passing across
	file descriptor numbers, use a fixed descriptor and just pass
	"--restart".  When we get that option we need to unmask signals
	otherwise we sit there looking like a lemon.

	* init/job.c (job_change_state): Don't free the event unless we
	generate one.

	* NEWS: Update.

	* init/cfgfile.c (cfg_watcher): Ignore any file with '.' or '~'

	* TODO: Update.

	* init/main.c (main): Parse command-line arguments, specifically
	look for --state-fd which we'll use for reexec.  Don't do a couple
	of things if we're passed this.
	(read_state): Parse the line-buffered state.
	* init/job.c (job_read_state, job_write_state): Job state
	serialisation so that we can re-exec ourselves.
	* init/job.h: Update.
	* init/tests/test_job.c: Test the serialisation.
	* init/event.c (event_read_state, event_write_state): And similar
	functions for serialising the event queue.
	* init/event.h: Update.
	* init/tests/test_event.c: Test the serialisation.
	* init/cfgfile.c (cfg_read_job): Fix a bug, need to subtract current
	time to get due time.

	* upstart/job.c (job_goal_from_name, job_state_from_name) 
	(process_state_from_name): Add opposite numbers that convert a
	string back into an enumeration.
	* upstart/job.h: Update.
	* upstart/tests/test_job.c: Test the new functions.

2006-08-31  Scott James Remnant  <scott@netsplit.com>

	* init/job.h (Job): Add respawn_limit, respawn_interval,
	respawn_count and respawn_time members so that we can keep track of
	runaway processes.
	* init/job.c (job_catch_runaway): Increment the respawn_count
	within respawn_interval, or reset it if we go over.
	(job_new): Initialise respawn_limit and respawn_interval to sensible
	defaults.
	* init/tests/test_job.c (test_new): Check the defaults are set.
	(test_change_state): Check the respawning code works.
	* init/cfgfile.c (cfg_job_stanza): Parse the "respawn limit" stanza.
	* init/tests/test_cfgfile.c (test_read_job): Test the new stanza.

	* init/process.c (process_setup_console): Remove the console reset
	code, it tends to just crash X and seems to do nothing interesting.
	* init/main.c (reset_console): Instead put it here and just do it
	on startup.

	* configure.ac: Bump version to 0.2.0

	* util/Makefile.am (install-exec-local): Create symbolic links,
	not hard links.

	* init/main.c: Can't catch STOP.

	* util/reboot.c: Pause init while shutting down or rebooting.

	* init/main.c (stop_handler): Catch STOP/TSTP and CONT.
	* init/event.c (event_queue_run): Don't run the event queue while
	paused.
	* init/job.c (job_detect_idle): Don't detect idle jobs while paused.

	* util/reboot.c: if we get the -w argument ("only write to wtmp")
	we need to exit, and not behave as halt normally would.

	* compat/sysv/runlevel.c (main): Add missing newline.
	* compat/sysv/telinit.c (main): And here too.

	* init/main.c (main): Check for idle after the startup event queue
	has been run, otherwise we may just sit there.

	* compat/sysv/Makefile.am (sbin_PROGRAMS): Build and install telinit
	(telinit_SOURCES, telinit_LDFLAGS, telinit_LDADD): Details for
	telinit binary.
	* compat/sysv/telinit.c: Trivial telinit program that just runs
	the appropriate rcX job.
	* compat/sysv/runlevel.c (main): Suggest help on illegal runlevel.

	* util/Makefile.am: Tidy up.

	* configure.ac (AC_CONFIG_FILES): Create compat/sysv/Makefile
	* Makefile.am (SUBDIRS): Build things found in compat/sysv
	* compat/sysv/Makefile.am (sbin_PROGRAMS): Build and install runlevel
	(runlevel_SOURCES, runlevel_LDFLAGS, runlevel_LDADD): Details for
	runlevel binary.
	* compat/sysv/runlevel.c: Helper to store and retrieve the current
	"runlevel" from utmp/wtmp; as well as the reboot time.

	* init/main.c (main): Drop debugging set.

	* init/job.c (job_change_state): As well as the job/state events,
	send the job event when a service is running or a task is stopping.
	* init/tests/test_job.c (test_change_state): Check the events get
	sent properly.

	* util/start.c: Write a simple utility to start, stop, or query
	the status of the named jobs.
	* util/Makefile.am (sbin_PROGRAMS): Build and install start
	(start_SOURCES, start_LDFLAGS, start_LDADD): Details for start
	(install-exec-local): Also install as stop and status.
	* util/reboot.c (main): Drop the debugging set.

	* init/cfgfile.c (cfg_job_stanza): Correct nih_alloc error.

	* init/process.c (process_setup_environment): Guard memory alloc.
	* init/job.c (job_set_idle_event): Likewise.
	(job_change_state): And here too.
	(job_run_command): Likewise.
	* init/control.c (control_send): Likewise.
	* init/cfgfile.c: And throughout this file.
	* upstart/control.c (upstart_recv_msg): And once here too.

	* upstart/control.h: Abolish the separate halt, reboot and poweroff
	messages and replace with a single shutdown message that takes
	an event name (for the idle event issued afterwards).
	* upstart/control.c (upstart_send_msg_to, upstart_recv_msg): Handle
	the new shutdown event type by just treating it as an event.
	* upstart/tests/test_control.c (test_messages): Update tests.
	* init/job.c (job_set_idle_event): Store a copy of the idle event
	name.
	* init/control.c (control_send): Copy the shutdown event name.
	(control_handle): Replace individual handling with the new
	single event.
	* init/tests/test_control.c (test_watcher): Update.
	* util/initctl.c: Drop handling for things that shutdown does now.
	* util/shutdown.c: Send the UPSTART_SHUTDOWN event and let the user
	specify anything they want, just give defaults.

	This is quite a big change and abolishes level events entirely,
	along with the event history.  We now just treat events as a
	transient queue of strings that go past, may cause things to change,
	but are otherwise forgotten.  This turns out to be much easier to
	understand and has no real loss of power.

	* init/event.c: Vastly simplify; gone are the separate notions of
	edge and level events, instead we just treat them as one-shot
	things that go past and are forgotten about.
	* init/event.h (Event): Remove value member.
	Update prototypes.
	* init/tests/test_event.c: Update.
	* init/job.c (job_change_state): Change the event pattern to be
	one that includes the job name and a description of the transition
	instead of the new state.
	(job_detect_idle): Call event_queue rather than event_queue_edge.
	* init/tests/test_job.c: Update.
	* init/cfgfile.c (cfg_job_stanza): Drop "when" and "while".
	* init/tests/test_cfgfile.c (test_read_job): Drop mentions of
	"when" and "while".
	* init/control.c (control_send, control_handle): Drop cases for
	level events.
	(control_handle_event): Don't include a level in the event.
	* init/tests/test_control.c: Update
	* init/main.c: Call event_queue rather than event_queue_edge.
	* upstart/control.c (upstart_send_msg_to, upstart_recv_msg): Change
	event handling so that only a name is read.
	* upstart/control.h: Remove value/level event structures.
	* upstart/tests/test_control.c (test_messages): Update.
	* upstart/job.c (process_state_name): Not used for events, adjust
	documentation so it doesn't lie.
	* util/initctl.c (main): Drop the set function, simplify trigger.
	* util/shutdown.c (shutdown_now): Call UPSTART_EVENT_QUEUE for
	shutdown into maintenance mode.

	* init/control.c (control_handle): Place a message in the syslog
	before halting, powering off or rebooting.

	* util/shutdown.c: Adjust so that the warning message is sent out
	if shutdown is immediate, and when it actually happens.  Include
	the hostname as wall does.

2006-08-30  Scott James Remnant  <scott@netsplit.com>

	* TODO: Update.

	* util/shutdown.c: Implement shutdown utility along the same lines
	as the sysvinit one, but with rather different code.

	* util/initctl.c (main): Call setuid on the effective user id so
	that we can be made setuid root and executable by a special group.
	* util/reboot.c (main): Likewise.

	* util/initctl.c (main): Check the effective rather than the real
	user id, if we're effectively root, that's good enough.

	* util/reboot.c: Implement reboot/halt/poweroff utility.
	* util/Makefile.am (sbin_PROGRAMS): Build and install reboot
	(reboot_SOURCES, reboot_LDFLAGS, reboot_LDADD): Details for reboot
	(install-exec-local): Create hardlinks to reboot for halt and poweroff.

2006-08-29  Scott James Remnant  <scott@netsplit.com>

	* init/main.c (main): Actually run the idle-detect function.
	* init/job.c (job_detect_idle): Interrupt the main loop, otherwise
	we may end up waiting for a signal before we process the event
	we just issued.

2006-08-27  Scott James Remnant  <scott@netsplit.com>

	* util/shutdown.c: Template main function.
	* util/Makefile.am (sbin_PROGRAMS): Build and install the
	shutdown binary.
	(shutdown_SOURCES, shutdown_LDFLAGS, shutdown_LDADD): Details for
	the shutdown binary

	* util/initctl.c (main): Add commands for halt, poweroff and reboot.

	* init/event.c (event_queue_run): Remove the parameters.
	* init/event.h: Update.
	* init/main.c (main): Update.
	* init/tests/test_control.c (test_watcher): Update.
	* init/tests/test_job.c (test_detect_idle): Update.

	* upstart/control.c (upstart_send_msg_to, upstart_recv_msg): Deal
	with halting, rebooting and powering off; or at least the appropriate
	messages.
	* upstart/control.h: Add control message structures for halting,
	powering off and rebooting the machine.
	* upstart/tests/test_control.c (test_messages): Run the tests.
	* init/control.c (control_handle): Add handling for halt, power off
	and reboot that issue the shutdown event and arrange for the halt,
	poweroff or reboot to be issued the next time the system is idle.
	* init/tests/test_control.c (test_watcher): Test the events.

	* TODO: Update.

	* init/job.c (job_detect_idle): Function to detect when the system is
	stalled or idle.
	* init/job.h: Update
	* init/tests/test_job.c (test_detect_idle): Test the new function.

	* util/initctl.c (main): Handle the list command.

	* TODO: Update.

	* upstart/control.c (WireJobStatusPayload): add description to the
	job status payload.
	(upstart_send_msg_to, upstart_recv_msg): Send and receieve the
	description over the wire.
	* upstart/control.h (UpstartJobStatusMsg): add a description field
	* upstart/tests/test_control.c: Update test cases.
	* init/control.c (control_handle): Include the job description in
	the message.
	(control_send): Copy the description when we put the message on
	the queue.
	(control_handle_job): Copy the description here too
	* init/tests/test_control.c: Update test cases.

	* init/job.c (job_list): Add a function to return the job list.
	* init/job.h: Update.
	* init/control.c (control_handle): Handle the JOB_LIST message
	by sending back a list of job status messages followed by the
	JOB_LIST_END message.
	* init/tests/test_control.c (test_watcher_child): Check the
	JOB_LIST message works properly.

	* upstart/control.c (upstart_send_msg_to, upstart_recv_msg): Handle
	the JOB_LIST and JOB_LIST_END messages which have no payload.
	* upstart/control.h: Add enums and structures for job list messages.
	* upstart/tests/test_control.c (test_messages): Update tests.

	* init/main.c (main): Check that we're both uid and process #1

	* init/main.c (main): Stop handling SIGTERM, we never want people
	to kill init.  Handle SIGINT and SIGWINCH through the ordinary
	handler and SIGSEGV through a direct handler.
	(segv_handler): Write a sensible core dump handler, we use a child
	to dump core while we carry on in the parent hopefully stepping over
	the bad instruction.
	(cad_handler): Generate the control-alt-delete event.
	(kbd_handler): Generate the kbdrequest event.

2006-08-25  Scott James Remnant  <scott@netsplit.com>

	* configure.ac: Bump version to 0.1.2
	* NEWS: Update.

	* TODO: Update.

	* init/process.c (process_setup_environment): Inherit the PATH
	and TERM environment variables from the init process, so the
	console works properly.
	* init/process.h (PATH): Declare a default value for this variable
	* init/main.c (main): Set the value of PATH to the default.
	* init/tests/test_process.c (child): Update test case.

	* NEWS: Update.
	* configure.ac: Bump version to 0.1.1

2006-08-24  Scott James Remnant  <scott@netsplit.com>

	* init/cfgfile.h (CFG_DIR): Change configuration directory to
	/etc/event.d -- it's not been used by anyone, but is similar to
	other directories that have which is a good precedent.
	* event.d/Makefile.am (eventdir, dist_event_DATA): Install files
	into the new directory name.
	* Makefile.am (SUBDIRS): Rename sub directory
	* configure.ac (AC_CONFIG_FILES): Rename generated Makefile

	* init/Makefile.am (DEFAULT_INCLUDES): Set to include the right
	directories so out of tree builds work.
	* logd/Makefile.am (DEFAULT_INCLUDES): Set to include the right
	directories so out of tree builds work.
	* upstart/Makefile.am (DEFAULT_INCLUDES): Set to include the right
	directories so out of tree builds work.
	(upstartinclude_HEADERS): Install errors.h
	* util/Makefile.am (DEFAULT_INCLUDES): Set to include the right
	directories so out of tree builds work.

	* Makefile.am (SUBDIRS): Add m4 to the list
	* configure.ac (AC_CONFIG_FILES): Generate m4/Makefile
	* upstart/Makefile.am (upstartinclude_HEADERS): Add errors.h

	* upstart/control.c (upstart_open): 

	* init/control.c (control_open): Raise the error before
	performing other actions so errno is not lost.

	* TODO: Update.o
	* init/cfgfile.c (cfg_next_token): Don't count quote characters
	unless we're actually planning to dequote the file, otherwise we
	end up allocating short.

	* init/control.c (control_close): Free the io_watch using list_free
	in case a destructor has been set.
	* init/tests/test_control.c: Initialise the type of the message, and
	free job correctly.

	* upstart/tests/test_control.c: Fix overwrite of buffer.
	* init/tests/test_job.c: Clean up not-freed job.

2006-08-23  Scott James Remnant  <scott@netsplit.com>

	* init/tests/test_event.c: free the entry allocated and initialise
	the return values.

	* init/cfgfile.c (cfg_skip_token): Drop this function; we'll
	make sure *pos is pointing at the start of the thing we want
	to parse, not the first token.  Update the other functions
	accordingly.
	(cfg_read_job): Implement function to look over a job file and
	parse all of the stanzas that are found.  Also sanity checks the
	job afterwards and deals with reloading existing jobs.
	(cfg_job_stanza): Function that parses an individual stanza,
	calling out to the other parse functions; this is the main config
	file parser!
	(cfg_parse_args, cfg_parse_command): Drop requirement that filename
	and lineno be passed, so we can be called to reparse arguments after
	we've already done so.
	(cfg_parse_script): Remove requirement that it be called at the
	start of the entire stanza, and instead at the start of the script.
	When hitting EOF, return the script so far, not NULL.
	(cfg_parse_args): Correct bug where we didn't check sufficient
	characters while skipping whitespace.
	(cfg_next_token): Correct bug where we didn't copy the character
	after a slash into the text, instead of just not copying the slash.
	Adjust line numbers to match the fact that it's zero based now.
	* init/cfgfile.h: Define prototype.
	* init/tests/test_cfgfile.c (test_read_job): Pretty thoroughly
	test the config file parser code.

2006-08-22  Scott James Remnant  <scott@netsplit.com>

	* init/cfgfile.c (cfg_tokenise): Rename to cfg_next_token.
	(cfg_skip_token): Code to skip whitespace, token and whitespace.
	(cfg_parse_args): Function to parse an argument list.
	(cfg_next_token): Extend to support the removal of quotes and
	slashes from the token.

	* init/cfgfile.c (cfg_parse_script): Pass filename and lineno and
	increment the latter as we go.
	(cfg_script_end): Pass and increment lineno.

	* init/cfgfile.c: Correct a missing semi-colon in prototypes.
	(cfg_parse_command): Function to parse any stanza that requires
	a command and arguments list, e.g. exec/respawn/daemon.  We don't
	want to require that the list be quoted, etc. and do want to allow
	it to be folded over lines.
	(cfg_tokenise): Function used by the above to tokenise the file,
	handling things like \, quoted strings and newlines, etc.  Can be
	used both to determine the length of the token and to copy it.

	* init/cfgfile.c (cfg_read_script): Rename to cfg_parse_script.

	* init/cfgfile.c (cfg_read_script): Function to parse a script
	fragment ("foo script\n....end script\n") from the job file, which
	is the most complex form we can find.  Write it assuming the file is
	in a character array which may not be NULL terminated (ie. a mmap'd
	file).
	(cfg_script_end): Used by the above to detect the end of the
	fragment.
	* init/cfgfile.h: Empty header file.
	* init/Makefile.am (init_SOURCES): Build and link cfgfile.c
	using the cfgfile.h header
	(TESTS): Build and run the config file test cases.
	(test_cfgfile_SOURCES, test_cfgfile_LDFLAGS, test_cfgfile_LDADD):
	Details for config file test case binary.

	* init/main.c (main): Remove the calls to the unfinished config
	file code.

2006-08-21  Scott James Remnant  <scott@netsplit.com>

	* init/main.c: Add missing include for unistd.h
	* init/process.c (process_setup_console): Drop use of job.
	* util/initctl.c (main): Check that we're run as root.

	* init/main.c (main): Write the main function

	* init/event.c (event_queue_cb): Rename to event_queue_run.
	* init/event.h: Update.

	* init/process.c (process_setup_console): Become an exported
	function that includes the code to reset a console.

2006-08-19  Scott James Remnant  <scott@netsplit.com>

	* logd/main.c (main): Write the basic main function.

	* util/initctl.c (main): Fill in the details to give us a basic
	test client.

	* TODO: Update.

	* util/initctl.c (main): Provide the most basic main function.
	* util/Makefile.am (sbin_PROGRAMS): Build the initctl binary
	* Makefile.am (SUBDIRS): Build the utilities.
	* configure.ac (AC_CONFIG_FILES): Generate the util Makefile.

2006-08-18  Scott James Remnant  <scott@netsplit.com>

	* init/Makefile.am (test_job_LDADD): Remove the duplicate link.

	* TODO: Update.

	* init/job.c (job_handle_child): Rename to job_child_reaper.
	* init/job.h: Update.
	* init/tests/test_job.c: Update function names.

	* init/control.c (control_cb): Rename to control_watcher
	* init/tests/test_control.c: Update function names.

	* TODO: Update.

	* Makefile.am (SUBDIRS): Install the rc.d files.
	* configure.ac (AC_CONFIG_FILES): Generate the rc.d Makefile.
	* rc.d/Makefile.am (rcdir): Define rcdir to be /etc/rc.d
	(dist_rc_DATA): Install the logd file into that directory.
	* rc.d/logd: Write a simple service definition for the log daemon,
	this saves us hardcoding any information about it into init; it'll
	just need to know the name.

	* Makefile.am (SUBDIRS): Build the logd daemon
	* configure.ac (AC_CONFIG_FILES): Generate the logd Makefile.
	* logd/Makefile.am (sbin_PROGRAMS): Install the logd binary into
	the sbin directory by default.
	(logd_SOURCES): Build and link main.c
	* logd/main.c (main): Add basic main function for testing purposes.

2006-08-16  Scott James Remnant  <scott@netsplit.com>

	* init/job.c (job_start): Ignore self-dependencies; over-document
	why the dependency event prodding has a surprise in its tail.
	(job_change_state): Move the job_release_depends call to here.

	* init/event.c (event_queue_cb): Add event consumer/dispatcher.
	* init/event.h: Update.

	* init/control.c (control_send): Make the event code clearer.
	(control_handle): Handle the changed event semantics.
	(control_handle_event): Issue the new event type.
	* init/tests/test_control.c: Update tests.

	* upstart/control.c (upstart_send_msg_to, upstart_recv_msg): Adjust
	marshal code to match.
	* upstart/control.h: Update all structures appropriately to the
	previous changes.
	* upstart/tests/test_control.c: Update.

	* init/job.c (job_change_state): Change call to event_trigger_level
	to event_queue_level.

	* init/event.c (event_trigger_edge, event_trigger_level): Place
	the event on the event_queue rather than directly triggering it.
	Rename to event_queue_edge and event_queue_level respectively.
	* init/event.h: Update.
	* init/tests/test_event.c: Update test cases.

	* init/job.c (job_handle_event): Add another sanity check, jobs
	should not be able to react to their own events; that's just silly.
	* init/tests/test_job.c (test_handle_event): Check that the new
	condition does the right thing.
	
	* init/job.c (job_change_state): Make it illegal for a job to exist
	without either a command or script or both.  This is for sanity
	reasons, allowing no primary process makes no sense and can lead
	to event loops if someone is feeling nefarious.
	* init/tests/test_job.c (test_change_state): Drop test on behaviour
	we've just outlawed.

	* init/job.c (job_start): Only announce the change if we're still
	in the waiting state, we could have moved on to running already.

	* init/job.c (job_start): If holding the job, at least announce
	the goal change to subscribed clients.

	* TODO: Update.

	* init/job.c (job_start): Check for dependencies before starting
	the process, if we have any that aren't running we stay in waiting
	until they are.  Any that aren't even starting get poked with a
	dependency event to see whether that wakes them up.
	* init/tests/test_job.c (test_start): Test paths through new
	dependency code.

	* init/job.c (job_run_process): Once we've got an active process
	in the running state, release our dependencies.

	* init/job.c (job_release_depends): Function to release any waiting
	dependencies on the given job.
	* init/job.h: Update.
	* init/tests/test_job.c (test_release_depends): Test the behaviour
	of the function on its own.

	* init/job.h (Job): Add depends list field
	(JobName): New structure to hold the name of a job.
	* init/job.c (job_new): Initialise the depends list.
	* init/tests/test_job.c (test_new): Make sure the depends list is
	initialised properly.

	* init/job.c (job_next_state): Return JOB_STARTING if we're in
	JOB_WAITING and the goal is JOB_START.  This is only called when
	there's some change, and I don't want to hard-code the goal there.
	(job_start): Don't hardcode JOB_STARTING, instead just use the next
	state.
	* init/tests/test_job.c (test_next_state): Adjust test case.

	* init/control.c (control_subscribe): Allow the current
	subscription to be found by passing NOTIFY_NONE.
	(control_handle): Don't remove an existing subscription to jobs,
	a GUI will probably want a permanent one to keep the status up to
	date.

	* init/job.c (job_kill_process, job_kill_timer): Don't hardcode
	JOB_STOPPING here, instead move to the next logical state. 
	(job_kill_process): Notify subscribed processes that we killed
	the job.
	(job_start, job_stop): Notify subscribed processes of a change of
	goal that doesn't result in an immediate state change.

	* init/event.c (event_trigger_edge, event_trigger_level): Swap
	order so that events are announced before processed.

	* init/control.c (control_handle): Handle requests to watch and
	unwatch jobs and events.
	* init/tests/test_control.c (test_cb_child, test_cb): Check that
	subscriptions work.

	* init/tests/test_control.c (test_cb_child): Add a sleep to avoid
	a race that upsets gdb, have tried this with a STOP/CONT interlock
	but can't seem to find where the child should reach first.

	* init/job.c (job_change_state): Notify the control handler.
	* init/event.c (event_trigger_edge, event_trigger_level): Pass
	event to the control handler.
	* init/tests/test_control.c (test_cb_child): Expect to receive
	job status events as well.
	* init/Makefile.am (test_event_LDADD, test_process_LDADD) 
	(test_job_LDADD): Add control.o to the linkage.

	* init/control.c (control_cb): Don't display an error for
	ECONNREFUSED, just remove any subscriptions.
	* init/tests/test_control.c (test_handle_job, test_handle_error):
	Clean up our subscriptions properly.

	* init/control.c (control_handle_job): Function to send out an
	UPSTART_JOB_STATUS message to subscribed processes whenever a
	job state changes.
	(control_handle_event): Function to send out an
	UPSTART_EVENT_TRIGGERED message to subscribed processes whenever
	an event is triggered.
	* init/control.h: Update.
	* init/tests/test_control.c (test_handle_job, test_handle_event):
	Check that the functions work properly.

	* init/control.c (control_handle): Handle messages that trigger
	edge and level events; subscribe the process to receive notification
	of job changes during the event.
	* init/tests/test_control.c (test_cb_child): Check that the messages
	are handled properly (without subscription check).

	* init/control.c (control_cb): Unsubscribe a process if it stops
	listening.

	* init/control.c (control_send): Copy the pointers in the new
	event messages.
	* init/tests/test_control.c (test_send): Check the pointers are
	copied across correctly.

	* init/control.c (control_subscribe): Add function to handle
	processes that want to subscribe to changes.
	(control_init): Initialise the subscriptions list.
	* init/control.h: Add structures and prototypes.
	* init/tests/test_control.c (test_subscribe): Test the function.

	* upstart/control.h (UpstartMsgType): add messages for triggering
	edge and level events, receiving the trigger for an event and for
	watching jobs and events.
	(UpstartEventTriggerEdgeMsg, UpstartEventTriggerLevelMsg)
	(UpstartEventTriggeredMsg, UpstartWatchJobsMsg)
	(UpstartUnwatchJobsMsg, UpstartWatchEventsMsg):
	(UpstartUnwatchEventsMsg): Add structures for the new messages.
	(UpstartMsg): And add them to the union.
	* upstart/control.c (WireEventPayload): The event messages can all
	share a wire payload type; the watch messages don't need any special
	payload.
	(upstart_send_msg_to): Add the payloads onto the wire.
	(upstart_recv_msg): And take the payloads back off the wire.
	* upstart/tests/test_control.c (test_messages): Test the new
	message types.

	* upstart/control.h (UpstartJobStatusMsg): add a process id.
	* upstart/control.c (WireJobStatusPayload): and here too.
	(upstart_send_msg_to): copy the process id onto the wire.
	(upstart_recv_msg): copy the process id from the wire.
	* init/control.c (control_handle): Fill in the pid from the job.
	* upstart/tests/test_control.c (test_messages): Check the pid gets
	passed across the wire properly.

	* init/control.c (control_cb): Disable the poll for write once the
	send queue becomes empty.

	* upstart/Makefile.am (libupstart_la_SOURCES): Correct ordering.

	* init/control.c (control_handle): Add missing break.

	* upstart/job.c (job_goal_name, process_state_name): For completeness
	add these two functions as well.
	* upstart/job.h: Update.
	* upstart/tests/test_job.c (test_goal_name) 
	(test_process_state_name): Test the new functions.

	* init/job.c (job_state_name): Move this utility function from here
	* upstart/job.c (job_state_name): to here so all clients can use
	it.
	* init/job.h: Update.
	* upstart/job.h: Update.
	* init/tests/test_job.c (test_state_name): Move the test case from here
	* upstart/tests/test_job.c: to here as well.
	* upstart/Makefile.am (libupstart_la_SOURCES): Build and link job.c
	(TESTS): Run the job test cases
	(test_job_SOURCES, test_job_LDFLAGS, test_job_LDADD): Details for
	job test case binary.
	* init/Makefile.am (test_job_LDADD, test_process_LDADD) 
	(test_event_LDADD): Link to libupstart.la

	* init/control.c: Code to handle the server end of the control
	socket, a bit more complex than a client as we want to avoid
	blocking on malcious clients.
	* init/control.h: Prototypes.
	* init/tests/test_control.c: Test the control code.
	* init/Makefile.am (init_SOURCES): Build and link control.c
	using the control.h header
	(init_LDADD): Link to libupstart as well
	(TESTS): Build and run the control test suite.
	(test_control_SOURCES, test_control_LDFLAGS, test_control_LDADD):
	Details for control test suite binary.

	* upstart/control.c: Add a way to disable the safety checks.
	* upstart/tests/test_control.c (test_free): Fix bad test case.

	* upstart/control.c (upstart_recv_msg): fixed bogus return type
	for recvmsg from size_t to ssize_t so we don't infiniloop on error.

	* upstart/control.c (upstart_send_msg_to, upstart_recv_msg): Avoid
	job_start as the short-cut for assigning name, as that might become
	a more complex message eventually.  Use job_query instead.

	* upstart/control.c (upstart_free): Add wrapper function around
	nih_free so we're a proper library and don't expose libnih too much
	(upstart_recv_msg): Stash the sender pid in an argument.
	* upstart/control.h: Update.
	* upstart/tests/test_control.c (test_recv_msg): Test pid is
	returned properly.
	(test_free): Test the nih_free wrapper.

	* init/job.c (job_run_script): Document future FIXME.

	* init/exent.h, init/job.h, init/process.h: Fix up headers.

	* upstart/control.c, upstart/control.h, upstart/errors.h,
	upstart/job.h, upstart/libupstart.h: Fix up headers.

	* upstart/control.c: Write the code to handle the control socket
	and communication over it; turns out this was possible to write so
	that both ends are handled in the same code.
	* upstart/control.h: Structures and prototypes.
	* upstart/tests/test_control.c: Test the new code.

	* upstart/Makefile.am (libupstart_la_LIBADD): Link to libnih

	* upstart/errors.h: Header file containing errors raised by
	libupstart.
	* upstart/libupstart.h: Include errors.h

2006-08-15  Scott James Remnant  <scott@netsplit.com>

	* init/event.h: Add missing attribute for event_new()

	* init/job.h (JobGoal, JobState, ProcessState, ConsoleType): Move
	the enums from here
	* upstart/job.h: into here so that we can use them across the
	control socket.

	* Makefile.am (SUBDIRS): Build the libupstart library
	* configure.ac (AC_CONFIG_FILES): Generate upstart/Makefile
	* upstart/Makefile.am: Makefile for sub-directory
	* upstart/libupstart.ver: Linker version script.
	* upstart/libupstart.h: "Include everything" header file.

	* TODO: Update.

	* init/job.c (job_handle_child): Warn when processes are killed
	or exit with an abnormal status.  Warn when respawning.

	* init/job.c (job_handle_child): Respawn processes that were not
	supposed to have died.
	* init/tests/test_job.c (test_handle_child): Test the respawn code.

	* TODO: Update.

	* init/event.c (event_trigger_edge, event_trigger_level): Call
	job_handle_event so that we actually do something useful.
	* init/Makefile.am (test_event_LDADD): Link to process.o and job.o
	now that event.c calls code from job.

	* init/job.c (job_start_event): Function to start a job if an event
	matches.
	(job_stop_event): Function to stop a job if an event matches.
	(job_handle_event): Iterate the job list and dispatch the given event,
	causing jobs to be stopped or started using the above two functions.
	* init/job.h: Update.
	* init/tests/test_job.c: Test the new functions.

	* init/job.c (job_new): Initialise start_events and stop_events to
	an empty list.
	* init/job.h (Job): Add start_events and stop_events list heads.
	* init/tests/test_job.c (test_new): Check the lists are initialised
	correctly to the empty list.

	* init/event.c (event_match): Function to check events for equality.
	* init/event.h: Update.
	* init/tests/test_event.c (test_match): Test function.

	* init/job.c (job_change_state): Trigger the level event with the
	same name as the job, with the value taken from the state.
	* init/tests/test_job.c (test_change_state): Check the event
	gets set to the right values as we go.
	* init/Makefile.am (test_job_LDADD, test_process_LDADD): Link to
	event.o now that job.c uses code from there.

	* init/event.c (event_change_value): Rename event_set_value to this
	as we intended in the first place; makes it more consistent with job.
	Always change the value.
	(event_trigger_edge): Add a high-level function to trigger an edge
	event.
	(event_trigger_level): And another to trigger a level event with
	a given value, this inherits the "don't change it" functionality
	that was in event_set_value.
	* init/event.h: Update.
	* init/tests/test_event.c: Test new behaviours and functions.

	* init/event.c: Add simple code to keep track of events, whether
	they have been recorded or not and their current value if any.
	* init/event.h: Structures and prototypes.
	* init/tests/test_event.c: Test cases for event code.
	* init/Makefile.am (init_SOURCES): Build and link event.c using event.h
	(TESTS): Run the event test suite.
	(test_event_SOURCES, test_event_LDFLAGS, test_event_LDADD): Details
	for event test suite binary.

	* init/job.c (job_run_process, job_kill_process, job_kill_timer):
	Downgrade error messages to warning as they're not fatal.
	(job_change_state): Change info message to be more regular.

	* init/job.c (job_start): A very simple, but very necessary, function.
	Set the goal of the given job to JOB_START and kick it off.
	(job_stop): And its companion, cause a running job to be stopped.
	* init/job.h: Update.
	* init/tests/test_job.c: Test the functions.

	* init/job.c (job_handle_child): Child handler to kick jobs into
	the next state when their process dies.
	* init/job.h: Update.
	* init/tests/test_job.c (test_handle_child): Test the handler
	directly by just invoking it with various job states.

2006-08-14  Scott James Remnant  <scott@netsplit.com>

	* init/tests/test_process.c (test_kill): Use select rather than
	poll for consistency with other test cases.

	* init/job.c (job_kill_process): Add function to send the active
	process of a job the TERM signal, and then set a timer to follow
	up with the KILL signal if the job doesn't get cleaned up in time.
	(job_kill_timer): Timer callback to send the KILL signal; this
	does the same job as the child handler and puts the job into the
	next state as there's no point waiting around now.
	* init/job.h: Update.
	* init/tests/test_job.c (test_kill_process): Test both functions
	in one test case (as one is just the bottom half of the other).

	* init/tests/test_process.c (test_spawn): Use the right thing in
	the test case filename and unlink it to make sure.

	* init/job.c (job_change_state): Write the principal state gate
	function, called once a state has been left to enter the given new
	state (which one should determine with job_next_state).  Spawns
	the necessary processes or moves to the next appropriate state.
	* init/job.h: Update.
	* init/tests/test_job.c: Test the state changes.

	* init/job.c (job_run_process): Internal function to call
	process_spawn and update the job structure.
	(job_run_command): Simple(ish) wrapper for the above to split
	a command by whitespace, or use a shell if it needs more complex
	argument processing.
	(job_run_script): More complex wrapper that uses a shell to execute
	verbatim script, either using -c or a /dev/fd/NN and feeding the
	shell down a pipe to it.
	* init/job.h: Update.
	* init/tests/test_job.c: Test the new functions.

	* init/Makefile.am (init_SOURCES, TESTS): Reorder so that process.c,
	which is arguably lower level, comes first.
	(test_job_LDADD): Link the process code.
	(test_process_LDADD): Swap the order.

	* TODO: Update.

	* init/process.c (process_spawn): Correct typo (progress -> process),
	thanks Johan.

2006-08-12  Scott James Remnant  <scott@netsplit.com>

	* init/process.c (process_spawn): Correct formatting of function.
	* init/process.h (SHELL): Define the location of the shell, all in
	the spirit of not hard-coding stuff like this.

	* init/job.c (job_new): Initialise all structure members to zero
	as this doesn't happen automatically.

2006-08-10  Scott James Remnant  <scott@netsplit.com>

	* init/job.h (job_state_name): Declare as a const function.

2006-08-09  Scott James Remnant  <scott@netsplit.com>

	* init/job.c (job_next_state): State transition logic; this uses
	our departure from the specification (the goal) so that the state
	can always be currently accurate rather than suggestive.
	(job_state_name): Cute function to convert enum into a name.
	* init/job.h: Update.
	* init/tests/test_job.c (test_next_state): Test the transitions.
	(test_state_name): And the return values.

	* TODO: Add file to keep track of things.

	* init/job.c: Include nih/macros.h and nih/list.h
	* init/process.c: Include order fixing, include nih/macros.h
	* init/tests/test_job.c: Include nih/macros.h and nih/list.h
	* init/tests/test_process.c: Include nih/list.h

	* init/job.c: Include order fixing.
	(job_find_by_name): Function to find a job by its (unique) name.
	(job_find_by_pid): Function to find a job by the pid of its process.
	* init/job.h: Update.
	* init/tests/test_job.c (test_find_by_name, test_find_by_pid): Test
	new functions.

	* init/process.c (process_spawn): Spawn a process using the job
	details to set up the environment, etc.
	(process_setup_console): Set up the console according to the job.
	(process_setup_limits): Set up the limits according to the job.
	(process_setup_environment): Set up the environment according to
	the job.
	(process_kill): Simple function to send a kill signal or raise an
	error; mostly just a wrapper without any particular logic.
	* init/process.h: Prototypes and macros.
	* init/tests/test_process.c: Test cases.
	* init/Makefile.am (init_SOURCES): Build and link process.c and
	its header file.
	(TESTS): Run the process test suite.
	(test_process_SOURCES, test_process_LDFLAGS, test_process_LDADD):
	Details for process test sutie binary.

2006-08-08  Scott James Remnant  <scott@netsplit.com>

	* init/job.c (job_new): nih_list_free is necessary.
	* init/tests/test_job.c (test_new): Free job when done.

	* init/job.h: Header file to contain the definition of the Job
	structure and associated typedefs, etc.
	(JobGoal): In a divergence from the specification, we introduced a
	"goal" for a job which tells us which way round the state machine
	we're going (towards start, or towards stop).
	(JobState): Which means this always holds the current state, even
	if we're trying to get out of this state (ie. if we've sent the TERM
	signal to the running process, we're still in the running state until
	it's actually been reaped).
	(ProcessState): And in another divergence, we keep the state of the
	process so we know whether we need to force a state transition or
	can just expect one because something transient is happening.
	* init/job.c (job_new): Function to allocate a Job structure, set
	the pointers to NULL and other important members to sensible
	defaults.
	(job_init): Initialise the list of jobs.
	* init/tests/test_job.c: Test suite.
	* init/Makefile.am (init_SOURCES): Compile and link job.c using
	its header file.
	(TESTS): Run the job test suite.
	(test_job_SOURCES, test_job_LDFLAGS, test_job_LDADD): Details for the
	job test suite binary.

2006-08-02  Scott James Remnant  <scott@netsplit.com>

	* configure.ac: Check for C99

	* HACKING: Document dependency on libnih.

2006-07-27  Scott James Remnant  <scott@netsplit.com>

	* init/Makefile.am (DEFS): Append to the default DEFS list, rather
	than overriding, otherwise we lose HAVE_CONFIG_H

2006-07-13  Scott James Remnant  <scott@netsplit.com>

	* HACKING: Correct incorrect Bazaar URL.

	* AUTHORS: Change e-mail address to ubuntu.com.
	* HACKING: Update Bazaar and Release URLS.
	* configure.ac (AC_COPYRIGHT): Change copyright to Canonical Ltd.
	(AC_INIT): Change bug submission address to Launchpad.
	* init/main.c: Update header to use Canonical copyright and
	credit me as author.

2006-05-16  Scott James Remnant  <scott@netsplit.com>

	* init/main.c: Add the simplest template main.c
	* init/Makefile.am: Add template Makefile.am that builds init from
	main.c and links to libnih statically
	* configure.ac (AC_CONFIG_FILES): Configure nih and init subdirs.
	* Makefile.am (SUBDIRS): Recurse into nih and init subdirs.

2006-05-14  Scott James Remnant  <scott@netsplit.com>

	* ChangeLog: Initial project infrastructure created.<|MERGE_RESOLUTION|>--- conflicted
+++ resolved
@@ -1,4 +1,3 @@
-<<<<<<< HEAD
 2013-02-27  James Hunt  <james.hunt@ubuntu.com>
 
 	* Removal of gcc 'malloc' function attribute resulting from
@@ -73,6 +72,13 @@
 	    system-initiated and end-session request).
 	  - test_usage(): Added extra checks and tidyup.
 	  - main(): Added call to test_quiesce().
+
+2013-02-11  James Hunt  <james.hunt@ubuntu.com>
+
+	* init/log.c: log_serialise(): Handle re-exec scenario where
+	  jobs producing output have finished but where log data cannot
+	  be persisted (for example where disk is full or log directory
+	  is inaccessible). (LP: #1120660)
 
 2013-02-08  James Hunt  <james.hunt@ubuntu.com>
 
@@ -102,14 +108,6 @@
 	* init/session.h: Prototype.
 	* init/man/session-end.7: New man page.
 	* init/quiesce.[ch]: New files.
-=======
-2013-02-11  James Hunt  <james.hunt@ubuntu.com>
-
-	* init/log.c: log_serialise(): Handle re-exec scenario where
-	  jobs producing output have finished but where log data cannot
-	  be persisted (for example where disk is full or log directory
-	  is inaccessible). (LP: #1120660)
->>>>>>> 178d4946
 
 2013-02-08  James Hunt  <james.hunt@ubuntu.com>
 
