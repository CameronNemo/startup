<<<<<<< HEAD
2013-01-28  James Hunt  <james.hunt@ubuntu.com>

	* init/control.c:
	  - control_get_env(): Allow PID 1 environment to be queried for
	    consistency with control_list_env().
	* init/man/initctl.8:
	  - Added --job, --instance, --global options for list-env, set-env,
	    get-env, unset-env, reset-env.
	  - Explain PID 1 limitation for set-env, unset-env, reset-env.
	* util/initctl.c:
	  - get_job_details(): Fix order in which arguments are
	    checked.
	* util/Makefile.am: Define INITCTL_BINARY and UPSTART_BINARY to ensure
	  full path available to tests.
	* util/tests/test_initctl.c:
	  - New macros:
	    - _TEST_STR_ARRAY_CONTAINS()
	    - TEST_STR_ARRAY_CONTAINS()
	    - TEST_STR_ARRAY_NOT_CONTAINS()
	    - _TEST_FILE_CONTAINS()
	    - TEST_FILE_CONTAINS()
	    - TEST_FILE_NOT_CONTAINS()
	  - get_initctl(): Function to replace original INITCTL_BINARY define.
	  - test_global_and_local_job_env(): New function to test initctl
	    '--global', '--job' and '--instance' options from within and without
	    a job.

2013-01-25  James Hunt  <james.hunt@ubuntu.com>

	* dbus/com.ubuntu.Upstart.xml:
	  - Added 'job_details' string array as first parameter for GetEnv,
	    SetEnv, UnsetEnv, ListEnv and ResetEnv to allow methods to either
	    act globally or on a specific job environment.
	* init/control.c:
	  - control_set_env():
	  - control_unset_env():
	  - control_get_env():
	  - control_list_env():
	  - control_reset_env():
	    - Disallow setting for PID 1.
	    - Operate globally or on specified job.
	* init/control.h: control_get_job(): Macro to simplify extracting job
	  from provided job details.
	* init/job.c: job_find(): New function.
	* init/job_class.c:
	  - job_class_environment_set(): Delimiter handling now moved to
	    control_set_env() so it can be shared by job and global logic.
	  - job_class_find(): New function.
	* init/state.c:
	  - Removed state_get_job() and replaced calls with job_find().
	* util/initctl.c:
	  - Updated *_action() functions for new D-Bus parameters and made use
	    of new function get_job_details().
=======
2013-01-30  James Hunt  <james.hunt@ubuntu.com>

	* TESTING.sessions: Removed as basic sessions have now gone.

2013-01-30  James Hunt  <james.hunt@ubuntu.com>

	* init/control.c:
	  - Typos.
	  - Improved uid checks.
	  - Replaced direct call to control_get_origin_uid() with call to new
	    control_check_permission() (as early as possible) for clarity and
	    to confine policy to one location. 
	  - control_set_log_prioity(): Added missing call to
	    control_check_permission().
	  - control_get_origin_uid(): Check message contents before allowing
	    D-Bus calls.

2013-01-29  James Hunt  <james.hunt@ubuntu.com>

	* init/control.c: More careful uid checking.

2013-01-28  James Hunt  <james.hunt@ubuntu.com>

	* init/xdg.c:
	  - get_subdir(): Remove double-check on @dir.
	  - xdg_get_runtime_dir():
	    - Don't attempt to create as unlikely to be able to if it
	      doesn't already exist.
	    - Simplify logic.

2013-01-28  James Hunt  <james.hunt@ubuntu.com>

	* util/initctl.c: list_session_action():
	  - Test for stale session earlier.
	  - Simplify checks on "UPSTART_SESSION".
	* util/tests/test_initctl.c: test_list_sessions():
	  - Added test with XDG_RUNTIME_DIR explicitly unset.
	  - Changed "with no instances" test to set XDG_RUNTIME_DIR to a
	    temporary value.
	  - Revert XDG_RUNTIME_DIR on cleanup.

2013-01-25  James Hunt  <james.hunt@ubuntu.com>

	* init/control.c: control_session_file_create(): Simplified.
	* init/xdg.c: Added check for INITCTL_BUILD to hide certain symbols when
	  building with initctl.
	* util/Makefile.am:
	  - Define INITCTL_BUILD.
	  - Make use of xdg.[ch] in build of initctl and its test.
	* util/initctl.c:
	  - list_session_action(): Implementation of 'list-sessions' command.
	* util/man/initctl.8: Updated for 'list-sessions' command.
	* util/tests/test_initctl.c:
	  - _start_upstart(): Replacement for _START_UPSTART() macro.
	  - start_upstart_common(): Start an instance with common options.
	  - start_upstart(): Simplest way to start an instance.
	  - START_UPSTART(): Now calls start_upstart_common().
	  - test_list_sessions(): Test 'list-sessions' command.

2013-01-25  James Hunt  <james.hunt@ubuntu.com>

	* init/tests/test_xdg.c: Added test_get_session_dir().
	* init/xdg.c: get_home_subdir(): Handle unset 'HOME' immediately.
	* init/control.c: Make use of SESSION_EXT.
	* init/man/init.5: Added session files.
	* init/paths.h:
	  - Comments.
	  - Added SESSION_EXT.
>>>>>>> 227d6326

2013-01-25  James Hunt  <james.hunt@ubuntu.com>

	* init/control.c:
	  - control_reload_configuration(): Added missing permission checks.
	  - control_emit_event_with_file(): Added missing permission checks.
	  - Added calls to new function control_get_origin_uid() to allow
	    D-Bus methods to be policed by filtering on uid, rather than
	    relying on the same information that used to be stored in the
	    old Session object.
	* init/job.c: Typo.
	* init/job_class.c:
	  - job_class_new(): Removed user elements from session code.
	  - job_class_serialise(): Comments.
	  - job_class_deserialise(): Comments.
	* init/job_process.c: job_process_spawn(): Removed user session
	  handling.
	* init/session.c: Removed user session handling since it is
	  about to be replaced by the ability to run Upstart as a
	  non-privileged user (aka a 'Session Init').
	* init/session.h: Updated prototypes.
	* init/state.h: Comments.
	* init/tests/test_conf.c: test_source_reload_job_dir(): Added missing
	  check.
	* init/tests/test_state.c:
	  - session_diff(): Removed user check.
	  - Updated all calls to session_new().
	* util/tests/test_initctl.c: test_notify_disk_writeable(): Ensure this
	  test is not run as root.
	* util/tests/test_user_sessions.sh: Removed.
	* init/man/init.5: Updated to reflect removal of user jobs.

2013-01-24  James Hunt  <james.hunt@ubuntu.com>

	* init/control.c:
	  - control_init(): Create session file in user mode.
	  - control_cleanup(): New function for cleanup activities.
	  - control_session_file_create(): Create session file containing
	    UPSTART_SESSION details.
	  - control_session_file_remove(): Delete the session file.
	* init/main.c: Call control_cleanup() to remove session file.
	* init/paths.h: Added INIT_XDG_SESSION_SUBDIR and SESSION_ENV.
	* init/xdg.c:
	  - get_subdir(): Refactor of get_home_subdir().
	  - get_home_subdir(): Now calls get_subdir().
	  - Replaced mkdir mode values with INIT_XDG_PATH_MODE.
	  - xdg_get_runtime_dir(): Obtain XDG_RUNTIME_DIR value.
	  - get_session_dir(): Obtain path to session directory.
	* init/xdg.h: Added INIT_XDG_PATH_MODE.

2013-01-21  Dmitrijs Ledkovs  <xnox@ubuntu.com>

	* init/xdg.[ch]: add xdg_get_cache_home and get_user_log_dir
	  functions. These retrieve XDG_CACHE_HOME and a subdir inside it
	  for upstart.
	* init/tests/test_xdg.c: reuse test_get_config_home to test both
	  xdg_get_cache_home and xdg_get_config_home. Add test for
	  get_user_log_dir.
	* init/main.c: use get_user_log_dir to setup logging
	  directory in user_mode. For now, command line argument is
	  honoured, while the environment override is not.

2013-01-21  James Hunt  <james.hunt@ubuntu.com>

	* init/log.c:log_clear_unflushed(): Simplify asserts.

2013-01-15  James Hunt  <james.hunt@ubuntu.com>

	* init/log.c:
	  - log_clear_unflushed(): Correct remote_closed assertion to handle
	    early-job-logging scenario where a job satisfies both of the
	    following conditions:
	    - ends before the log directory becomes writeable.
	    - has spawned one or more processes that continue to run after the
	      job itself has exited and which produce output before the log
	      directory becomes writeable.
	    (LP: #1096531).

2013-01-14  James Hunt  <james.hunt@ubuntu.com>

	* util/initctl.c:
	  - Grouped all environment commands in usage output.
	  - Added --global, --job and --instance options for all environment
	    commands. These are currently dummies, but --global will soon be
	    required to make changes to the global job environment table when
	    initctl is invoked from within a job.

2013-01-11  James Hunt  <james.hunt@ubuntu.com>

	* util/tests/test_initctl.c:
	  - Lots of new job environment table tests.

2013-01-10  James Hunt  <james.hunt@ubuntu.com>

	* init/man/init.5: Define job environment table.
	* init/tests/test_job_class.c(): test_environment(): Added call
	  to job_class_environment_init() which is now required to avoid
	  confusing TEST_ALLOC_FAIL().
	* util/man/initctl.8:
	  - Further details in list-env section.
	  - Escape dashes in command names.
	* util/tests/test_initctl.c:
	  - New utility macros: _WAIT_FOR_FILE(), WAIT_FOR_FILE()
	    and TEST_STR_MATCH().
	  - Initial tests for testing job environment table commands.

2013-01-09  James Hunt  <james.hunt@ubuntu.com>

	* scripts/init-checkconf.sh:
	  - Check copy is successful.
	  - Auto-start dbus-launch if not running and command is available (for
	    example in non-desktop environments) (LP: #881885).
	  - Auto-stop dbus-daemon if we started it.
	* init/man/init.5:
	  - Overhauled 'Job environment' section.
	* util/initctl.c:
	  - Added 'unset-env' and 'reset-env' commands.
	  - Added missing periods in usage text.
	  - list_env_qsort_compar(): Renamed from list_env_strcmp_compar(). Now
	    uses strcoll(3) for locale-awareness.
	* init/job_class.c:
	  - job_class_environment_set():
	    - Comments.
	    - Handle scenario where user specifies a variable without an equals.
	* util/man/initctl.8:
	  - Added details for 'get-env', 'set-env', 'unset-env', 'list-env' and
	    'reset-env'.
	  - Tidied up 'usage' stanza section.

2013-01-08  James Hunt  <james.hunt@ubuntu.com>

	* dbus/com.ubuntu.Upstart.xml:
	  - Added UnsetEnv and ResetEnv methods.
	* init/control.c:
	  - control_set_env(): Now uses job_class_environment_set() rather than
	    directly manipulating job_environ array.
	  - control_unset_env(): New function.
	  - control_get_env(): Now calls job_class_environment_get().
	  - control_list_env(): Now calls job_class_environment_get_all().
	    Comments.
	  - control_reset_env(): New function.
	* init/environ.c:
	  - environ_remove(): New function.
	* init/job_class.c:
	  - job_environ now static.
	  - job_class_environment_reset(): New function.
	  - job_class_environment_set(): New function.
	  - job_class_environment_unset(): New function.
	  - job_class_environment_get(): Simplified.
	  - job_class_environment_get_all(): New function.
	* util/initctl.c:
	  - Added following new commands:
	    - 'get-env'
	    - 'set-env'
	    - 'list-env'

2013-01-04  Dmitrijs Ledkovs  <xnox@ubuntu.com>

	* init/conf.c: add ability to apply override files from higher
	  priority configuration sources.
	* init/tests/test_conf.c: test that multiple override files are
	  correctly applied and removed.
	* init/tests/test_conf_static.c: test override file detection.

2012-12-19  James Hunt  <james.hunt@ubuntu.com>

	* dbus/com.ubuntu.Upstart.xml: Added ListEnv method.
	* init/control.c:
	  - Fixed comments.
	  - control_list_end(): New function.
	* init/control.h:
	  - Added missing prototypes for control_set_env() and
	    control_get_env().
	  - Added control_list_env().
	* init/job_class.c:
	  - job_class_environment_get(): New function.
	* init/job_class.h: Added job_class_environment_get().

2012-12-17  James Hunt  <james.hunt@ubuntu.com>

	* init/man/init.5: Document that User Jobs are not supported
	  within a chroot environment.
	* dbus/com.ubuntu.Upstart.xml: Added "GetEnv" and "SetEnv" methods.
	* init/control.c:
	  - control_set_env(): Implementation of "SetEnv" D-Bus method.
	  - control_get_env(): Implementation of "GetEnv" D-Bus method.
	* init/job_class.c:
	  - Added job_environ environment table.
	  - job_class_environ_init(): Initialise job_environ.
	  - job_class_environment: Use job_environ.
	* init/main.c: main(): Call job_class_environ_init().

2012-12-14  Steve Langasek  <steve.langasek@ubuntu.com>
	* init/job_class.[ch]: instead of assuming a fixed value (0) as the
	  default nice value for job processes, use whatever the nice value
	  of the current process is.  This will be important later for user
	  sessions where an entire session may be started with a higher nice
	  value; and it fixes running the test suite as part of a nice'd
	  build.
	* init/tests/test_job_class.c: update test suite to match.

2012-12-11  James Hunt  <james.hunt@ubuntu.com>

	* init/Makefile.am: Add explicit -lrt for tests (LP: #1088863)
	* dbus/com.ubuntu.Upstart.xml: Added "GetEnv" and "SetEnv" methods.
	* init/control.c:
	  - control_set_env(): Implementation of "SetEnv" D-Bus method.
	  - control_get_env(): Implementation of "GetEnv" D-Bus method.
	* init/job_class.c:
	  - Added job_environ environment table.
	  - job_class_environ_init(): Initialise job_environ.
	  - job_class_environment: Use job_environ.
	* init/main.c: main(): Call job_class_environ_init().

2012-12-07  James Hunt  <james.hunt@ubuntu.com>

	* NEWS: Release 1.6.1
	* configure.ac: Change version to 1.6.1

2012-12-07  James Hunt  <james.hunt@ubuntu.com>

	* init/Makefile.am:
	  - TEST_DATA_DIR: use $srcdir, not $PWD.
	  - TEST_DATA_FILES: Corrected filename.
	* dbus/com.ubuntu.Upstart.xml: Restart: Add annotation to make it
	  manifest this is an async call.
	* util/telinit.c: restart_upstart(): Use the async call to avoid the
	  client-side complaining if it detects that Upstart has severed all
	  D-Bus connections in preparation for the re-exec.

2012-12-06  James Hunt  <james.hunt@ubuntu.com>

	* init/job_class.c:
	  - job_class_add_safe(): Don't assert on name collisions for jobs
	    associated with a different session.  (LP: #1079715).
	  - job_class_serialise(): Explicitly disallow user and chroot
	    sessions from being serialised since this scenario is not
	    supported (due to our not serialising ConfSource objects yet).
	  - job_class_deserialise(): Assert that we do not have user and
	    chroot sessions to deal with, and fix potential invalid free if
	    error occurs before JobClass is created.
	  - job_class_deserialise_all(): Explicitly ignore attempted
	    deserialisation of user and chroot sessions.
	* init/state.c:
	  - state_deserialise_resolve_deps(): Ignore classes associated with
	    a user or chroot session.  Specify new session parameter to
	    state_get_job().
	  - state_serialise_blocked(): Encode session index for BLOCKED_JOB.
	    Make function non-static for testing.
	  - state_deserialise_blocked(): Extract session from index index for
	    BLOCKED_JOB to pass to state_get_job().  Default session to NULL
	    to handle upstart 1.6 serialization.  Make function non-static
	    for testing.
	  - state_get_job(): Add @session parameter to allow exact job match.
	  - state_read_objects(): Attempt to write the state to file
	    STATE_FILE if deserialisation fails as an aid to diagnosing the
	    cause of the failure.
	* init/tests/test_state.c: test_blocking(): Additional tests to check
	  that it is possible to deserialise Upstart 1.6 JSON format (which
	  does not include the "session" JSON attribute for blocked objects.
	  Add infrastructure for testing deserialization of reference json
	  files from disk.
	  New tests:
	    - "BLOCKED_JOB serialisation and deserialisation".
	    - "BLOCKED_EVENT serialisation and deserialisation".
	    - "BLOCKED_JOB with JSON session object".
	    - "ensure BLOCKED_JOB with non-NULL session is ignored".
	* dbus/com.ubuntu.Upstart.xml: Added 'GetState' method that returns
	  internal state in JSON format.
	* init/Makefile.am:
	  - Added TEST_DATA_DIR to allow tests to find data files.
	  - Added test data files to distribution.
	* init/control.c: control_get_state(): Implementation for D-Bus
	  'GetState' method.
	* init/tests/data/upstart-1.6.json: Test data used by test_state.c
	  for upgrade testing the upstart 1.6 serialization format.
	* dbus/com.ubuntu.Upstart.xml: New 'Restart' method.
	* init/control.c: control_restart(): New function to request Upstart
	  restart itself.
	* util/telinit.c: use the new dbus interface for restarts;
	  'telinit u' now fails with an error when PID 1 is not upstart,
	  instead of sending it a signal with undefined behavior.
	  (LP: #1083723)
	* util/man/telinit.8: Update for 'telinit u' behaviour if PID 1 is
	  not Upstart.

2012-11-23  James Hunt  <james.hunt@ubuntu.com>

	[ Colin King <colin.king@ubuntu.com> ]

	* init/log.c: log_serialise(): smatch-found issue where
	  additional checks required for log->unflushed to avoid any
	  possibility of NULL dereference.
	* init/state.c: state_read_objects(): smatch-found issue
	  to correct read size and ensure optimal throughput.

2012-11-18  Steve Langasek  <steve.langasek@ubuntu.com>

	* init/tests/test_job_process.c: fix test which was accidentally
	  relying on a variable persisting after it's gone out of scope.
	* init/tests/test_job_process.c: don't test the blocked/ignored
	  signal list in a spawned job; this is not testing the upstart code
	  but the characteristics of the system, and the test is wrong
	  because it assumes the signal lists in /proc/self/status fit in an
	  unsigned long int - patently untrue on mips, where we have 128
	  signals for historical reasons.

2012-11-17  Steve Langasek  <steve.langasek@ubuntu.com>

	* init/Makefile.am: set TERM=xterm, so that tests which rely on
	  TERM being set in the environment don't give different results and
	  gratuitously fail.

2012-11-15  James Hunt  <james.hunt@ubuntu.com>

	* NEWS: Release 1.6
	* configure.ac: Bump version to 1.7
	* NEWS: Begin new release

2012-11-07  James Hunt  <james.hunt@ubuntu.com>

	* Added stateful re-exec support such that when Upstart is asked
	  to restart itself using 'telinit u', the new instance of PID 1
	  will retain knowledge of all system jobs and running instances.

2012-09-10  James Hunt  <james.hunt@ubuntu.com>

	* Merged lp:~jconti/upstart/fix_empty_chroot.

2012-05-23  James Hunt  <james.hunt@ubuntu.com>

	* init/main.c: Add in "bare" re-exec handling from Ubuntu
	  branch.
	* init/main.c: Unhide "restart" option.

2012-10-22  James Hunt  <james.hunt@ubuntu.com>

	* init/parse_job.c: stanza_kill(): Actually save parsed
	  value to avoid crash if kill signal given as a numeric
	  (LP: #1049820).
	* init/tests/test_parse_job.c: test_stanza_kill(): New test:
	  "with signal and single numeric argument".
	* init/Makefile.am: test_job_process must now be linked to the 'util'
	  library for pty helper functionality.
	* init/tests/test_job_process.c:
	  - Compiler appeasement.
	  - Conditionally run tests in a pty for build environments such as
	    modern versions of sbuild(1) that do not provide a controlling
	    terminal (sbuild) (LP: #888910).

2012-08-31  Steve Langasek  <steve.langasek@ubuntu.com>

	[ A. Costa <agcosta@gis.net> ]
	* init/man/init.5, util/man/runlevel.7, util/man/initctl.8: fix a
	number of typos.

2012-08-07  James Hunt  <james.hunt@ubuntu.com>

	* init/main.c: main(): Remove checks for /dev/kmsg, /dev/null,
	  /dev/console and /dev/tty since some environments use different
	  major/minor numbers to the norm (for example on LXC, /dev/console is
	  not (5,1), but (136,*)). Do not attempt to create /dev/console again,
	  due to LXC numbering difference.

2012-08-03  James Hunt  <james.hunt@ubuntu.com>

	* init/main.c:main(): Handle hostile initramfs-less environments by
	  calling umask and creating required device nodes as early as possible.
	* init/system.c: New functions to simplify code:
	  - system_mknod()
	  - system_check_file()

2012-07-31  James Hunt  <james.hunt@ubuntu.com>

	[ Eric S. Raymond <esr@thyrsus.com> ]
	* extra/man/socket-event.7: Fixed incorrect troff (LP: #1018925).

2012-03-22  James Hunt  <james.hunt@ubuntu.com>

	* NEWS: Begin new release.
	* configure.ac: Bump version to 1.6.

2012-03-22  James Hunt  <james.hunt@ubuntu.com>

	* Changelog: Release entry.
	* configure.ac: Bump year.
	* NEWS: Release 1.5.

2012-03-16  James Hunt  <james.hunt@ubuntu.com>

	* init/tests/test_job_process:
	  - Fixed multiple TEST_FAILED() typos
	    ("unexpected" => unexpectedly").
	* job_process_spawn(): Only display single message
	  if pty setup fails. 
	* init/man/init.5: Typo.
	* init/tests/test_job_process:
	  - child(): New TEST_OUTPUT_WITH_STOP test.
	  - test_run(): New test "with multiple processes and log".
	  - test_spawn():
	    - umask reset.
	    - New test "ensure multi processes output logged".
	* dbus/com.ubuntu.Upstart.xml:
	  - added 'NotifyDiskWriteable' method.
	* init/control.c:
	  - control_notify_disk_writeable(): New function to flush early job log.
	* init/job_process.c:
	  - job_process_terminated(): Call log_handle_unflushed() to potentially
	    add log object to unflushed list (the early job log) in certain
	    scenarios.
	* init/log.c:
	  - log_flushed: bool indicating successful flush of early job log.
	  - log_unflushed_files: The "early job log" list.
	  - log_new(): Call log_unflushed_init() and initialize new log members.
	  - log_flush(): Only call log_read_watch() conditionally now.
	  - log_io_reader(): More careful consideration of errno by
	    using saved value from log member.
	  - log_io_error_handler(): Set remote_closed for the benefit of
	    log_flushed() (to avoid flushing multiple times).
	  - log_file_open: Now saves errno value from open(2).
	  - log_read_watch(): Removed log->unflushed->len assert since it was
	    erroneous: even if unflushed data exists, it will be written in
	    order when log_io_reader() calls log_file_write().
	  - log_unflushed_init(): New function to initialise the
	    log_unflushed_files list.
	  - log_handle_unflushed(): New function that potentially adds log
	    object to the log_unflushed_files list to allow the data to be
	    flushed _after_ the parent object has been destroyed.
	  - log_clear_unflushed(): New function to clear the
	    log_unflushed_files list by attempting to flush the data to disk.
	  - log_read_watch(): Set remote_closed for scenarios where
	    error handler never called. (LP: #935585)
	* init/log.h:
	  - Added new Log members: detached, remote_closed and open_errno.
	  - Updated documentation.
	  - extern for log_unflushed_files.
	  - Added prototypes for new functions: log_handle_unflushed(),
	    log_clear_unflushed() and log_unflushed_init().
	* init/tests/test_job_process.c:
	  - test_run():
	    - Call log_unflushed_init().
	    - Corrected grammar in error messages for "ensure sane fds" tests.
	    - "with single line command writing fast and exiting": Call
	      nih_child_add_watch().
	    - added waitid() calls to ensure log data not added to
	      unflushed list.
	  - test_spawn():
	    - Call log_unflushed_init().
	    - Corrected grammar in error messages for "ensure sane fds" tests.
	    - Added TEST_ALLOC_SAFE() to "simple test" to ensure
	      destructors run correctly.
	    - "read single null byte with 'console log'": Call
	      log_handle_unflushed() and added missing free.
	    - "read data from forked process": Call
	      log_handle_unflushed().
	* init/tests/test_log.c: 
	  - Updated documentation.
	  - Added calls to log_unflushed_init().
	  - "ensure logger flushes cached data on request": New test
	    for log_handle_unflushed().
	* util/initctl.c:
	  - notify_disk_writeable_action(): New function to notify
	    Upstart that the disk is writeable.
	  - commands: Added new command "notify-disk-writeable".
	* util/man/initctl.8: Updated for new notify-disk-writeable command.
	* util/tests/test_initctl.c:
	  - STOP_UPSTART(): Check return from kill(2).
	  - test_show_config(): Adding missing rmdir(2).
	  - test_check_config(): Adding missing rmdir(2).
	  - test_notify_disk_writeable(): New function embodying new test
	    "with job ending before log disk writeable".

	[ Steve Langasek <steve.langasek@ubuntu.com> ]
	* init/tests/test_job_process:
	  - close_all_files(): New function to ensure test environment
	    has only expected fds open.
	  - main(): Call close_all_files().

2012-03-07  James Hunt  <james.hunt@ubuntu.com>

	* init/job.c: job_new(): Initialize log array.
	* init/job.h: Change Log element to an array to handle scenario where
	  job has multiple simultaneous processes running (LP: #940290).
	* init/job_process.c:
	  - job_process_run(): pass ProcessType to job_process_spawn().
	  - job_process_spawn():
	    - Now accepts a ProcessType.
	    - Ensure existing matching process type log is destroyed before
	      creating a new one.
	  - job_process_terminated(): Update for log array.
	* init/job_process.h: Updated prototype for job_process_spawn().
	* init/tests/test_job.c: test_new(): Updated logic for log array.
	* init/tests/test_job_process.c: test_run():
	  - Updated logic for log array.
	  - Added ProcessType to job_process_spawn() calls.

2012-03-05  James Hunt  <james.hunt@ubuntu.com>

	* init/job_process.c: job_process_spawn(): If pty setup fails,
	  log message and disable logging for job.
	* init/man/init.5: Explain new behaviour should pty setup fail.
	* init/tests/test_job_process.c: Updated disabled test
	  "when no free ptys" for new behaviour.

2012-03-01  James Hunt  <james.hunt@ubuntu.com>

	* init/job_class.c:
	  - job_class_get_instance():
	    - Use nih_local to avoid memory leak should nih_strcat_sprintf()
	      fail.
	    - Formatting.
	  - job_class_start():
	    - Use nih_local to avoid memory leak should nih_strcat_sprintf()
	      fail.
	    - Formatting.
	* init/man/init.5: Add further pty details.

2012-02-13  James Hunt  <james.hunt@ubuntu.com>

	* init/log.c:
	  - log_flush(): Comments.
	  - log_read_watch():
	    - Improved comments.
	    - Don't re-attempt read on EAGAIN/EWOULDBLOCK since those errors are
	      nominally impossible due to the remote end of the pty already
	      having ended (LP: #926468).
	    - Added a debug-mode warning when 'badly-behaved' application
	      detected that leaks fds to its children, as this is generally a bug.
	* init/tests/test_job_process.c:
	  - test_run():
	    - "with single line command writing fast and exiting": added
	      waitpid() to ensure no EAGAIN.
	  - test_spawn():
	    - "with no such file, no shell and console log": added
	      waitpid() to ensure no EAGAIN.

2012-02-03  James Hunt  <james.hunt@ubuntu.com>

	* init/job_process.c: job_process_spawn():
	  - Set close-on-exec for pty_master.
	  - Ensure stdio buffers flushed prior to forking to ensure no data
	    leakage to child (should init be run with '--debug', or the tests
	    be run with redirected output, for example).
	  - Free log object if child process fails to exec(3) rather than just
	    closing fd. This ensures io watch is removed correctly. (LP: #922754)
	  - Only need to remap pty_master if CONSOLE_LOG in operation.
	* init/tests/test_job_process:
	  - fd_valid(): New helper function to determine if specified fd is valid.
	  - child(): Added new 'TEST_FDS' test to ensure no fd leakage to child
	    processes.
	  - test_run():
	    - New tests:
	      - "ensure sane fds with no console, no script"
	      - "ensure sane fds with no console, and script"
	      - "ensure sane fds with console log, no script"
	      - "ensure sane fds with console log, and script"
	      - "with single-line command running an invalid command, \
	         then a 1-line post-stop script"
	      - "with single-line command running an invalid command, \
	         then a 2-line post-stop script"
	      - "with single-line command running an invalid command, \
	         then a post-stop command"
	      - "with single-line command running an invalid command, \
	         then an invalid post-stop command"
	      - "with single-line command running a valid command, \
	         then a 1-line invalid post-stop command"
	    - Test "with single-line command running an invalid command":
	      - now diverts stderr output for less chatty test-run experience.
	      - Improved checking.
	    - Test "with setuid me" now diverts stderr output for less chatty
	      test-run experience.
	  - test_spawn():
	    - New tests:
	      - "with no such file, no shell and console log"
	      - "ensure sane fds with no console"
	      - "ensure sane fds with console log"
	* init/tests/test_log.c: test_log_destroy():
	  - New test "ensure watch freed when log destroyed"

2012-01-27  James Hunt  <james.hunt@ubuntu.com>

	* init/tests/test_job_process.c: test_run(): Fixed typo in
	  test "with setuid me" where uid value was being set to gid.

2012-01-25  James Hunt  <james.hunt@ubuntu.com>

	* init/job_process.c: job_process_terminated(): Free log to ensure data
	  written as soon as _any_ process ends (consider respawn jobs).
	* init/log.c:
	  - log_destroy():
	    - Improved documentation.
	    - Now calls new function log_flush().
	  - log_flush(): New function to ensure no lingering buffered job data
	    remains. Now considers EBADF (LP: #912558).
	  - log_io_reader():
	    - Added missing assert for @len.
	    - Simplified ENOSPC handling.
	    - Ensure log->io set to NULL to allow other routines to detect it
	      really has gone.
	  - log_file_write(): Added @len checks.
	  - log_read_watch(): New function to drain data from a watch descriptor
	    (which also must consider EBADF).
	* init/log.h: Added define for LOG_READ_SIZE.
	* init/tests/test_job_process.c:
	  - test_run():
	    - Added some extra pointer checks.
	    - Free class *before* checking file to ensure destructor invoked at
	      correct point.
	    - Added test "with single-line command running an invalid command"
	      (for scenario bug 912558 exposed).
	    - Added test "with single-line command writing fast and exiting".
	* init/tests/test_log.c: Changed all tests to use openpty(3) rather than
	  pipe(2) for semantic parity with actual code.
	* util/tests/test_user_sessions.sh:
	  - ensure_no_output(): Now calls check_job_output() and delete_job() to
	    simplify logic.
	  - delete_job(): Call get_job_file() rather than doing it long-hand.
	  - check_job_output(): New function.
	  - start_job(): Added allow_failure parameter.
	  - test_ensure_no_unexpected_output(): New test
	    "ensure command job does not create log file with invalid command".

2012-01-05  James Hunt  <james.hunt@ubuntu.com>

	* init/man/init.5: Explain that all job processes affected
	  by 'setuid' and 'setgid' stanzas.

2011-12-22  James Hunt  <james.hunt@ubuntu.com>

	* init/job_process.c: job_process_spawn():
	  - Set child handler to default rather than explicit ignore
	    to avoid test failures in environments that disallow
	    ignoring SIGCHLD.
	* init/tests/test_job_process.c: test_run():
	  - Changed timeout for test feature "ensure that no log
	    file written for CONSOLE_NONE".

2011-12-15  James Hunt  <james.hunt@ubuntu.com>

	* Makefile.am: Add missing TESTING.sessions to distribution.
	* contrib/vim/syntax/upstart.vim: Meta-data update and addition
	  of more standard (Ubuntu Upstart) events.
	* extra/man/upstart-udev-bridge.8: Ensure literal dashes used
	  for all command-line options.
	* extra/upstart-udev-bridge.c:
	  - udev_monitor_watcher(): Fix leak when obtaining udev value.
	  - make_safe_string(): Don't realloc since overhead too high
	  considering size of strings.
	* init/job_class.c: Typo.
	* init/job_process.c: job_process_spawn():
	  - Correct ignoring of SIGCHLD prior to grantpt(3) call.
	  - Removed redundant close(2) calls.
	  - Move declarations to top of block for
	    getpwnam(3)/getgrnam(3).
	* init/log.c:
	  - log_file_open(): Comments.
	  - log_file_write(): Added missing cast on
	    nih_io_buffer_shrink() call.
	* init/main.c: console_type_setter(): NihOptionSetter's should
	  return 0 on success.
	* init/man/init.5: lower-case all references to system jobs
	  and user jobs.
	* init/tests/test_job_process.c: Add missing include for
	  fnmatch.h.

2011-12-15  James Hunt  <james.hunt@ubuntu.com>

	* init/tests/test_job_process.c: test_run():
	  - Ensure process group killed for multi-process shell scripts.
	  - Change 'command-not-found' tests to use regex matching rather
	    than literal to allow for minor differences in /bin/sh variants
	    error output.

2011-12-13  James Hunt  <james.hunt@ubuntu.com>

	* configure.ac: Bump version to 1.5
	* NEWS: Begin new release

2011-12-13  James Hunt  <james.hunt@ubuntu.com>

	* NEWS: Release 1.4
	* configure.ac (NIH_COPYRIGHT): Update

2011-12-12  James Hunt  <james.hunt@ubuntu.com>

	Simplify logfile name encoding.
	
	* init/job_process.c: job_process_log_path(): Ditch D-Bus job name
	  encoding in path names for saner approach that simply remaps slash
	  characters (minimal surprises for users).
	* init/job_process.h: Addition of macros:
	  - JOB_PROCESS_LOG_FILE_EXT
	  - JOB_PROCESS_LOG_REMAP_FROM_CHAR
	  - JOB_PROCESS_LOG_REMAP_TO_CHAR
	* init/man/init.5: Update console section for simplified log filename
	  encoding approach.
	* init/test_job_process.c: test_log_path(): Updates for simplified
	  logfile name encoding.
	* util/tests/test_user_sessions.sh: Updates for simplified
	  logfile name encoding: removed dbus_encode() and replaced with
	  upstart_encode().

2011-12-12  James Hunt  <james.hunt@ubuntu.com>

	* extra/man/upstart-udev-bridge.8:
	  - Added new '--no-strip' option.
	  - Added missing '--daemon', '--debug' and '--help' options.
	* extra/upstart-udev-bridge.c:
	  XXX: Behavioural change: non-printable bytes are now removed
	  by default from all udev message data to handle buggy
	  hardware devices which expose this data to userland (the
	  kernel simply passes it through verbatim). To revert to old
	  behaviour (where no udev message data is modified), specify
	  the new '--no-strip' option (LP: #829980).
	  - make_safe_string(): New function to cleanse udev data.
	  - udev_monitor_watcher():
	    - Cleanse udev data unless '--no-strip' specified.
	    - Fixed possible crash should 'action' not be set.
	    - Fixed possible crash should 'devname' not be set
	      and '--debug' specified.

2011-12-09  James Hunt  <james.hunt@ubuntu.com>

	* Merge of 'setuid' + 'setgid' stanzas from
	  Evan Broder (lp:~broder/upstart/drop-privileges).

2011-12-09  James Hunt  <james.hunt@ubuntu.com>

	Introduction of 'log' argument to 'console' stanza allowing
	system job output only to be captured.
	
	* contrib/vim/syntax/upstart.vim: Added 'log' and missing
	  'none'.
	* init/Makefile.am: Update for log.c, log.h and test_log.c.
	* init/job.c: job_new(): Initialize log.
	* init/job.h: Add Log pointer to Job.
	* init/job_class.c:
	  - XXX: behaviour change: Default for 'console'
	    is now CONSOLE_LOG rather than CONSOLE_NONE.
	    Rationale is that if a job does produce output, you want to see
	    it since the chances are it will contain useful error details.
	  - Added default_console variable.
	  - job_class_console_type(): New function to parse console type
	    string.
	* init/job_class.h:
	  - Added CONSOLE_LOG to ConsoleType and updated documentation
	    for ConsoleType.
	  - Added prototype for job_class_console_type().
	* init/job_process.c:
	  - New log_dir and disable_job_logging variables.
	  - job_process_run(): Updated to reflect new parameter for
	    job_process_spawn().
	  - job_process_spawn(): Now accepts a Job rather than a
	    JobClass to allow job->log and class->console to be handled
	    appropriately. Now creates pty master and slave fds for
	    console logging. Simplified code for file descriptor
	    switching by using new job_process_remap_fd().
	  - job_process_error_read(): Added entries for:
	    - JOB_PROCESS_ERROR_OPENPT_MASTER
	    - JOB_PROCESS_ERROR_OPENPT_UNLOCKPT
	    - JOB_PROCESS_ERROR_PTSNAME
	    - JOB_PROCESS_ERROR_OPENPT_SLAVE
	  - job_process_log_path(): New function that returns full path to log
	    file for specified Job.
	  - job_process_remap_fd(): New function to ensure file
	    descriptors do not collide.
	* init/job_process.h:
	  - Updated JobProcessErrorType with new entries:
	    - JOB_PROCESS_ERROR_OPENPT_MASTER
	    - JOB_PROCESS_ERROR_OPENPT_UNLOCKPT
	    - JOB_PROCESS_ERROR_PTSNAME
	    - JOB_PROCESS_ERROR_OPENPT_SLAVE
	  - job_process_spawn(): Updated prototype.
	  - job_process_log_path(): Added prototype.
	* init/main.c:
	  - handle_logdir(): New function for overriding log directory.
	  - console_type_setter(): New Function to handle selection of
	    default console value.
	  - Added following command-line options:
	    - '--default-console'
	    - '--logdir'
	    - '--no-log'
	* init/man/init.5:
	  - Update and restructure of section on 'console' stanza.
	  - Added a FILES section.
	* init/man/init.8: Updated with details of new options:
	  - '--default-console'
	  - '--logdir'
	  - '--no-log'
	* init/parse_job.c: stanza_console(): Updated for "log".
	* init/paths.h: Added defines for JOB_LOGDIR and LOGDIR_ENV.
	* init/session.c:
	  - Added missing function headers.
	* init/system.c: system_setup_console(): Update for CONSOLE_LOG.
	* init/test_conf.c:
	  - TEST_FORCE_WATCH_UPDATE(): Removed debug.
	  - test_override(): Removed erroneous comment.
	  - test_select_job(): Added variable attributes to keep gcc 4.6 happy.
	* init/test_event.c: Explicitly set console type to CONSOLE_NONE to
	  retain behaviour of existing tests.
	* init/test_job.c:
	  - test_job_new(): Ensure log object not created on Job instantiation.
	  - test_change_state(): Explicitly set console type to CONSOLE_NONE to
	    retain behaviour of existing tests.
	* init/test_job_class.c:
	  - test_new(): Ensure console type now defaults to CONSOLE_LOG.
	  - Explicitly set console type to CONSOLE_NONE to retain behaviour of
	    existing tests.
	* init/test_job_process.c:
	  - Added various new macros to simplify test code.
	  - child(): New child_tests added for TEST_OUTPUT and TEST_SIGNALS.
	  - get_available_pty_count(): New function.
	  - Explicitly set console type to CONSOLE_NONE to retain behaviour of
	    existing tests.
	  - test_run(): Added new tests for CONSOLE_LOG.
	  - test_spawn(): Added new tests for CONSOLE_LOG.
	  - test_log_path(): New function.
	  - test_handler(): Added UPSTART_LOGDIR support to 
	  - main():
	    - Update to allow number of forks to be specified when run as a child
	      process.
	    - Added call to test_log_path().
	    - initialize various subsystems since before, functions run from
	      main() had to be run in the order specified and exactly as listed
	     (certain tests relied on previous tests initializing a subsystem
	     which gives unexpected results and thus confusing behaviour
	     if the order of tests is changed).
	* init/test_parse_job.c: Added new test to test_stanza_console() for
	  "console log".
	* util/tests/test_user_sessions.sh: Added tests for job logging
	  to ensure no unexpected output recorded for user jobs.

2011-11-16  Petr Lautrbach <plautrba@redhat.com>
	* init/parse_job.c, init/job_class.c, init/job_class.h: Added "usage"
	stanza which is used by initctl command.
	* init/tests/test_parse_job.c: Tests for "usage" stanza
	* init/man/init.5: "usage" stanza documentation.
	* util/initctl.c, util/man/initctl.8: Added "inictl usage" command.
	* util/tests/test_initctl.c: Tests for ""inictl usage" command.

2011-08-11  Scott James Remnant  <keybuk@google.com>

	* init/job_process.c (job_process_spawn): Can't return on
	dup2() error, we're in the child. Return an error back to
	the child properly.

	* init/job_process.c (job_process_spawn), init/main.c: error
	should be ENOENT

	* init/job_class.c, init/job_class.h: Move constants into the
	header file so they can be found from other source files.
	* init/job_process.c (job_process_spawn): Only adjust the OOM
	score if it isn't the default
	* init/main.c: Apply the default OOM score to the init process
	itself.

	* init/main.c: Deal with failure to setup the system console by
	falling back to /dev/null, so we don't end up without default fds
	and castrate the process.

2011-08-10  Scott James Remnant  <keybuk@google.com>

	* init/job_class.c (job_class_new): nit, use #defines for the default
	nice level and oom score adjustment.
2011-07-25  James Hunt  <james.hunt@ubuntu.com>

	* init/job_process.c: job_process_spawn():
	  - Added dup2() return check.
	* TESTING.sessions: Updated with information on user sessions.
	* init/job_process.c:
	  - job_process_spawn():
	    - Change group before user and do it as early as possible.
	    - Ensure non-priv user is able to read script fd. Default system
	      behaviour is seemingly not consistent/defined, so force it
	      to be (LP: #813052)
	    - Ensure cwd for user job is home directory by default.
	  - job_process_error_read():
	    - Added handling for JOB_PROCESS_ERROR_SETUID and
	      JOB_PROCESS_ERROR_SETGID (LP: #807293).
	    - Added new entry for JOB_PROCESS_ERROR_CHOWN.
	* init/job_process.h:
	  - Added entry for JOB_PROCESS_ERROR_CHOWN in JobProcessErrorType.
	* init/man/init.5: Update for user jobs explaining behaviour of stanzas
	  which manipulate system resource limits and when the init
	  daemon reads the users job directory.
	* util/tests/test_user_sessions.sh: New script for testing user sessions
	  (NOTE: this is *NOT* run automatically).
	* init/session.c: session_from_dbus(): Handle case where a users
	  home directory is changed or where a uid is re-used for a
	  different username.
	* init/session.h: Updated comments for Session object.
	* init/man/init.5: Explain that symbolic links are not supported.

2011-07-22  James Hunt  <james.hunt@ubuntu.com>

	* util/man/initctl.8: Clarify semantics of restart(8)
	  command (LP: #731225).

2011-07-20  James Hunt  <james.hunt@ubuntu.com>

	* util/tests/test_initctl.c:
	  - test_show_config(): /* fall through :) */
	  - test_check_config(): Manually start and stop dbus-daemon to work
	    around change in dbus autostart behaviour which causes issues when
	    running the tests in a chroot and non-X11 environment (see dbus commit
	    cea055514a9dfc74e7f0515cf4a256da10a891bc).

2011-06-14  James Hunt  <james.hunt@ubuntu.com>

	* NEWS: Release 1.3

2011-06-14  James Hunt  <james.hunt@ubuntu.com>

	* contrib/vim/syntax/upstart.vim: Updates for kill, oom, expect
	and limit.  

2011-06-07  Scott James Remnant  <scott@netsplit.com>

	* init/job_process.c (job_process_spawn): Make sure we don't close
	our own file descriptor if it already has the right value.

2011-06-06  James Hunt  <james.hunt@ubuntu.com>
	
	Add override file support.

	* init/conf.c:
	  - conf_reload_path(): Now takes an extra override_path parameter.
	  - is_conf_file() / is_conf_file_std() / is_conf_file_override(): New
	    functions to determine type of given file path.
	  - toggle_conf_name(): New function which convert a conf file
	    name to an override name and vice versa.
	  - majority of remaining functions updated to handle override
	    files.
	* init/conf.h: Prototypes.
	* init/job_class.c: Whitespace.
	* init/man/init.5: Updated to document override file support.
	* init/man/init.8: Added reference to control-alt-delete(7) man page.
	* init/paths.h: New macros CONF_EXT_OVERRIDE, CONF_EXT_STD,
	  IS_CONF_FILE_OVERRIDE and IS_CONF_FILE_STD.
	* init/parse_conf.c: Added assertion to remind us forcibly to add
	  override-handling code for directories if we ever allow content in
	  'init.conf'.
	* init/parse_job.c (parse_job): Additional parameter 'update' to
	  allow override files to replace existing Job details.
	* init/parse_job.h: Updated parse_job() prototype.
	* init/test_conf.c
	  - New macros TEST_ENSURE_CLEAN_ENV() and
	    TEST_FORCE_WATCH_UPDATE().
	  - test_override(): New function.
	  - test_toggle_conf_name(): New function.
	* init/test_parse_job.c:
	  - Updated for extra parse_job() parameter.
	  - added a test feature to test_parse_job() to exercise new
	    parameter to parse_job().
	* util/man/initctl.8: Clarified what it means to restart a job.

	Add udev and socket bridges.
	
	* Makefile.am: Added extra directory.
	* New files:
	  - extra/Makefile.am
	  - extra/conf/upstart-socket-bridge.conf
	  - extra/conf/upstart-udev-bridge.conf
	  - extra/man/socket-event.7
	  - extra/man/upstart-socket-bridge.8
	  - extra/man/upstart-udev-bridge.8
	  - extra/upstart-socket-bridge.c
	  - extra/upstart-udev-bridge.c
	* configure.ac:
	  - Check for udev (for upstart-udev-bridge).
	  - Add extra/Makefile to AC_CONFIG_FILES.
	* dbus/com.ubuntu.Upstart.xml: Add EmitEventWithFile method.
	* init/control.c:
	  - control_emit_event(): Now a wrapper for control_emit_event_with_file.
	  - control_emit_event_with_file(): New function that operates on an fd.
	* init/control.h: Prototype for control_emit_event_with_file().
	* init/event.c:
	  - event_new(): Initialize event fd.
	  - event_pending_handle_jobs(): Now calls event_operator_fds().
	* init/event.c: Add fd to Event struct.
	* init/event_operator.c: event_operator_fds(): New function.
	* init/event_operator.h: Prototype for event_operator_fds().
	* init/job.c: job_new(): Initialize fd members.
	* init/job.h: Add fds and num_fds to Job struct.

2011-06-03  James Hunt  <james.hunt@ubuntu.com>

	Add session support. Note that there are no automatically runnable and
	explicit tests yet. However, see TESTING.sessions.
	
	* TESTING.sessions: ASCII (reStructuredText) document explaining
	  how to run manual tests for session support (for chroots).
	* dbus/Upstart.conf: Simplified to support allowing users to invoke
	  all methods (since Upstart now isolates commands by user).
	* init/Makefile.am: Added session.[ch] files.
	* init/session.c: New file. Note that session_from_dbus() will disable sessions
	  (by returning the NULL session) if environment variable "UPSTART_NO_SESSIONS"
	  is set to any value (used by tests).
	* init/session.h: New file.
	* init/parse_job.h: parse_job(): Add session pointer to prototype.
	* init/parse_job.c:
	  - parse_job(): Add session parameter.
	  - Update calls to job_class_new() to pass session pointer.
	* init/job.c: job_new(): Crucial change to ensure chroot sessions have
	  a unique D-Bus name (LP:#728531).
	* init/job_class.c: 
	  - job_class_new(): Add session parameter and session support.
	  - job_class_remove(): Add session parameter to prototype.
	  - job_class_consider(): Only consider jobs from the appropriate session.
	  - job_class_reconsider(): Only consider jobs from the appropriate session.
	  - job_class_start(): Disallow out-of-session modification.
	  - job_class_stop(): Disallow out-of-session modification.
	  - job_class_restart(): Disallow out-of-session modification.
	* init/main.c: Add "--no-sessions" command-line option to disable
	  sessions and revert to traditional behaviour.
	* init/job_class.h: 
	  - job_class_new(): Add session pointer to prototype.
	  - JobClass: Add session member.
	* init/job_process.c: job_process_spawn():
	  - Call chroot(2) for chroot sessions.
	  - Call setuid(2) for user session jobs.
	* init/job.c:
	  - job_emit_event(): Set session for event.
	  - job_start(): Disallow out-of-session modification.
	  - job_stop(): Disallow out-of-session modification.
	  - job_restart(): Disallow out-of-session modification.
	* init/event.h: Event: Add session member.
	* init/event.c:
	  - event_new(): initialize session to NULL.
	  - event_pending_handle_jobs(): Add session handling.
	  - event_finished(): Set session for failure event.
	* init/control.c:
	  - control_get_job_by_name(): Add session handling.
	  - control_get_all_jobs(): Add session handling.
	  - control_emit_event(): Add session handling.
	* init/conf.c:
	  - conf_source_new(): Initialise session to NULL.
	  - conf_reload_path(): Pass session to parse_job().
	  - conf_select_job(): Add session parameter.
	* init/conf.h:
	  - ConfSource: Add session member.
	  - conf_select_job(): Add session parameter to prototype.
	* All tests updated to set "UPSTART_NO_SESSIONS" (to disable
	  sessions).

2011-06-02  James Hunt  <james.hunt@ubuntu.com>

	* contrib/bash_completion/upstart:
	  - Made function names more meaningful:
	  - _upstart_jobs: Now returns a unique list
	  - _upstart_events (nee _upstart_named_events ) now considers all
	    "emits" tokens.
	  - Updates for "check-config" and "show-config".
	  - Added "--session" option.
	  - Added "--no-wait" for emit, reload and restart.

	Man page updates.
	
	* init/man/init.5:
	  - Quoted dashes.
	  - Explain handling of duplicated stanzas.
	  - "respawn": Document default count and interval.
	  - "emits": Reference "initctl check-config".
	  - Added BUGS section.
	  - Added copyright.
	* init/man/init.8:
	  - Quoted dashes.
	  - See Also: Added control-alt-delete(7).
	* util/man/initctl.8:
	  - Quoted dashes.
	  - "restart": Clarified meaning.
	  - "list": Explained "stop/waiting" jobs.

2011-06-01  James Hunt  <james.hunt@ubuntu.com>

	Add D-Bus session support to initctl.
	
	* util/initctl.c:
	  - Added "--session" command-line option.
	  - dbus_bus_type_setter(): New function used by option parser to
	    distinguish system/session D-Bus bus type.
	  - system_bus variable now replaced by two others: use_dbus (boolean)
	    and dbus_bus_type.
	  - upstart_open(): Updated to handle multiple D-Bus bus types.
	* util/man/initctl.8: Update for "--session" option.
	* util/tests/test_initctl.c: Updated to make use of use_dbus and
	  dbus_bus_type rather than system_bus.

	Add "show-config" command to initctl.
	
	* util/initctl.c:
	  - New functions:
	    - job_class_condition_handler(): Handler function to retrieve job conditions.
	    - job_class_condition_err_handler(): Handler error function for
	      job_class_condition_handler().
	    - job_class_parse_events(): Convert RPN "start on" and "stop on" conditions to
	      human-readable format.
	    - job_class_show_emits(): Display events which job emits.
	    - job_class_show_conditions(): Make D-Bus calls to retrieve "start on" and
	      "stop on" conditions.
	    - show_config_action: Handle "show-config" command..
	* util/initctl.h: New file providing stack-handling functionality for
	  RPN parsing for "show-config" command.
	* util/Makefile.am: Added initctl.h to initctl_SOURCES.
	* util/man/initctl.8: Updated for "show-config" command and associated
	  options.
	* util/tests/test_initctl.c:
	  - New macros START_UPSTART, STOP_UPSTART, RUN_COMMAND, CREATE_FILE and DELETE_FILE.
	    These are required since due to the introduction of the
	    "show-config" initctl command, initctl is no longer solely a proxy
	    to Upstart: it now has some intelligence (it parses the 
	    "emits", "start on" and "stop on" conditions) and thus must be
	    tested directly.
	  - test_show_config(): New function to test "initctl show-config".
	  - in_chroot(): New function to detect if tests are being run from
	    within a chroot environment.
	  - dbus_configured(): New function which performs a basic check to
	    establish if D-Bus is configured correctly.
	  - main(): Added call to test_show_config(), conditional on
	    a non-chroot environment and a working D-Bus system.

	Add "check-config" command to initctl.
	
	* util/initctl.c:
	  - New functions:
	    - allow_event(): Determine if specified event is erroneous or not.
	      Handles globbing.
	    - allow_job(): Determine if specified job is erroneous or not.
	      Handles variables (such as instance variables).
	    - check_condition(): High-level function to handle checking start
	      on/stop on conditions.
	    - check_config_action: Handler for "check-config" command.
	    - display_check_errors(): Display errors from expression tree nodes
	      that are in error.
	    - eval_expr_tree(): Evaluate expression tree.
	    - ignored_events_setter(): handler for '--ignore-events' command-line
	      option for "check-config" command.
	    - tree_filter(): Used for filtering expression tree nodes.
	  - show_config_action(): Update for check-config mode.
	  - job_class_parse_events(): Update for check-config mode.
	  - job_class_show_emits(): Update for check-config mode.
	* util/initctl.h:
	  - Added structs for JobCondition, CheckConfigData and ExprNode.
	  - New macros: MAKE_EXPR_NODE() and MAKE_JOB_CONDITION().
	* util/tests/test_initctl.c:
	  - test_check_config(): New function to test "initctl check-config".
	  - main(): Added call to test_check_config(), conditional on
	    a non-chroot environment and a working D-Bus system.
	* util/man/initctl.8: Updated for "check-config" command and associated
	  options.
	* conf/rc-sysinit.conf: Added "emits" stanza, required by
	"check-config".

	Addition of initctl2dot script for visualisation.
	
	* Makefile.am: Added scripts directory.
	* configure.ac: Updated AC_CONFIG_FILES for scripts/Makefile.
	* scripts/Makefile.am: Makefile for scripts.
	* scripts/initctl2dot.py: Python script to produce dot(1) graphs of
	  "initctl show-config" output.
	* scripts/man/initctl2dot.8: Man page for initctl2dot.py script.

	Addition of init-checkconf script.
	
	* scripts/init-checkconf.sh: Script to determine if specified job
	  config file is valid or not.
	* scripts/man/init-checkconf.8: Man page for init-checkconf.sh.
	* scripts/Makefile.am: Added init-checkconf script and man
	  page.

2011-05-31  James Hunt  <james.hunt@ubuntu.com>

	Add command-line option to use D-Bus session bus (for testing).
	
	* init/control.c:
	  - Added new boolean use_session_bus.
	  - Updated comments.
	  - control_handle_bus_type(): New function to allow selection of
	    session bus via env var "UPSTART_USE_SESSION_BUS".
	    Also logs use of session bus if use_session_bus set.
	  - control_bus_open(): Now connects to either D-Bus system bus or session bus.
	* init/control.h: New define for USE_SESSION_BUS_ENV.
	* init/main.c: Addition of "--session" command-line option.
	* init/man/init.8: Update for new "--session" command-line option.

	* Corrected copyright notices.

	Add option to allow alternate location for job config files.
	
	* init/main.c:
	  - Added "--confdir <dir>" command-line option.
	  - handle_confdir(): New function to select alternate confdir using env
	    var "UPSTART_CONFDIR" or command-line option (for testing).
	* init/paths.h: Added define for CONFDIR_ENV.
	* init/man/init.8: Update for new "--confdir" command-line option.

	Add ability to suppress initial event and/or change its name.
	
	* init/main.c: New command-line options: "--no-startup-event" and
	  "--startup-event". If "--no-startup-event" specified, log message as a
	  debug aid.
	* init/man/init.8: Documentation for new command-line options:
	  "--no-startup-event" and "--startup-event".

2011-05-12  Marc - A. Dahlhaus  <mad@wol.de>

	* init/job_class.h (JobClass): Add kill signal member
	* init/job_class.c (job_class_new): Initialise kill signal
	* init/tests/test_job_class.c (test_new): Check kill signal initialised
	correctly.
	* init/system.c (system_kill): Change to accept a signal rather than
	a boolean.
	* init/system.h: Update prototype
	* init/tests/test_system.c (test_kill): Update tests to pass signals
	by value.
	* init/job_process.c (job_process_kill, job_process_kill_timer): Pass
	the configured kill signal, or SIGKILL, to the function rather than
	TRUE/FALSE.
	* init/parse_job.c (stanza_kill): Add parsing for kill signal.
	* init/tests/test_parse_job.c (test_stanza_kill): Check parsing works
	* init/errors.h: Add illegal signal error and string.
	* init/man/init.5: Update documentation

	* init/job_class.h (JobClass): Replace oom_adj with oom_score_adj
	* init/job_class.c (job_class_new): Replace oom_adj with oom_score_adj.
	* init/job_process.c (job_process_spawn): Write the new score
	adjustment, falling back to calculating and writing the old value if
	necessary.
	* init/parse_job.c (stanza_oom): Parse both the new and old values,
	converting the old value to the new value if present.
	* init/errors.h: Add new error string.
	* init/man/init.5: Documentation update.
	* init/tests/test_job_class.c (test_new): Update check.
	* init/tests/test_parse_job.c (test_stanza_oom): Update tests.

2011-05-12  Scott James Remnant  <scott@netsplit.com>

	* init/job_process.c (job_process_run): Always make the shell script
	fd 9, since that's the highest that shells are required by POSIX to
	support.  Pass the file descriptor to job_process_spawn()
	(job_process_run): Accept the extra file descriptor, moving it to fd 9.
	(job_process_error_read): Add handling for error condition.
	* init/job_process.h: Adjust prototypes, add constant
	* init/tests/test_job_process.c (test_spawn): Add argument to call in
	tests

2011-03-22  Scott James Remnant  <scott@netsplit.com>

	* configure.ac: Bump version to 1.3
	* NEWS: Begin new release

	* NEWS: Release 1.2

	* init/job_process.c (job_process_run): Correct shell redirection;
	the form we used dosen't work with at least pdksh

2011-03-16  Scott James Remnant  <scott@netsplit.com>

	* configure.ac: Bump version to 1.2
	* NEWS: Begin new release

	* NEWS: Release 1.1

	* configure.ac (NIH_COPYRIGHT): Update

	* init/main.c: Don't close the console until initialization is
	complete.

	* util/Makefile.am (uninstall-hook): Clean up symlinks on uninstall

	* init/environ.c (environ_all_valid): Only verify that an = is present
	(environ_valid): Drop this function, the part of POSIX I read about
	valid environment variable names only applies to other things defined
	by POSIX, elsewhere it explicitly says Applications may do whatever
	they like (and even encourages to avoid conflict)
	(environ_expand_until): Remove validity check for name.
	* init/environ.h: Update header.
	* init/tests/test_environ.c (test_valid): Drop tests.
	(test_all_valid): Drop name tests.
	(test_expand): Remove illegal expansion test.
	* init/tests/test_control.c (test_emit_event): Remove the test case for
	an invalid name in the environment.
	* init/tests/test_job_class.c (test_start, test_stop)
	(test_restart): Change the invalid argument tests to use an entry
	without an = as the invalid test.

	* util/reboot.c: pass '-H' to shutdown when called as 'halt'

	* init/job_process.c (job_process_handler): Check the job's normal exit
	list, decrease log priority of messages from warning to information if
	the exit status or signal is in the list.
	* init/tests/test_job_process.c (test_handler): Change the normal exit
	test cases to not expect the warning

	* init/job_process.c (job_process_run): Prepend a shell command to the
	pasted script to force the shell to close the file descriptor being
	used to paste the script. The shell will already have a new copy when
	it opened the path.

2011-03-15  James Hunt  <james.hunt@ubuntu.com>

	* init/conf.c (conf_source_reload, conf_source_reload_dir): Fix typos
	in doc-strings
	* init/job_process.c (job_process_run): Fix typo in doc-string
	* init/parse_job.c (stanza_env): Fix typo in doc-string

2011-03-15  Patty Langasek  <harmoney@dodds.net>

	* init/man/init.5: Grammar fixes

2011-03-15  Jacek Konieczny  <jajcus@jajcus.net>

	* contrib/vim/syntax/upstart.vim: Further improve syntax hilighting

2011-03-01  Scott James Remnant  <scott@netsplit.com>

	* configure.ac: Bump version to 1.1
	* NEWS: Begin new release

	* NEWS: Release 1.0

2011-02-17  Scott James Remnant  <scott@netsplit.com>

	* configure.ac, NEWS: Bump version to 1.0
	* TODO: Update.

	* init/tests/test_conf.c (test_source_reload_job_dir): Add tests for
	a crasher bug when a file is created called ".conf"
	* init/conf.c (conf_dir_filter): Apply fix for the crasher; check that
	the character before the ".conf" extension is not "/"
	* NEWS: Update.

2011-01-06  Petr Lautrbach  <plautrba@redhat.com>

	* init/job_process.c (job_process_termianted): Don't rewind the
	utmp file between updates.
	* init/tests/test_job_process.c (test_utmp): Add test case for
	newer mingetty behaviour.

2010-12-21  James Hunt  <james.hunt@ubuntu.com>

	* contrib/bash_completion/upstart: Add bash completion script.
	* contrib/Makefile.am (EXTRA_DIST): Include in tarball.
	* NEWS: Update.

2010-12-20  Scott James Remnant  <scott@netsplit.com>

	* NEWS: update.

2010-12-20  Petr Lautrbach  <plautrba@redhat.com>

	* init/job_process.c (job_process_terminated): On termination of
	a job, update the utmp file replacing any existing entry for that
	pid with a DEAD_PROCESS entry; likewise append an entry to wtmp.
	* init/tests/test_job_process.c (test_utmp): Test utmp handling.

	* util/shutdown.c: Exit non-zero if unable to shutdown the system.

2010-12-14  Scott James Remnant  <scott@netsplit.com>

	* configure.ac: Bump version to 0.6.8
	* NEWS: Begin new release

	* NEWS: Release 0.6.7

	* dbus/com.ubuntu.Upstart.Job.xml (start_on, stop_on, emits): Add new
	properties to return the job's relationship to events.
	* init/job_class.c (job_class_get_start_on)
	(job_class_get_stop_on, job_class_get_emits): Implement the properties
	* init/job_class.h: Add prototypes.
	* init/tests/test_job_class.c (test_get_start_on)
	(test_get_stop_on, test_get_emits): Test the new properties too

2010-12-14  James Hunt  <james.hunt@ubuntu.com>

	* init/parse_job.c (stanza_manual): New function to handle manual
	stanza.
	* init/tests/test_parse_job.c (test_stanza_manual): New function to
	test manual stanza.
	* init/man/init.5: Update for manual stanza.

2010-12-14  James Hunt <james.hunt@ubuntu.com>

	* init/job_class.h: Added debug member.
	* init/job_class.c: Initialized debug member.
	* init/job_process.c: Pause child using raise(3).
	* init/main.c: Display PID+PPID for debug builds.
	* init/parse_job.c: Added new function stanza_debug.
	* init/tests/test_job_process.c (test_spawn): Added test for debug stanza.

2010-12-10  Scott James Remnant  <scott@netsplit.com>

	* dbus/upstart.h (DBUS_SERVICE_UPSTART, DBUS_ADDRESS_UPSTART):
	For debugging purposes, when -DDEBUG is given, change the values of
	these constants.  You'll need to modify your own D-Bus configuration
	of course.

2010-12-09  Scott James Remnant  <scott@netsplit.com>

	* init/tests/test_job.c (test_change_state): Add missing
	DBUS_TYPE_INVALID to dbus_message_get_args() call.

2010-12-08  Colin Watson  <cjwatson@debian.org>

	* dbus/com.ubuntu.Upstart.Instance.xml (GoalChanged, StateChanged)
	(Failed): New signals.
	* init/job.c (job_change_goal): Emit GoalChanged signal after
	(job_change_state): Emit StateChanged signal after changing state.
	(job_failed): Emit Failed signal after marking job as failed.
	* init/tests/test_job.c (test_change_goal): Test for this.
	(test_change_state): Test for this.
	* NEWS: Update.

2010-12-08  James Hunt  <james.hunt@ubuntu.com>

	* init/event.c, init/event_operator.c: Fix grammar and factual errors
	in comments.
	* init/man/init.5: Fix grammar errors and clarify export behaviour.

2010-12-08  Clint Byrum  <clint@ubuntu.com>

	* init/man/init.5: Typo existing -> exiting

2010-08-12  Scott James Remnant  <scott@netsplit.com>

	* init/job_process.c (job_process_spawn): We can fail to open the
	system console for various reasons, sometimes because there isn't
	a console (ENXIO or ENODEV) but worse due to kernel race conditions
	on SMP/multi-core systems (EIO).  If "console output" is used, and
	these happen, fall back to /dev/null.

2010-04-27  Scott James Remnant  <scott@netsplit.com>

	* configure.ac: Bump version to 0.6.7
	* NEWS: Begin new release

	* NEWS: Release 0.6.6

	* configure.ac: Bump the requirement of libnih to 1.0.2 after
	verifying that building using --with-local-libnih and an earlier
	version installed still works.

2010-04-24  Scott James Remnant  <scott@netsplit.com>

	* configure.ac: Replace the --with-local-libnih code with an
	expansion of the NIH_WITH_LOCAL_LIBNIH macro that now contains it.
	* README: Bump libnih version.

2010-03-31  Colin Watson  <cjwatson@ubuntu.com>

	* init/man/init.5 (env): Document behaviour when the environment
	variable's value is omitted.
	* init/parse_job.c (stanza_env): Document that arguments may be
	simply VAR as well as VAR=VALUE.

2010-03-02  Michael Biebl  <mbiebl@gmail.com>

	* configure.ac: Remove double-quoting from NIH_CFLAGS and
	NIH_DBUS_CFLAGS when using --with-local-libnih

2010-02-26  Scott James Remnant  <scott@netsplit.com>

	* NEWS: Update.

	* init/job_process.c (job_process_run): Since /proc is always mounted,
	guaranteed because we mount it ourselves if it isn't, we don't need
	to check for it and can always use /proc/self/fd/NNN when we want.
	* init/tests/test_job_process.c (test_run): Since /proc is always
	mounted, we don't need to check for it and skip tests.

	* init/system.c (system_mount): Add function to mount a kernel
	filesystem (ie. /proc and /sys)
	* init/system.h: Add header.
	* init/main.c: Mount /proc and /sys on initialisation.

	* init/paths.h (DEV_FD): Drop this definition, it's needless.
	* init/job_process.c (job_process_run): Rather than using /dev/fd,
	use /proc/self/fd which is more Linuxish and is always guaranteed to
	exist when /proc is mounted - needing no symlinks.
	* init/tests/test_job_process.c (test_run): Adjust test to match.

2010-02-09  Scott James Remnant  <scott@netsplit.com>

	* configure.ac: Use NIH_COPYRIGHT instead of AC_COPYRIGHT

2010-02-04  Scott James Remnant  <scott@netsplit.com>

	* configure.ac: Bump version to 0.6.6
	* NEWS: Begin new release

	* NEWS: Release 0.6.5

	* util/tests/test_initctl.c (test_reload_action): Don't send
	SIGHUP to the server process, it'll be terminated anyway since
	reload doesn't loop.

	* init/event_operator.c (event_operator_match): Support operator
	negation using !=
	* init/tests/test_event_operator.c (test_operator_update): Add
	test cases for negation.
	* init/man/init.5: Add negation to documentation

	* init/man/init.8: Improve reference to init(5) to make it more
	obvious that this is where documentation can be found.
	* init/man/init.5: Add Upstart to the title to make it show up
	with man -k upstart

	* init/man/init.8: Add missing OPTIONS section, documenting the
	--verbose option.

	* init/main.c (main): After resetting the system console, close it
	again and reopen /dev/null for ourselves so we don't hold the
	system console open.

	* init/job_process.c (job_process_error_abort): Free the error
	before exiting.

	* util/initctl.c (reload_action): Add a reload command, this obtains
	the pid of the main process of the given job instance and sends
	SIGHUP to it.  It might not be in its final form, but it's damned
	useful for now.
	* util/tests/test_initctl.c (test_reload_action): Add test cases.
	* util/man/initctl.8: Add documentation for the reload command,
	and missing documentation for restart.
	* util/Makefile.am (install-data-hook, install-exec-hook): Create
	additional reload symlinks.

	* util/reboot.c (main): Restore the sync() system call before
	calling reboot(); the Linux kernel says we have to do this, and I
	suspect that ext4 is no longer forcing this before power off.

	* init/main.c (hup_handler): Move call to reconnect to D-Bus system
	bus into new function
	(usr1_handler): This is because a config reload "forgets" existing
	state, such as events that were pending.
	(main): Add SIGUSR1 signal handler.

	* init/job_process.c (job_process_handler): Reduce priority of the
	stopped/continued by signal messages to informational.

2010-02-03  Scott James Remnant  <scott@netsplit.com>

	* util/shutdown.c (shutdown_now): Free error before exiting.

2010-02-03  Johan Kiviniemi  <johan@kiviniemi.name>

	* conf/rc-sysinit.conf: Don't replace DEFAULT_RUNLEVEL with an
	empty string when there is no "initdefault" line in /etc/inittab

2010-02-03  Scott James Remnant  <scott@netsplit.com>

	Update code to work with libnih 1.0.1

	* init/tests/test_event.c (test_new): Replace TEST_ALLOC_ORPHAN(env)
	with TEST_ALLOC_PARENT(env, NULL); discard environment after creating
	event from it
	* init/tests/test_event_operator.c (test_operator_new): Replace
	TEST_ALLOC_ORPHAN(env) with TEST_ALLOC_PARENT(env, NULL); discard
	environment after creating event from it
	* init/tests/test_control.c (test_emit_event): Discard event
	environment after emission
	* init/init.supp: Add nih_alloc_ref_new() to init functions

	libnih is now released as its own project, so rather than expecting
	to include it with the source we depend on it being outside of it.

	* Makefile.am (SUBDIRS): Remove m4 directory along with the nih bits.
	(EXTRA_DIST): Remove ChangeLog.nih
	* configure.ac (AM_INIT_AUTOMAKE): Remove dist-bzip2, since we don't
	actually use it; add color-tests and silent-rules.
	(AM_SILENT_RULES): Use silent rules by default
	(AM_MAINTAINER_MODE): Enable maintainer mode by default (as before),
	but allow it to be disabled
	(AM_GNU_GETTEXT_VERSION): Bump to 0.17
	(NIH_INIT): Replace with the expanded out calls that we actually need.
	(AC_CONFIG_FILES): Remove nih directories
	Add magic to allow use of a local libnih source tree.
	* init/Makefile.am (AM_CFLAGS): Add NIH_CFLAGS and NIH_DBUS_CFLAGS
	(init_LDADD, test_system_LDADD, test_environ_LDADD, test_process_LDADD)
	(test_job_class_LDADD, test_job_process_LDADD, test_job_LDADD)
	(test_event_LDADD, test_event_operator_LDADD)
	(test_blocked_LDADD, test_parse_job_LDADD)
	(test_parse_conf_LDADD, test_conf_LDADD, test_control_LDADD):
	Replace library paths with NIH_LIBS and NIH_DBUS_LIBS
	($(com_ubuntu_Upstart_OUTPUTS)),
	($(com_ubuntu_Upstart_Job_OUTPUTS)),
	($(com_ubuntu_Upstart_Instance_OUTPUTS)): Use external nih-dbus-tool
	and obey silent rules.
	(test_system_LDFLAGS, test_environ_LDFLAGS)
	(test_process_LDFLAGS, test_job_class_LDFLAGS)
	(test_job_process_LDFLAGS, test_job_LDFLAGS, test_event_LDFLAGS)
	(test_event_operator_LDFLAGS, test_blocked_LDFLAGS)
	(test_parse_job_LDFLAGS, test_parse_conf_LDFLAGS)
	(test_conf_LDFLAGS, test_control_LDFLAGS): Drop -static
	* util/Makefile.am (AM_CFLAGS): Add NIH_CFLAGS and NIH_DBUS_CFLAGS
	(initctl_LDADD, reboot_LDADD, runlevel_LDADD, shutdown_LDADD)
	(test_initctl_LDADD, test_utmp_LDADD, test_sysv_LDADD)
	(test_telinit_LDADD): Replace library paths with NIH_LIBS and
	NIH_DBUS_LIBS
	($(com_ubuntu_Upstart_OUTPUTS)):
	($(com_ubuntu_Upstart_Job_OUTPUTS)):
	($(com_ubuntu_Upstart_Instance_OUTPUTS)): Use external nih-dbus-tool
	and obey silent rules.
	(initctl_LDFLAGS, reboot_LDFLAGS, runlevel_LDFLAGS)
	(shutdown_LDFLAGS, telinit_LDFLAGS, test_initctl_LDFLAGS)
	(test_utmp_LDFLAGS, test_sysv_LDFLAGS, test_telinit_LDFLAGS): Drop
	-static
	* README: Add libnih to the dependencies.
	* HACKING: Remove the instructions for checking out libnih, replace
	with a description about how to use a libnih source tree instead of
	the installed one.

	* configure.ac: Bump version to 0.6.5, bump copyright year to 2010.
	* NEWS: Begin new release.

2009-08-02  Scott James Remnant  <scott@netsplit.com>

	* NEWS: Release 0.6.3

2009-08-01  Scott James Remnant  <scott@netsplit.com>

	* init/tests/test_job_process.c (test_handler): Add a missing test
	case for the running process exiting while we're in the stopping
	state.
	* init/job_process.c (job_process_terminated): Don't change the
	state or record failure information if we're in the stopping state
	when the main process dies, otherwise we hit an assertion later;
	just wait for the stopping event to finish and carry on as before.

2009-07-31  Scott James Remnant  <scott@netsplit.com>

	* dbus/upstart.h: Allow the service name and address to be overriden

2009-07-29  Michael Biebl  <mbiebl@gmail.com>

	* init/tests/test_job_process.c: Add missing sys/ptrace.h include

2009-07-21  Scott James Remnant  <scott@netsplit.com>

	* configure.ac: Bump version to 0.6.3
	* NEWS: Begin new release

	* NEWS: Release 0.6.2

	* init/main.c (crash_handler): Restore missing chdir ("/") call.

	* init/tests/test_job_process.c (test_handler): We should allow
	a job to exec() before it calls fork() to allow shell scripts to
	exec daemons.
	* init/job_process.c (job_process_trace_exec): Continue the traced
	process instead of detaching if it has not yet forked.

	* init/job.c (job_change_state): Obvious bug fix; the set of states
	into which we can enter JOB_STOPPING includes JOB_STARTING because
	we can get the "stop" event or command there.

2009-07-16  Scott James Remnant  <scott@netsplit.com>

	* configure.ac: Bump version to 0.6.2
	* NEWS: Begin new release

	* NEWS: Release 0.6.1

	* util/runlevel.c: Output the path before the error message,
	to make it clear that it's the utmp file missing not runlevel.

	* util/runlevel.c: If there is no current runlevel because the
	environment variable is empty, output "unknown" instead of "N N".

2009-07-15  Scott James Remnant  <scott@netsplit.com>

	* README: Now that D-Bus 1.2.16 proper has been released, update
	our requirements.

2009-07-14  Scott James Remnant  <scott@netsplit.com>

	* TODO: Update

	* init/tests/test_job_process.c (test_handler): Rework the existing
	ptrace fork handler test case to make sure we test the case where
	we get the fork event before the stopped child.  Add a second test
	case for the opposite (stopped child before the fork event) which
	we don't currently handle.
	* init/job_process.c (job_process_trace_fork): Test for the missed
	child event using ptrace(), if it succeeds the child is ready so
	we can just assume we had the event.

	* util/Makefile.am (EXTRA_DIST): Distribute the valgrind suppressions
	file

	* util/tests/test_utmp.c (test_write_shutdown): Additional instance
	of the same test.

	* util/tests/test_utmp.c (test_write_runlevel): Looks like glibc
	is fixed to return the right error code.

2009-07-11  Scott James Remnant  <scott@netsplit.com>

	* init/control.c (control_server_open): Don't hardcode the server
	address, otherwise the test suite can't test this function.
	* init/tests/test_control.c (test_server_open)
	(test_server_connect, test_server_close): Change the server
	address in the tests.

	* configure.ac: Bump version to 0.6.1
	* NEWS: Begin new release

2009-07-09  Scott James Remnant  <scott@netsplit.com>

	* NEWS: Release 0.6.0

	* README: Note that we need D-Bus GIT HEAD.
	* NEWS: Update.

	* init/man/inittab.5: People keep trying "man inittab", so explain
	that it's gone.
	* init/Makefile.am (dist_man_MANS): Install it

	* NEWS: Declare the "lacks documentation" bug fixed

	* init/man/init.8: Refresh and turn it into more of an overview
	of Upstart now that we have lots of other pages to refer to.
	* init/man/upstart.7: Since it's an overview, people might go
	"man upstart" so redirect to it.
	* init/man/init.5: Actually document the configuration format.
	* init/Makefile.am (dist_man_MANS): Install the configuration
	documentation, and the redirect.

	* util/man/runlevel.8, util/man/telinit.8, util/man/shutdown.8,
	* util/man/reboot.8: Add environment and files sections.

	* init/man/startup.7, init/man/starting.7, init/man/started.7,
	* init/man/stopping.7, init/man/stopped.7
	* init/man/control-alt-delete.7, init/man/keyboard-request.7,
	* init/man/power-status-changed.7: Write manual pages for each
	of the events generated by the init daemon by default.
	* init/Makefile.am (dist_man_MANS): Distribute and install the
	new manpages.
	* util/man/runlevel.7: Indent the example, don't boldface

	* init/job.c (job_start, job_stop, job_restart): Restructure
	slightly to avoid gcc warning
	* init/job_class.c (job_class_start, job_class_restart): Make the
	same change to these too
	* util/shutdown.c: Warn if we can't change directory
	* util/telinit.c: Assert that we don't fall out of the switch
	* init/tests/test_job_class.c (test_get_version)
	(test_get_author, test_get_description, test_get_name): Initialise
	alloc-safe variables to NULL to avoid gcc warning
	* util/tests/test_initctl.c (test_job_status, test_start_action)
	(test_stop_action, test_restart_action, test_status_action)
	(test_list_action, test_emit_action)
	(test_reload_configuration_action, test_version_action)
	(test_log_priority_action, test_upstart_open): Initialise alloc-safe
	variables to NULL and diverted return values to 0 to avoid gcc
	warnings.
	(test_start_action, test_stop_action, test_restart_action):
	Replace sigsetjmp/siglongjmp with a call to _exit() in the handler
	* util/tests/test_sysv.c (test_change_runlevel): Initialise alloc-safe
	variables to NULL to avoid gcc warnings

	* util/man/runlevel.7: Formatting fixes, and mention that rcS
	runs rc-sysinit again.
	* util/man/runlevel.8: s/utilities/tools/
	* util/man/telinit.8: s/utilities/tools/
	* util/man/shutdown.8: s/utilities/tools/
	* util/man/reboot.8: s/utilities/programs/
	* util/man/initctl.8: s/utility/tool/

	* init/job_class.h (JobClass): Drop the leader option; at the time
	it seemed to make sense that Upstart would provide a "daemon"-like
	environment, but it really doesn't in practice.  Software should
	feel safe to daemonise on its own, and I'd rather fix supervision
	of those; freeing up Upstart jobs to run as new sessions by default
	again.  This is also the only real option that would change the
	behaviour between 0.6 and 0.10 in an awkwardly compatible way.
	* init/job_class.c (job_class_new): Remove leader initialisation
	* init/tests/test_job_class.c (test_new): Drop the initialisation
	check for leader
	* init/parse_job.c (stanza_session): Drop the stanza
	* init/tests/test_parse_job.c (test_stanza_session): Drop the
	stanza test cases.
	* init/job_process.c (job_process_spawn): Drop the double-fork.
	This means we don't need to read the pid of our extra child either.
	(job_process_error_read): we no longer need a fork error.
	* init/job_process.h (JobProcessErrorType): Drop the fork error.
	* init/tests/test_job_process.c (test_spawn): Replace the simple job
	test case with the session leader test case, now that's the default.
	(test_run, test_spawn, test_kill, test_handler): Remove all the
	class->leader = TRUE from the tests, we only ever really tested
	session leaders anyway since that's all the test suite could follow
	* init/tests/test_job.c (test_change_goal, test_change_state):
	Remove the leader flag from test jobs
	* init/tests/test_event.c (test_pending, test_finished): Remove
	the leader flag from test jobs.

	* init/job_process.c (job_process_catch_runaway): Use a monotonic
	clock, not the realtime clock, for respawn interval detection.
	* init/tests/test_job_process.c (test_kill, test_handler): Use the
	monotonic clock in test cases too
	* init/Makefile.am (init_LDADD): Link with librt
	* NEWS: Update.

	* util/utmp.c (utmp_write_runlevel): Don't write 'N' to utmp or
	wtmp for the previous runlevel, this will force writing reboot
	records if prevlevel='N'/0 since read_runlevel will always return
	'N' in that case.
	* util/tests/test_utmp.c (test_write_runlevel): Add test case for
	passing 'N' and having it treated as zero
	(test_read_runlevel): Add a couple of test cases for the problems
	we found last night where shutdown and corrupt utmp records result
	in the wrong data being returned.
	* util/tests/test_sysv.c (test_change_runlevel): Add a test case
	for switching from sysinit to the first runlevel

	* init/conf.h,
	* init/control.h,
	* init/event.h,
	* init/job_class.h: Variable declarations in header files need to
	be prefixed with "extern", the NIH_BEGIN_EXTERN stuff only applies
	to C++.

	* util/reboot.c: Reboot can't write the shutdown time before
	calling shutdown, otherwise shutdown won't be able to get the
	current runlevel anymore.
	* util/man/reboot.8: Update, we don't write the shutdown time
	before calling shutdown - it's up to the shutdown scripts to
	call reboot -w before remounting the root filesystem.

	* util/tests/test_utmp.c (test_get_runlevel): Replace test case
	with one that expects 'N' rather than fall-through.
	* util/tests/test_sysv.c (test_change_runlevel): Expect N when
	there is no previous runlevel

	* util/utmp.c (utmp_read_runlevel): Also catch a zero runlevel from
	utmp, replacing with 'N' - these functions should never return 0
	* util/sysv.c (sysv_change_runlevel): Should set prevlevel to N
	when we don't find one

	* util/utmp.c (utmp_read_runlevel): Catch a negative runlevel from
	corrupt utmp data, convert to 'N'
	(utmp_get_runlevel): Return N when RUNLEVEL is set but empty,
	rather than falling through

	* util/telinit.c: Catch a missing argument separately so we don't
	output "(null)"

	* README: Update requirements.
	* TODO: Update.

	* conf/rc-sysinit.conf: Fix typo.

2009-07-08  Scott James Remnant  <scott@netsplit.com>

	* conf/rc-sysinit.conf: Michael Biebl pointed out that by setting
	the runlevel to "S" during sysinit, we end up with the runlevel
	after boot being "S 2" - and that means scripts in rc2.d that
	are also in rcS.d won't get started.  The way we had it before
	("N 2") was correct.  This happily fixes the one corner case our
	reboot handling didn't cover - crashing in single user mode and
	rebooting.

	* util/telinit.c: Fix missing ret = from kill

	* conf/rc-sysinit.conf: Ignore -s/single if we're already coming
	from single-user-mode.

	* util/telinit.c (options): Unignore the -t option
	* NEWS: Update.

	* init/main.c (hup_handler): Also try and reconnect to the message
	bus if we've lost the connection.

	* init/conf.c (conf_source_reload_dir): Don't blacklist certain
	patterns from the configuration directory, instead just filter
	to whitelist.
	(conf_dir_filter): Whitelist filter, only accept files ending
	in .conf
	(conf_reload_path): Strip .conf from the filename to generate
	the job name.
	(conf_file_filter): Add the extra is_dir argument.
	* init/tests/test_conf.c (test_source_reload_job_dir)
	(test_source_reload_conf_dir, test_source_reload_file)
	(test_source_reload): Append .conf to all our filenames
	* init/tests/test_control.c (test_reload_configuration): Append
	.conf to filenames here too
	* NEWS: Update.

	* init/job_process.c (job_process_run): Stop being stingy, the
	post-stop script can have the stop environment too
	* init/tests/test_job_process.c (test_run): Add a test case to
	make sure it is.

2009-07-08  Michael Biebl  <mbiebl@gmail.com>

	* contrib/vim/syntax/upstart.vim: Upstart job syntax highlighting
	* contrib/vim/ftdetect/upstart.vim: Use for the /etc/init directory
	* contrib/Makefile.am: Include the vim syntax files in the
	distribution
	* configure.ac (AC_CONFIG_FILES): Create contrib/Makefile
	* Makefile.am (SUBDIRS): Recurse into the contrib sub-directory

2009-07-08  Scott James Remnant  <scott@netsplit.com>

	* conf/rc.conf: This doesn't need to be an instance job, Upstart
	will do the right thing and stop the task before starting it again
	with the new environment (I spent so much time on that, you'd think
	I'd remember :p)

	* conf/control-alt-delete.conf: Default job for Control-Alt-Delete
	* conf/rc-sysinit.conf: Default job for system initialisation
	* conf/rc.conf: A fully wacky instance job that runs the rc script
	for runlevel changes
	* conf/rcS.conf: And a job for single-user-mode, which calls back
	to rc-sysinit
	* conf/Makefile.am (dist_init_DATA): Install the default files
	into the /etc/init directory
	* configure.ac (AC_CONFIG_FILES): Create conf/Makefile
	* Makefile.am (SUBDIRS): Recurse into the conf directory.

	* util/initctl.c (upstart_open, start_action, stop_action)
	(restart_action, status_action, list_action): Don't auto-start
	the init daemon, it makes no sense.
	(upstart_open): When not running from the test suite, and not as
	root, it makes sense to default to using the system bus daemon.
	* util/tests/test_initctl.c (test_upstart_open): Make sure that
	auto-start is FALSE, not TRUE.
	* NEWS: Update.

	* util/Makefile.am (dist_man_MANS): Oops, had the wrong name for
	the runlevel(7) manpage.

	* util/shutdown.c: Gets a bit of a redress, but not much of rewrite
	since this is largely just compatibility madness.
	(shutdown_now): Port to use sysv_change_runlevel()
	(warning_message): Construct plural forms a little better.
	(wall): use utmpx, rather than utmp
	* util/man/shutdown.8: Minor tweaks and improvements
	* NEWS: Update.

	* util/reboot.c: Following the pattern of the previous, remove much
	of the reboot code, but in the process adding support for reboot
	implying --force in runlevel 0 or 6, and writing the shutdown
	wtmp record.
	* util/man/reboot.8: Minor updates.
	* NEWS: Update.

	* util/telinit.c: Drop quite a bit of the code of telinit too,
	just becoming a wrapper about sysv_change_runlevel() - also support
	Qq/Uu by using kill()
	* util/tests/test_telinit.c (test_env_option): Since we have an
	env option, we should test it.	
	* util/man/telinit.8: Update the manual page.
	* util/man/runlevel.8: Typo (/var/run/wtmp -> /var/log/wtmp)
	* util/Makefile.am (TESTS): Run the new test
	(test_telinit_SOURCES, test_telinit_CFLAGS)
	(test_telinit_LDFLAGS, test_telinit_LDADD): Details for the
	test suite binary
	* NEWS: Update.

	* util/runlevel.c: Drop about 90% of the code, this just becomes
	a wrapper around utmp_get_runlevel()
	* util/man/runlevel.8: Update the runlevel manpage.
	* util/man/runlevel.7: Also put together a manual page that
	describes the runlevel event, as well as the implementation in
	Upstart.
	* util/Makefile.am (dist_man_MANS): Install the new manpage.
	* NEWS: Update.

	* util/Makefile.am (reboot_SOURCES, runlevel_SOURCES): Compile and
	link the utmp handling source, depending on the header.
	(reboot_LDADD, runlevel_LDADD): Drop dependency on libupstart
	(shutdown_SOURCES, telinit_SOURCES): Compile and link both the
	utmp handling and sysv compat source, depending on the headers
	(nodist_shutdown_SOURCES, nodist_telinit_SOURCES): Also link in
	the auto-generated bindings
	(shutdown_LDADD, telinit_LDADD): Drop dependencies on libupstart,
	replacing with dependencies on libnih-dbus and the D-Bus libs.
	(runlevel_SOURCES, runlevel_LDFLAGS, runlevel_LDADD)
	(shutdown_SOURCES, shutdown_LDFLAGS, shutdown_LDADD)
	(telinit_SOURCES, telinit_LDFLAGS, telinit_LDADD): Remove duplicate
	entries mistakenly copied from compat/sysv

	* util/sysv.c (sysv_change_runlevel): Pretty much the core compat
	function for System V, generate a runlevel event and store the
	appropriate things in utmp and wtmp.
	* util/sysv.h: Prototype.
	* util/tests/test_sysv.c: Test cases for the new function.
	* util/Makefile.am (TESTS): Run the sysv test cases
	(test_sysv_SOURCES, nodist_test_sysv_SOURCES, test_sysv_LDFLAGS)
	(test_sysv_LDADD): Details for the sysv test cases, which obviously
	depend on the auto-generated bindings code.

	* util/utmp.c (utmp_write_runlevel): Make sure that it's ok to
	have no previous runlevel.
	* util/tests/test_utmp.c (test_write_runlevel): Add no previous
	runlevel test.

	* util/utmp.c (utmp_read_runlevel): Don't call utmpxname() if we
	don't pass a utmp_file, letting glibc pick the default.
	* util/tests/test_utmp.c (test_read_runlevel): Add a test case for
	no filename.

	* util/util.supp: utmpname leaks memory, so suppress it from valgrind

	* util/utmp.c: Set of functions for dealing with utmp and wtmp
	(utmp_read_runlevel): Read the current runlevel from the file
	(utmp_get_runlevel): Obtain the current runlevel from the
	environment, or the file if not set
	(utmp_write_runlevel): Write a runlevel change record, and also
	deal with the reboot record if the utmp or wtmp files don't quite
	match.
	(utmp_write_shutdown): Write a shutdown time record
	(utmp_entry, utmp_write, wtmp_write): utility functions for creating
	and writing utmp and wtmp records.
	* util/utmp.h: Prototypes for new functions.
	* util/tests/test_utmp.c: Test cases.
	* util/Makefile.am (test_utmp_SOURCES, test_utmp_LDFLAGS)
	(test_utmp_LDADD): Details for utmp test cases
	(tests): Move to the bottom of the file and make PHONY

2009-07-07  Scott James Remnant  <scott@netsplit.com>

	* util/man/initctl.8: Improve the manpage.

2009-07-06  Scott James Remnant  <scott@netsplit.com>

	* util/initctl.c: Rewrite from scratch, utilising the current
	D-Bus API and auto-generated method functions for it.
	* util/tests/test_initctl.c: Rewrite from scratch to test all
	of the new methods.
	* util/Makefile.am (test_initctl_CFLAGS): Include AM_CFLAGS
	(install-data-hook, install-exec-hook): Install a symlink for
	"restart" as well.
	* NEWS: Update.

2009-07-03  Scott James Remnant  <scott@netsplit.com>

	* dbus/com.ubuntu.Upstart.Instance.xml (Start, Stop, Restart): add
	wait arguments to the instance commands as well.
	* init/job.c (job_start, job_stop, job_restart): Add wait arguments,
	when TRUE the functions behave as before; when FALSE the methods
	return after changing the goal and no blocked entries are created.
	* init/job.h: Amend prototypes.
	* init/tests/test_job.c (test_start, test_stop, test_restart): 
	Pass TRUE for wait and check for a blocking entry in existing tests,
	add tests for passing FALSE and making sure that there's no blocking
	but we still get the reply.

	* dbus/com.ubuntu.Upstart.Job.xml (Start, Stop, Restart): Add wait
	arguments to these too
	* init/job_class.c (job_class_start, job_class_stop)
	(job_class_restart): Add wait arguments, when TRUE the functions
	behave as before; when FALSE the methods return after changing
	the goal and no blocked entries are created.
	* init/job_class.h: Amend prototypes.
	* init/tests/test_job_class.c (test_start, test_stop, test_restart): 
	Pass TRUE for wait and check for a blocking entry in existing tests,
	add tests for passing FALSE and making sure that there's no blocking
	but we still get the reply.
	(test_get_name, test_get_description, test_get_author)
	(test_get_version): Add missing code to free the class on enomem

	* dbus/com.ubuntu.Upstart.xml (EmitEvent): Add wait argument
	* init/control.c (control_emit_event): Add wait argument, when TRUE
	this behaves as before; when FALSE the method returns after queuing
	the event and no blocked entry is created for it.
	* init/control.h: Amend prototype.
	* init/tests/test_control.c (test_emit_event): Pass TRUE for wait
	and check for a blocking entry in existing tests, add a test for
	passing FALSE and making sure that there's no blocking but we
	still get the reply.

	* dbus/com.ubuntu.Upstart.Instance.xml: Add a "processes" property
	to obtain the list of current job processes, both their type and
	their pid.
	* init/job.c (job_get_processes): Implement the new property accessor
	* init/job.h: Add prototype
	* init/tests/test_job.c (test_get_processes): Add test cases for
	returning process arrays.
	(test_get_name, test_get_goal, test_get_state): Add missing free
	for job class.

	* init/tests/test_control.c (test_emit_event): Directly acess
	the number from an NihDBusError

	* dbus/com.ubuntu.Upstart.xml: Add a "version" property to obtain
	the version of the init daemon, and a "log_priority" property to
	get and set the daemon's log priority.
	* init/control.c (control_get_version, control_get_log_priority)
	(control_set_log_priority): Methods to support the new properties
	* init/control.h: Prototypes.
	* init/tests/test_control.c (test_get_version)
	(test_get_log_priority, test_set_log_priority): Add tests for the
	property accessor functions.

2009-07-02  Scott James Remnant  <scott@netsplit.com>

	* dbus/Upstart.conf: Need to adjust the security configuration
	* dbus/upstart.h: And the constants as well.

	* dbus/com.ubuntu.Upstart.xml,
	* dbus/com.ubuntu.Upstart.Job.xml,
	* dbus/com.ubuntu.Upstart.Instance.xml: Now we don't hardcode the
	interface name anywhere, we can version it properly.
	* init/Makefile.am ($(com_ubuntu_Upstart_OUTPUTS)): 
	($(com_ubuntu_Upstart_Job_OUTPUTS)): 
	($(com_ubuntu_Upstart_Instance_OUTPUTS)): Update default interface
	names.
	* util/Makefile.am ($(com_ubuntu_Upstart_OUTPUTS)): 
	($(com_ubuntu_Upstart_Job_OUTPUTS)): 
	($(com_ubuntu_Upstart_Instance_OUTPUTS)): Update here too.

	* dbus/Makefile.am (EXTRA_DIST): Make sure we distribute it
	* dbus/upstart.h: Add a header file with the usual D-Bus constants.
	* init/control.h: Drop CONTROL_ROOT, replace with DBUS_PATH_UPSTART
	* init/control.c (control_server_open, control_bus_open)
	(control_register_all): Replace CONTROL_* constants with the new ones
	(control_get_job_by_name): Use DBUS_INTERFACE_UPSTART when constructing
	error names.
	* init/job_class.c (job_class_new, job_class_register)
	(job_class_unregister): Construct paths using DBUS_PATH_UPSTART
	(job_class_get_instance)
	(job_class_get_instance_by_name, job_class_start)
	(job_class_stop, job_class_restart): Use DBUS_INTERFACE_UPSTART to
	construct error names
	* init/job.c (job_new): Construct path using DBUS_PATH_UPSTART
	(job_finished, job_start, job_stop, job_restart): Use
	DBUS_INTERFACE_UPSTART to construct error names.
	* init/event.c (event_finished): Use DBUS_INTERFACE_UPSTART to
	construct error name.
	* init/tests/test_control.c (test_server_open): Don't hardcode
	the address, extract the abstract path from the constant.
	(test_server_connect, test_bus_open, test_emit_event): Don't
	harcode addresses, paths or interfaces - use the constants
	* init/tests/test_job_class.c (test_consider, test_reconsider)
	(test_register, test_unregister, test_start, test_stop)
	(test_restart, test_get_instance, test_get_instance_by_name):
	Use the constants instead of harcoding.
	(test_new): Derive the expected path from the constant
	* init/tests/test_job.c (test_new): Derive the paths from the
	constant, check for jobs by that interface constant.
	(test_change_state): Use DBUS_INTERFACE_UPSTART_JOB
	(test_start, test_stop, test_restart): Use DBUS_INTERFACE_UPSTART_INSTANCE,
	and generate errors from DBUS_INTERFACE_UPSTART

	* dbus/com.ubuntu.Upstart.xml,
	* dbus/com.ubuntu.Upstart.Job.xml,
	* dbus/com.ubuntu.Upstart.Instance.xml: Remove the empty symbol
	annotation for the interfaces.
	* init/Makefile.am ($(com_ubuntu_Upstart_OUTPUTS)): 
	($(com_ubuntu_Upstart_Job_OUTPUTS)): 
	($(com_ubuntu_Upstart_Instance_OUTPUTS)): Define the default
	interface and build-time instead.
	* util/Makefile.am ($(com_ubuntu_Upstart_OUTPUTS)): 
	($(com_ubuntu_Upstart_Job_OUTPUTS)): 
	($(com_ubuntu_Upstart_Instance_OUTPUTS)): Likewise for util

2009-06-30  Scott James Remnant  <scott@netsplit.com>

	* dbus/Upstart.conf: It doesn't make much sense to restrict getting
	the values of properties, or looking up jobs or interfaces, so make
	these public.

2009-06-23  Scott James Remnant  <scott@netsplit.com>

	* Makefile.am (SUBDIRS): Add util to the list of sub-directories
	again.
	* configure.ac (AC_CONFIG_FILES): Generate util/Makefile
	* util/Makefile.am (AM_CFLAGS): Append D-Bus CFLAGS
	(AM_CPPFLAGS): Make sure the build directory is also in the quoted
	include path
	(nodist_initctl_SOURCES): Build and link the generated D-Bus
	bindings, but don't distribute them
	(initctl_LDADD): Drop the libupstart dependency, instead put
	libnih-dbus and DBUS_LIBS in there.
	(com_ubuntu_Upstart_OUTPUTS, com_ubuntu_Upstart_XML)
	($(com_ubuntu_Upstart_OUTPUTS)): Auto-generate D-Bus binding code
	to proxy the manager object
	(com_ubuntu_Upstart_Job_OUTPUTS, com_ubuntu_Upstart_Job_XML)
	($(com_ubuntu_Upstart_Job_OUTPUTS)): Auto-generate D-Bus binding
	code to proxy job class objects
	(com_ubuntu_Upstart_Instance_OUTPUTS)
	(com_ubuntu_Upstart_Instance_XML)
	($(com_ubuntu_Upstart_Instance_OUTPUTS)): Auto-generate D-Bus
	binding code to proxy job instance objects
	(BUILT_SOURCES, CLEANFILES): Built sources have to come first
	and be cleaned up
	(test_initctl_LDADD): Tests need to be linked to libnih-dbus
	and the D-Bus libraries, as well as the auto-generated output
	* init/Makefile.am (EXTRA_DIST): Drop the EXTRA_DIST for the
	sources, already handled since they're in a different directory

	* COPYING: Change licence to version 2 of the GNU GPL.
	All files have been updated to reflect this.

	* init/paths.h (CONFFILE): Add new macro
	* init/Makefile.am (AM_CPPFLAGS): Add CONFFILE definition
	(install-data-local): No need to make conf.d or jobs.d
	* init/main.c: Only parse CONFFILE (/etc/init.conf) as a
	configuration file source and CONFDIR (/etc/init) as a job
	configuration source.

	* configure.ac: Bump version to 0.6.0
	* NEWS: Copy in news from 0.5.3; that release doesn't appear in
	this ChangeLog since it was made on a separate branch.  Begin
	new release.

2009-06-18  Casey Dahlin  <cdahlin@redhat.com>

	* util/man/initctl.8: Fix formatting of SYNOPSIS

2009-06-18  Scott James Remnant  <scott@netsplit.com>

	* dbus/com.ubuntu.Upstart.xml, dbus/com.ubuntu.Upstart.Job.xml,
	dbus/com.ubuntu.Upstart.Instance.xml: Add a comment to these files
	to clarify that you may communicate and interact with Upstart
	through these interfaces without restriction.  It also makes sense
	that these files be copied into software that does so to turn into
	their own bindings, so use the FSF permissive licence for them.

2009-06-17  Scott James Remnant  <scott@netsplit.com>

	* configure.ac: Bump version to 0.5.3

	* NEWS: Copy in news from 0.5.2; that release doesn't appear in
	this ChangeLog since it was made on a separate branch.

	* NEWS: Include 0.3.10 release, which happened from a separate branch.

	* init/parse_job.c (stanza_kill, stanza_respawn, stanza_nice)
	(stanza_oom): Check errno after using strtol() to avoid overflows.
	(stanza_normal, stanza_umask, stanza_limit): Also check with
	strtoul() too
	* init/tests/test_parse_job.c (test_stanza_kill)
	(test_stanza_respawn): Add test cases for the two that don't
	check for overflow already.
	(test_stanza_limit): Add test for the too large case where we don't
	already cope.

	* dbus/Upstart.conf: Allow root to obtain properties

	* dbus/com.ubuntu.Upstart.Instance.xml: Add name, goal and state
	properties to the instance
	* init/job.c (job_get_name, job_get_goal, job_get_state): Add methods
	to return the property values
	* init/job.h: Add prototypes.
	* init/tests/test_job.c (test_get_name, test_get_goal)
	(test_get_state): Test cases.

	* dbus/com.ubuntu.Upstart.Job.xml: Add name, description, author
	and version properties to the job
	* init/job_class.c (job_class_get_name)
	(job_class_get_description, job_class_get_author)
	(job_class_get_version): Add methods to return the property values.
	* init/job_class.h: Add prototypes

	* init/job_process.c (job_process_error_abort): Don't abort() from
	a child process, it confuses people; just exit with an interesting
	error code (which we ignore anyway).

	* dbus/Upstart.conf: Update the D-Bus configuration based on newer
	D-Bus recommended practice with a proper deny-by-default D-Bus,
	making sure to not use send_interface without send_destination.
	Allow introspection as well.

2009-06-17  Jeff Oliver  <Jeffrey.Oliver@panasonic.aero>

	* init/job_process.c (job_process_spawn): Only attempt to set
	the OOM adjustment if set in the class, avoiding issue where /proc
	is not mounted for the first job.
	
2009-06-17  Scott James Remnant  <scott@netsplit.com>

	* init/tests/test_job_process.c (test_handler): Add test cases for a
	respawning job failing while it's post-start or pre-stop processes
	are still running while making sure that it still respawns afterwards.
	* init/job_process.c (job_process_terminated): To fix it, check for
	a running post-start or pre-stop process before checking for a the
	respawn.  That's not enough because then we won't respawn when the
	existing process finishes, so use the goal as a hint.
	* init/job.c (job_next_state): Use that hint goal here, remembering
	to set the goal back to JOB_START afterwards.
	(job_change_goal): Nothing to do in the respawn case
	(job_goal_name, job_goal_from_name): Add the new values
	* init/job.h (job_goal): Add the respawn goal
	* init/tests/test_job.c (test_next_state): Add tests for the respawn
	goal
	(test_goal_name, test_goal_from_name): Tests for the new values

	* configure.ac (AC_CONFIG_FILES): dbus goes before init just in case
	we ever do anything to them later

	* init/job_class.c (job_class_register, job_class_unregister): Update
	name of signal functions that we call.
	(job_class_interfaces): No need to declare this separately
	* init/job.c (job_register, job_change_state): Update name of signal
	functions.
	(job_interfaces): Drop, it comes from the generated header now
	* init/control.c (manager_interfaces): Drop, comes from the header
	as control_interfaces
	(control_register_all): Change array name
	* init/tests/test_job_class.c,
	* init/tests/test_job.c,
	* init/tests/test_control.c,
	* init/tests/test_blocked.c: Rename conn member of NihDBusMessage
	to connection

	* dbus/com.ubuntu.Upstart.xml,
	* dbus/com.ubuntu.Upstart.Job.xml,
	* dbus/com.ubuntu.Upstart.Instance.xml: Use annotation to mark the
	methods as async, rather than a namespaced attribute.  Omit the
	interface symbol.
	* init/Makefile.am (AM_CPPFLAGS): Add builddir to the quoted includes
	(init_SOURCES): Don't distribute the auto-generated outputs
	($(com_ubuntu_Upstart_OUTPUTS))
	($(com_ubuntu_Upstart_Job_OUTPUTS))
	($(com_ubuntu_Upstart_Instance_OUTPUTS)): Generate using the new
	binary tool.
	(BUILT_SOURCES): Remind myself why these are BUILT_SOURCES
	(MAINTAINERCLEANFILES): Change to ordinary CLEANFILES
	(EXTRA_DIST): outputs aren't distributed

2009-05-22  Scott James Remnant  <scott@netsplit.com>

	* init/tests/test_conf.c: Remove nih/inotify.h include

	* COPYING: Change licence from GPL-2+ to GPL-3 only.

2009-05-17  Scott James Remnant  <scott@netsplit.com>

	* init/tests/test_job.c,
	* init/tests/test_job_class.c,
	* init/tests/test_control.c: Include nih-dbus/errors.h

2009-05-09  Scott James Remnant  <scott@netsplit.com>

	* init/init.supp: setenv on tls/i686/cmov

	* init/job_class.c (job_class_get_instance, job_class_start)
	(job_class_stop, job_class_restart): Clean up the code by using
	nih_error_steal()

	* init/conf.c (conf_source_reload_file, conf_source_reload_dir): 
	Steal the error that we stash instead of getting it, otherwise we'll
	fail if another one occurs.

	* init/conf.c (conf_reload_path): Simply return, no need to re-raise
	the error.
	* init/job_class.c (job_class_get_instance, job_class_start)
	(job_class_stop, job_class_restart): If not ENOMEM, we need to
	re-raise the error as a D-Bus one, that means we now have to free
	the old error first (saving the msssage)
	* init/job_process.c (job_process_error_read): Replace call to
	nih_error_raise_again() with nih_error_raise_error()

	* init/Makefile.am ($(com_ubuntu_Upstart_OUTPUTS)): 
	($(com_ubuntu_Upstart_Job_OUTPUTS)): 
	($(com_ubuntu_Upstart_Instance_OUTPUTS)): Use the Python variant
	of nih-dbus-tool for now

2009-03-27  Scott James Remnant  <scott@netsplit.com>

	* init/tests/test_process.c (test_from_name): Cast -1 to ProcessType
	* init/tests/test_job_process.c (test_kill, test_handler): Cast -1
	to ProcessType
	* init/tests/test_job.c (test_new, test_change_state): Cast -1
	to ProcessType
	(test_goal_from_name): Cast -1 to JobGoal
	(test_state_from_name): Cast -1 to JobState
	* init/tests/test_control.c (test_bus_open): Add braces

	* init/Makefile.am (tests): Add rule to build test cases
	* util/Makefile.am (tests): Likewise

	* init/job.c (job_interfaces): Put static first
	(job_emit_event): Cast -1 to ProcessType
	(job_emit_event): Cast -1 to ProcessType
	* init/job_class.c (job_class_interfaces): Put static first.
	* init/job_process.c (job_process_kill_timer): Cast -1 to ProcessType
	* init/control.c (manager_interfaces): Put static first

	* init/Makefile.am (AM_CPPFLAGS): Use -iquote$(srcdir) instead of -I
	since we only need it to pick those paths up.
	* util/Makefile.am (AM_CPPFLAGS): Likewise.

2009-02-20  Scott James Remnant  <scott@netsplit.com>

	* util/initctl.c (handle_job_instance_end, handle_job_process)
	(handle_job_status_end, handle_event),
	* util/shutdown.c (main): No need for new_* temporary variable when
	looping over nih_realloc with NIH_MUST.

	* util/initctl.c (job_info_output, output_name, handle_job_list)
	(handle_job_instance, handle_job_instance_end)
	(handle_job_status, handle_job_process, handle_job_status_end)
	(handle_event, env_option),
	* util/telinit.c (main),
	* util/shutdown.c (main, shutdown_now, timer_callback, wall): 

	* init/event.c (event_init, event_pending_handle_jobs, event_finished),
	* init/event_operator.c (event_operator_events),
	* init/job.c (job_emit_event, job_name),
	* init/job_class.c (job_class_init, job_class_start)
	(job_class_stop, job_class_restart),
	* init/job_process.c (job_process_run, job_process_error_read)
	(job_process_kill),
	* init/conf.c (conf_init, conf_source_reload_file)
	(conf_reload_path),
	* init/control.c (control_init, control_server_connect)
	(control_bus_open): Set variable outside of NIH_MUST macro.

	* init/event.c (event_pending_handle_jobs): Set variable outside
	of NIH_SHOULD macro.

	* init/Makefile.am ($(com_ubuntu_Upstart_OUTPUTS)): 
	($(com_ubuntu_Upstart_Job_OUTPUTS)): 
	($(com_ubuntu_Upstart_Instance_OUTPUTS)): Update expected path
	of nih-dbus-tool

	* configure.ac: Create nih-dbus-tool Makefile
	* Makefile.am (SUBDIRS): Build in nih-dbus-tool

2009-01-29  Scott James Remnant  <scott@netsplit.com>

	* configure.ac: Bump version to 0.5.2
	* NEWS: Begin 0.5.2

	* NEWS: Copy in news from 0.5.1; that release doesn't appear in
	this ChangeLog since it was made on a separate branch.

	* init/tests/test_blocked.c (test_new),
	* init/tests/test_control.c (test_get_job_by_name)
	(test_get_all_jobs, test_emit_event),
	* init/tests/test_event.c (test_finished),
	* init/tests/test_job.c (test_change_state),
	* init/tests/test_job_class.c (test_get_instance)
	(test_get_instance_by_name, test_get_all_instances): Continue the
	battle with the gcc optimiser which declares variables first used
	inside TEST_ALLOC_FAIL as used uninitialized.

	* init/parse_job.c (parse_exec, parse_script, stanza_instance)
	(stanza_description, stanza_author, stanza_version)
	(stanza_start, stanza_stop, stanza_chroot, stanza_chdir):
	Unreference members when replacing them instead of freeing; not
	strictly necessary but the style is the thing.

	* init/job_process.c (job_process_terminated): Unreference the
	kill timer instead of freeing

	* init/job_class.c (job_class_get_instance): Use nih_local for
	instance environment and name
	(job_class_start, job_class_stop, job_class_restart):
	Unreference job environment instead of freeing

	* init/job.c (job_change_state, job_start, job_stop, job_restart):
	Unreference job environment instead of freeing
	(job_name): Discard job name in case a reference was taken.

	* init/event.c (event_pending_handle_jobs): Unreference the job
	environment instead of freeing

	* init/environ.c (environ_add): should unreference the old environment
	string in case anyone took a ref elsewhere
	(environ_set): use nih_local for str
	(environ_expand_until): Should set *str to NULL if we free it,
	just in case.

	* init/conf.c (conf_source_reload): File should be unreferenced,
	not freed.
	(conf_source_reload_file): Use nih_local for dpath
	(conf_delete_handler): Watch and file should be unreferenced,
	not freed.
	(conf_reload_path): File should be unreferenced, not freed;
	use nih_local for file buffer

	* init/blocked.c (blocked_new),
	* init/conf.c (conf_source_new, conf_file_new),
	* init/event.c (event_new),
	* init/event_operator.c (event_operator_new),
	* init/job.c (job_new),
	* init/job_class.c (job_class_new): No need to cast function
	argument to nih_alloc_set_destructor()

	* init/tests/test_job_process.c (test_handler): We can't just
	assume that our child is sitting at the signal otherwise we might
	end up sending the CONT signal before it's even stopped.  Use
	waitid() to wait for the child to stop first.

	* init/init.supp: More expressions for environment memory which
	valgrind can't deal with

	* init/conf.c (conf_source_reload): The ConfFile destructor has
	side-effects that involve the iteration of the sources and their
	files, so we can't simply call it while iterating because of the
	cursor.  Move the sources into a deleted list first, and delete
	them from there.
	* init/conf.h: Fix prototype.
	* init/tests/test_conf.c (test_source_reload_job_dir): Test pointers
	with TEST_EQ_P not TEST_EQ

2009-01-28  Scott James Remnant  <scott@netsplit.com>

	* init/job_class.c (job_class_start): We can't create the blocked
	until we know we're going to block, otherwise we could ref and unref
	the message (freeing it).  Wait until the job is created, which
	means we can't fail to create the blocked item (we'll already have
	announced the new instance).
	(job_class_stop, job_class_restart): For consistency, don't fail
	if OOM when making blocked.

	* init/tests/test_job.c (test_new): Initialise a bunch of subsystems
	outside of TEST_ALLOC_FAIL

	* init/environ.c (environ_add): We can't allocate nih_local with
	a context, it won't be freed; so don't, but then remember to
	reference it when we do just use it.

	* init/event.c (event_pending_handle_jobs): Must reset the start_on
	operator in case of error.

	* init/job_process.c (job_process_kill_timer): Oops, move the
	assert that we have a process pid to after we know which process
	we have.
	* init/tests/test_job_process.c (test_run): Initialise the
	error context and NihIo outside of TEST_ALLOC_FAIL
	(test_kill): Initialise timers and the event system.
	* init/init.supp: Reference from the jobs hash to the bins is
	still reachable, obviously; as is the string inside job_name()
	either way it is allocated

	* init/tests/test_parse_job.c (test_parse_job): Initialise the
	error context outside of TEST_ALLOC_FAIL

	* init/init.supp: Update suppressions for new nih_alloc()

	* init/job_process.c (job_process_run): Had the shell variable
	setting round the wrong way, now it should be ok.

	* init/tests/test_blocked.c (test_new): in the case of allocation
	failure, the message should not be referenced; which we test by
	trying to discard it and seeing whether that works.

	* init/job.c (job_emit_event): event_new() only references the
	environment now, so use nih_local to make sure we clean it up
	if that doesn't happen

	* init/job.h (Job): Add kill_process member
	* init/job.c (job_new): Initialise to -1
	* init/job_process.c (job_process_kill): Store the process to be
	killed in the kill_process member for the timer, since we can't
	pass two sets of data.  Assert that it's not set to anything, this
	all needs fixing, obviously.
	(job_process_kill_timer): Take the job as the data argument,
	eliminating the need for nih_alloc_parent().  Sanity check the job
	and reset kill_timer and kill_process when done.
	(job_process_terminated): Clear the kill_process field too.
	* init/tests/test_job.c (test_new): Check it's -1
	(test_change_state): Check kill_process is set to PROCESS_MAIN
	when active, or -1 when not.
	* init/tests/test_job_process.c (test_kill): Make sure the
	kill_process member is set and cleared.
	(test_handler): Set the kill_process member for the timer and make
	sure it's cleared when appropriate.

	* init/job_class.c (job_class_start, job_class_stop)
	(job_class_restart): Use nih_local to eliminate nih_alloc_reparent,
	and to clean up some of the code too.

	* init/job_class.c: Update documentation to match new nih_alloc()

	* init/parse_job.c (parse_on_operator, parse_on_collect):
	Use an nih_ref/nih_unref pair instead of nih_alloc_reparent; this
	is not ideal, but then this code is rather messy and leaves a lot
	of allocated data attached to the object on the assumption that
	it will be thrown away.

	* init/event_operator.c: Update documentation to match new nih_alloc()
	(event_operator_match): Use nih_local on expanded value.
	(event_operator_environment): Make evlist nih_local, it will be
	referenced by the environment array on success

	* init/event_operator.c (event_operator_new): Reference the
	event instead of reparenting it.

	* init/event.c: Update documentation to match new nih_alloc()
	(event_finished): Use nih_local to tidy up a slight bit.

	* init/event.c (event_new): Reference the event, don't reparent
	(event_pending_handle_jobs): Use nih_local for environment array
	and for the job name, damn I love this thing.  Reference the array
	into the job to avoid freeing.

	* init/parse_job.c (parse_job): Update documentation to match
	new nih_alloc()
	(parse_process, parse_on_operator, stanza_start, stanza_stop)
	(stanza_expect, stanza_kill, stanza_respawn, stanza_normal)
	(stanza_session, stanza_console, stanza_nice, stanza_umask)
	(stanza_oom, stanza_limit): Use nih_local for all the temporary
	arguments where we can.

	* init/parse_job.c (parse_on_operand, stanza_env, stanza_export)
	(stanza_emits): Make temporary string variables use nih_local,
	this gives us a massive code clean-up and makes nih_str_array_addp
	safe to take a reference.

	* init/job_process.c (job_process_run): Make argv, env, script and
	cmd all use nih_local, this cleans up the code a little and makes
	nih_str_array_addp safe to take a reference.

	* init/environ.c: Update documentation to match new nih_alloc()

	* init/tests/test_job_process.c (test_run): Check that trailing
	newlines are ignored when running a script (can verify r1025 is
	fixed with gdb)

	* init/tests/test_environ.c (test_expand): Add a test case for the
	bug fixed in r1027, the implicit case of the gap in the environment
	string being the same size as the value replacing it.

	* init/environ.c (environ_add): Use nih_local for new_str, making
	the code paths a little simpler and ensuring we pass something that
	can be referenced to nih_str_array_addp()

	* init/tests/test_event.c (test_new): Make sure that env is an
	orphan with TEST_ALLOC_ORPHAN.
	* init/tests/test_event_operator.c (test_operator_new): Make sure
	that env is an orphan with TEST_ALLOC_ORPHAN.
	(test_operator_copy): Drop pointless NULL parent check.

	* init/tests/test_control.c: Include limits.h

	* init/blocked.c (blocked_new): Take a reference to the message,
	otherwise it will be freed; we free the Blocked structure when we're
	done, so will automatically unref the message.
	* init/tests/test_blocked.c (test_new): Add tests to make sure the
	reference is taken.
	* init/tests/test_job.c (test_start, test_stop, test_restart):
	Make sure the message is referenced when an error is not returned
	but not referenced when one is.
	* init/tests/test_job_class.c (test_start, test_stop)
	(test_restart): Make sure the message is referenced when an error
	is not returned but not referenced when one is.
	* init/tests/test_control.c (test_emit_event): Make sure that
	the message is referenced.

	* init/tests/test_blocked.c: Change nih/dbus.h include to
	nih-dbus/dbus_message.h
	* init/tests/test_control.c: Change nih/dbus.h include to error,
	connection and object; include D-Bus test macros.
	* init/tests/test_job.c: Change nih/dbus.h include to error, message
	and object; include D-Bus test macros
	* init/tests/test_job_class.c: Change nih/dbus.h include to error,
	message and object; include D-Bus test macros

	* init/job_class.h: Change nih/dbus.h include to
	nih-dbus/dbus_message.h and include the actual D-Bus header
	* init/job_class.c: Change nih/dbus.h include to error, message,
	object and util.

	* init/job.h: Change nih/dbus.h include to nih-dbus/dbus_message.h
	and include the actual D-Bus header
	* init/job.c: Change nih/dbus.h include to error, message, object
	and util.

	* init/control.h: Change nih/dbus.h include to nih-dbus/dbus_message.h
	and include the actual D-Bus header
	* init/control.c: Change nih/dbus.h include to error, connection,
	message and object includes.

	* init/blocked.h: Change nih/dbus.h include to nih-dbus/dbus_message.h
	* init/blocked.c: Change nih/dbus.h include to nih-dbus/dbus_message.h

2009-01-27  Scott James Remnant  <scott@netsplit.com>

	* init/Makefile.am: Update paths to libnih-dbus dependencies.

2009-01-26  Scott James Remnant  <scott@netsplit.com>

	* configure.ac (AC_CONFIG_FILES): Add nih-dbus sub-directory
	* Makefile.am (SUBDIRS): Add nih-dbus sub-directory

	* configure.ac: Bump copyright to 2009

	* configure.ac: Matching libnih, we now mandate libtool 2.2.x
	* HACKING: Update dependency requirement to 2.2.4

	* init/init.supp: Adjust suppression for glibc 2.8

	* init/tests/test_event.c (test_finished): Remove erroneous test
	of free'd memory.

	* configure.ac: Bump version to 0.5.1

	* init/tests/test_event_operator.c (test_operator_handle): Add a
	test for duplicate events when already matched.
	* init/event_operator.c (event_operator_handle): Skip if already
	matched.

	* README: Update features and requirements.
	* NEWS: Copy in news from 0.5.0; that release doesn't appear in
	this ChangeLog since it was made on a separate branch.

2009-01-26  Casey Dahlin  <cdahlin@redhat.com>

	* init/environ.c (environ_expand_until): Handle the implicit case
	of the gap in the string being the same size of the value.

	* init/job_process.c (job_process_handler): Handle the case of a
	child being continued by a signal, otherwise we'll assert.

	* init/job_process.c (job_process_run): Double-check that the
	newline(s) we see are at the end of the script before stripping,
	since we can fall through if the newline is mid-script but /dev/fd
	isn't mounted.

2008-07-05  Scott James Remnant  <scott@netsplit.com>

	* TODO: Update.

2008-07-01  Scott James Remnant  <scott@netsplit.com>

	* init/Makefile.am ($(com_ubuntu_Upstart_OUTPUTS)): 
	($(com_ubuntu_Upstart_Job_OUTPUTS)): 
	($(com_ubuntu_Upstart_Instance_OUTPUTS)): Must be newer than the
	source for the dbus tool, and ensure the dbus tool is built

2008-06-30  Scott James Remnant  <scott@netsplit.com>

	* init/Makefile.am: Update along with libnih so that we leave the
	D-Bus bindings in the dist tarball, meaning Python is no longer a
	build-dependency.

2008-06-11  Scott James Remnant  <scott@netsplit.com>

	* Makefile.am (SUBDIRS): List dbus before init in case we need to
	generate anything in that directory later on.
	
	* Makefile.am (SUBDIRS): List po last so that update-po is run after
	generating any sources.

2008-06-08  Scott James Remnant  <scott@netsplit.com>

	* init/Makefile.am (EXTRA_DIST): Ship the built sources, don't
	clean them.
	(maintainer-clean-local): Well, not unless maintainer-clean anyway

	* init/job.c, init/job_class.c: Add missing errno.h include

	* dbus/com.ubuntu.Upstart.Job.xml (GetInstance): Add method to get
	an instance name in the same basic manner as start and stop would,
	though this one's synchronous.
	* init/job_class.c (job_class_get_instance): Implementing by copying
	the relevant bit of Stop.
	* init/job_class.h: Add prototype.
	* init/tests/test_job_class.c (test_get_instance): Add tests.
	* TODO: Continue to document the C&P madness.

	* init/conf.c (conf_reload_path): Read file directly into memory,
	not using mmap.

	* compat/sysv/reboot.c, compat/sysv/runlevel.c, compat/sysv/shutdown.c,
	* compat/sysv/telinit.c: Move into the util directory; we're going
	to support limited SysV-a-like commands without full compatibility
	which is what we always did, and I'm not going to worry about adding
	others.
	* compat/sysv/man/reboot.8, compat/sysv/runlevel.8,
	* compat/sysv/man/shutdown.8, compat/sysv/telinit.8: Move as well.
	* compat/sysv/Makefile.am, util/Makefile.am: Merge.
	* configure.ac: Remove the (commented out) compat/sysv and logd
	Remove the --enable-compat option.
	* Makefile.am (SUBDIRS): Remove (commented out) compat/sysv and logd

	* logd/Makefile.am, logd/main.c, logd/man/logd.8, logd/jobs.d/logd.in:
	Consign logd to oblivion.  We haven't supported it for ages, it has
	non-working issues, and there's got to be a better way to do this.

	* TODO: Update.

	* init/job.c (job_change_goal): Adjust the documentation.  After
	careful thought, there's no way this can return after freeing the
	job, since it'll either block on an event, a process or do nothing.

	* init/job.c (job_start, job_stop, job_restart): Clear the start
	and stop environment, shouldn't necessarily make a difference, but
	it pays to be consistent.

	* dbus/com.ubuntu.Upstart.Job.xml (Start, Stop, Restart): Add methods
	to control jobs, all take an environment array and both Start and
	Restart return an instance path so properties, etc. can be obtained
	afterwards.
	* init/job_class.c (job_class_start, job_class_stop)
	(job_class_restart): Add the code for the top halves of the methods
	* init/job_class.h: Add prototypes for the new methods.
	* init/job.c (job_finished): And the bottom halves go here.
	* init/tests/test_job_class.c (test_start, test_stop)
	(test_restart): Add test cases for the methods.
	* init/blocked.h (blocked_type): Add enums for the new methods.
	* init/blocked.c (blocked_new): Handle the new methods here.
	* init/tests/test_blocked.c (test_new): Add add tests for handling.

2008-06-07  Scott James Remnant  <scott@netsplit.com>

	* init/job_process.c (job_process_terminated): Don't check the goal
	to see whether the main process was allowed to terminate, check the
	state.  A termination is only not a failure if we're on the KILLED
	state (ie. we killed it), otherwise it can still be a failure even
	if it was going to stop anyway.
	* init/tests/test_job_process.c (test_handler): Add a test case.

	* init/control.c (control_emit_event): Use environ_all_valid here(),
	also reorder the blocking stuff to be less strange, it's ok to free
	environment.
	* init/tests/test_control.c (test_emit_event): The event array should
	be a child of message, which means it doesn't matter if the function
	we call frees it.

	* init/environ.c (environ_all_valid): Add a validation function for
	external input.
	* init/environ.h: Add prototype.
	* init/tests/test_environ.c (test_all_valid): Test function.

	* init/environ.c: Note that we can call this in a loop with OOM,
	since the resulting table will always be the same.

	* init/event_operator.c (event_operator_environment): Use
	environ_append(), and while we're at it, there's no reason this should
	use NIH_MUST.
	* init/event_operator.h: Adjust prototype.
	* init/tests/test_event_operator.c (test_operator_environment): Allow
	for failure.
	* init/event.c (event_pending_handle_jobs): Call with NIH_MUST,
	which is actually safe.

	* init/job_class.c (job_class_environment): Use environ_append()

	* init/environ.c (environ_append): There are multiple cases where we
	append one environment table onto another, so we should have a
	function to do that.
	* init/environ.h: Prototype for it.
	* init/tests/test_environ.c (test_append): Test the new function.

	* init/job_process.c (job_process_run): Invert the logic; we nearly
	always want to pass the script with /dev/fd/NNN.  The only times we
	don't are if it doesn't exist, or if we're dealing with a single-line
	shell script.
	* init/tests/test_job_process.c (test_run): Update test cases to
	only expect an argv-execution for single-line scripts.

	* init/job.c (job_restart): Wrote the blocking bit slightly weirdly
	without neededing to, so leave it as it should be.

	* TODO: Update.

	* dbus/com.ubuntu.Upstart.Instance.xml (Start, Stop, Restart): Add
	simple instance control methods, these only change the goal of an
	existing instance - thus cannot pass environment.
	* init/job.c (job_start, job_stop, job_restart): Add methods, which
	look spookily similar to each other, except for the subtle yet
	important differences.
	(job_finished): Implement bottom halves.
	* init/job.h: Add prototypes.
	* init/tests/test_job.c (test_start, test_stop, test_restart): Add
	tests for the new methods.
	* init/blocked.h (blocked_type): Add enums for methods.
	* init/blocked.c (blocked_new): Handle methods here too
	* init/tests/test_blocked.c (test_new): Add tests for them.

2008-06-06  Scott James Remnant  <scott@netsplit.com>

	* init/blocked.h (blocked_type): Having a single message type won't
	work for the job cases, so expand to have many.
	* init/blocked.c (blocked_new): We'll just have to list them all here.
	* init/control.c (control_emit_event): Happily we create them
	individually anyway.
	* init/event.c (event_finished): And since we have to handle them
	individually, it'll actually protect us replying to the wrong one.

	* init/tests/test_conf.c (test_source_reload): Clean up the temporary
	directory.
	* init/tests/test_control.c (test_reload_configuration): That goes
	for this one too.

	* init/tests/test_control.c (my_connect_handler): Use TEST_DBUS_MESSAGE
	instead of a pop/read/write loop.
	(test_emit_event): Renamed TEST_DBUS_CONN to TEST_DBUS_OPEN.
	* init/tests/test_job.c (test_new, test_register)
	(test_change_state): Use TEST_DBUS_OPEN and TEST_DBUS_CLOSE to setup
	and tear down D-Bus connections and TEST_DBUS_MESSAGE instead of
	a loop.
	* init/tests/test_job_class.c (test_consider, test_reconsider)
	(test_register, test_unregister): Likewise.

	* init/control.c (control_get_job_by_name): Sanity check the name
	of a job in the same way; we don't need to sanity check the instance
	name because "" is valid (and the default for singletons).
	* init/tests/test_control.c (test_get_job_by_name): Test.

	* dbus/com.ubuntu.Upstart.xml (EmitEvent): Add an asynchronous
	method to emit an event, providing the name and accompanying
	environment.  No return value, it either works or you get an
	error.
	* init/control.c (control_emit_event): Implement top half of the
	method, blocking the message in the event.
	* init/control.h: Add prototype.
	* init/event.c (event_finished): Implement the bottom half which
	sends the reply or error, these are actually tested along with
	the top for sanity reasons.
	* init/tests/test_control.c (test_emit_event): Test the various
	ways the method may be used and abused; the async nature means
	we actually need a real D-Bus server to do this.
	* TODO: Update.

	* init/event.c (event_new): There's no reason this shouldn't be
	allowed to return insufficient memory, so do so.
	(event_finished): Wrap call.
	* init/tests/test_event.c (test_new): Add alloc failed test.
	* init/job.c (job_emit_event): Must create the event.
	* init/main.c (main, cad_handler, kbd_handler, pwr_handler): Wrap
	with NIH_MUST

2008-06-05  Scott James Remnant  <scott@netsplit.com>

	* TODO: Update.

	* init/job.c (job_unblock): Rename to job_finished, since this
	does not behave like event_unblock but more like event_finished
	(job_change_state, job_failed): Change name in call.
	* init/job.h: Update prototype.
	* init/tests/test_job.c (test_unblock): Rename to test_finished
	* init/event.c (event_pending_handle_jobs): Update calls here.

	* init/job.h (Job): Rename blocked to blocker to match event, since
	it has the same use as event->blockers except it's a toggle
	* init/job.c (job_new, job_change_state): Rename where used
	* init/event.c (event_finished): Rename here also since its reset
	* init/tests/test_job.c, init/tests/test_job_process.c,
	* init/tests/test_event.c: Rename in test cases too.

	* init/job.c (job_emit_event): Add a Blocked record to the event's
	blocking list for the starting and stopping events.
	* init/tests/test_job.c (test_emit_event): Add tests for the record
	being added to the list with the right details.
	(test_change_goal): Make sure that a Blocked record is added
	(test_change_state): Make sure that Blocked records are added
	* init/tests/test_job_process.c (test_handler): Also make sure
	that Blocked records are added.

	* init/event.c (event_finished): Clear jobs referenced in the
	blocking list, rather than iterating the entire jobs hash.
	(event_finished_handle_jobs): Drop this function.
	* init/tests/test_event.c (test_finished, test_finished_handle_jobs):
	Merge tests again and test using both the blocking list and job's
	blocked member.

	* init/event.h (event): Add blocking member.
	* init/event.c (event_new): Initialising blocking list.
	* init/tests/test_event.c (test_new): Make sure it's initialised
	to an empty list.

	* init/tests/test_job_process.c (test_handler): Update tests to use
	Blocked.

	* init/event.c (event_pending_handle_jobs): Collect environment
	and events independantly, which means we don't have to worry about
	the list contents or freeing them up in case of error.
	* init/event_operator.c (event_operator_events): Fix parent.
	* init/tests/test_event.c (test_pending_handle_jobs): Update tests.
	* init/init.supp: Update collect suppression.

	* init/event_operator.c (event_operator_collect): Break in two.
	(event_operator_environment): Collect the environment from the event,
	appending the list of event names if necessary.
	(event_operator_events): Block events and pass them to the
	given list.
	* init/event_operator.h: Update prototypes.
	* init/tests/test_event_operator.c (test_operator_collect): Also
	split into two new functions
	(test_operator_environment, test_operator_events): Adjust

	* init/event_operator.c (event_operator_collect): Placed Blocked
	structures in the list, rather than ordinary entries; I strongly
	suspect that while it's nice to iterate the operator tree only once,
	this needs to be three functions really.
	* init/tests/test_event_operator.c (test_operator_collect): Update
	test suite.

	* init/job.h (Job): Make blocking a statically defined list.
	* init/job.c (job_new): Initialise rather than setting to NULL.
	(job_unblock): Assume that blocking members are Blocked structures
	and that the list itself is always iterable.
	* init/tests/test_job.c (test_new): Check the list is empty, rather
	than NULL.
	(test_change_state, test_failed, test_unblock): Change tests cases
	to expect blocking to always be present, and create members as Blocked
	structures.

	* init/blocked.c (blocked_new): Set destructor (forgotten)

	* init/init.supp: Add setenv, which has crept in

	* init/blocked.h: Header containing enum, struct and prototype.
	* init/blocked.c (blocked_new): Function to allocate the structure
	with the right details.
	* init/tests/test_blocked.c (test_new): Tests for the new function.
	* init/Makefile.am (init_SOURCES): Compile using blocked.c and header
	(TESTS): Build blocked test suite
	(test_process_LDADD, test_job_class_LDADD)
	(test_job_process_LDADD, test_job_LDADD, test_event_LDADD)
	(test_event_operator_LDADD, test_parse_job_LDADD)
	(test_parse_conf_LDADD, test_conf_LDADD, test_control_LDADD):
	Link blocked.o to most test suites.
	(test_blocked_SOURCES, test_blocked_LDFLAGS, test_blocked_LDADD):
	Details for test suite.

	* init/main.c: Also remove SIGTERM handling, we don't re-exec
	properly and this is a dangerous signal to use anyway.
	(term_handler): Drop function.

	* init/main.c: Remove handling for stop/cont; there's no reason
	a user should be able to pause the event queue.
	(stop_handler): Drop function.
	* init/event.c (event_poll): Remove paused handling.

	* init/control.c: Fix doc string.

	* dbus/com.ubuntu.Upstart.xml (ReloadConfiguration): Add method
	that's effectively the same as the HUP signal.
	* init/control.c (control_reload_configuration): Unsurprisingly,
	the implementation is identical.
	* init/control.h: Add prototype.
	* init/tests/test_control.c (test_reload_configuration): Make sure
	the method works as expected.
	(test_get_job_by_name, test_get_all_jobs): Add missing free calls for
	message in cases of out of memory.

	* dbus/com.ubuntu.Upstart.xml (JobAdded, JobRemoved): Add signals
	for when new jobs are added to the known list and when existing jobs
	are removed, this allows GUIs to always show an up-to-date list.
	* dbus/com.ubuntu.Upstart.Job.xml (InstanceAdded, InstanceRemoved):
	Also add matching signals for when instances are added to the list
	for a job and when they're removed again.
	* init/job_class.c (job_class_register): Emit the JobAdded signal
	for this job when registering if the new signal argument is TRUE;
	pass on the signal argument to job_register()
	(job_class_add): Emit signals when registering jobs with existing
	connections.
	(job_class_unregister): Emit signals when unregistering a job.
	* init/job.c (job_register): Likewise, emit the InstanceAdded signal
	for the job class if the new signal argument is TRUE.
	(job_new): Emit signals when registering instances with existing
	connections.
	(job_change_state): Emit the instance removed signal when destroying
	an inactive instance.
	* init/job_class.h, init/job.h: Add signal argument to prototypes
	* init/control.c (control_register_all): When registering job classes
	on a new connection, do not emit a signal since they will already
	exist at the point when the name appears on the bus or the connection
	is complete.
	* init/tests/test_control.c (test_bus_open): Add comment that we
	are testing for signal non-emission already with the fake server,
	since it was this test that actually made me realise we had to
	not emit them :p
	* init/tests/test_job_class.c (test_register): Test that the signal
	is emitted when signal is TRUE and not emitted when signal is FALSE
	(test_unregister): Test that the JobRemoved signal is emitted
	(test_get_instance_by_name, test_get_all_instances): Free message
	if allocation failed.
	(test_consider, test_reconsider): Test that the JobAdded and
	JobRemoved signals are emitted (or not) when appropriate.
	* init/tests/test_job.c (test_register): Make sure that the
	InstanceAdded signal is emitted when TRUE is passed, and not when
	FALSE is passed.
	(test_new): Make sure the InstanceAdded signal is emitted when the
	job is registered on the bus.
	(test_change_state): Make sure the InstanceRemoved signal is sent
	when deleting an instance.

2008-06-02  Scott James Remnant  <scott@netsplit.com>

	* init/tests/test_job.c (test_new, test_register): Also use a private
	dbus server to avoid session bus problems.

	* init/tests/test_job_class.c (test_consider, test_reconsider)
	(test_register, test_unregister): Use a private dbus server instead
	of connecting to the session bus, which might not be there.

	* init/tests/test_control.c (test_disconnected): Simplify using a
	private dbus server rather than faking one.

	* init/tests/test_control.c (test_bus_close): Don't rely on being
	able to connect to the various buses, instead use a special private
	one.

2008-06-01  Scott James Remnant  <scott@netsplit.com>

	* dbus/com.ubuntu.Upstart.Job.xml (GetAllInstances): And also add
	a similar method to return the object path of all instances of a
	particular job.
	* init/job_class.c (job_class_get_all_instances): Implement the
	method, pretty much the same as the other.
	* init/job_class.h: Add prototype.
	* init/control.c: Fix comment.
	* init/tests/test_control.c (test_get_all_jobs): Ensure that the
	individual paths are children of the array.

	* dbus/com.ubuntu.Upstart.xml (GetAllJobs): Add method to return
	the object path of all known jobs.
	* init/control.c (control_get_all_jobs): Implement the method,
	somewhat simple happily.
	* init/control.h: Add prototype for the method.
	* init/tests/test_control.c (test_get_all_jobs): Test that the
	right data is returned.

	* dbus/com.ubuntu.Upstart.xml, dbus/com.ubuntu.Upstart.Job.xml,
	* dbus/com.ubuntu.Upstart.Instance.xml: Add libnih XML NS to the
	files so that we can tag methods as sync or async later.

	* init/control.c (control_get_job_by_name): Remove const from
	return parameter.
	* init/control.h: Update prototype.
	* init/tests/test_control.c (test_get_job_by_name): Remove const
	from path type.

	* init/job_class.c (job_class_get_instance_by_name): Remove wrong
	const from parameter now that we've fixed the bindings generator.
	* init/job_class.h: Update prototype to match.
	* init/tests/test_job_class.c (test_get_instance_by_name): Change
	type of path to match.

	* HACKING (Dependencies): clarify that autoreconf and configure need
	to be run for libnih first.

	* init/Makefile.am (test_process_LDADD, test_job_class_LDADD)
	(test_job_process_LDADD, test_job_LDADD, test_event_LDADD)
	(test_event_operator_LDADD, test_parse_job_LDADD)
	(test_parse_conf_LDADD, test_conf_LDADD, test_control_LDADD): Link
	the auto-generated D-Bus code in, otherwise the tests won't be
	complete.

2008-05-24  Scott James Remnant  <scott@netsplit.com>

	* HACKING: Changed branch location again, of both upstart and
	libnih.

2008-05-16  Scott James Remnant  <scott@netsplit.com>

	* init/job_class.c (job_class_consider, job_class_reconsider): Find
	the best class first and compare against the current class before
	acting, this avoids the re-register jump every time a job stops.
	(job_class_select): Rename to job_class_add() since this is takes
	a class and is the direct opposite to job_class_remove().

2008-05-15  Scott James Remnant  <scott@netsplit.com>

	* init/event.c (event_new): We can't rely on the event poll function
	being the last in the main loop, it's often the first, so after
	adding an event to the queue ensure the loop is iterated at least
	once so that the event poll occurs for it.

2008-05-09  Scott James Remnant  <scott@netsplit.com>

	* TODO (Anytime): Update.

	* dbus/com.ubuntu.Upstart.Instance.xml: format to match others

	* dbus/com.ubuntu.Upstart.Job.xml (GetInstanceByName): Add method
	* init/job_class.c (job_class_get_instance_by_name): Implementation.
	* init/job_class.h: Add prototype.
	* init/tests/test_job_class.c (test_get_instance_by_name): Tests
	for new method.

	* init/job_class.h (JobClass): Make instances a hash table.
	* init/job_class.c (job_class_new): Initialise instances as a hash
	table now.
	(job_class_register): Iterate instances as hash table.
	(job_class_remove): Slightly odd construct needed to return FALSE
	if there's anything in the hash table.
	(job_class_unregister): Likewise to assert on no instances.
	* init/tests/test_job_class.c (test_new): Check that instances is
	now a hash table.
	* init/job.h (Job): Make name the first member.
	* init/job.c (job_new): Add to instances as hash table.
	(job_instance): Drop entirely, replaced by a hash lookup.
	* init/tests/test_job.c (test_instance): Drop.
	* init/job_process.c (job_process_find): Iterate instances as a
	hash table.
	* init/event.c (event_pending_handle_jobs)
	(event_finished_handle_jobs): Iterate instances as hash table.
	(event_pending_handle_jobs): Replace job_instance call with an
	ordinary hash lookup.
	* init/tests/test_event.c: Update to use hash table.
	* init/tests/test_conf.c: Update instances stealing for hash table

	* init/job_class.c (job_class_new): initialise instance to the
	empty string.
	* init/tests/test_job_class.c: Update job_new() calls.
	(test_new): Check instance against the empty string.
	* init/job.c (job_new): name may no longer be NULL.
	* init/tests/test_job.c: Update job_new() calls.
	(test_instance): Reset back to "" when done.
	* init/event.c (event_pending_handle_jobs): Always expand the
	name, since the class->instance is always non-NULL.
	* init/tests/test_event.c: Update job_new calls.
	* init/tests/test_conf.c: Update job_new calls.
	* init/tests/test_job_process.c: Update job_new calls.

	* init/job.c (job_new): Singleton jobs have a fixed name of "",
	rather than a NULL name, and a D-Bus name of "_".
	(job_instance): Which rather simplifies this function (in fact,
	it makes this function look like a common one).
	(job_emit_event): Always set INSTANCE variable.
	(job_name): Still distinguish in output, to avoid ugly "()" but
	check character rather than NULL.
	* init/tests/test_job.c (test_new): Check name is set to ""
	and path to ".../_"
	(test_change_state, test_emit_event): Update test cases to assume
	an empty INSTANCE variable
	(test_instance): Update to pass "" instead of NULL.
	* init/job_process.c (job_process_run): Always set UPSTART_INSTANCE
	* init/tests/test_job_process.c (test_run): Always assume an
	UPSTART_INSTANCE variable, it may just be empty.
	* init/tests/test_event.c (test_pending_handle_jobs): Expect
	the name to be set to the empty string.

	* init/Makefile.am (com.ubuntu.Upstart.c com.ubuntu.Upstart.h)
	(com.ubuntu.Upstart.Job.c com.ubuntu.Upstart.Job.h)
	(com.ubuntu.Upstart.Instance.c com.ubuntu.Upstart.Instance.h):
	Drop setting of data-type, turns out it doesn't work anyway.

	* dbus/Upstart.conf: Add configuration file.
	* dbus/Makefile.am (dbussystemdir, dist_dbussystem_DATA): Install
	the configuration file into the right place.

	* dbus/com.ubuntu.Upstart.xml (GetJobByName): Add method
	* init/control.c (control_get_job_by_name): Implementation.
	* init/control.h: Prototype.
	* init/tests/test_control.c (test_get_job_by_name): Test the
	method using a fake message.

2008-05-08  Scott James Remnant  <scott@netsplit.com>

	* dbus/com.ubuntu.Upstart.xml, dbus/com.ubuntu.Upstart.Job.xml,
	* dbus/com.ubuntu.Upstart.Instance.xml: Add DTDs.

	* init/control.c (manager_interfaces): Export the general
	com.ubuntu.Upstart interface
	* init/job_class.c (job_class_interfaces): Export the
	com.ubuntu.Upstart.Job interface
	* init/job.c (job_interfaces): Export the
	com.ubuntu.Upstart.Instance interface

	* init/Makefile.am (BUILT_SOURCES)
	(com.ubuntu.Upstart.c com.ubuntu.Upstart.h)
	(com.ubuntu.Upstart.Job.c com.ubuntu.Upstart.Job.h)
	(com.ubuntu.Upstart.Instance.c com.ubuntu.Upstart.Instance.h):
	Generate C code and header files from the XML files which produce
	object bindings.
	(init_SOURCES): Link the built sources.
	(CLEANFILES): Clean them up afterwards

	* dbus/com.ubuntu.Upstart.xml: Initially empty description for
	manager object interface(s).
	* dbus/com.ubuntu.Upstart.Job.xml: Initially empty description
	for job class object interface(s).
	* dbus/com.ubuntu.Upstart.Instance.xml: Initially empty
	description for job instance object interface(s).
	* dbus/Makefile.am: Distribute the three interface files,
	they're used as sources elsewhere.
	* configure.ac (AC_CONFIG_FILES): Generate dbus/Makefile
	* Makefile.am (SUBDIRS): Descend into the dbus sub-directory.

	* init/job_class.c (job_class_consider, job_class_reconsider):
	Separate out the actual meat of the functions, since it's largely
	duplicated between the two.  This makes the difference between
	the two functions clearer, consider always stages an election
	no matter which is registered, reconsider only stages an election
	if the current class is registered.
	(job_class_select, job_class_remove): Functions containing the
	common code, which now also handle registering and unregistering
	the class with D-Bus.  Here is the right place, not in new, since
	we only export the current best class of a given name.
	(job_class_register, job_class_unregister): Function to register
	a job and its instances, and to unregister a job (we assert that
	there must be no instances for us to do this).
	* init/job_class.h: Add prototypes.
	* init/tests/test_job_class.c (test_consider, test_reconsider):
	Check that D-Bus registration and unregistration happens as
	expected.
	(test_register, test_unregister): test on their own.
	* init/job.c (job_new): Register instances with D-Bus, since
	instances can only ever exist for active classes, all instances
	are always registered on the bus.
	(job_register): Function to register an instance on the bus.
	* init/job.h: Add prototype.
	* init/tests/test_job.c (test_new): Test creating a job with an
	active d-bus connection, which should have it registered.
	(test_register): Test registration on its own.
	* init/control.c (control_register_all): Make this always succeed,
	and register existing jobs on the new connection.
	(control_server_connect, control_bus_open): registration is
	always successful.
	* init/tests/test_control.c (test_server_connect, test_bus_open):
	Test with existing jobs when we get a connection or create the
	bus connection, ensure that the jobs and instances are registered.

	* init/tests/test_job.c (test_change_state): Check for a bug where
	a job with multiple instances will be freed when one instance is
	deleted rather than the last instance.
	* init/job.c (job_change_state): Add debugging messages when we
	destroy a job that's no longer the current one or an instance
	that's no longer active; also ensure that we never destroy a job
	that's the current one.
	* init/event.c (event_pending_handle_jobs): Add a debugging message
	when we create a new instance of a job.
	* init/conf.c (conf_file_destroy): Add a debugging message when
	we destroy a job that's no longer the current one.

2008-05-07  Scott James Remnant  <scott@netsplit.com>

	* init/control.c (control_server_open, control_server_close)
	(control_server_connect): Create and manage a listening d-bus server
	that is used for private direct connections to Upstart for when the
	d-bus daemon is not available.  Each new connection has the same
	objects as the d-bus system bus, they only differ in their method.
	(control_conns, control_init): Cache the open connections, including
	the bus daemon and any private connections; we'll iterate this list
	when sending signals.
	(control_bus_open): Store connection in the list, don't worry about
	setting close-on-exec, we check that by test case and rely on d-bus
	to do it.
	(control_bus_disconnected): Rename to control_disconnected
	(control_disconnected): Work for system bus and private connections,
	remove from the connections list.
	* init/control.h: Add prototypes, remove global definition of bus
	name to just being private again.
	* init/tests/test_control.c (test_server_open, test_server_close)
	(test_server_connect): Test the new functions.
	(test_bus_open): add check for list entry
	(test_bus_disconnected): rename to test_disconnected
	* init/main.c: Open the listening server, warning if we're unable
	to do so (but we won't treat it as a hard error since there's the
	d-bus daemon as the default anyway).
	* init/init.supp: suppress the fact that the control connections
	list stays around.

	* init/job_process.c (job_process_run): Use NIH_ZERO instead of
	NIH_MUST and == 0

2008-05-06  Scott James Remnant  <scott@netsplit.com>

	* init/environ.c (environ_expand_until): Odd gcc optimiser warning,
	it reckons arg_start and end may be used uninitialised, but I don't
	see how they can be.

	* init/main.c (main): Warn if we can't set the root directory.
	* init/job_process.c (job_process_spawn)
	(job_process_error_abort): loop on the return of write()
	* init/tests/test_job_process.c (child, main): assert getcwd() works
	(test_handler): initialise list and entry for gcc's blind spot.
	(test_run): initialise ret for gcc's blind spot
	* init/tests/test_job.c (test_name): jump through hoops for gcc
	(test_change_state): list and entry.
	* init/tests/test_event.c (test_finished_handle_jobs, test_finished)
	(test_pending_handle_jobs, test_poll, test_pending): initialise to
	NULL and buy gcc glasses
	* init/tests/test_event_operator.c (test_operator_collect): another
	NULL to make gcc happy.

2008-05-01  Scott James Remnant  <scott@netsplit.com>

	* TODO: Update.

	* init/init.supp: Suppress a few test case artefacts caused by
	valgrind hating reachable memory at exec() time.

	* init/tests/test_job_process.c: Fix a few cases where we were
	still dup'ing the name argument to job_new().
	* init/tests/test_parse_job.c: Include missing signal.h

	* init/event.c (event_pending_handle_jobs)
	(event_finished_handle_jobs): Land the old job event handling
	functions here as static functions, right now they're immense but
	we'll actually move much of the code back out again as we go.
	* init/tests/test_event.c (test_pending_handle_jobs)
	(test_finished_handle_jobs): Also land the test cases in renamed
	and somewhat restructued functions, since we now have to do the
	testing through event_poll().
	(test_poll, test_pending, test_finished): It never hurts to improve
	test cases while you're in there.

2008-04-30  Scott James Remnant  <scott@netsplit.com>

	* init/job.c (job_change_state): Change calls to job_process_run
	and job_process_kill.
	* init/main.c: Change to job_process_handler

	* init/job_process.c, init/job_process.h: Land the code from job.c
	and defs from job.h that deal specifically with a job's processes,
	rename the functions to job_process_*() in the process.
	* init/tests/test_job_process.c: And land the test cases as well.

	* init/job.c: Strip of everything not related to creation and finding
	of instances and the core state machine; process stuff will move to
	job_process.c and event handling to event.c, class (nee config) stuff
	is already moved to job_class.c
	(job_new): Don't reparent the name, it doesn't help anything, just
	take a copy.
	(job_name, job_failed, job_unblock, job_emit_event): Make extern since
	we need to use these outside or just want to test them.
	* init/job.h: Clean out also.
	* init/tests/test_job.c: Also clean out.
	(test_name, test_failed, test_unblock, test_emit_event): Add test cases
	for newly extern functions.

	* init/main.c: Include events.h to get the ones we need.

	* init/control.c (control_job_config_path, control_job_path)
	(control_path_append): Drop these functions (replaced by the more
	generic nih_dbus_path() function)
	* init/control.h: Make CONTROL_ROOT public, and drop other prototypes.
	* init/tests/test_control.c (test_job_config_path)
	(test_job_path): Drop tests.

2008-04-29  Scott James Remnant  <scott@netsplit.com>

	* init/event.c, init/event.h, init/tests/test_event.c: Strip out the
	event operator code and events list.

	* init/job_class.c, init/job_class.h: We only need the event operator
	code here now.

	* init/events.h, init/event_operator.c, init/event_operator.h,
	init/tests/test_event_operator.c: Separate out the event operator
	code and the list of events into separate source files.
	* init/Makefile.am (init_SOURCES): Build and link event operator code
	and use the lists of events.
	(TESTS): Build and run the event operator test suite.
	(test_event_operator_SOURCES, test_event_operator_LDFLAGS)
	(test_event_operator_LDADD): Details for the event operator test
	suite.
	(test_process_LDADD, test_job_class_LDADD)
	(test_job_process_LDADD, test_job_LDADD, test_event_LDADD)
	(test_parse_job_LDADD, test_parse_conf_LDADD, test_conf_LDADD)
	(test_control_LDADD): Link the event operator code.

	* init/job_class.c, init/main.c: Correct includes and some function
	names.

	* init/process.c, init/process.h, init/tests/test_process.c: Land
	original Process code (used by job class and similar).

	* init/process.c, init/process.h, init/tests/test_process.c: Break
	into two pieces, one part becomes job_process which requires both
	job information and process information, the other becomes system
	which requires no job information.
	* init/errors.h: Update error name.
	* init/Makefile.am (init_SOURCES): Build and link job process code
	and header along with system code and header.
	(TESTS): Build and run job process and system test suites.
	(test_job_process_SOURCES, test_job_process_LDFLAGS)
	(test_job_process_LDADD): Details for job process test suite.
	(test_system_SOURCES, test_system_LDFLAGS, test_system_LDADD):
	Details for system test suite.
	(test_process_LDADD, test_job_class_LDADD, test_job_LDADD)
	(test_event_LDADD, test_parse_job_LDADD, test_parse_conf_LDADD)
	(test_conf_LDADD, test_control_LDADD): Link job process and system
	code.

	* init/parse_conf.c: Remove parse_job include.

	* init/init.supp: Update leak check for class init; remove
	valgrind workaround since it's gone away with the change of that
	function.

	* init/conf.h (ConfFile): Change type of job member, but leave name.
	Add prototype for new function.
	* init/conf.c (conf_reload_path): Somewhat simplify the case of
	having parsed a job, we only need to call job_class_consider() now
	to have it dealt with.
	(conf_file_destroy): Likewise after removing the ConfFile from the
	source (so it won't get considered) and marking the job class as
	deleted, we only need to call job_class_reconsider() and check the
	return value to see whether we've been replaced.
	(conf_select_job): In return we provide the function to decide which
	of the available job sources is the best one.
	* init/tests/test_conf.c: Update types in tests.
	(test_select_job): Test the new function.

	* init/parse_job.h: Update to include job_class.h and update prototype
	to return JobClass, we'll keep the name though since we'll never
	parse jobs and otherwise things get annoying.
	* init/parse_job.c: Update to work on job classes.
	* init/tests/test_parse_job.c: Update to match.

	* init/job_class.h (JobClass): Factor out old JobConfig object into
	a new JobClass object with the same properties, but in its own source
	file.
	(ExpectType): Rename old JobExpect to this to match other enums.
	(ConsoleType): Move along with the object that uses it.
	* init/job_class.c (job_class_init, job_class_new)
	(job_class_environment): Bring along methods that only operate on
	a JobClass, cleaning them up in the process.
	(job_class_consider, job_class_reconsider): Replace job_config_replace
	with these two functions that may be used for a new job class and
	when discarding or finishing with an old one respectively.
	* init/tests/test_job_class.c: Tests for the functions.
	* init/Makefile.am (init_SOURCES): Build and link job class source
	and header.
	(TESTS): Build and run job class test suite.
	(test_job_class_SOURCES, test_job_class_LDFLAGS)
	(test_job_class_LDADD): Details for job class test suite.
	(test_process_LDADD, test_job_LDADD, test_event_LDADD)
	(test_parse_job_LDADD, test_parse_conf_LDADD, test_conf_LDADD)
	(test_control_LDADD): Link job class code to other tests too.

2008-04-28  Scott James Remnant  <scott@netsplit.com>

	* init/control.c (control_job_config_path, control_job_path): Add
	functions to generate D-Bus object paths for jobs and instances
	(control_path_append): and a static function used by both to append
	escaped path elements.
	* init/control.h: Add prototypes.
	* init/tests/test_control.c (test_job_config_path)
	(test_job_path): Add test cases for the new functions.
	* init/job.h (JobConfig, Job): Add path member to both structures.
	* init/job.c (job_config_new, job_new): Initialise the path members.
	* init/tests/test_job.c (test_config_new, test_new): Make sure
	the path members are initialised to something sensible.
	* init/init.supp: Valgrind whines, I do not know why.

	* init/control.c (control_bus_open): Call out to register objects
	on the new bus connection.
	(control_register_all): Start off by registering the connection
	manager object, no methods/signals for now.
	* init/tests/test_control.c (test_bus_open): Make sure the manager
	object is registered.

2008-04-27  Scott James Remnant  <scott@netsplit.com>

	* init/tests/test_control.c (test_bus_open): Correct name of
	error macro.

	* init/job.c (job_emit_event): Make INSTANCE the second variable.
	* init/tests/test_job.c (test_next_state): Update tests.

2008-04-25  Scott James Remnant  <scott@netsplit.com>

	* init/tests/test_control.c (test_bus_open): Use D-bus macros for
	error strings instead of naming them by hand.

2008-04-22  Scott James Remnant  <scott@netsplit.com>

	* init/tests/test_control.c (test_bus_close): Add another missing
	call to dbus_shutdown.

2008-04-21  Scott James Remnant  <scott@netsplit.com>

	* init/tests/test_control.c (test_bus_open): Under valgrind we seem
	to get NoReply instead of Disconnected which is a wee bit odd.
	Add missing call
	(test_bus_disconnected): Add missing call to dbus_shutdown.

2008-04-19  Scott James Remnant  <scott@netsplit.com>

	* init/process.c: Add missing limits.h include

	* init/job.h (JobConfig): Merge instance and instance_name; if
	instance is set, the job is multi-instance with the name derived
	from that; if unset the job is singleton.  We will not support
	unlimited instances.
	* init/job.c (job_config_new): Initialise instance to NULL.
	(job_new): Assert that name is set for instance jobs.
	(job_instance): Alter to only deal with singleton and instance
	jobs, the unlimited instances case is gone.
	(job_handle_event): Use instance instead of instance_name
	* init/tests/test_job.c (test_config_new): Check instance is NULL
	(test_find_by_pid): Adjust the way instance jobs are made, which
	means we have to pass a name to job_config_new now.
	(test_instance): Adjust tests to remove unlmited-instance tests
	and pass name to job_config_new
	(test_change_state, test_run_process): Pass instance name to
	job_new as an allocated argument rather than waiting to set it
	until afterwards.
	(test_handle_event): Set instance instead of instance_name
	* init/parse_job.c (stanza_instance): Make the argument mandatory.
	* init/tests/test_parse_job.c (test_stanza_instance): Remove the
	checks for without argument, and make sure that without argument
	is an error.

	* init/parse_job.c (stanza_oom): Oops, forgot to free never arg.

	* init/job.h (JobConfig): NihList is rather overkill for emits,
	which is static configuration; turn into a NULL-terminated array
	which'll make it easier to turn into a D-Bus property later.
	* init/job.c (job_config_new): Initialise to NULL now.
	* init/tests/test_job.c (test_config_new): Make sure it's NULL.
	* init/parse_job.c (stanza_emits): Store in an array instead.
	* init/tests/test_parse_job.c (test_stanza_emits): Redo tests.

	* init/job.c (job_emit_event): Append exported variables to the
	job event without overwriting the builtins.
	* init/tests/test_job.c (test_change_state): Check that exported
	environment is added to the job events.

	* init/parse_job.c (stanza_export): Parse a new export stanza,
	which takes one or more environment variable names.
	* init/tests/test_parse_job.c (test_stanza_export): Test the new
	stanza.

	* init/job.h (JobConfig): Add new export member.
	* init/job.c (job_config_new): Initialise to NULL.
	* init/tests/test_job.c (test_config_new): Make sure it's NULL.

	* init/environ.c (environ_add, environ_set): Add a replace argument
	which when FALSE does not replace existing entries in the environment
	table.
	* init/environ.h: Adjust prototypes.
	* init/tests/test_environ.c (test_add): Add tests for non-replacement
	mode, including corner cases.
	(test_set): Replace should be TRUE in this test.
	* init/event.c (event_operator_collect): Always replace existing
	environment members.
	* init/job.c (job_config_environment, job_run_process): Always replace
	existing environment members.
	(job_emit_event): Always replace existing environment members, and
	rework this function to get rid of the confusing gotos.

	* init/tests/test_job.c (test_change_state): Add tests to make sure
	we include the INSTANCE variable in the event environment.

2008-04-18  Scott James Remnant  <scott@netsplit.com>

	* init/process.c (process_kill): Make sure we do send the signal to
	the process group; in practice this makes no difference, but it pays
	to be explicit in such things.
	* init/tests/test_process.c (test_kill): Add a test case for when
	the session leader is no more.

	* init/job.h (JobConfig): Another day, another obscure job config
	detail.  This one is for adjusting how likely you are to be killed
	by the OOM Killer.
	* init/job.c (job_config_new): Set to zero by default.
	* init/tests/test_job.c (test_config_new): And make sure it is zero.
	* init/parse_job.c (stanza_oom): And it helps to have a function
	to set that one.
	* init/tests/test_parse_job.c (test_stanza_oom): Test it.
	* init/errors.h: And we need an error if its out of bounds.
	* init/conf.c (conf_reload_path): Which also needs to be caught.
	* init/process.c (process_spawn): Of course, we have to do something
	with the oom adjustment.
	(process_error_read): message for failure error.
	* init/process.h (processErrorType): And need an error if it fails

	* init/main.c: Drop the legacy configuration directory, the format
	of jobs has changed sufficiently to not support it.
	* init/Makefile.am (AM_CPPFLAGS): Remove LEGACY_CONFDIR definition.
	(install-data-local): Don't create it, either.

	* init/enum.c, init/enum.h, init/tests/test_enum.c: Remove these
	source files, a hold-over from when we had them in a separate
	library and passed around the integer values.
	* init/job.c, init/job.h, init/tests/test_job.c: Restore in their
	proper place.
	* init/Makefile.am: Remove enum.* from build instructions.

	* init/main.c: Attempt to connect to the system bus on startup,
	but don't expect it to work.

	* init/control.c (control_bus_open, control_bus_disconnected)
	(control_bus_close): Functions to open a connection to the D-Bus
	system bus, clean up if disconnected or disconnect ourselves
	explicitly.
	* init/control.h: Prototypes.
	* init/tests/test_control.c (test_bus_open)
	(test_bus_disconnected, test_bus_close): Test the functions using
	a fake D-Bus system bus daemon.
	* init/errors.h: Add error for "name taken".
	* init/Makefile.am (init_SOURCES): Build and link control.c and
	control.h
	(TESTS): Build and run control test suite.
	(test_control_SOURCES, test_control_LDFLAGS, test_control_LDADD):
	Details for control test suite.
	(test_process_LDADD, test_job_LDADD, test_event_LDADD)
	(test_parse_job_LDADD, test_parse_conf_LDADD, test_conf_LDADD):
	Link control.o

2008-04-16  Scott James Remnant  <scott@netsplit.com>

	* init/job.h (JobConfig): Add leader member.
	* init/job.c (job_config_new): Initialise leader to FALSE.
	* init/tests/test_job.c (test_config_new): Make sure leader is FALSE.
	(test_change_goal, test_change_state, test_run_process)
	(test_kill_process, test_child_handler, test_handle_event)
	(test_handle_event_finished): Jobs have to be leaders now to allow
	waitpid() to work in test cases.
	* init/parse_job.c (stanza_session): Parse "session leader" stanza
	to set to TRUE.
	* init/tests/test_parse_job.c (test_stanza_session): Test new
	stanza parsing.
	(test_stanza_console): Add missing "missing argument" test.
	* init/process.c (process_error_read): Deal with new fork error.
	(process_spawn): If we're not to be a session leader, fork again and
	write the pid back on the open socket.
	* init/process.h (ProcessErrorType): Introduce new fork error.
	* init/tests/test_process.c (test_spawn): Test that we can't start
	a non-session-leader and still have process details.
	(test_spawn, test_kill): Other jobs have to be leaders now to
	allow waitpid() to work.
	* init/tests/test_event.c (test_poll): Jobs have to be leaders now
	to allow waitpid() to work.

2008-04-12  Scott James Remnant  <scott@netsplit.com>

	* configure.ac (NIH_INIT): Require that libnih build D-Bus support,
	failing configure if we can't get it.
	* init/Makefile.am (AM_CFLAGS): Build with D-Bus CFLAGS,
	(init_LDADD, test_process_LDADD, test_job_LDADD, test_event_LDADD)
	(test_parse_job_LDADD, test_parse_conf_LDADD, test_conf_LDADD): and
	link with libnih-dbus.la and D-Bus LIBS.
	(init_LDFLAGS): No need for -static now since libnih will only exist
	statically anyway.

	* init/main.c: Use a better name for kbdrequest
	* init/event.h (KBDREQUEST_EVENT): Rename event to keyboard-request

	* init/main.c: Drop the attempt to rescue a crashed system by
	carrying on with no state
	(crash_handler): After the child has core dumped, the parent will
	die and the kernel will panic.  That's the best we can do, I think.

	* init/job.c (job_change_state): Don't generate the stalled event;
	there's nothing useful you can do with it other than start a root
	shell and that's just a security hole waiting to happen.
	(job_new): Don't increment the instances counter.
	* init/job.h: Remove extern for instances counter.
	* init/tests/test_job.c (test_new): Remove the check that the
	instance counter is incremented.
	(test_change_state): Remove the test for the stalled event.
	* init/event.h (STALLED): Remove stalled event definition,
	* TODO: Update.

	* init/job.h (Job): And while we're at it, the instance name is
	guaranteed unique for a given job name, which is also guaranteed
	to be unique - so don't bother with job ids either, since they
	also get reused in bad cases.
	* init/job.c (job_next_id): Drop this function.
	(job_new): Don't assign an id anymore.
	(job_find_by_id): Drop this function.
	(job_run_process): Set UPSTART_INSTANCE to the instance name if set.
	(job_name): Function to create the string used in messages.
	(job_change_goal, job_change_state, job_run_process)
	(job_kill_process, job_kill_timer, job_child_handler)
	(job_process_terminated, job_process_trace_new)
	(job_process_trace_new_child, job_process_trace_signal)
	(job_process_trace_fork, job_process_trace_exec): Use the instance
	name in messages (if set) in place of the job id.
	* init/tests/test_job.c (test_new): Drop checks on the id field.
	(test_find_by_id): Drop test.
	(test_run_process): Check that UPSTART_INSTANCE is set only for
	named job instances, and contains the instance name.
	(test_change_state, test_run_process, test_child_handler): Remove
	id setting and update error message checks.
	* TODO: Update.

	* init/event.h (Event): We don't use the id field for anything;
	and it can't be guaranteed to be unique since it can wrap over
	and get reused.  Drop it.
	* init/event.c (event_next_id): Drop this function.
	(event_new): Don't assign an id anymore.
	(event_find_by_id): Drop this function.
	* init/tests/test_event.c (test_new): Drop checks on the id field
	(test_find_by_id): Drop test.
	(test_poll): Drop id setting which was needless anyway.

2008-04-11  Scott James Remnant  <scott@netsplit.com>

	* init/tests/test_job.c (test_child_handler): Add tests to make
	sure that respawn works for both services and tasks; the only
	difference we want for tasks is that zero is a normal exit code.
	* init/job.c (job_process_terminated): Status need not be non-zero
	if the job is not a task.

	Change the default job type from task to service, which will
	finally match people's expectations.

	* init/job.h (JobConfig): Replace service member with task
	* init/job.c (job_config_new): Initialise task to FALSE
	(job_change_state): Unblock if not a task instead of if a service
	* init/tests/test_job.c (test_config_new): Make sure task is FALSE
	(test_change_state): Check service by default, task with flag;
	this also means we expect blockers to be cleared if we end up in
	running for the other checks
	(test_child_handler): Expect blockers to be cleared if we end up
	in running now that service is the default.
	* init/tests/test_event.c (test_poll): Test with a task since
	we want to remain blocked for longer.
	* init/parse_job.c (stanza_respawn): Don't set service to TRUE
	(stanza_service): Rename to stanza_task and set task flag instead
	* init/tests/test_parse_job.c (test_stanza_respawn): Remove checks
	for setting of service flag
	(test_stanza_service): Rename to test_stanza_task and test task

	* init/job.c (job_init): Create hash using nih_hash_string_new()
	* init/conf.c (conf_source_new): Likewise.

2008-03-08  Scott James Remnant  <scott@netsplit.com>

	* HACKING: Terminology changes: Bazaar-NG is now just Bazaar;
	Malone is now just Launchpad's bug tracking system.  Update bugs
	URL to match modern form.

	* init/enum.h (JobWaitType): Rename to JobExpect
	* init/job.h (JobConfig): Rename wait_for to expect
	* init/job.c (job_config_new, job_change_state, job_run_process)
	(job_process_stopped, job_process_trace_new_child): Rename wait_for
	to expect in all occurances.
	* init/tests/test_job.c: Likewise rename all occurances.
	* init/parse_job.c (stanza_wait): Rename to stanza_expect and drop
	the intermediate argument.
	* init/tests/test_parse_job.c (test_stanza_wait): Rename to
	test_stanza_expect and adjust tests to match new syntax.
	* init/tests/test_process.c (test_spawn): Remove set of wait_for.

	* doc/states.dot: Remove the state transition from starting to
	waiting ("emit_stopped" in the graph); we don't have a "respawning
	too fast" exit here anymore, so always go to stopping.
	* doc/states.png: Regenerate.

	* TODO: Document the problems with overflowing ids and instance
	counter before I forget about them.

2008-03-07  Scott James Remnant  <scott@netsplit.com>

	* TODO: Update.

	* init/job.h (JobConfig): Add instance_name member.
	(Job): Add name member.
	* init/job.c (job_config_new): Initialise instance name to NULL.
	(job_new): Accept the name as an argument, reparenting and stealing
	(job_handle_event): Expand the instance name and pass to job_new
	(job_instance): Accept a name and look that up in the list of current
	instances returning the instance if found.
	* init/tests/test_job.c: Add extra argument to all job_new calls
	(test_config_new): Make sure instance name is initialised to NULL.
	(test_handle_event): Make sure the job name is set from the instance,
	and make sure an existing instance is reused if we can.
	(test_instance): Make sure that the existing instance is returned.
	* init/parse_job.c (stanza_instance): Check for an optional argument
	and store it in the instance_name member if it exists, otherwise
	free and reset the instance_name member.
	* init/tests/test_parse_job.c (test_stanza_instance): Check the new
	argument is handled properly and stored in the right place.
	* init/tests/test_conf.c (test_source_reload_job_dir)
	(test_file_destroy): Add extra NULL to job_new
	* init/tests/test_event.c (test_poll): Add extra NULL to job_new

	* init/event.c (event_operator_match): Accept an environment array
	and expand the operator value against it before attempting to match.
	(event_operator_handle): Also accept the environment array and pass
	through to calls to event_operator_match().
	* init/event.h: Update prototypes.
	* init/tests/test_event.c (test_operator_match): Add extra NULL
	argument to most tests, and add tests for known and unknown variable
	references.
	(test_operator_handle): Add extra NULL arguments to most tests, and
	add test for passing of environment through.
	(test_operator_reset): Add extra NULL argument to call.
	* init/job.c (job_handle_event): Pass the job environment for the
	stop event handling, but NULL for the start event.
	* init/tests/test_job.c (test_handle_event): Make sure that a stop
	operator is expanded from the job environment before being matched
	against the stop event.

	* init/event.c, init/event.h, init/environ.c: Documentation tweaks.

	* init/job.c (job_change_state): Remove the code to check for runaway
	jobs from here, we'll always let people explicitly start an instance.
	(job_process_terminated): Call job_catch_runaway when actually doing
	the respawn instead.
	* init/tests/test_job.c (test_change_state): Remove "too fast" checks,
	we're going to allow start/stop requests to restart jobs as much as
	they like since this is an external request.
	(test_handle_event, test_handle_event_finished): No need to remove
	a respawn limit with this behaviour.
	(test_child_handler): Instead check that the respawn counter is
	dealt with by the child handler.

	* TODO: Update, I found a bug with the current model.

	* init/tests/test_environ.c (test_expand): Check that a string
	without an expansion still works ok.

2008-03-06  Scott James Remnant  <scott@netsplit.com>

	* init/event.c (event_operator_collect): Just use strcat functions.

2008-03-03  Scott James Remnant  <scott@netsplit.com>

	* init/environ.c (environ_valid): New function to check the validity
	of an environment variable name, should call before accepting any.
	(environ_expand_until): New function to expand variable references
	in a string using an environment table; supports a few common
	shell-like expressions.
	(environ_getn): Change to return the value of the string, not the
	entire environment string.
	* init/environ.h: Add prototypes.
	* init/errors.h: Add errors raised by new functions.
	* init/tests/test_environ.c (test_valid, test_expand): Add test
	cases for the new functions.
	(test_get, test_getn): Change test case to check for the variable
	value instead of returning the whole string.

	* TODO: Add thoughts on blocking commands.

	* TODO: Update.

	* init/event.h (Event): Remove the refs member; we now never hold
	a reference to an event we're blocking since we always copy the
	environment out if we want to keep it.
	(EventOperator): Events are always blocked while we hold them,
	so drop the blocked member.
	(EventProgress): The done state is no longer needed, we can free
	in finished now.
	* init/event.c (event_ref, event_unref): Drop these functions.
	(event_new): Don't ininitialise the refs member since it's gone.
	(event_poll): Remove the done state since it's directly freed
	in event_finished again
	(event_finished): No done state, event is freed before return.
	(event_operator_new): No blocked member.
	(event_operator_copy): Always block the event after copying.
	(event_operator_destroy): Simply unblock.
	(event_operator_handle): Simply block the event on match.
	(event_operator_collect): Always block the copied event
	(event_operator_unblock): This function is no longer required, since
	it has an identical effect to reset.
	(event_operator_reset): Simply unblock the event.
	* init/tests/test_event.c (test_new): Drop the check for refs
	being initialised to zero.
	(test_ref, test_unref, test_operator_collect): Drop test for
	functions that have been dropped in the code.
	(test_operator_new): Drop the check for blocked being initialised
	to FALSE.
	(test_block, test_unblock, test_operator_destroy): Drop any references
	to the refs member.
	(test_operator_destroy): Actually fix the function to test things.
	(test_poll): Drop the check for remaining in the done state.
	(test_operator_new, test_operator_copy): Drop the checks for blocked.
	(test_operator_handle, test_operator_collect, test_opreator_reset):
	Drop references to refs and blocked.
	* init/job.c (job_unblock, job_handle_event): Drop the call to
	event_unref() since the next call was always event_unblock() and
	that's the one that we didn't delete.
	* init/tests/test_job.c (test_change_state, test_child_handler)
	(test_handle_event, test_handle_event_finished): Events don't
	have references anymore, so remove calls to reference, unreference
	and checks for the reference count - it's all done with blocks now.
	(test_new): Remove check that the operator is not blocked for a
	new job since there's no such thing now.
	(test_handle_event): Operators don't have a blocked member anymore,
	if there's an event, it's blocked.

	* init/job.c (job_change_state): Don't reference the event we're
	blocked on, we'll always know when it's finished.
	(job_handle_event_finished): Likewise no reason to unreference it.
	* init/tests/test_job.c (test_change_goal, test_child_handler)
	(test_handle_event, test_change_state)
	(test_handle_event_finished): Remove the expectation that the blocked
	event is referenced by the job.
	* init/tests/test_event.c (test_poll): Don't reference the event,
	since the job would not have.

	* init/job.c (job_emit_event): Use environ_add/set for style
	reasons.

	* init/job.c (job_handle_event): Reset the stop_on operator after
	processing the event, thus the expression needs to be completely
	reevaluated before the job can be stopped again by it.  At last,
	correct behaviour!
	(job_change_state): No reason to reset the stop_on operator when
	starting since it's always reset after evaluating to TRUE now;
	likewise no reason to reset on re-entering running or waiting,
	job_unblock() is sufficient.
	(job_failed): No reason to iterate stop_on to set failed, it's
	empty - job_unblock() does what we want.
	* init/tests/test_job.c (test_handle_event): Check that the operator
	is actually reset and the event not referenced when handling from
	the event.
	(test_change_state, test_child_handler): Don't put anything in stop_on
	and thus don't expect anything to come out of it -- event environment
	is all done in stop_env and blocking done in blocking.

	* init/job.c (job_handle_event): Collect the stop events and store
	them in the blocking list, unblocking any that were there before
	such as the start events.
	(job_change_state): Unblock blocking events when returning to running
	from pre-stop.
	* init/tests/test_job.c (test_handle_event): Make sure the stop
	events are collected and replace any previously blocking events.
	(test_change_state, test_child_handler): Test that stop events in
	the blocking list are kept and unblocked when necessary.

2008-03-02  Scott James Remnant  <scott@netsplit.com>

	* init/job.c (job_change_state): Shouldn't emit the started event
	on pre-stop cancellation, and shouldn't unblock the job because
	it's a service.

	* init/job.c (job_change_state): Throw away the stop environment
	when starting and returning to running.
	* init/tests/test_job.c (test_change_state): Make sure the stop
	environment is actually thrown away.

	* init/job.c (job_run_process): Append the environment from the
	stop events if given the pre-stop process to run; do this before
	the special events so they can never be overriden.
	* init/tests/test_job.c (test_run_process): Check that the stop event
	environment is included for pre-stop and not for other jobs.

	* init/job.c (job_handle_event): Remove setting of UPSTART_JOB
	and UPSTART_JOB_ID, we set that when we run the process.
	* init/tests/test_job.c (test_handle_event): Don't check for
	UPSTART_JOB and UPSTART_JOB_ID since we no longer copy it in here.

	* init/job.c (job_run_process): Copy the environment to pass it to
	the job, appending the UPSTART_JOB and UPSTART_JOB_ID variables here;
	we never want to be able to match these, etc.
	* init/tests/test_job.c (test_run_process): Add tests to make sure
	that the environment is actually set in the processes we run.

	* init/job.h (Job): Add stop_env member to store environment from
	stop events for the stop script.
	* init/job.c (job_new): Initialise stop_env to NULL.
	(job_handle_event): Copy environment from the stop_on operator into
	the stop_env member.
	* init/tests/test_job.c (test_new): Check that stop_env is NULL.
	(test_handle_event): Add lots of tests to make sure that the
	environment is collected from the events and stored in stop_env
	properly, overwriting what was there already if necessary.

	* init/init.supp (job-run-process-args): Add a suppression for the
	fact that job_run_process will leak its arguments to a new process
	assuming that it will call exec() or exit()

	* init/tests/test_job.c (test_child_handler): Remove bogus free tag
	of the list, which we don't use in this test (valgrind failure)

	* init/job.h (Job): Remove the start_on member.
	* init/job.c (job_new): Don't initialise start_on since it's gone.
	(job_change_state): Drop call to unblock the start_on operator since
	the events are already unblocked by job_unblock.
	(job_failed): Drop setting of start_on events to failed since this
	is already done by job_unblock.  This results in a slight change in
	behaviour, now when a job fails to start - the event or command will
	be immediately unblocked since there's no point waiting until it
	stops again - it was waiting for it to start.
	* init/tests/test_job.c (test_new): Remove start_on checks
	(test_change_state, test_child_handler, test_handle_event): Remove
	all references to start_on, instead relying on the blocking checks
	instead.
	* init/tests/test_event.c (test_poll): Remove solitary reference
	to job's start_on, this wasn't necessary anyway - we proved that it
	was the right event by affecting the job.  Revert previous commit
	that temporarily increased the number of references, they should be
	one again now only the blocking list holds them.

	* init/job.h (job): Add blocking member, a list of events that we're
	blocking from finishing.
	* init/job.c (job_new): Initialise blocking member to NULL.
	(job_handle_event): Collect the list of events from the operator
	and store them in the job's blocking list (unblocking any existing
	first); if the job is already running, unblock unref and discard.
	(job_unblock): New function to deal with unblocking the events we're
	holding onto and resetting the blocking list; this will be extended
	later to also unblock any command.
	(job_change_state): Unblock events in running for services and in
	waiting for everything.
	(job_failed): Unblock events and mark them as failed.
	* init/tests/test_job.c (test_new): Check that it's initialised to NULL
	(test_handle_event): Extend the test cases to check the value of the
	blocking list, and to make sure that the previous blocking list is
	overwritten when necessary.
	(test_change_state, test_child_handler): Extend test cases so that
	wherever we're had a blocked event in start_on, we also have that in
	the blocking list.
	* init/tests/test_event.c (test_poll): Temporarily increase the
	expected number of references/blockers to the event in the poll
	test.

	* init/job.h (Job): Add start_env member, this stores the environment
	to use when starting the event so it doesn't overwrite the current
	environment of a restarting job.
	* init/job.c (job_handle_event): Do the heavy lifting of starting a
	new job instance here; construct the environment from the built-ins
	and configured, append that collected from the start events, locate
	or create a new instance, add the job name and id then copy into
	the new start_env member before starting the job.  At some point
	this will probably all become a function since it'll be similar for
	the control functions.
	(job_change_state): Copy the start_env member into the env member
	when in the starting state; thus the job environment remains the same
	until restarted.
	(job_new): Remove code to initialise the environment, we now do that
	when actually starting the instance.
	* init/tests/test_job.c (test_handle_event): Add test cases for
	starting the job, making sure that the environment is correctly
	copied into the right field and also checking what happens if it's
	already stopping or running.
	(test_change_state): Make sure that start_env is correctly copied
	over into env, overwriting what is there if non-NULL or keeping it
	if NULL.
	(test_new): Remove checks for environment setup, since we don't do
	that anymore here; replace with checking for NULL and restore the
	alloc fail tests.
	* TODO: Update.

	* init/environ.c (environ_add): Allow it to accept NULL length, since
	we can't always keep that around.

	* init/process.c (process_spawn): Accept the environment list as
	a parameter, then finally we can change this function to take a
	JobConfig as the first argument.
	(process_error_read): Remove the associated error handler.
	* init/process.h: Change prototype.
	(ProcessErrorType): Remove error enum for environment.
	* init/tests/test_process.c (test_spawn): Update calls in test to
	just pass in an environment array (direct testing).
	* init/job.c (job_run_process): Pass configuration and environment
	to process_spawn.

	* init/process.c (process_spawn): Take the environment directly out
	the job structure, rather than recreating it.
	(process_environment): Drop function, absorbed elsewhere.
	* init/process.h: Remove prototype.
	* init/tests/test_process.c (test_spawn): Set the job_id variable
	before calling job_new and set config->start_on instead of
	job->start_on so that job_new can pick up both.
	(test_environment): Remove test cases.

	* init/job.h (Job): finally gains env pointer of its own.
	* init/job.c (job_new): Initialise the environment, moving the last
	of the code from process_environment -- this is only temporary
	though in the interests of refactoring, it'll move out of here again
	soon enough.
	* init/tests/test_job.c (test_new): Make sure that the environment is
	set in a manner which tests the overriding of things by other things;
	we have to temporarily comment out the alloc fail stuff though :-(

	* init/event.c (event_operator_collect): Make list the last argument
	for consistency with future functions.
	* init/event.h: Update prototype.
	* init/tests/test_event.c (test_operator_collect): Swap arguments.
	* init/process.c (process_environment): Update.

	* init/job.c (job_config_environment): Function to generate an
	environment table from a JobConfig, code largely moved from process.c
	* init/job.h: Add protoyype.
	(JOB_DEFAULT_ENVIRONMENT): List of environment variables to always
	copy from the environment (moved from process.h)
	* init/tests/test_job.c (test_config_environment): Add test case,
	again largely copied from test_process.c
	* init/process.c (process_environment): Call job_config_environment
	instead of the code moved out.
	* init/process.h (PROCESS_ENVIRONMENT): Move to job.h
	* TODO: Update.

	* TODO: Update.

2008-03-01  Scott James Remnant  <scott@netsplit.com>

	* init/event.c (event_operator_collect): Create a mega-function to
	iterate an EventOperator tree (filtering out those bits that aren't
	TRUE) and collect the events, adding them to a linked list, adding
	their environment to a table and making a string list for another
	environment variable.  Fundamentally this function marshals data
	out of the Event subsystem into the right format for the Job subsystem.
	* init/event.h: Add prototype.
	* init/tests/test_event.c (test_operator_collect): Tests for the
	collector function; some bits may seem similar to test_process.c
	* init/process.c (process_environment): Use event_operator_collect
	to gather the environment, instead of its own code (which pretty
	much got pasted into event_operator_collect anyway).  Force everything
	else to allocate matching the caller.
	* init/tests/test_process.c (test_spawn, test_environment): Had
	forgotten to set the value of the intermediate AND operator to TRUE,
	necessary now.

	* init/process.c (process_environment_add): Move and rename this
	function, since it's not really process associated
	(process_environment): Change to use environ_add or environ_setf
	instead.
	* init/process.h: Remove prototype.
	* init/environ.c (environ_add): New name/location of
	process_environment_add, modified to not take a copy of the string
	(environ_set): Wrapper for the above for common dealing with
	environment we want to set from a format string.
	(environ_get, environ_getn, environ_lookup): Functions to get an
	environment variable entry; largely cripped from event.c but
	bug-fixed at the same time.
	* init/environ.h: Function prototypes.
	* init/event.c (event_operator_match): Change to use environ_lookup
	* init/tests/test_process.c (test_environment_add): Move the tests.
	* init/tests/test_environ.c: Test suite for environment handling
	* init/Makefile.am (init_SOURCES): Build environ.c and environ.h
	(TESTS): Build environment test suite
	(test_environ_SOURCES, test_environ_LDFLAGS, test_environ_LDADD):
	Details for environment test suite
	(test_process_LDADD, test_job_LDADD, test_event_LDADD)
	(test_parse_job_LDADD, test_parse_conf_LDADD, test_conf_LDADD):
	Link environ.o to other test suites

	* init/job.c (job_new): Increment the number of instances.
	(job_instance): Simplify the function, it now only returns the
	existing instance or NULL.  This makes it easier to extend when
	we have env-limited instances later on.
	(job_handle_event): If job_instance returns NULL, create
	a new instance with job_new() and always reset the operator afterwards.
	* init/tests/test_job.c (test_new): Check that the instances variable
	is incremented when a new job is created.
	(test_instance): Change to check that it returns NULL when there is
	no active instance, or for multi-instance jobs, instead of creating
	a new one itself.
	(test_config_replace, test_find_by_pid)
	(test_find_by_id, test_change_goal, test_change_state)
	(test_next_state, test_run_process, test_kill_process)
	(test_child_handler, test_handle_event)
	(test_handle_event_finished): Call job_new to create a new instance
	from a config, instead of job_instance.

	* init/tests/test_conf.c (test_source_reload_job_dir)
	(test_file_destroy): Call job_new to create a new instance from a
	config, instead of job_instance.
	* init/tests/test_event.c (test_poll): Call job_new to create a new
	instance from a config, instead of job_instance.
	* init/tests/test_process.c (test_spawn, test_environment): Call
	job_new to create a new instance from a config, instead of job_instance

2008-02-29  Scott James Remnant  <scott@netsplit.com>

	* configure.ac: Compare the evaluated $sbindir against the common
	things we put in PATH, if it doesn't match, define EXTRA_PATH to
	contain it.
	* init/paths.h: Append EXTRA_PATH to PATH if defined.

	* init/Makefile.am (AM_CPPFLAGS): Replace TELINIT definition with
	SBINDIR, pointing at the common directory.
	* compat/sysv/Makefile.am (AM_CPPFLAGS): Replace SHUTDOWN definition
	with SBINDIR, pointing at the common directory.
	* init/paths.h (TELINIT): Redefine to be SBINDIR with "/telinit"
	on the end; define SBINDIR if necessary.
	* compat/sysv/reboot.c (SHUTDOWN): Redefine to be SBINDIR with
	"/shutdown" on the end; define SBINDIR if necessary.

2008-02-22  Scott James Remnant  <scott@netsplit.com>

	* init/event.c (event_operator_match): Rewrite to match both
	positionally and by name.
	* init/tests/test_event.c (test_operator_match): Update tests to
	check the new behaviour works.

	* init/parse_job.c (parse_on_operand): Add arguments to env list
	rather than args; sanity check afterwards to ensure that positional
	doesn't follow name-based -- when parsing the job is the right place
	to catch this.
	* init/tests/test_parse_job.c (test_stanza_start)
	(test_stanza_stop): Change args to env when checking operators.
	Check that arguments may be quoted in manners that we expect to be
	sane.  Check that positional arguments cannot follow name-based ones.
	* init/errors.h: Add new error.
	* init/conf.c (conf_reload_path): Treat expected variable as a
	permanent error.

	* init/tests/test_process.c (test_spawn, test_environment): 
	Update event_new() calls to remove extra argument.

	* init/main.c (main, cad_handler, kbd_handler, pwr_handler):
	Update event_new() calls to remove extra argument.

	* init/job.c (job_change_state): Update event_new () call.
	(job_emit_event): Update to put failure information in environment.
	* init/tests/test_job.c (test_new, test_instance)
	(test_child_handler, test_handle_event)
	(test_handle_event_finished): Remove extra argument to event_new,
	rename args to env in operator where necessary.
	(test_change_state): Update to check emitted event by full environment.

	* init/event.h (Event): Remove args member.
	(EventOperator): Rename args member to env.
	Update prototypes to match.
	* init/event.c (event_new): Remove args member.
	(event_finished): Remove copying of args member to failed event.
	(event_operator_new): Rename args member to env.
	(event_operator_copy): Rename args copying to env.
	(event_operator_match): ??
	* init/tests/test_event.c (test_new): Update test to remove args.
	(test_operator_new): Update test to rename args to env.
	(test_operator_copy): Update test to rename args to env.
	(test_operator_match): ???

	* TODO: Update with job atomicity notes.

2008-02-20  Scott James Remnant  <scott@netsplit.com>

	* init/job.c: Switch around job_find_by_pid and job_find_by_id
	* init/job.h: Likewise.

	* init/job.h: Update prototypes to match variable names in the
	code.

2008-02-17  Scott James Remnant  <scott@netsplit.com>

	* init/process.c (process_kill): Change to accept a JobConfig rather
	than a Job, since in theory this should only ever need that in a
	future where we can specify a kill signal (right now it's not used
	for anything!)
	* init/process.h: Update prototype.
	* init/tests/test_process.c (test_kill): Update test cases.
	* init/job.c (job_kill_process, job_kill_timer): Pass in JobConfig
	instead of Job.

	* init/process.c (process_spawn): Accept trace as an argument instead
	of using a random piece of job state to determine whether to trace
	or not.
	* init/process.h: Update prototype.
	* init/tests/test_process.c (test_spawn): Update tests to pass in
	via argument whether to trace the job or not.
	* init/job.c (job_run_process): Pass in the trace variable rather
	than relying on it working it out for itself; this means we don't
	need to set the state until after, therefore don't need to reset it.

	* AUTHORS, logd/jobs.d/logd.in: Update e-mail addresses.

	* README: Update kernel recommendation to 2.6.24, since that's
	the oldest version that the test suite will complete under.

2008-01-17  Scott James Remnant  <scott@netsplit.com>

	* TODO: Update.

	* init/job.c (job_run_process): Don't append the list of event
	names, they can be found in $UPSTART_EVENTS now.  This is better
	since it's consistent for exec and script.
	* init/tests/test_job.c (test_run_process): Drop test case.

	* init/process.c (process_environment): Function to build an
	environment table for a job containing built-in variables, those
	from the configuration, events and finally the upstart job ones.
	(process_environment_add): Helper function for the above that
	handles adding a variable to the array; dealing with fetching the
	value from init's environment if necessary.
	(process_setup_environment): This function now gets dropped in
	favour of the new ones.
	(process_spawn): Call the new process_environment() function and set
	the environ variable directly.
	* init/process.h (PROCESS_ENVIRONMENT): Define built-in environment
	variables that are always copied from our own environment.
	Add prototypes.
	* init/tests/test_process.c (test_environment): Check that the
	environment is built correctly and that each bit overrides the
	right other bit.
	(test_environment_add): Check that the array is built correctly.
	(test_spawn): Adjust order and values of expected environment
	to match what's now set.

2008-01-16  Scott James Remnant  <scott@netsplit.com>

	* init/job.c (job_failed): Separate the logic that marks the job
	and its associated events as failed into its own function, since
	it's a large enough amount of code that we were otherwise duplicating
	everywhere else (and in a few places, failing to mark the events as
	failed as well).
	(job_change_state, job_process_terminated): Call job_failed instead
	of doing it ourselves.
	(job_emit_event): De-nest the logic and fix so that we don't add
	environment to the failed respawn event.
	* init/tests/test_job.c (test_change_state): Add checks on whether
	the event was marked as failed or not.

	* TODO: Update.

	* configure.ac (AC_COPYRIGHT): Update copyright to 2008.

	* TODO: Update.

	* init/tests/test_job.c (test_child_handler): Don't run the signal
	and ptrace tests while in valgrind, sometimes signals (specifically
	SIGCONT after SIGSTOP) don't behave right and we kinda need that
	reliability.

	* init/tests/test_job.c (test_child_handler): After adding extra
	processes, make sure we clean up again so each test is roughly
	independant.  Fix the final test case to not rely on previous
	setup and work on its own.

	* init/tests/test_job.c (test_change_state): Remove useless check
	of job->start_on from a killed/post-stop check (noticed while
	writing the other).

	* init/job.c (job_change_state): Check the return value of
	job_run_process() and if particular processes fail, change the
	goal to stop and push the job into the next state; setting the job
	as failed along the way.
	(job_emit_event): If the exit_status is -1 then it means the job
	failed to spawn, so don't place EXIT_SIGNAL or EXIT_STATUS in the
	event environment.
	* init/tests/test_job.c (test_change_state): Check what happens when
	each process type fails, make sure that the job is stopped for
	pre-start, spawned and post-stop and the failure is ignored for
	post-start and pre-stop.

2008-01-15  Scott James Remnant  <scott@netsplit.com>

	* init/main.c: Selectively compile out certain pieces when make is
	run with CPPFLAGS=-DDEBUG, giving us a build that'll happily run from
	a user terminal.
	* init/event.h: Change the startup event to "debug" when built like
	that, so we don't accidentally do bad things.

	* init/job.c (job_run_process): Catch PROCESS_ERROR and abort the
	attempt to run the process, returning a non-temporary error condition.
	* init/tests/test_job.c (test_run_process): Add test case for
	attempting to spawn a file that doesn't exist.

	* init/process.c (process_error_read): Avoid the word process, since
	it's likely included in the higher error message.

	* init/process.c (process_spawn): Call process_error_abort() on any
	error condition.
	* init/tests/test_process.c (test_spawn): Add a test case for failing
	to spawn a process and receiving ProcessError correctly; fix other
	cases to ensure they return a pid.

	* init/errors.h: Add PROCESS_ERROR to the enum, but not to the string
	list since there's no specific defined string for this one.
	* init/process.h (ProcessError): Structure that builds on NihError
	to add additional information for a process error.
	(ProcessErrorType): enum of different process error types.
	* init/process.c (process_spawn): After forking read the error in
	the parent, returning if we raise one.
	Ensure we close the pipe if the fork fails.
	Re-order so that we set the environment, umask and priority after the
	resource limits (which should apply to them).
	(process_error_abort): New function to immediately abort with an
	error, writing it on the pipe first.
	(process_error_read): Counterpart function to read the error from
	the pipe and raise it, with appropriate error messages.

	* init/process.c (process_spawn): Create a pipe to use for
	communication with the child, ensuring its closed before the parent
	returns and ensuring that the writing end is close-on-exec in the
	child.

	* init/job.c (job_run_process): Change to return a value indicating
	whether there's been a non-temporary error (always returns zero so
	far).
	* init/job.h: Update prototype.
	* init/tests/test_job.c (test_run_process): Check that job_run_process
	always returns zero.

	* init/job.c (job_change_goal): Document in which states this function
	has unexpected side-effects such as freeing the job, since we do
	attempt to call it from within job_change_state().

	* init/process.c (process_setup_limits): Integrate this function back
	into process_spawn() since there's no reason for it to be separate.
	(process_setup_console): Alter this function so it closes the original
	console descriptors, opens the new ones and can reset them to if
	required -- in particular, this no longer takes a Job parameter.
	(process_spawn): Use the new process_setup_console function and
	integrate code from process_setup_limits().
	* init/process.h: Update function prototype.
	* init/main.c (main): Use the new process_setup_console() argument
	form.  Move syslog opening to the end of the function, rather than
	where it is now where it could be at risk of being closed again
	immediately.  Change the root directory in case we're run in some
	weird way.
	(reset_console): Remove function since the code is now in
	process_setup_console()
	* init/enum.h (console_type): Remove CONSOLE_LOGGED and make the
	CONSOLE_NONE constant be zero.
	* init/parse_job.c (stanza_console): Drop parsing of "logged"
	* init/tests/test_parse_job.c (test_stanza_console): Drop testing
	of "logged" parsing.

2008-01-14  Scott James Remnant  <scott@netsplit.com>

	* HACKING: Correct bzr URLs to trunk.

2007-12-15  Scott James Remnant  <scott@netsplit.com>

	* init/process.c (process_spawn): Fix some documentation strings.
	
	* init/process.c (process_kill): Move to beneath the process setup
	functions.
	* init/process.h: Adjust ordering here too.

	* init/process.c (process_spawn): Group console closing and setup
	together, becoming the session and process group leader first.

2007-12-07  Scott James Remnant  <scott@netsplit.com>

	* init/process.c (process_spawn): Drop the debug message since
	it's always repeated by the caller.
	* init/job.c (job_run_process): Drop the word Active which is a
	hold-over from when we had different process states.

	* TODO: Update.

	* init/job.c (job_child_handler): Add code to handle the trapped
	signal and ptrace event cases, distinguishing between a trapped
	signal and process stopped after exec or fork using our trace
	state member.  Call out to other functions to do the work.
	(job_process_trace_new): Called after the first exec to set the
	ptrace options, update the trace state and allow the process to
	continue without delivering the signal.  Also called after the
	fork to do the same.
	(job_process_trace_new_child): Called after a fork for the new child;
	increments the fork counter and if it goes over the number we want,
	detaches from the process and allows it to move to running.  Otherwise
	calls job_process_trace_new() instead.
	(job_process_trace_signal): Called when a signal is trapped, simply
	delivers it to the process unchanged.
	(job_process_trace_fork): Called before a fork for the parent, obtains
	the new child process id from the event, updating the job structure,
	and detaches from the parent which we're no longer interested in.
	(job_process_trace_exec): Called after an exec other than the first,
	assumed to be the end of forking so detaches from the process and
	allows it to move to running.
	* init/tests/test_job.c (test_child_handler): Add test cases for
	the various ptrace states.

	* init/job.c (job_run_process): Set process trace state to new for
	the main job if we need to wait for the daemon or fork; otherwise
	reset the state.
	* init/tests/test_job.c (test_run_process): Add test cases to make
	sure the trace state is set right and picked up by process_spawn.

	* init/process.c (process_spawn): Set a ptrace before execing the
	binary if the trace state is TRACE_NEW, set by the caller.
	* init/tests/test_process.c (test_spawn): Make sure that a job is
	ptraced if set up properly.
	(child): Add a simple case that just exits immediately for testing
	the above.

	* init/job.h (Job): Add new trace_forks member to keep count of how
	many forks we've seen and trace_state member to track whether we've
	just started the trace or just forked.
	* init/enum.h (TraceState): Add enumeration to keep track of ptrace
	state to differentiate between a signal and an event.
	* init/job.c (job_new): Initialise new members.
	* init/tests/test_job.c (test_new): Check new members are initialised

	* init/enum.h (JobWaitType): Add new daemon and fork wait types.
	* init/parse_job.c (stanza_wait): Add parsing for daemon and fork.
	* init/tests/test_parse_job.c (test_stanza_wait): Add tests too.

	* init/job.h (JobConfig): Remove daemon and pid members.
	(Job): Remove pid_timer member.
	(JOB_DEFAULT_PID_TIMEOUT): Remove this constant.
	* init/job.c (job_config_new, job_new): Remove initialisation of
	removed members.
	(job_change_state): Stay in spawned unless we're not waiting for
	anything -- remove the daemon flag.
	* init/tests/test_job.c (test_config_new, test_new): Remove checks
	for initialisation of removed members.
	(test_change_state): Remove daemon flag stays in spawned check since
	the daemon flag has gone.
	* init/parse_job.c (stanza_daemon, stanza_pid): Remove these
	functions since they have no members to set.
	* init/tests/test_parse_job.c (test_stanza_daemon, test_stanza_pid):
	Remove the tests for the now non-existant functions.

	* init/process.c (process_spawn): raise the system error before
	calling another syscall, in case we overwrite errno.

2007-12-06  Scott James Remnant  <scott@netsplit.com>

	* init/job.c (job_child_handler): Implement a combined child event
	handler to replace the multiple separate ones.  This handler deals
	with adding appropriate messages to the log and decoding any state
	information before calling specific action functions.
	(job_child_reaper): Remove, moving the bulk of the code into new
	(job_process_terminated): function that handles it cleanly.
	(job_child_minder): Remove, moving the bulk of the code into new
	(job_process_stopped): function that's a lot cleaner.
	* init/job.h: Update prototypes.
	* init/tests/test_job.c (test_child_reaper, test_child_minder):
	Combine unit tests from both functions into single new
	(test_child_handler): function.
	* init/main.c (main): Call the combined function on child events
	instead of separate ones.

	* init/job.c (job_child_minder): Add informational message and
	improve style and documentation.

2007-12-02  Scott James Remnant  <scott@netsplit.com>

	* init/enum.h (JobWaitType): Introduce a new enum that specifies
	how to transition the job from spawned to running; either we don't
	wait, or we wait for it to emit the stopped signal.
	* init/job.h (JobConfig): Add the wait_for member.
	Add protoype for job_child_minder.
	* init/job.c (job_config_new): Initialise to JOB_WAIT_NONE.
	(job_child_minder): New function to catch when a process is stopped
	by a signal, and move it to the next state when it does so.
	* init/tests/test_job.c (test_config_new): Check the initialisation
	of wait_for to JOB_WAIT_NONE.
	(test_child_minder): Tests for the new function.
	(test_change_state): Copy the daemon test case to refer to waiter.
	* init/main.c (main): Call job_child_minder whenever the job is
	stopped by a signal
	* init/parse_job.c (stanza_wait): Parse a new "wait" stanza that
	specifies what to wait for before leaving the spawned state.
	* init/tests/test_parse_job.c (test_stanza_wait): Check the new
	stanza.

2007-11-29  Scott James Remnant  <scott@netsplit.com>

	* init/tests/test_job.c (test_change_state): Add a few sets to NULL
	so gcc is happy.

2007-11-15  Scott James Remnant  <scott@netsplit.com>

	* init/job.c (job_child_reaper): Update argument names and types
	to match new NihChildHandler pattern; switch on event instead,
	which can now have three values not two (it always could, this was
	a bug) to output warning and assume that status is always non-zero
	if killed so no need to check that separately.
	* init/job.h: Update prototype.
	* init/tests/test_job.c (test_child_reaper): Update calls to
	job_child_reaper to pass an NihChildEvents member instead of FALSE
	or TRUE for killed.
	* init/main.c: Adjust call to nih_child_add_watch to indicate which
	events we want to pass to the reaper; we don't use NIH_CHILD_ALL
	since we're going to add ptrace stuff to a different function.

2007-11-07  Scott James Remnant  <scott@netsplit.com>

	* init/main.c (main): Tidy up.

2007-11-04  Scott James Remnant  <scott@netsplit.com>

	Complete the simplification of job config; rather than try and
	precompute job replacements, keeping them all in the same hash table
	and chaining them together, we just work it out when it's actually
	necessary based on what's in the conf_sources list.

	* init/job.h (JobConfig): Remove the replacement and replacement_for
	members and put a deleted member in instead.
	* init/job.c (job_config_new): Initialise deleted to FALSE; don't
	replace the job into the hash table, since we only want the current
	one in there now.
	(job_config_find_by_name): Now that there is only ever one job
	config in the hash table, we don't need any special function and
	can just use nih_hash_lookup directly, so drop this function.
	(job_config_should_replace): Rename to job_config_replace
	(job_config_replace): Rework, it now checks to see whether there
	are instances, and if not removes the job from the hash table
	before selecting a new one (which might be the same job).
	* init/tests/test_job.c (test_config_new): Update test to check
	deleted starts off as FALSE and that the job isn't in the hash.
	(test_config_find_by_name): Drop.
	(test_config_should_replace): Rename and rewrite to test replacement
	actually works as we expect.
	(test_change_state): Update tests for entering the waiting mode and
	replacing jobs.
	(test_find_by_pid, test_find_by_id, test_handle_event)
	(test_handle_event_finished): Add jobs to the hash table, otherwise
	we can't find them
	(test_child_reaper): Add job to the hash table, and also create a
	source for it since we end up with it in the waiting state so need
	to be able to keep it.
	* init/Makefile.am (test_process_LDADD, test_job_LDADD)
	(test_event_LDADD): Need the full .o file list now.
	* init/conf.c (conf_file_destroy): Rewrite to mark the job deleted,
	call job_config_replace if it's the current job and free it if
	it isn't the current job either before or after that call.
	(conf_reload_path): Handle job replacement here; look up the
	old job in the hash table, if it exists attempt a replacement
	otherwise add the new job to the hash table.
	* init/tests/test_conf.c (test_source_reload_job_dir)
	(test_source_reload_conf_dir, test_source_reload_file): Update
	tests to check job->deleted and use nih_hash_lookup to see whether
	it's the current job.
	(test_file_destroy): Write tests to check the common cases, we don't
	need to worry about the intermediate now since they can't happen.
	* init/parse_job.c (parse_job): Massively simplify, this only creates
	the config and parses it now.
	* init/tests/test_parse_job.c (test_parse_job): Remove the replacement
	checks.
	* init/tests/test_event.c (test_poll): Add configs to the hash
	table so they can be found.
	* TODO: Update.

2007-11-03  Scott James Remnant  <scott@netsplit.com>

	* init/conf.h (ConfSource): Remove priority, we'll place these
	in a linked list and use that order instead.
	(ConfSourcePriority): Drop accordingly.
	(ConfItem): Drop this structure; permitting jobs and states to be
	defined inside larger conf files made things complicated for no
	benefit; move the item union into
	(ConfFile): here, instead of the items list.
	(ConfItemType): Drop accordingly.
	* init/conf.c (conf_init): Store sources in a linked list, instead
	of a hash table; no idea why it ever was.
	(conf_source_new): Drop priority argument and add to list not hash.
	(conf_file_new): Set data to NULL instead of initialising items,
	set destructor to conf_file_destroy.
	(conf_item_destroy): Rename to conf_file_destroy
	(conf_file_destroy): and adjust to refer to ConfItem instead,
	getting the item type through the source.
	(conf_item_new): Drop.
	(conf_reload): Iterate as linked list not hash table.
	(conf_reload_path): Simplify handling of old files and items a
	little, just look it up and always free if it exists before parsing
	the new file.
	(conf_file_get): No longer any need for this function.
	* init/tests/test_conf.c (test_file_get, test_item_new): Drop
	test functions for those that have been removed.
	(test_item_destroy): Rename to test_file_destroy.
	(test_source_new): Don't pass or check priority, or hash lookup.
	(test_file_new): Check data is set correctly.
	(test_source_reload_job_dir, test_source_reload_conf_dir)
	(test_source_reload_file): Update tests accordingly.
	* init/parse_conf.c (stanza_job): Drop the job stanza, jobs
	may only be defined in dedicated directories.  
	* init/tests/test_parse_conf.c (test_parse_conf): Simply check to only
	make sure the file is parsed.
	(test_stanza_job): Drop function.
	* init/main.c: Update calls to conf_source_new.
	* init/init.supp: Update intermediate function in suppression.

2007-10-26  Scott James Remnant  <scott@netsplit.com>

	* init/process.c (process_spawn): Mask out all signals across the
	fork() rather than just SIGCHLD; reset the signal handlers to default
	before unmasking again.  The original rationale was we needed to
	avoid SIGCHLD occurring before we'd stashed the pid, but that's no
	longer a problem; the new rationale is that we want to avoid the
	signal handlers running in the newly forked child.

2007-10-20  Scott James Remnant  <scott@netsplit.com>

	* init/job.c (job_init): The job's name is the first item in the
	structure again, so we can use nih_hash_string_key.
	(job_config_name): Drop this function, then.

	* init/conf.h (ConfSourcePriority): Add a priority enum
	(ConfSource): Add priority member.
	* init/conf.c (conf_source_new): Take priority as an argument and
	set it in the structure.
	* init/tests/test_conf.c (test_source_new): Make sure priority
	is set from the argument.
	(test_file_new, test_file_get, test_item_new)
	(test_source_reload_job_dir, test_source_reload_conf_dir)
	(test_source_reload_file, test_source_reload, test_item_destroy):
	Pass in a priority when creating a ConfSource.
	* init/tests/test_parse_conf.c (test_parse_conf): Likewise.
	* init/main.c (main): Set relative priorities for the configuration
	directories.

	* init/conf.h (conf_file, conf_item): Add source and file members
	respectively that point to the parent structure.
	* init/conf.c (conf_file_new, conf_item_new): Set the members.
	* init/tests/test_conf.c (test_file_new, test_file_get)
	(test_item_new): Make sure the new members are set properly.

	* util/Makefile.am (install-data-hook, install-exec-hook): Apply
	transform to source and destination of both manpage and program
	symlinks.
	* compat/sysv/Makefile.am (install-data-hook, install-exec-hook): 
	Likewise for the compatibility symlinks.

	* TODO: Update.

	* init/tests/test_process.c (test_spawn): Make the event a child
	of the operator so it doesn't get freed first.

	* init/job.c (job_instance): Increment an instances counter each
	time we spawn an instance.
	(job_change_state): Decrement the instances counter again.
	(job_detect_stalled): Drop the main loop function, since we perform
	active detection of stall now.
	* init/job.h: Update header.
	* init/tests/test_job.c (test_change_state): Check that we get the
	stalled event for the last instance.
	(test_detect_stalled): Drop the test.
	* init/main.c: Remove job_detect_stalled from the main loop.

	* init/event.c (event_operator_destroy): Destructor for an
	EventOperator that unblocks and unreferences the event first.
	(event_operator_new): Set the operator.
	(event_operator_copy): Remove error handling since it's unnecessary
	with the destructor in place.
	* init/event.h: Add prototype.
	* init/tests/test_event.c (test_operator_destroy): Make sure it
	works properly.
	(test_operator_copy): Don't unblock or unref events before freeing
	them, since that's now taken care of when it's referenced.
	* init/job.c (job_new): Remove unnecessary error handling.
	* init/tests/test_job.c (test_run_process): Reference the event
	when setting it, otherwise we'll assert when we try to free it.
	* TODO: Update.

	* init/job.c (job_new): Drop the parent argument for consistency.
	(job_instance): Update call to job_new.
	* init/job.h: Update prototype.
	* init/tests/test_job.c (test_new): Adjust call, check the parent
	and make sure that start_on and stop_on are copied over properly.
	* TODO: Update.

	* init/conf.c (conf_file_get): Split out the allocation code from here
	(conf_file_new): into this new function.
	* init/conf.h: Add prototype.
	* init/tests/test_conf.c (test_file_new): New tests.
	* TODO: Update.

	* init/job.c (job_change_state): Hardcode the next state when we
	catch a runaway job to be JOB_WAITING.
	(job_next_state): Change next state for JOB_STARTING when goal is
	JOB_STOP to be JOB_STOPPING for consistency with the others; otherwise
	if our goal is stopped during our starting event, we'll never emit
	a stopping event to match it.
	* init/tests/test_job.c (test_next_state): Update test case.
	* doc/states.dot: Adjust the state transitions.
	* doc/states.png: Regenerate.
	* TODO: Update.

2007-10-19  Scott James Remnant  <scott@netsplit.com>

	Dealing with instances has always been tricky since they're copies
	that exist in the hash table; this patch changes that so the job's
	configuration is separated from its state.  The only difference
	between instance and non-instance jobs now is that non-instance
	jobs only ever have one entry in their instances list.

	* init/job.h (Job): Separate out the members that come from the
	configuration into a new JobConfig structure which can be shared
	amongst all of the instances; this means we can drop instance_of.
	(JobConfig): Add instances list.
	(JobProcess): Remove pid member, replaced by pid list in Job.
	Update prototypes of functions to match.
	* init/job.c (job_new): Split off initialisation of configuration
	pieces into new job_config_new function leaving the state here;
	copy the start_on and stop_on members from JobConfig
	(job_copy): Drop this function, we don't need to copy jobs now.
	(job_name): Rename to job_config_name.
	(job_init): Set key function to job_config_name.
	(job_process_new): Drop initialisation of pid.
	(job_process_copy): Drop this function entirely, we don't need it.
	(job_find_by_name): Rename to job_config_find_by_name; massively
	simplify now we won't find instances or deleted jobs in the list.
	(job_should_replace): Rename to job_config_should_replace; simplify
	now that we can do a simple check to see whether a job exists or not
	(job_find_by_pid, job_find_by_id): Loop through the instances after
	looping through the hash table.
	(job_instance): Simplify, now all it needs to do is call job_new()
	if there isn't anything in the instances list, or it's multi-instance.
	(job_change_goal): Document that job should not be used on return.
	No need to check for instance jobs anymore.  Place the job id in
	the output.
	(job_change_state): Document that job should not be used on return.
	Place the job id in the output.  Check for information in the job's
	config.  Merge the waiting and deleted states, so that a job instance
	is automatically deleted when it finishes.
	(job_next_state): Assert that we never call job_next_state when
	in JOB_WAITING since there's no possible next state.  Check config
	for whether a main process exists.
	(job_emit_event): Obtain config-replaced pieces from the job's config
	(job_run_process): Obtain process information from the job's config
	but store the pid in the Job.  Put job id in the output.
	(job_kill_process, job_kill_timer): We don't need to obtain the
	JobProcess just the pid from the job.  Put job id in the output.
	(job_child_reaper): Put job id in the output.  Check job config.
	(job_handle_event): Iterate job instances and process their stop_on
	operators, but process the start_on from the job configs.
	(job_handle_event_finished): Loop through the instances too.
	(job_detect_stalled): Check start_on from the config and just
	check whether there are any instances in the list.
	(job_free_deleted): No deleted state, so drop this function.
	* init/tests/test_job.c (test_new): Split into test_new and
	new test_config_new function.  Create JobConfig object and spawn
	Job instances from that.
	(test_copy): Drop the tests.
	(test_process_new): Drop check of pid.
	(test_process_copy): Drop test.
	(test_find_by_name): Rename to test_config_find_by_name.
	(test_should_replace): Rename to test_config_should_replace.
	(test_instance): Create JobConfig object, and adjust tests to ensure
	that we always get a Job object.
	(test_find_by_pid, test_find_by_id, test_change_goal): Create
	JobConfig object and spawn Job instances from that.
	(test_change_state): Create JobConfig object and spawn Job
	instances from that.  Adjust tests that previously checked for
	JOB_WAITING to check for job being freed.  Drop checks for JOB_DELETED.
	(test_next_state): Create JobConfig object and spawn Job instances
	from that.  Drop JOB_DELETED and JOB_WAITING checks.
	(test_run_process, test_kill_process, test_child_reaper)
	(test_handle_event, test_detect_stalled): Create JobConfig object
	and spawn Job instances from that.
	(test_free_deleted): Drop.
	* init/main.c: Don't add job_free_deleted to the main loop.
	* init/enum.h (JobState): Drop JOB_DELETED.
	* init/enum.c (job_state_name, job_state_from_name): Drop JOB_DELETED.
	* init/tests/test_enum.c (test_state_name, test_state_from_name):
	Drop tests that use the JOB_DELETED value.
	* init/process.c (process_spawn, process_setup_limits)
	(process_setup_environment, process_setup_console): Get details
	from the job config.  Put job id in the output.
	* init/tests/test_process.c (test_spawn, test_kill): Create
	a JobConfig object and make Job instances from that.
	* init/tests/test_event.c (test_poll): Create a JobConfig object
	and make Job instances from that.
	(test_operator_copy): Set pointers to NULL to avoid gcc complaining.
	* init/conf.h (ConfItem): Make the type for a job be JobConfig.
	* init/conf.c (conf_item_destroy): Don't attempt to replace the
	new middle-man target, if it was due to be replaced it would have
	already been.  If we can replace the config, ensure nothing points
	at it and then free it, rather than kicking state.
	* init/tests/test_conf.c (test_source_reload_job_dir)
	(test_source_reload_conf_dir, test_source_reload_file)
	(test_source_reload, test_item_destroy): Call job_config_new to
	create JobConfig objects, track when they are freed rather than
	marked in the deleted state.  Create instances with job_instance,
	and fetch from the instances list.  Expect the job to be freed
	with the item.
	* init/tests/test_parse_conf.c (test_parse_conf)
	(test_stanza_job): Change expected type from Job to JobConfig.
	* init/parse_job.c: Update prototypes of all functions to refer to
	JobConfig instead of Job.
	(parse_job): If the old job already has a replacement, remove the
	replacement from the hash table -- but don't free it because it's
	linked by a ConfItem -- this is temporary.  Likewise for when we
	replace the old job.
	* init/parse_job.h: Update prototype.
	* init/tests/test_parse_job.c: Update all functions to use JobConfig
	instead of Job.
	(test_parse_job): Create an instance.
	* doc/states.dot: Remove the deleted state.
	* doc/states.png: Regenerate.
	* TODO: Update with notes from the conversion.

2007-10-16  Scott James Remnant  <scott@netsplit.com>

	Update to catch up with changes in libnih that make code a little
	bit easier to follow (we hope).

	* init/tests/test_process.c (test_spawn, test_kill): Replace calls
	to nih_list_free() with nih_free()
	* init/event.c (event_poll): Replace nih_list_free with nih_free
	since the former function has gone from libnih.
	(event_new): Adjust setting of the destructor.
	(event_operator_new): Set destructor for the tree node.
	* init/tests/test_event.c (test_new, test_find_by_id, test_ref)
	(test_unref, test_block, test_unblock, test_poll)
	(test_operator_match): Replace nih_list_free with nih_free.
	(test_poll): Use TEST_FREE_TAG and TEST_FREE rather than abusing
	destructors.
	* init/job.c (job_new): Set destructor to nih_list_destroy.
	(job_copy, job_free_deleted): Use nih_free instead of nih_list_free
	* init/tests/test_job.c (test_new, test_copy, test_find_by_name)
	(test_find_by_pid, test_find_by_id, test_instance)
	(test_change_goal, test_change_state, test_next_state)
	(test_should_replace, test_run_process, test_kill_process)
	(test_child_reaper, test_handle_event)
	(test_handle_event_finished, test_detect_stalled)
	(test_free_deleted): Replace all uses of nih_list_free with nih_free
	(test_child_reaper, test_free_deleted): Replace destructor abuse
	with TEST_FREE, etc.
	* init/conf.c (conf_reload_path): Use nih_free instead of nih_list_free
	(conf_source_new, conf_file_get, conf_item_new): Set destructor
	(conf_source_reload, conf_delete_handler): Use nih_free not the
	custom conf_file_free() function.
	(conf_reload_path): Use nih_free not the custom conf_item_free()
	function.
	(conf_delete_handler): Use nih_free not nih_watch_free()
	(conf_source_free, conf_file_free): Drop these functions, since
	all the free chaining happens properly with destructors.
	(conf_item_free): Rename to conf_item_destroy and turn into destructor
	* init/conf.h: Update prototypes.
	* init/tests/test_conf.c (test_source_new, test_file_get)
	(test_item_new, test_source_reload_job_dir)
	(test_source_reload_conf_dir, test_source_reload_file)
	(test_item_free): Replace nih_list_free calls with nih_free
	(test_source_reload_job_dir, test_source_reload_conf_dir)
	(test_source_reload_file, test_source_reload, test_item_free): Replace
	calls to conf_source_free with nih_free
	(test_source_free, test_file_free): Drop functions.
	(test_item_free): Rename to test_item_destroy
	(test_item_new): Assign a job before freeing, otherwise the destroy
	function will foul up as it expects one.
	* init/parse_conf.c (stanza_job): Replace nih_list_free with nih_free
	* init/tests/test_parse_conf.c (test_parse_conf)
	(test_stanza_job): Replace conf_source_free() with nih_free()
	(test_parse_conf, test_stanza_job): Replace conf_item_free()
	with nih_free()
	* init/parse_job.c (parse_job, parse_on_paren, parse_on_collect):
	Replace nih_list_free with nih_free
	(parse_on): always cut out the stack head before returning (it won't
	be empty on error) otherwise we end up with a bunch of list entries
	pointing to it -- and it's way out of scope when we try and free them
	(parse_on_operator, parse_on_operand): Use the job as the context
	not the operator for consistency of freeing.
	* init/tests/test_parse_job.c: Replace all instances of nih_list_free
	with nih_free (too many functions to list).

2007-10-15  Scott James Remnant  <scott@netsplit.com>

	Strip out all of the IPC code, removing it and consigning it to the
	great revision control history in the sky.  We're going to switch
	from home-brew to D-BUS. so all this is somewhat obsolete.  Rather
	than maintain this while we carry on developing, we'll strip it out
	now and put the D-BUS code in ater once the rest of the core changes
	are done (otherwise we'd just be dragging those through maintenance
	too).

	* Makefile.am (SUBDIRS): Remove the upstart sub-directory entirely;
	comment out util, compat/sysv & logd since we'll fix them up later
	* configure.ac (AC_CONFIG_FILES): Remove from here too.
	* upstart/enum.c, upstart/enum.h, upstart/tests/test_enum.c: Move
	these files into the init/ sub-directory; strictly speaking we'll
	probably need to share them again later in some way, but for now
	they can live with the rest of the daemon code.
	* upstart/: Delete.
	* init/Makefile.am (init_SOURCES): Remove control.c, control.h,
	notify.c and notify.h;  add enum.c and enum.h
	(TESTS): Remove test_control and test_notify; add test_enum
	(test_control_SOURCES, test_control_LDFLAGS, test_control_LDADD)
	(test_notify_SOURCES, test_notify_LDADD): Remove.
	(test_enum_SOURCES, test_enum_LDFLAGS, test_enum_LDADD): Add details
	(init_LDADD): Remove libupstart
	(test_process_LDADD, test_job_LDADD, test_event_LDADD)
	(test_parse_job_LDADD, test_parse_conf_LDADD, test_conf_LDADD): Remove
	libupstart, control.o and notify.o; add enum.o
	* init/control.c, init/control.h, init/tests/test_control.c: Delete
	* init/notify.c, init/notify.h, init/tests/test_notify.c: Delete
	* init/enum.c, init/job.c, init/job.h: Update include path for enum.h
	* init/parse_job.c: Remove unnecessary enum.h include
	* init/tests/test_enum.c: Update to reflect where it is.
	* init/main.c (main): Drop control socket opening.
	* init/tests/test_job.c: Remove unnecessary control.h include
	* init/event.c (event_pending, event_finished): Remove calls to
	notify_event and notify_event_finished
	* init/job.c (job_change_goal, job_change_state): Remove calls
	to notify_job.
	* init/tests/test_parse_conf.c: Remove calls to notify_init
	* init/tests/test_parse_job.c: Remove calls to notify_init
	* init/tests/test_event.c (test_poll): Strip out the part of the
	test that checks processes are notified.
	(check_event, check_event_finished): Remove.

	* configure.ac: Bump Autoconf dependency to 2.61 to match libnih
	* HACKING: Bump dependency in docs too.

	* NEWS: Copy in news from 0.3.9; that release doesn't appear in
	this ChangeLog since it was made on a separate branch by backporting
	bug fixes made here.
	* configure.ac: Bump version to 0.5.0, which is where development
	is heading for.

2007-10-12  Scott James Remnant  <scott@netsplit.com>

	* HACKING: Change URL for libnih.

2007-10-08  Scott James Remnant  <scott@netsplit.com>

	* configure.ac (AM_GNU_GETTEXT_VERSION): Bump to 0.16.1 since this
	version of gettext is needed for compatibility with Automake 1.10
	* HACKING: Bump version in the docs too.

	* compat/sysv/Makefile.am: Only create symlinks if COMPAT_SYSV is
	enabled, otherwise we leave dangling ones.

	* Makefile.am (ACLOCAL_AMFLAGS): Specify that aclocal install
	ordinarily system-wide macros into m4 (libtool.m4, specifically).
	This makes it easier for packagers to modify autoconfery since
	aclocal is no longer a destructive event.
	* configure.ac (AM_INIT_AUTOMAKE): Increase Automake requirement to
	1.10 to ensure we have aclocal --instal
	* HACKING: Increase Automake version in the docs.

2007-09-21  Scott James Remnant  <scott@netsplit.com>

	* init/job.c (job_detect_stalled, job_free_deleted): Call job_init()
	on entry, since we don't have a Job pointer passed to us, we need
	to make sure we don't dereference a potentially NULL list.

2007-06-22  Scott James Remnant  <scott@netsplit.com>

	* TODO: Update.

	* init/job.h: Update prototype of job_change_goal.
	(Job): Remove cause member.
	* init/job.c (job_change_goal): Drop additional argument since cause
	is no longer used.
	(job_change_state, job_child_reaper, job_handle_event): Only pass
	two arguments to job_change_goal.
	* init/control.c (control_job_start, control_job_stop): Only pass
	two argumenst to job_change_goal.
	* init/tests/test_job.c (test_change_goal, test_change_state): Only
	pass two arguments to job_change_goal.

	* init/job.c (job_new): Drop setting of cause.
	(job_change_cause): Drop this function entirely.
	(job_change_goal, job_change_state): Drop calls to job_change_cause
	(job_change_state, job_child_reaper): Don't pass job->cause to
	job_change_goal calls.

	* init/tests/test_job.c: Remove all tests that checked the value of
	job->cause, since that variable is going away.
	(test_change_goal): Remove the specific tests that checked whether
	cause was updated or not.

	* init/job.c (job_run_process): Replace the arguments from the event
	with a list of event names.
	* init/tests/test_job.c (test_run_process): Update test case to
	supply arguments from the list of events.

	* init/process.c (process_setup_environment): Drop the UPSTART_EVENT
	environment variable; it doesn't make sense when you can have multiple
	events.
	(process_setup_environment): Put all variables from the job's start
	events into the job's environment; replacing the UPSTART_EVENT variable

	* init/job.c (job_change_cause): Don't notify the job event
	subscribers when changing the cause.
	* init/notify.c (notify_job_finished): Instead notify them when
	the job reaches a rest state.

	* init/notify.c (notify_job): Call notify_job_event regardless,
	since this now looks over the start_on and stop_on fields.
	(notify_job_event): Rewrite to iterate over start_on and stop_on,
	and notifying for each cause event found.
	(notify_job_event_caused): Static function that is the guts of the
	above function.
	* init/tests/test_notify.c (test_job, test_job_event): Modify tests
	to refer exclusively to the start_on/stop_on expressions rather than
	the cause.

	* init/job.c (job_change_cause): Only notify the job event and
	update the cause member, we don't need to ref or block it anymore
	since that's handled by start_on and stop_on.
	* init/tests/test_job.c (test_change_goal): Drop checks on cause
	being referenced and blocked.
	(test_change_state, test_child_reaper, test_handle_event): Update
	test cases to not reference ->cause, and not count any references
	or blockers towards it.
	* init/tests/test_event.c (test_poll): Update expected reference
	and block counts for events handled by jobs.
	
	* init/tests/test_process.c (test_kill): Make sure that all processes
	in the process group are killed, rather than just the lone one.
	* init/process.c (process_kill): Send the signal to all processes
	in the same process group as the pid.
	* init/tests/test_job.c (test_change_state, test_kill_process):
	After spawning a child, call setpgid() to put it in its own process
	group otherwise we could end up TERMing ourselves.

	* init/tests/test_job.c (test_child_reaper): Update test cases to
	include checking of the start_on and stop_on expression trees.
	* init/job.c (job_child_reaper): Mark all blocked events in the
	start_on and stop_on trees as failed; since these are copies of
	the cause event, we can drop that setting already.

	* TODO: Update again, still thinking about the atomicity of event
	expressions.

2007-06-21  Scott James Remnant  <scott@netsplit.com>

	* init/tests/test_job.c (test_change_state): Include tests on a job's
	start_on and stop_on event expression trees, and make sure that events
	are unblocked and unreferenced at the appropriate moments.
	* init/job.c (job_change_state): Unblock the events that started the
	job in running (if a service), and reset when we reach waiting (leave
	referenced otherwise so the environment is always present).
	Unblock and unreference the events that stopped the job in
	starting (for restarting), running (if coming from pre-stop) and
	waiting.
	
	* init/tests/test_job.c (test_handle_event): Rewrite tests using
	event expressions, and make sure events are referenced and blocked
	correctly matching how jobs are affected.  Include tests for correct
	instance behaviour.
	(test_instance): Make sure that instances copy across the expression
	state, and reset the parent.
	* init/job.c (job_instance): After spawning a new instance, reset
	the start_on expression of the master job.

	* init/event.c (event_operator_copy): Change to making the parent
	of copies nodes be the actual tree parent, rather than the top
	parent; otherwise you can't free an entire tree in one go.
	* init/tests/test_event.c (test_operator_copy): Check parents of
	copied nodes.
	* init/tests/test_job.c (test_copy): Update parent checks here too.

	* init/tests/test_job.c (test_copy): Make sure that the job copy
	references and blocks the event; and in the event of failure, doesn't
	* init/job.c (job_copy): Reset the start_on and stop_on expressions
	in the event of failure.

2007-06-20  Scott James Remnant  <scott@netsplit.com>

	* TODO: Update.

	* init/parse_job.c (parse_on): New generic parsing function to deal
	with event expressions, including operators, parentheses, etc.
	(parse_on_operator): Function called by parse_on() to deal with an
	operator or operand.
	(parse_on_paren): Function called by parse_on() to deal with a
	parenthesis.
	(parse_on_operand): Function called by parse_on_operator() to deal
	with a non-operator token.
	(parse_on_collect): Function called by all of the above to collect
	the operators on the stack and deposit them into the output box,
	either for collection by a later operator or for returning from
	parse_on().
	(stanza_start, stanza_stop): Call the new parse_on() function to
	deal with "start on" and "stop on", storing it in the appropriate
	part of the job.
	* init/tests/test_parse_job.c (test_parse_job): Replace list empty
	checks for start_events/stop_events with NULL checks on the new
	start_on/stop_on members.
	(test_stanza_start, test_stanza_stop): Test new stanza code.

	* init/errors.h (PARSE_EXPECTED_EVENT, PARSE_EXPECTED_OPERATOR)
	(PARSE_MISMATCHED_PARENS): Add numerics and strings for the errors
	that can be generated by parsing an event expression.
	* init/conf.c (conf_reload_path): Handle the new errors properly,
	including the line number where they occurred.
	* logd/jobs.d/logd.in: Update "stop on" to work with the new parser.

	* init/parse_job.c (stanza_emits): Each entry in the emits list
	is now an NihListEntry with the event name as the string data
	pointer, rather than an EventInfo structure (since that structure
	is gone).
	* init/tests/test_parse_job.c (test_stanza_emits): Update test
	case to check for NihListEntry structures.

	* init/parse_job.c: Where the stanza function parses an argument and
	can possibly reject it, save the position and line number and do not
	return that unless we're happy with the argument.  This ensures errors
	are raised pointing *at* the argument, rather than past it.
	* init/tests/test_parse_job.c: Fix several test case errors where
	the buffer was built incorrectly.  Pedantically check pos and lineno
	after successful parsing, and after errors, to make sure they are
	where they should be.

2007-06-18  Scott James Remnant  <scott@netsplit.com>

	* init/job.h (Job): Replace the start_events and stop_events NihLists
	with start_on and stop_on EventOperators.
	* init/job.c (job_new): Drop list initialising, and instead just set
	the new start_on/stop_on members to NULL.
	(job_copy): Copy the entire event operator tree to the new job,
	including references and blockers.  emits has changed to a list of
	NihListEntry with embedded strings, so copy them that way.
	(job_run_process): Drop "->info."
	(job_handle_event): Instead of iterating the events lists, call
	event_operator_handle and check the return value and top node value.
	(job_detect_stalled): Modify to iterate the start_on tree.
	* init/tests/test_job.c (test_change_state, test_detect_stalled): 
	Drop references to "->info." since we can get the variables directly.
	(test_new): Check that start_on and stop_on are NULL.
	(test_copy): Adjust tests of copying start_on and stop_on trees as
	well as the emits list.
	(test_handle_event, test_handle_event_finished) 
	(test_detect_stalled): Change references from start_events to start_on,
	stop_events to stop_on and construct using EventOperators instead.
	(test_handle_event): Update number of blockers now that the event
	expressions themselves will block the event.
	* init/tests/test_event.c (test_poll): Update number of blockers since
	both the events and cause will block it for now; also change
	start_events and stop_events to start_on and stop_on respectively.

	* init/event.c (event_operator_copy): Copy the children nodes as well.
	* init/tests/test_event.c (test_operator_copy): Test copying
	with children nodes.

	* init/tests/test_control.c (test_event_emit): Drop "->info."

	* init/notify.c (notify_event, notify_event_finished): Drop
	"->info." from event references.

	* init/process.c (process_setup_environment): Drop "->info." from
	cause references
	* init/tests/test_process.c (test_spawn): Likewise.

	* init/event.h (Event): Directly include the name, args and env
	fields rather than using an interim structure; this makes more sense
	since we use them differently than a match does.
	(EventOperatorType, EventOperator): New structure to build event
	expression trees that combine a match with "or" and "and" boolean
	operators; solve some problems by holding the reference and blocker
	on the matched event inside this structure directly and provide
	methods to unblock and reset them.
	(EventInfo): Drop this structure completely now that it is unused.
	* init/event.c (event_info_new): Rename this structure to
	event_operator_new() and initialise the new fields properly.
	(event_info_copy): Likewise rename to event_operator_copy and deal
	with copying event references and blockers over to the new structure,
	since the state is useful to copy.
	(event_match): Rename to event_operator_match and switch the arguments
	around since it makes slightly more sense that way.
	(event_operator_update): Function to update the value of an EVENT_OR
	or EVENT_AND operator based on the value of the two children.
	(event_operator_handle): Function to iterate an entire expression
	tree looking for a given event, and update the values of other
	operators if matched.
	(event_operator_unblock): Function to iterate an expression tree
	and release any events we're blocking.
	(event_operator_reset): Function to iterate an expression tree,
	unreferencing any events and resetting all values back to FALSE.
	(event_new, event_pending, event_finished): Update references to
	the Event structure to discard the intermediate "->info."
	* init/tests/test_event.c (test_info_new): Rename to
	test_operator_new() and test various features of the function added
	in the converstion.
	(test_info_copy): Likewise rename to test_operator_copy() and add a
	few more tests, especially that blockers and references are copied.
	(test_match): Rename to test_operator_match() and adjust argument
	order to match the change.
	(test_new) Call event_init() to avoid a valgrind error and update
	references to drop "->info."
	(test_poll): Use EventOperators in the job to test event polling,
	rather than the old structures.
	(test_operator_update, test_operator_handle, test_operator_unblock)
	(test_operator_reset): Test behaviour of the new functions.

2007-06-13  Scott James Remnant  <scott@netsplit.com>

	* TODO: Update utmp/wtmp thoughts.

2007-06-12  Scott James Remnant  <scott@netsplit.com>

	* init/paths.h: Remove extra /, oops.
	* init/Makefile.am (install-data-local): Make destination
	configuration directories as part of "make install".
	(AM_CPPFLAGS): Define LEGACY_CONFDIR to be $(sysconfdir)/event.d
	* logd/Makefile.am (jobs.d/logd): Replace mkdir_p with MKDIR_P
	* init/main.c: Use macro to pick up /etc/event.d so it can be moved
	by configure

	* TODO: Update.

	* init/Makefile.am (AM_CPPFLAGS): Define CONFDIR to be
	$(sysconfdir)/init, replacing the old CFG_DIR definition.
	* init/paths.h (CFG_DIR): Replace with CONFDIR definition,
	and set the default to /etc/init
	* init/main.c: Load configuration from /etc/init/init.conf,
	/etc/init/conf.d and /etc/init/jobs.d; retain loading from /etc/event.d
	for the time being.
	* init/man/init.8: Change reference to directory.
	* logd/Makefile.am: Replace references of eventdir with jobsdir,
	and event.d with jobs.d
	* logd/event.d: Rename to logd/jobs.d

	* init/conf.c (conf_reload): Ignore ENOENT, it's not interesting
	in the general case.

	* init/tests/test_conf.c (test_source_reload): Test the general
	reload function.

	* init/tests/test_conf.c (test_source_free): s/unlink/rmdir/
	(test_source_reload_file): Test that configuration files work, and
	are parsed with anything alongside ignored automatically.
	* init/conf.c (conf_file_filter): As well as not filtering out the
	source path itself, we also need to not filter out the path we're
	watching which is different in the case of files; we need to know
	about it because we handle its removal.
	(conf_delete_handler): Compare the path deleted against the path
	we're watching, rather than the source path, since this means the
	watch needs to be freed.

	* compat/sysv/shutdown.c: Use nih pidfile functions since they're
	more reliable than doing it ourselves.

2007-06-11  Scott James Remnant  <scott@netsplit.com>

	* init/conf.c (conf_reload_path): Call parse_conf for mixed files
	and directories.  Make a correction to the old_items code, was
	passing the wrong arguments to nih_list_add; the effect we wanted
	was that we add the old items head into the list, and remove the
	existing head (what we did was add the first item to the old_items
	list and then cut the rest out).
	* init/tests/test_conf.c (test_source_reload_dir): Rename to
	test_source_reload_job_dir, since that's what this does.
	(test_source_reload_conf_dir): Add another function that tests
	directories of mixed configuration.

	* init/parse_conf.c (parse_conf): Parse a configuration file that
	defines jobs by name.
	(stanza_job): Job stanza, slightly trickier than it would appear to
	need to be, to parse the block in-place and keep pos/lineno
	consistent.
	* init/parse_conf.h: Prototype for external function.
	* init/tests/test_parse_conf.c: Test suite for mixed configuration
	parsing.
	* init/Makefile.am (init_SOURCES): Build and link parse_conf.c and
	parse_conf.h
	(TESTS): Build and run parse_conf tests
	(test_parse_conf_SOURCES, test_parse_conf_LDFLAGS) 
	(test_parse_conf_LDADD): Details for parse_conf test suite.
	(test_conf_LDADD): Add parse_conf.o and conf.o since this calls
	them now.

	* init/conf.c (conf_source_reload, conf_source_reload) 
	(conf_reload_path): Add some debugging messages.

	* init/conf.c (conf_source_new): Add missing call to conf_init()

	* init/conf.c (conf_item_new): Drop source parameter, since it's
	unused in the function and makes it harder to call this when we
	only have one data pointer.
	(conf_reload_path): Drop source from conf_item_new() call.
	* init/conf.h: Update prototype.
	* init/tests/test_conf.c (test_item_new, test_item_free) 
	(test_file_free): Drop source parameter from calls.

2007-06-10  Scott James Remnant  <scott@netsplit.com>

	* init/main.c (main): Add a handler for the SIGHUP signal
	(hup_handler): Handler for SIGHUP, just calls conf_reload().

	* init/main.c (main): Read the configuration again.

	* TODO: Update.

	* init/tests/test_conf.c (test_source_reload_dir): Reset the priority
	and clean up consumed inotify instances.
	(test_source_free, test_file_free, test_item_free): Test the free
	functions on their own, paying special attention to conf_item_free()
	even though this really duplicates other tests.

	* init/conf.c (conf_reload_path): In the case where we fail to map
	the file into memory, we still need to purge all the items that
	previously existed.
	* init/tests/test_conf.c (test_source_reload): Rename to
	test_source_reload_dir, so that we can keep this and the file
	tests separate to make it easier to deal with.
	(test_source_reload_dir): Add tests for physical and parse errors
	when re-loading jobs with and without inotify, and for inotify-based
	modification handling of jobs.

	* init/tests/test_conf.c (test_source_reload): Add test for walk
	of non-existant directory with and without inotify; also test for
	what happens when the top-level directory is deleted, again with
	and without inotify.
	* init/conf.c (conf_delete_handler): Handle the case of the top-level
	directory being deleted by freeing the watch (so next time we asked
	to reload, we can restore it).

	* init/tests/test_conf.c (test_source_reload): Add a test for
	deletion of a running job.

	* init/conf.c (conf_item_free): Fix this up; when deleting an item
	from a source, we first mark it for deletion unless it's already
	marked for replacement.  Then if it's the replacement for something
	else, we mark that to be replaced by whatever we're being replaced
	by (so there are no references to us) and change that state if
	necessary.  Finally we replace our own item and free the record
	before returning.
	* init/tests/test_conf.c (test_source_reload): Check that we handle
	the cases of modiciation of a running job, modification of a
	replacement of a running job and deletion of a replacement for a
	running job.

	* init/parse_job.c (parse_job): Instead of freeing the previous
	replacement, which could leave invalid references to it, mark it
	for deletion and change the state.
	* init/tests/test_parse_job.c (test_parse_job): Adjust the test so
	that we hold a reference to the replacement job and make sure that
	the state is changed to deleted, rather than checking for a destructor
	being called on it.

	* init/init.supp (conf-init): Add valgrind suppression for the
	configuration sources hash table.

	* init/conf.c (conf_item_free): Don't overwrite any previous
	replacement, only mark us for deletion if we wouldn't otherwise
	be replaced.  Add some commented possible code for testing.
	* init/tests/test_conf.c (test_source_reload): Test replacement of
	jobs works properly; test modification with direct write and with
	atomic rename replace; test deletion.

	* init/conf.c (conf_reload_path): It turns out that the flag trick
	doesn't work for items since we often reparse them within the same
	file tag (it works with files because they're atomic and reparsed).
	Store the old items in a different list instead.
	(conf_source_free): We need to be careful about freeing sources,
	so have a function to do it properly.
	(conf_item_new): Since the flag member isn't useful, don't bother
	setting it.
	* init/conf.h: Add conf_source_free prototype.
	(ConfFile): Remove flag member.
	* init/tests/test_conf.c (test_source_reload): Add test for inotify
	create detection.

	* init/conf.c (conf_file_delete): Rename to conf_file_free and match
	the pattern of those kinds of functions.
	(conf_item_delete): Likewise rename to conf_item_free and match the
	pattern of these kinds of functions.
	* init/conf.h: Add prototypes.

	* init/conf.c (conf_reload_path): Fix bug with job name generation.
	Allow non-parsing errors to be returned from the function.
	(conf_item_delete): Drop all replacement management code, we'll put
	this back through testing.
	* init/tests/test_conf.c (test_source_reload): Test reloading adds
	the right inotify watch and parses the files, also check that loading
	without inotify and mandatory reloading work.

	* init/conf.c (conf_source_reload): Move the item deletion detection
	code from this function, where it would only happen on a mandatory
	reload
	(conf_reload_path): to this function, where it will happen every time
	the file is parsed; which is actually what we want.

2007-06-08  Scott James Remnant  <scott@netsplit.com>

	* init/conf.h (ConfItem): Drop the name and replace it with a type.
	(ConfItemType): Enum for different types of configuration items
	(ConfFile): Change items from a hash table to a list.
	* init/conf.c (conf_file_get): Initialise the items member as a list.
	(conf_item_set): Rename to conf_item_new again.
	(conf_item_new): Allocates a new ConfItem and adds it to the file's
	list, we won't reuse items anymore since it doesn't really make sense.
	(conf_source_reload): Adjust clean-up code now that items is a list.
	(conf_reload_path): Work out the name of jobs found by filename,
	allocate a new item for them and parse the job into it.  Perform
	handling of errors by outputting a warning.
	(conf_item_delete): Takes both source and file so we can make
	intelligent decisions.
	(conf_file_delete): Takes a source and passes it to conf_item_delete
	(conf_delete_handler): Pass both source and file to conf_file_delet
	* init/tests/test_conf.c (test_file_get): Check that the items
	list is empty; rather than the hash being unallocated.
	(test_item_set): Rename back to test_item_new and only allocate a
	single item which should get added to the list.

2007-06-06  Scott James Remnant  <scott@netsplit.com>

	* init/parse_job.c (stanza_respawn): Permit the word "unlimited",
	raise a specific error for illegal limit and illegal interval.
	(stanza_pid, stanza_kill, stanza_normal, stanza_umask) 
	(stanza_nice, stanza_limit): Raise specific errors rather than
	a generic "illegal value" error.
	* init/tests/test_parse_job.c (test_stanza_respawn): Check that
	we can use "unlimited", also check for new error return.
	(test_stanza_pid, test_stanza_kill, test_stanza_normal) 
	(test_stanza_umask, test_stanza_nice, test_stanza_limit): Check
	for new specific errors.
	* init/errors.h: Replace CFG_ILLEGAL_VALUE with a series of parse
	errors.

	* init/conf.c: Comments.

	* init/conf.c (conf_item_set): Call out to conf_item_delete() to
	handle unsetting of an item's data.
	(conf_source_reload): Add code to deal with mandatory reloading,
	calls conf_file_delete() and/or conf_item_delete() as appropriate.
	(conf_delete_handler): Call conf_file_delete() on the ConfFile that
	we find.
	(conf_file_delete): Function to delete all items in a file.
	(conf_item_delete): Placeholder function to delete an item.

	* init/conf.c (conf_file_new): Rename to conf_file_get; in practice
	we never just want to allocate one of these, we always want to
	return the existing entry if it exists.
	(conf_item_new): Rename to conf_item_set; again in practice we always
	want to update an existing item.  This function will grow the "deal
	with replacement" stuff.
	(conf_reload): Start putting in place the code that will allow
	mandatory reloads, as well as initial setup.  This function iterates
	over the sources and deals with errors.
	(conf_source_reload): Function to reload an individual source, calls
	out to one of the following two functions and will eventually perform
	the deleted items scan.
	(conf_source_reload_file): Set up a watch on a file, and reload it.
	(conf_source_reload_dir): Set up a watch on a directory and reload it.
	(conf_file_filter): Filter for watching parent directory of files.
	(conf_create_modify_handler): File creation and modification handler.
	(conf_delete_handler): File deletion handler.
	(conf_file_visitor): Tree walk handler.
	(conf_reload_path): Function that deals with files themselves,
	currently just sorts out the ConfFile structure and maps the file
	into memory.
	* init/conf.h: Add new prototypes, update existing ones.
	* init/tests/test_conf.c (test_file_new): Rename to test_file_get,
	also test repeated calls when already in the table.
	(test_item_new): Rename to test_item_set, also test repeated calls
	when already in the table.
	(test_source_reload): Start of test for reloading sources.

2007-06-05  Scott James Remnant  <scott@netsplit.com>

	* init/conf.c: Make a start on the new configuration management
	routines, which will allow finer-grained tracking of configuration
	and support mandatory reloading.
	(conf_source_new, conf_file_new, conf_item_new): Start off with the
	functions to allocate the tracking structures we need to use.
	* init/conf.h: Structures and prototypes
	* init/tests/test_conf.c: Test suite for allocation functions.
	* init/Makefile.am (init_SOURCES): Build and link conf.c and conf.h
	(TESTS): Run the conf test suite.
	(test_conf_SOURCES, test_conf_LDFLAGS, test_conf_LDADD): Details for
	the conf test suite.

2007-06-04  Scott James Remnant  <scott@netsplit.com>

	* init/parse_job.c (stanza_description, stanza_author, stanza_version)
	(stanza_chroot, stanza_chdir, stanza_pid): Instead of erroring when
	the string has already been allocated, free it and replace it with the
	new one. Attempting to forbid duplicates is just too inconsistent,
	especially for the integer ones which we compare against the default;
	using the last one allows us to be entirely consistent.
	(stanza_daemon, stanza_respawn, stanza_service, stanza_instance):
	Don't error if the flag is already set, just ignore it.
	(stanza_respawn, stanza_pid, stanza_kill, stanza_console) 
	(stanza_umask, stanza_nice): Don't compare the current value against
	the default, just overwrite it!
	(parse_exec, parse_script): Free existing process command string
	before setting a new one over the top.
	(parse_process, stanza_exec, stanza_script, stanza_limit): Instead of
	erroring if the structure is already set and allocated, just don't
	allocate a new one and allow its members to be overwritten.
	* init/tests/test_parse_job.c (test_stanza_exec) 
	(test_stanza_script, test_stanza_pre_start) 
	(test_stanza_post_start, test_stanza_pre_stop) 
	(test_stanza_post_stop, test_stanza_description) 
	(test_stanza_author, test_stanza_version, test_stanza_daemon) 
	(test_stanza_respawn, test_stanza_service, test_stanza_instance) 
	(test_stanza_pid, test_stanza_kill, test_stanza_console) 
	(test_stanza_umask, test_stanza_nice, test_stanza_limit) 
	(test_stanza_chroot, test_stanza_chdir): Replace tests that check
	for an error in the case of duplicate stanzas with tests that make
	sure the last of the duplicates is used.
	* init/errors.h (CFG_DUPLICATE_VALUE, CFG_DUPLICATE_VALUE_STR): Drop
	this error, since we don't consider this a problem anymore.

	* upstart/Makefile.am (libupstart_la_LIBADD): Add $(LTLIBINTL)
	* init/Makefile.am (init_LDADD): Reorder and add $(LTLIBINTL)
	* util/Makefile.am (initctl_LDADD): Reorder and add $(LTLIBINTL)
	* compat/sysv/Makefile.am (reboot_LDADD): Reorder and add $(LTLIBINTL)
	(runlevel_LDADD): add $(LTLIBINTL)
	(shutdown_LDADD): Reorder and add $(LTLIBINTL)
	(telinit_LDADD): Reorder and add $(LTLIBINTL)
	* logd/Makefile.am (logd_LDADD): Add $(LTLIBINTL)

2007-06-03  Scott James Remnant  <scott@netsplit.com>

	* init/tests/test_job.c (test_run_process): Add a test case for a
	crasher when the event has no arguments.
	* init/job.c (job_run_process): Fix the bug, we need to check the
	arguments before trying to append them.

	* init/cfgfile.c, init/cfgfile.h, init/tests/test_cfgfile.c: Rename
	to parse_job and strip out all functions except the parsing and stanza
	ones.
	* init/Makefile.am (init_SOURCES): Build and link parse_job.c and h
	(TESTS): Run the parse job test suite
	(test_cfgfile_SOURCES, test_cfgfile_LDFLAGS, test_cfgfile_LDADD):
	Rename and update.
	* init/parse_job.c: Rename all cfg_stanza_*() functions to just
	stanza_*(), rename all cfg_parse_*() functions to just parse_*().
	(parse_job, parse_process, stanza_exec, stanza_script, stanza_start)
	(stanza_stop, stanza_emits, stanza_normal, stanza_env, stanza_limit):
	Don't use NIH_MUST, it's fine to be out of memory and we should fail
	in that case with a useful error.  The user can always reload the
	config file.
	(cfg_read_job, cfg_watch_dir, cfg_job_name, cfg_create_modify_handler)
	(cfg_delete_handler, cfg_visitor): Drop these functions for now.
	* init/parse_job.h: Update so it just contains the one prototype.
	* init/tests/test_parse_job.c: Update all tests to pass a string
	to parse_job(), and check errors raised; rather than mucking around
	with file descriptors all of the time.  Spend the effort while we're
	in here to run TEST_ALLOC_FAIL where we can.
	* init/main.c: Drop config file loading for now since it's missing.

2007-05-27  Scott James Remnant  <scott@netsplit.com>

	* init/cfgfile.h (CFG_DIR): Drop this define, since it's in paths.h
	(CfgDirectory): 

	* init/cfgfile.c (cfg_read_job): Separate out the job-handling code
	into a new function that we could call from a stanza if we want
	later; this one now just maps the file into memory and deals with
	exceptions from the parsing.
	(cfg_parse_job): Function containing the seperated out code; parses
	a new job, marking it as a replacement for any existing job with the
	same name.  Drop the warnings for using pid options without a daemon,
	since these are actually useful for other things later.
	* init/tests/test_cfgfile.c (test_read_job): Drop the check on
	unexpected daemon options, since we don't issue these warnings
	anymore.

2007-05-20  Scott James Remnant  <scott@netsplit.com>

	* init/event.c (event_match): Change to accept Event as the first
	argument and EventInfo as the second, making it obvious that this
	matches a received Event against known EventInfo rather than just
	comparing two info structs (since the order matters).
	* init/event.h: Update prototype.
	* init/tests/test_event.c (test_match): Update test accordingly.
	(test_poll): Fix typo.
	* init/job.c (job_handle_event): Pass in the event as the first
	argument to event_match, rather than its info.
	* TODO: Update.

	* init/job.c (job_emit_event): Return the event that we emit; don't
	bother tracking block status or setting blocked, leave that to the
	state loop so things are more obvious.
	(job_change_state): Set the blocked flag here for starting and stopping
	to the return value of job_emit_event().

	* init/event.c (event_ref, event_unref): Reference counting of events
	so we don't free those we still need.
	(event_block, event_unblock): Blocker counting that replaces the
	previous jobs member.
	(event_new): Initialise refs and blockers fields.
	(event_emit_finished): Remove this function.
	(event_poll): Handle the new done state, and deal with the blockers
	and references counts; turns out that we can fall all the way through
	this switch if these are zero without needing to check again.
	(event_pending): Remove call to event_emit_finished, the event_poll()
	loop handles this case now.
	(event_finished): Set progress to done on the way out.
	* init/event.h (EventProgress): Add new done state
	(Event): Add refs and blockers members, replacing jobs
	* init/tests/test_event.c (test_new): Check refs and blockers are
	initialised to zero.
	(test_ref, test_unref, test_block, test_unblock): Check the ref
	counting function behaviours.
	(test_emit_finished): Drop this function since it's not used
	* init/job.c (job_change_cause): Reference and block the event,
	and unblock and unreference before changing.
	(job_emit_event): Reference the event that blocks the job from
	continuing.
	(job_handle_event_finished): Unreference the blocking event again.
	(job_change_state): Make sure that blocked has been cleared before
	allowing a state change.
	* init/tests/test_job.c: Change tests to use refs/blockers on the
	cause event when counting, and also to follow the status of blocked
	since that is now ref-counted as well.

2007-05-18  Scott James Remnant  <scott@netsplit.com>

	* init/main.c (main, cad_handler, kbd_handler, pwr_handler): Use
	event_new rather than event_emit.
	* init/job.h (Job): Change type of cause and blocked to Event
	* init/job.c (job_change_goal, job_change_cause, job_emit_event) 
	(job_handle_event, job_handle_event_finished): Update all references
	to EventEmission to use Event instead.
	(job_detect_stalled): Call event_new instead of event_emit
	(job_run_process): Use the info member of cause, not event member
	* init/tests/test_job.c (test_change_goal, test_change_state) 
	(test_run_process, test_child_reaper, test_handle_event) 
	(test_handle_event_finished): Update all references to EventEmission
	to use Event instead.
	(test_detect_stalled): Correct to use right structure types.
	* init/process.c (process_setup_environment): Use cause's info member,
	rather than event member.
	* init/tests/test_process.c (test_spawn): Update to use Event.
	* init/notify.h (NotifySubscription): Change member to event
	* init/notify.c (notify_subscribe_event) 
	(notify_subscription_find, notify_job_event, notify_event) 
	(notify_event_finished): Update functions to use event member and
	Event structures.
	* init/tests/test_notify.c (test_subscribe_event) 
	(test_subscription_find, test_job, test_job_event, test_event) 
	(test_event_finished): Update to use Event instead of EventEmission
	* init/control.c (control_event_emit): Update to use event_new.
	* init/tests/test_control.c (test_event_emit) 
	(test_subscribe_events, test_unsubscribe_events): Update to use
	Event rather than EventEmission.

	* init/event.h: Fix up a few references.
	* init/tests/test_event.c (test_new): Remove reference to emission.

	* init/event.h (EventEmission): Rename to Event, and rename event
	member to info.
	* init/event.c (event_emit_next_id): Rename to event_next_id
	(event_emit): Rename to event_new, and add standard parent argument.
	(event_emit_find_by_id): Rename to event_find_by_id
	(event_poll): Iterate over Events in the list
	(event_pending, event_finished): Operate on Event
	* init/tests/test_event.c (test_emit): Rename to test_new and
	adjust for names and arguments.
	(test_emit_find_by_id): Rename to test_find_by_id and adjust for
	names.
	(test_emit_finished, test_poll): Adjust names.

	* init/cfgfile.c (cfg_stanza_start, cfg_stanza_stop) 
	(cfg_stanza_emits): Convert to use EventInfo and event_info_*.
	* init/job.c (job_copy): Use EventInfo and event_info_copy.
	(job_handle_event, job_detect_stalled): Iterate EventInfo structures
	* init/tests/test_cfgfile.c (test_stanza_start, test_stanza_stop) 
	(test_stanza_emits): Update to use EventInfo
	* init/tests/test_job.c (test_copy, test_handle_event) 
	(test_handle_event_finished, test_detect_stalled): Update to use
	EventInfo and event_info_new
	* init/event.c (event_copy): Use nih_str_array_copy here, to make the
	code somewhat simpler.
	(event_finished): Copy the arguments and environment from the old
	event, rather than stealing and reparenting.
	* init/job.c (job_copy): Use nih_str_array_copy here too.
	(job_run_process): Use nih_str_array_append to add the arguments from
	the emission onto the command run.

	* init/event.h (Event): Rename to EventInfo, since this structure
	representations information about an event, rather than an actual
	event in progress.
	* init/event.c (event_new): Rename to event_info_new, also now can
	take arguments and environment like event_emit() can.
	(event_copy): Rename to event_info_copy.
	* init/tests/test_event.c (test_new): Rename to test_info_new,
	update names in test and test being given args or env.
	(test_copy): Rename to test_info_copy and update names in test.
	(test_match, test_poll): Use EventInfo.

	* TODO: Update.

2007-04-24  Scott James Remnant  <scott@netsplit.com>

	* configure.ac: Add AM_PROG_CC_C_O since we use per-target flags
	for one of the test cases.

2007-03-16  Scott James Remnant  <scott@netsplit.com>

	* upstart/message.c (upstart_message_newv): Add va_end to match
	va_copy because the standard says so.
	* upstart/wire.c (upstart_push_packv, upstart_pop_packv): Add
	va_end here as well.

2007-03-13  Scott James Remnant  <scott@netsplit.com>

	* init/main.c: Wait until we've closed inherited standard file
	descriptors and opened the console instead before trying to open the
	control socket; otherwise we end up closing it by accident if we
	weren't opened with sufficient descriptors in the first place.
	Also wait until we've set up the logger before trying to parse the
	configuration.  In fact both of these things need to be pretty low
	down the main() function.

	* init/tests/test_job.c (test_run_process): Skip /dev/fd test cases
	if that's not available.

	* init/tests/test_control.c (test_log_priority): Make sure we know
	that the message has been sent before calling the watcher.

	* init/cfgfile.c (cfg_watch_dir): We get ENOSYS for missing inotify
	support, not EOPNOTSUPP.
	* init/tests/test_cfgfile.c (test_watch_dir): Actually make the
	directory tree before testing for inotify, since we use the same
	tree there too.

	* util/initctl.c (job_info_output): Restructure so gcc doesn't think
	name can be used uninitialised.
	* init/tests/test_cfgfile.c (test_watch_dir): Correct an error where
	i wouldn't be initialised if we skipped the inotify tests.

	* util/initctl.c (job_info_output): Restructure so gcc doesn't think
	* init/process.c (process_setup_environment): job id fits inside
	a %u now

	* upstart/message.h: Style; always refer to "unsigned int" as
	"unsigned int", and never "unsigned.
	* upstart/tests/test_message.c (my_handler): Catch a stray couple
	of "unsigned"s

	* init/control.c (control_job_query, control_job_start) 
	(control_job_stop): Change type of id argument to unsigned int,
	and call printf with %u to output it.
	* init/tests/test_control.c (check_job, check_job_instance) 
	(check_job_instance_end, check_job_status__waiting) 
	(check_job_status_end__waiting, check_job_status__starting) 
	(check_job_status_end__starting, check_job_status__running) 
	(check_job_status_end__running, check_job_status__pre_stop) 
	(check_job_status_end__pre_stop, check_job_status__stopping) 
	(check_job_status_end__stopping, check_job_status__deleted) 
	(check_job_status_end__deleted, check_job_unknown) 
	(check_job_invalid, check_job_unchanged, check_event): Change
	type of id arguments to unsigned int.
	(check_list): Change type of id to unsigned int.
	* init/tests/test_notify.c (check_job_status) 
	(check_job_status_end, check_job_finished, check_event) 
	(check_event_caused, check_event_finished): Change type of id
	arguments to unsigned int.

	* init/job.h (Job): Change the type of the id to unsigned int.
	* init/job.c (job_next_id): Change ids to be unsigned ints, and now
	we can just use %u in the nih_error call.
	(job_find_by_id): Change argument to be unsigned int
	* init/tests/test_job.c (test_find_by_id): Change id type to unsigned
	int.
	* init/event.h (Event): Change the type of the id to unsigned int.
	* init/event.c (event_emit_next_id): Change ids to be unsigned ints,
	and now we can just use %u in the nih_error call.
	(event_emit_find_by_id): Change argument to be unsigned int
	* init/tests/test_event.c (test_emit, test_emit_find_by_id) 
	(check_event, check_event_finished): Change id type to unsigned int.

	* util/initctl.c (output_name): Use an unsigned int for the job id,
	which means we can use ordinary %u for the printf argument.
	(handle_job, handle_job_finished, handle_job_instance) 
	(handle_job_instance_end, handle_job_status) 
	(handle_job_status_end, handle_job_unknown, handle_job_invalid) 
	(handle_job_unchanged, handle_event, handle_event_caused) 
	(handle_event_finished): Change argument type of id from uint32_t
	to unsigned int.
	(job_info_output): Change output type of id from %zu to %u

	* upstart/message.c (upstart_message_handle): Use unsigned int for
	ids, rather than a fixed-width type.
	* upstart/tests/test_message.c (my_handler): Use unsigned int for
	the ids, and give "unsigned int" instead of "unsigned" to va_arg as
	a matter of style.

	* upstart/wire.c (upstart_push_int, upstart_pop_int): Send over the
	wire using a plain old integer type, instead of a fixed width type;
	there's no advantage to using the fixed-width type and we could hurt
	ourselves if we tried running on ILP64.
	(upstart_push_unsigned, upstart_pop_unsigned): Likewise use a plain
	unsigned int over the wire.
	(upstart_push_string, upstart_pop_string): Use an unsigned int for
	the length of the string, technically this means that we silently
	truncate any string that's greater than 4GB on 64-bit platforms;
	it's either that or make the test cases harder (we did this before
	anyway).
	(upstart_push_header, upstart_pop_header): Type is always an unsigned
	int (best conversion from an enum)

2007-03-11  Scott James Remnant  <scott@netsplit.com>

	* configure.ac: Bump version to 0.3.9

	* NEWS: Update.

	* util/man/initctl.8: Document the new commands.

	* TODO: Update.

	* init/job.c (job_handle_event): Correct the function so we don't
	try and stop the master of an instance, and cause an assertion error.

	* util/initctl.c: Oops, correct function pointers in command table

	* util/tests/test_initctl.c (test_version_action): 

	* util/initctl.c (handle_version): Handle receipt of the version
	reply.
	(version_action): Send the version-query message to the server and
	expect one response.
	(log_priority_action): Parse the single argument into an NihLogLevel
	and send it to the server.

	* init/control.c (control_version_query, control_log_priority):
	Functions to handle the new messages from the server pov
	* init/tests/test_control.c (test_version_query) 
	(test_log_priority): Test the new messages are handled properly.
	(check_version): Check the version string matches.
	* upstart/message.h: Add messages for querying the version of the
	init daemon and changing the log priority.
	* upstart/message.c (upstart_message_newv)
	(upstart_message_handle): Marshal the new messages.
	* upstart/tests/test_message.c (test_new, my_handler) 
	(test_handle): Test the marshalling of the new messages,

	* upstart/libupstart.ver: Add enum functions to the global list.

	* util/initctl.c (start_action, stop_action): Imply --no-wait if
	we take the job id or name from an environment variable, since we'd
	end up waiting for ourselves otherwise
	* util/tests/test_initctl.c (test_start_action, test_stop_action):
	Update test cases to make sure no-wait is implied.

2007-03-09  Scott James Remnant  <scott@netsplit.com>

	* configure.ac: Bump version to 0.3.8

	* NEWS: Updated.
	* configure.ac: Increase version to 0.3.7

	* init/tests/test_job.c (test_change_state): Add a test case for
	deleting the last instance of a replaced job.
	* init/job.c (job_change_state): When moving a instance of a job into
	the deleted state, check whether we should replace the job it's an
	instance of, and if so, change that job's state too.
	* TODO: Update.

	* util/initctl.c (handle_job_list): Always allocate current_list,
	since we need it to be the parent of pointers we attach to it.
	(handle_job_list_end): Always free the current list, only suppress
	output if there aren't any entries in it.
	(initctl_recv): Check the current_list pointer, no need for in_list
	(handle_job_instance, handle_job_instance_end, handle_job_status):
	Check current_list not in_list.
	* util/tests/test_initctl.c: Correct some memory leaks.

	* init/process.c (process_setup_environment): Set the UPSTART_JOB_ID
	environment variable to the job's unique id.
	* init/tests/test_process.c (test_spawn): Make sure it's set.

	* util/man/initctl.8: Update the initctl manpage.
	* compat/sysv/man/reboot.8: Correct a minor grammar error.
	* compat/sysv/man/shutdown.8: Fix reference from runlevel to telinit.

	* README: Add a README that copies the text from the web page and
	adds some notes about recommended operating system versions.

	* util/initctl.c: Completely rewrite initctl, top to bottom; handling
	of the new messages is done natively, meaning that the commands just
	vary the requests send and number of responses expected.
	* util/tests/test_initctl.c: Test all of the new code.

	* init/main.c: Improve restarting and rescuing a little; store the
	program path in a static variable so we can always access it, and
	use the exported loglevel to pass the same to the new process.
	* TODO: Update.

	* compat/sysv/shutdown.c: More error/fatal adjustments.
	* compat/sysv/telinit.c: More error/fatal adjustments.

2007-03-08  Scott James Remnant  <scott@netsplit.com>

	* init/main.c (main, crash_handler): Promote deadly errors to nih_fatal
	* logd/main.c (main): Promote deadly errors to nih_fatal
	* compat/sysv/reboot.c (main): Promote deadly errors to nih_fatal
	* compat/sysv/shutdown.c (main, shutdown_now): Promote deadly errors
	to nih_fatal
	* compat/sysv/telinit.c (main): Promote deadly errors to nih_fatal

	* init/event.c (event_pending): The message that we're handling an
	event should be logged with --verbose.

	* init/cfgfile.c (cfg_parse_script): Remove the unnecessary check for
	a token inside a script block.

	* TODO: Update.

	* init/control.c (control_watch_jobs): Rename to control_subscribe_jobs
	and update to handle new event name.
	(control_unwatch_jobs): Rename to control_unsubscribe_jobs and update
	to handle the new event name.
	(control_watch_events): Rename to control_subscribe_events and update
	to handle the new event name.
	(control_unwatch_events): Rename to control_unsubscribe_events and
	update to handle the new event name.
	* init/tests/test_control.c (test_watch_jobs): Rename to
	test_subscribe_jobs and update to new event name.
	(test_unwatch_jobs): Rename to test_unsubscribe_jobs and update to 
	new event name.
	(test_watch_events): Rename to test_subscribe_events and update to
	new event name.
	(test_unwatch_events): Rename to test_unsubscribe events and update
	to new event name.

	* upstart/message.h: Rename the watch commands to subscribe/unsubscribe
	and regroup with new message numbers.
	* upstart/message.c (upstart_message_newv) 
	(upstart_message_handle): Marshal the updated subscription messages.
	* upstart/tests/test_message.c (test_new, my_handler) 
	(test_handle): Update tests to new names and numbers.
	* TODO: Update.

	* upstart/message.c (upstart_message_handle): Raise a the unknown
	message error if the type is unknown, rather than the invalid message
	error.
	* upstart/tests/test_message.c (test_handle): Correct test case.

	* init/job.c (job_change_state): Correct a problem here too, when
	moving from pre-stop to running, we don't want to emit a started event
	since we never emitted a stopping event and never killed the process
	anyway.  We do need to notify the job as finished, since the process
	that tried to stop it will need to be told not to wait any longer.
	* init/tests/test_job.c (test_change_state): Add a test for pre-stop
	back to running.

	* doc/states.dot: Fix an error in the state diagram; when moving from
	starting back to waiting, due to a failed respawn, we need to emit
	the stopped event otherwise it will never happen.
	* doc/states.png: Update.

2007-03-05  Scott James Remnant  <scott@netsplit.com>

	* upstart/message.c (upstart_message_new): Make this a wrapper around
	(upstart_message_newv): which has all the old code, but accepts a
	va_list instead of making its own.
	* upstart/message.h: Add prototype.

	* init/main.c (crash_handler): Simply trying to leave a SEGV handler
	doesn't work so well, we end up repeating the problem instruction.
	We really can't resume from this point, and can't even jump elsewhere
	since our state is probably buggered up.  Only thing for it is to
	re-exec ourselves with a clean state.

	* init/cfgfile.c (cfg_read_job, cfg_delete_handler): Don't try and
	free the magic (void *)-1 replacement (delete).

	* util/events.c, util/events.c, util/jobs.c, util/jobs.h: With the
	new message responses, that intermix event and job information freely,
	it no longer makes sense to distinguish between them.  So fold these
	files back into the main initctl.c
	* util/initctl.h: Drop unused header.
	* util/Makefile.am (initctl_SOURCES): Update sources list.
	(TESTS): Change which tests we build
	(test_initctl_SOURCES, test_initctl_CFLAGS, test_initctl_LDFLAGS) 
	(test_initctl_LDADD): Build the new combined test case binary, use
	an automake feature to rebuild initctl.c with -DTEST and a different
	.o file, and thus be able to define out main()

	* util/tests/test_events.c, util/tests/test_jobs.c: Collapse the two
	test case files into one single
	* util/tests/test_initctl.c

	* init/control.c (control_job_find): And implement the find function
	that returns a list of jobs matching an optional pattern.
	* init/tests/test_control.c: Make sure we do send all messages.
	(check_list): Complex function to check the responses to a job list
	(test_job_find): Test a couple of job lists.
	* init/tests/test_notify.c: Make sure we do send all messages.

	* init/control.c (control_job_query): Implement the query message,
	this just needs to return the status or instance set.
	* init/tests/test_control.c (test_job_query): Test the query command.
	(check_job_status__deleted, check_job_status_end__deleted): Pair of
	functions to check we can query deleted jobs directly.

	* init/control.c (control_send_instance): Function to send an instance
	job, collating all of its instances together.
	* init/control.h: Update.
	* init/tests/test_control.c (test_send_instance): Check we receive
	the right messages.
	(check_job_instance, check_job_instance_end): Pair of functions to
	check the instance messages.

	* upstart/message.h: Add new UPSTART_JOB_INSTANCE and
	UPSTART_JOB_INSTANCE_END messages which we'll use to communicate that
	a job is an instance, and group the instances of it together.
	* upstart/message.c (upstart_message_new, upstart_message_handle):
	Marshal the new instance messages.
	* upstart/tests/test_message.c (test_new, my_handler) 
	(test_handle): Test the new message types.

	* upstart/message.h: Restore arguments to JOB_LIST, but rename to
	pattern since that's what it is.
	* upstart/message.c (upstart_message_handle): Restore arguments
	with updated name.
	* upstart/tests/test_message.c (test_new, my_handler) 
	(test_handle): Restore tests for arguments, rename and make sure we
	include a wildcard.

2007-03-04  Scott James Remnant  <scott@netsplit.com>

	* upstart/message.h: Drop arguments to JOB_LIST.
	* upstart/message.c (upstart_message_new, upstart_message_handle):
	Drop arguments to JOB_LIST.
	* upstart/tests/test_message.c (test_new, my_handler) 
	(test_handle): Drop the arguments from the test.

	* init/control.c (control_job_start): Update to return INVALID for
	instances and replacements; add the forgotten UPSTART_JOB message.
	(control_job_stop): Update to return INVALID for replacements; add
	the forgotten UPSTART_JOB message.  Deal with instance masters
	magically by iterating all instances and stopping those instead.
	* init/tests/test_control.c (check_job_deleted): Rename to 
	check_job_invalid and check that message.
	(check_job): Function to check the job we've acted upon.
	(test_job_start): Check that we get the UPSTART_JOB message first,
	restore the check on deleted jobs causing an error and add checks
	that instance and replacement jobs also cause an error.
	(test_job_stop): Check that we get the UPSTART_JOB message first,
	restore the check on deleted jobs causing an error.  Make sure
	instances are handled.

	* upstart/message.h: More message changes; add a JOB_FIND message
	and replace UPSTART_JOB_DELETED with UPSTART_JOB_INVALID since there's
	a few more problem conditions.
	* upstart/message.c (upstart_message_new, upstart_message_handle):
	Marshal the new message and update names.
	* upstart/tests/test_message.c (test_new, my_handler) 
	(test_handle): Update tests to check the new message and update the
	values and names of the existing ones.

	* init/job.h (Job): Remove the delete flag, add replacement and
	replacement_for pointers instead.
	* init/job.c (job_new): Initialise replacement and replacement_for
	pointers to NULL.
	(job_find_by_name): Update to return what job the one we found is
	a replacement for, and to skip DELETED jobs.
	(job_instance): Make it simply illegal to call this for deleted jobs,
	instances or replacements.
	(job_change_goal): Make it illegal to change the goal of a replacement
	job.
	(job_free_deleted): Remove the previous code to handle deleted instance
	masters, because it's now bogus.
	(job_should_replace): New function to determine whether a job is
	replaceable.
	* init/tests/test_job.c (test_new): Check pointers are set.
	(test_copy): Check that replacement and replacement_for are not
	copied, since their state of an individual job.
	(test_find_by_name): Update tests to make sure we ignore deleted jobs,
	instances and replacements.
	(test_instance): Remove test that will now cause an assertion,
	and no longer check delete is set.
	(test_change_goal): Remove test that will now cause an assertion.
	(test_free_deleted): Remove test cases for deleted masters.
	(test_should_replace): Test the new check function.
	(test_change_state): Make sure that we end up in deleted for instances
	and replaced jobs, and that replacements become the real job.
	* init/cfgfile.c (cfg_read_job): Update to handle replacement jobs;
	the old job's previous replacement is discarded, and set to the
	current job; and then if the job should be replaced, it's moved
	to deleted (which should promote the new job).
	(cfg_delete_handler): Handle deletion of a job in a similar manner,
	except we sent the replacement pointer to the special -1 value since
	we have no actual replacement.
	* init/tests/test_cfgfile.c (test_watch_dir): Update tests to make
	sure that deletion and modification are handled wrt replacement.
	(test_read_job): Make sure that reparsing an existing file is handled.
	* init/tests/test_control.c (test_job_start): Remove checks that
	delete gets set to true for instances.
	(test_job_stop, test_job_start): Temporarily comment out deleted
	job behaviour, since that's been somewhat changed.

	* upstart/message.h: We're not going to return JOB_LIST for JOB_STOP
	since that's just awkward for the client; just act on the master,
	and return JOB_UNCHANGED.

	* init/notify.c (notify_job_status): Move this function to
	* init/control.c (control_send_job_status): here, since we need it for
	the new control responses.
	(control_job_query): New single function to list all jobs or a
	particular job.
	* init/control.h: Add prototype.
	* init/tests/test_control.c (test_error_handler): Simplify this a
	little to just sending a NO_OP message, since we can send an entire
	stream of messages and leave them in the queue.
	(check_job_status__stopping, check_job_process) 
	(check_job_status_end__stopping): Trio of check functions for a job
	status that's stopping, with an active main process.
	(test_send_job_status): Test the now global status function.
	(check_job_status__starting, check_job_status_end__starting): Pair
	of check functions for a starting job with no process yet.
	(test_watch_jobs, test_unwatch_jobs): Update to expect the full new
	job status messages, with an optional process part as well.
	(check_event): Function to check an event.
	(test_watch_events): Minor update to use above function.
	(check_job_status__waiting, check_job_status_end__waiting): Pair of
	check functions for the first step in starting a job (goal change only)
	(check_job_unknown, check_job_deleted, check_job_unchanged): Trio
	of functions to check common error responses.
	(test_job_start): Update tests to newer behaviour.
	(check_job_status__running, check_job_status_end__running) 
	(check_job_status__pre_stop, check_job_status_end__pre_stop): Checks
	for the states we go through when stopping a job.
	(test_job_stop): Update tests to newer behaviour.
	* init/notify.c (notify_job, notify_job_event, notify_job_finished):
	Update to call the newly exported function.
	* init/job.c: Make job_id and job_id_wrapped externally available.
	* init/job.h: Update.
	* init/event.c: Make emission_id and emission_id_wrapped externally
	available.
	* init/event.h: Update.

	* upstart/message.h: Rename UPSTART_JOB_INVALID to
	UPSTART_JOB_UNCHANGED, as it's not really invalid just a no-op
	* upstart/message.c (upstart_message_new, upstart_message_handle):
	Update the constant, fields are unchanged,
	* upstart/tests/test_message.c (test_new, my_handler) 
	(test_handle): Rename constants/messages.

	* upstart/message.h: Turns out we need extra errors to indicate that
	the job was deleted or already at that goal, otherwise the client
	would sit there waiting for the finished event.	
	* upstart/message.c (upstart_message_new, upstart_message_handle):
	Marshal the new error messages.
	* upstart/tests/test_message.c (test_new, my_handler) 
	(test_handle): Test the handling of the new messages.

	* init/tests/test_job.c (test_free_deleted): Found a bug; because
	master instances never change state, they never end up in the deleted
	state so are never reaped.  Add some test cases for cleaning them up,
	but not while they have remaining instances.
	* init/job.c (job_free_deleted): Implement the bug fix.

	* init/job.c (job_instance): Split out the instance spawning code
	into its own function, as we'll frequently need a pointer to the
	instance before we try and change the goal.
	(job_change_goal): Clean this function back up again, it no longer
	needs to return values and can assert that it's never called for
	deleted jobs or instance mastersr.
	(job_handle_event): Spawn an instance when we get a start event.
	* init/job.h: Update.
	* init/tests/test_job.c (test_instance): Check instance creation.
	(test_change_goal): Update tests now that it doesn't return a value
	again, and doesn't spawn instances itself.
	(test_handle_event): Make sure instances are spawned.

	* init/tests/test_event.c (test_poll): Needs a slight fix now that
	we generate more events than we check, and that subscriptions go
	away automatically.

	* init/notify.c (notify_job_status): Static function to handle
	sending the more complicated job status message series 
	(notify_job): Call notify_job_status() to send the new-style message
	(notify_job_event): Send the new UPSTART_EVENT_CAUSED message with
	the emission id, then call notify_job_status() to send the new-style
	common status message.
	(notify_job_finished): New function to be called when we reach the
	job rest state, notifies and unsubscribes directly subscribed
	processes, and includes failed information.
	(notify_event_finished): Unsubscribe processes after sending the
	finished event, since the event has gone away.  Also don't send
	this to processes subscribed to all events, since it's not useful
	for them.
	* init/notify.h: Add prototype.
	* init/tests/test_notify.c: Update all test cases and helper
	functions to the new message types.
	(test_job_finished): Check the new finished message is sent with
	a status message preceeding it.
	* init/job.c (job_change_state, job_change_state): Notify subscribed
	processes with notify_job_finished() when in the running (for service)
	or waiting states, just before we drop the cause.

	* upstart/message.h: Add failed, failed_process and exit_status
	arguments to UPSTART_JOB_FINISHED.
	* upstart/message.c (upstart_message_new, upstart_message_handle): 
	Marshal the new arguments.
	* upstart/tests/test_message.c (test_new, my_handler) 
	(test_handle): Test the new arguments.

	* upstart/message.h: Update the message types, introducing a more
	structured job message set and replacing the UPSTART_EVENT_JOB_STATUS
	message with UPSTART_EVENT_CAUSED which will be immediately followed
	by an ordinary UPSTART_JOB_STATUS message.
	* upstart/message.c (upstart_message_new, upstart_message_handle):
	Marshal the new messages.
	* upstart/tests/test_message.c (test_new, my_handler) 
	(test_handle): Test the new message types.
	* TODO: Update.

2007-03-03  Scott James Remnant  <scott@netsplit.com>

	* TODO: Update.

	* init/cfgfile.c (cfg_parse_exec, cfg_parse_script): Separate out
	the parsing of an exec or script stanza into separate functions,
	seeing as this is quite a common operation.  This also means we
	just need to change them in one place now.
	(cfg_parse_process): Function to call either of the above depending
	on the next argument.
	(cfg_stanza_exec): Call cfg_parse_exec instead.
	(cfg_stanza_script): Call cfg_parse_script instead.
	(cfg_stanza_pre_start, cfg_stanza_post_start) 
	(cfg_stanza_pre_stop, cfg_stanza_post_stop): Call cfg_parse_process
	with the right arguments instead of doing by hand in each function.

	* init/event.c (event_emit_next_id): Split the id assigning code into
	a static inline function for easier modification.
	* init/job.c (job_next_id): Use the same style function here too.

2007-03-02  Scott James Remnant  <scott@netsplit.com>

	* init/event.c (event_emit): Port the slightly more efficient in the
	early case code from job_new.

	* init/job.h (Job): Add a unique id to the job structure.
	* init/job.c (job_new): Assign an incrementing id to each new job
	allocated.
	(job_find_by_id): Locate a job by its unique id, sadly not very
	efficient in a hash table ;-)
	(job_name): New hash key function since name isn't the first entry
	anymore.
	(job_init): Change hash key function.
	* init/tests/test_job.c (test_find_by_id): Make sure we can find a
	job by its id.

	* init/job.c (job_change_goal): Return the new instance in that
	circumstance, and clean up a little bit.
	* init/job.h: Update prototype.
	* init/tests/test_job.c (test_change_goal): Update tests.

	* init/job.c (job_find_by_name): Skip jobs marked for deletion too.
	* init/tests/test_job.c (test_find_by_name): Update test case.

	* init/event.h, init/notify.h, upstart/message.h: Provide C-level names
	for enums, this makes the compiler generate things that gdb can get.

	* init/job.c (job_run_process, job_kill_process, job_kill_timer):
	Change process argument to be a plain ProcessType, this means we
	know exactly which process we're trying to run or kill.
	(job_change_state): Update calls to job_run_process
	and job_kill_process
	* init/tests/test_job.c (test_run_process, test_kill_process): Update
	function calls to just pass a ProcessType in.

	* upstart/enum.h: Rename JobAction to ProcessType.
	* upstart/enum.c (job_action_name): Rename to process_name.
	(job_action_from_name): Rename to process_from_name.
	* upstart/tests/test_enum.c (test_action_name, test_action_from_name):
	Rename and update to match.
	* init/job.c (job_new, job_copy, job_change_state) 
	(job_next_state): Change JOB_*_ACTION constants to PROCESS_*.
	(job_find_by_pid): Change JobAction argument to ProcessType.
	(job_emit_event): Call process_name on the failed process.
	(job_child_reaper): Update to use ProcessType instead of JobAction.
	* init/job.h (Job): Change type of failed_process to ProcessType.
	* init/tests/test_job.c (test_find_by_pid): Update to use ProcessType
	instead of JobAction in tests.
	(test_new, test_copy, test_change_goal, test_change_state) 
	(test_next_state, test_run_process, test_kill_process) 
	(test_child_reaper, test_handle_event_finished): Change JOB_*_ACTION
	constants to PROCESS_*
	* init/cfgfile.c (cfg_stanza_exec, cfg_stanza_script) 
	(cfg_stanza_pre_start, cfg_stanza_post_start) 
	(cfg_stanza_pre_stop, cfg_stanza_post_stop): Change JOB_*_ACTION
	constants to PROCESS_*
	* init/tests/test_cfgfile.c (test_stanza_exec) 
	(test_stanza_script, test_stanza_pre_start) 
	(test_stanza_post_start, test_stanza_pre_stop) 
	(test_stanza_post_stop, test_read_job, test_watch_dir): Change
	JOB_*_ACTION constants to PROCESS_*
	* init/tests/test_event.c (test_poll): Change JOB_*_ACTION constants
	to PROCESS_*
	* init/tests/test_control.c (test_job_start, test_job_stop): Change
	JOB_*_ACTION constants to PROCESS_*

	* init/cfgfile.c (cfg_watch_dir): Restore the prefix argument; pass
	as the data pointer to the inotify callbacks and visitor function.
	Change the return value to be the watch structure.
	(cfg_job_name): Add prefix argument and prepend to relative path.
	(cfg_create_modify_handler, cfg_delete_handler, cfg_visitor): Get
	the prefix for the job names from the data pointer and pass to
	cfg_job_name().
	* init/cfgfile.h: Update prototypes.
	* init/tests/test_cfgfile.c (test_watch_dir): Actually test the
	watch functions.
	* init/main.c (main): Pass NULL for the prefix for the global job
	directory, compare the return value against (void *)-1.
	* TODO: Update.

	* init/cfgfile.c (cfg_stanza_on): Drop the simple on stanza.
	* init/tests/test_cfgfile.c (test_stanza_on): Remove test case.

	* TODO: Update.

2007-03-01  Scott James Remnant  <scott@netsplit.com>

	* util/jobs.c (handle_job_status): Drop the process field from the
	output for now.
	* util/events.c (handle_event_job_status): Likewise
	* util/tests/test_jobs.c (test_start_action, test_list_action) 
	(test_jobs_action): Drop pid from messages we simulate.
	* util/tests/test_events.c (test_emit_action): Likewise.

	* upstart/message.c (upstart_message_new, upstart_message_handle):
	Remove the pid field from the job status and event job status
	messages.
	* upstart/message.h: Update description of job status and event
	job status message to remove the pid field.
	* upstart/tests/test_message.c (test_new, my_handler) 
	(test_handle): Remove checks using the pid field.

	* init/control.c (control_job_start, control_job_stop) 
	(control_job_query, control_job_list): Remove the pid field from
	the messages, it'll come back later when we get better message
	formats.
	* init/tests/test_control.c (check_job_status, check_job_waiting) 
	(check_job_started, check_job_stopped): Remove checks on the process
	id, since that field is gone from the message.
	(test_job_stop): Use the pid field of the main process.
	(test_job_start): Initialise the main action process.

	* init/notify.c (notify_job, notify_job_event): Remove the pid field
	from the message, it'll come back later when we get better message
	formats.
	* init/tests/test_notify.c (check_job_status) 
	(check_event_job_status): Remove checks on the pid, since that field
	is no longer present.

	* init/job.c (job_process_copy): Use job_process_new here, oops.

	* init/cfgfile.c (cfg_stanza_exec, cfg_stanza_script) 
	(cfg_stanza_pre_start, cfg_stanza_post_start) 
	(cfg_stanza_pre_stop, cfg_stanza_post_stop): Use job_process_new
	to allocate process structures and store in the process array.
	* init/tests/test_cfgfile.c (test_read_job, test_stanza_exec) 
	(test_stanza_script, test_stanza_pre_start) 
	(test_stanza_post_start, test_stanza_pre_stop) 
	(test_stanza_post_stop): Update test cases to use process array
	member information.

	* init/tests/test_event.c (test_poll): Update to use newer job process
	array and find the pid under there.

	* init/job.h (Job): Remove the pid and aux_pid fields; replace the
	individual JobProcess pointers with an array of them of a fixed
	minimum size; replace failed_state with failed_process.
	(JobProcess): add a pid field here, so now we can obtain the pid on
	an individual process/action basis rather than global.
	* init/job.c (job_process_new): Function to create a JobProcess
	structure, setting the initial values to FALSE/NULL/0.
	(job_process_copy): Function to copy a JobProcess.
	(job_new): Don't initialise the pid or aux_pid members, initialise
	the process array to a fixed initial size and set the members to NULL,
	initialise the failed_process member to -1.
	(job_copy): Update to use job_process_copy and copy the process array.
	(job_find_by_pid): Look through the process structures in the job's
	process array to find the pid, and optionally return which action it
	was.
	(job_change_state): Call job_kill_process in the JOB_KILLED state if
	we have a main process and that has a pid, pass in the main process.
	(job_next_state): Check the process id of the main process when
	deciding what the next state is for running.
	(job_run_process): Store the process id in the process structure
	(job_kill_process): Accept a process structure and use that to obtain
	the process id we need to send TERM too.  Remove the code that forced
	a state change if kill() failed, since we will get a child signal
	anyway and should do it there.
	(job_kill_timer): Likewise, accept a process structure and don't
	forcibly change the state anymore.
	(job_child_reaper): Rewrite to switch based on the action that died,
	rather than the state we were in; assert that the state is what we
	expected.
	(job_emit_event): The argument to the failed event is now the action
	name, rather than the state name; an action of -1 indicates that
	respawn failed.
	* init/tests/test_job.c (test_process_new, test_process_copy): Make
	sure the structure is created and copied properly.
	(test_new, test_copy): Drop checks on the pid and aux_pid members,
	add checks for the process array and pid members of processes.
	(test_find_by_pid): Update test case to make sure we can find the pid
	of any process, returning the action index rather than the process
	pointer.
	(test_run_process, test_kill_process, test_change_goal)
	(test_change_state, test_next_state, test_child_reaper): Update test
	cases to use pid fields inside process structures rather than the
	pid or aux_pid members.
	(test_handle_event, test_handle_event_finished) 
	(test_free_deleted): Update to avoid pid field checks.

	* upstart/enum.h (JobAction): Enumeration of different actions.
	* upstart/enum.c (job_action_name, job_action_from_name): Enumeration
	to string conversion functions.
	* upstart/tests/test_enum.c (test_action_name) 
	(test_action_from_name): Tests for the new functions.

	* init/cfgfile.c (cfg_read_job): Instead of trying to copy over an
	old job's state and instances into the new one, mark the old job
	as deleted.  This ensures we never end up applying a new post-stop
	script to a job started with an old pre-start script, etc.  It also
	makes life so much simpler.
	* init/tests/test_cfgfile.c (test_read_job): Update tests to make
	sure the old job is marked for deletion, instead of freed.
	* TODO: Update.

	* init/notify.c (notify_job): Split out notification to processes
	subscribed to the cause event into a new function
	(notify_job_event): We can call this when we change cause.
	* init/job.c (job_change_state): Notify anyone subscribed to the
	job after we've changed the state, rather than before, otherwise
	we won't know the new pids or anything.
	(job_change_cause): Call notify_job_event before changing the cause
	so that subscribers get a final status update.
	* init/tests/test_notify.c (test_job_event): Check the new function.
	* TODO: Update.

	* init/cfgfile.c (cfg_stanza_respawn): Remove the shortcut that
	lets you specify "respawn COMMAND".  It was confusing as it hid
	the common "[when] exec"/"[when] script" syntax, made it non-obvious
	that "exec" and "respawn" were the same flag, etc.
	* init/tests/test_cfgfile.c (test_stanza_respawn): Update tests.
	(test_stanza_service): Fix test case to not use shortcut.
	* logd/event.d/logd.in: Update to not use respawn shortcut.

2007-02-25  Scott James Remnant  <scott@netsplit.com>

	* init/job.c (job_child_reaper): Shift the signal value into the
	higher byte to make it easier to detect, and not stamp over exit
	statuses between 128 and 255.
	(job_emit_event): Detect the signal stored in the new way.
	* init/cfgfile.c (cfg_stanza_normal): Store signal in the higher bytes.
	* init/tests/test_job.c (test_copy, test_change_state) 
	(test_child_reaper): Update test cases.
	* init/tests/test_cfgfile.c (test_stanza_normal): Update test.

	* TODO: Update.

	* init/event.h (PWRSTATUS_EVENT): Add new power-status-changed event.
	* init/main.c (pwd_handler): Handle the SIGPWR signal by generating
	the new event, leave it up to a job to parse the file and do
	whatever it likes.

	* TODO: Update.

2007-02-13  Scott James Remnant  <scott@netsplit.com>

	* upstart/tests/test_message.c (test_reader, test_handle_using)
	(test_handle); Usual fix for gcc optimiser thinking that fixed
	for loops might not be.
	* init/tests/test_job.c (test_run_process, test_kill_process):
	Likewise.
	* init/tests/test_notify.c (test_subscription_find): I still don't
	know what a type-punned pointer is, nor why dereferencing such a
	thing would break strict-aliasing rules.
	* init/tests/test_cfgfile.c (test_read_job): More type-punning.
	* util/tests/test_jobs.c (test_start_action): More for-loop action.
	* util/tests/test_events.c (test_emit_action): And again.

2007-02-11  Scott James Remnant  <scott@netsplit.com>

	* init/job.c (job_change_goal): We need to be able to stop a running
	job without a process, because that's what a job-as-state is!  The
	check was added because job_child_reaper calls job_change_goal and
	then job_change_state immediately after, we should fix that instead.
	(job_child_reaper): If we call job_change_goal while in the running
	state, it will call job_change_state for us; so check for that first
	and don't change the state!
	* init/tests/test_job.c (test_change_goal): Update the test to ensure
	that we can stop a job with no running process.

	* init/cfgfile.c (cfg_stanza_normalexit): normalexit is inconsistent,
	change to "normal exit"
	* init/tests/test_cfgfile.c (test_stanza_normalexit): Update.

	* init/cfgfile.c (cfg_stanza_start, cfg_stanza_stop) 
	(cfg_stanza_pre_start, cfg_stanza_post_start) 
	(cfg_stanza_pre_stop, cfg_stanza_post_stop, cfg_stanza_respawn):
	We're not going to allow stanza keywords to be quoted, since this
	gives us an easy way to allow users to make something explicitly
	not a keyword.

2007-02-10  Scott James Remnant  <scott@netsplit.com>

	* configure.ac: Bump version to 0.3.6

	* configure.ac: Increase version to 0.3.5
	* NEWS: Update.
	* TODO: Update.

	* TODO: More notes.

	* TODO: Note an issue with using JobProcess->pid

	* init/cfgfile.c (cfg_stanza_pre_start, cfg_stanza_post_start) 
	(cfg_stanza_pre_stop, cfg_stanza_post_stop): Add a needed check
	for a token when parsing "exec".  Correct line number we expect
	to see the duplicated value on.  Correct expected error for missing
	argument from "Unexpected token" to "Expected token".

	* init/tests/test_cfgfile.c (main): Actually invoke the tests for
	the scripts.

	* init/cfgfile.c (cfg_read_job): Correct type of lineno in error.

	* TOOD: Minor notify bug

	* TODO: Big update.

	* init/tests/test_job.c (test_child_reaper): Make sure that we can
	reap post-start and pre-stop processes, and have only the aux_pid
	changed.  Also make sure that if the running process dies while
	in these states, with or without an aux process, that we don't
	transition badly.

	* init/job.c (job_find_by_pid): Check aux_pid as well.
	* init/tests/test_job.c (test_find_by_pid): Make sure we can find it.

	* init/job.h (Job): Add an auxiliary pid member.
	* init/job.c (job_new): Initialise the aux_pid member.
	(job_change_state): Run the post-start and pre-stop scripts when we
	enter the state with the same name (assuming they exist).
	(job_run_process): Store the pid in aux_pid when starting the
	post-start or pre-stop processes.
	* init/tests/test_job.c (test_change_state): Add tests for running
	the new post-start and pre-stop scripts; which get their process ids
	stored in aux_pid instead of pid.
	(test_new): Make sure the aux_pid member is initialised properly.
	(test_copy): Make sure the aux_pid member is not copied.

	* TODO: Update.

	* init/tests/test_job.c (test_change_state): Add a check for the
	daemon stanza holding the job in spawned; we snuck this in a while
	back and never tested it (there's no support to get it out of
	spawned yet).

	* init/job.h (Job): Add new post_start and pre_stop scripts.
	* init/job.c (job_new): Initialise new scripts to NULL.
	(job_copy): Copy the information from the new scripts over as well.
	* init/tests/test_job.c (test_new): Check they're initialised.
	(test_copy): Check that the information is copied properly.
	* init/cfgfile.c (cfg_stanza_post_start, cfg_stanza_pre_stop): Add
	new script stanza functions for the additional two scripts that
	we want.
	* init/tests/test_cfgfile.c (test_stanza_post_start) 
	(test_stanza_pre_stop): Add tests for the new stanzas.

	* init/cfgfile.c (cfg_stanza_exec, cfg_stanza_script): Rewrite to
	allocate a JobProcess and parse the command or script into it.
	(cfg_read_job): Fix the long broken assumption that pid_file and
	pid_binary are required for respawn, when they're actually required
	for daemon.
	(cfg_stanza_start, cfg_stanza_stop): Remove script second-level.
	(cfg_stanza_respawn): Parse into the job's process.
	(cfg_stanza_pre_start, cfg_stanza_post_stop): New stanzas for the
	processes alone.
	* init/tests/test_cfgfile.c (test_read_job): Update a few test
	cases to match reality.
	(test_stanza_start, test_stanza_stop): Remove script-related checks.

2007-02-09  Scott James Remnant  <scott@netsplit.com>

	* init/tests/test_job.c (test_kill_process): Poll the event queue
	after each test to get rid of the allocated events and make valgrind
	happy.
	* init/tests/test_control.c (test_job_start, test_job_stop)
	(test_event_emit): Poll the event queue after each test to get rid
	of the allocated events, as they make valgrind complain.
	(test_event_emit): Free args and env when done.

	* init/job.h (JobName): Drop obsolete structure
	(JobProcess): Add a new structure to represent a single process
	within the job, instead of using two variables to pick either the
	script or command.
	(Job): Change command and script to a single JobProcess called process;
	change start_script and stop_script to a JobProcess called pre_start
	and post_stop respectively.
	* init/job.c (job_new): Initialise new members to NULL.
	(job_copy): Copy the process structures across, including contents.
	(job_change_state): Call job_run_process passing in the structure;
	rather than fiddling with if statements.
	(job_run_script, job_run_command, job_run_process): Combine all of
	these three functions into a single new job_run_process function.
	* init/tests/test_job.c (test_new, test_copy, test_change_goal) 
	(test_change_state, test_child_reaper) 
	(test_handle_event_finished): Change to using JobProcess for when
	we need to construct a command.
	(test_run_script, test_run_command): Merge into single new
	(test_run_process) function.
	* init/tests/test_event.c (test_poll): Replace command with process.
	* init/tests/test_control.c (test_job_start): Change to using
	JobProcess to specify the command.

	* init/main.c (main): Run job_free_deleted each time through the
	main loop.

	* init/job.c (job_change_goal): Minor tweak to the logic; we may
	have just made the job an instance, that should still let us stop
	the one underneath.

	* TODO: Update.

	* util/jobs.c (do_job): Always expect a list of replies.

	* init/control.c (control_job_status, control_job_stop)
	(control_job_query): Reply with information about all instances of
	the job.
	* init/tests/test_control.c (test_job_status, test_job_stop)
	(test_job_query): Make sure we get the list end even for a single job;
	and make sure we get details of all instances attached to the job.

	* init/tests/test_job.c (test_change_goal): Check that starting
	an instance job actually starts a new instance of it.

	* init/cfgfile.c (cfg_stanza_limit): Support the word "unlimited" in
	limit arguments for both the soft and hard values.
	* init/tests/test_cfgfile.c (test_stanza_limit): Make sure that we
	can make limits be unlimited.

	* init/event.c (event_copy): Function to copy an event structure.
	* init/event.h: Add prototype.
	* init/tests/test_event.c (test_copy): Make sure we copy the event
	correctly, with or without arguments and/or environment.
	* init/job.c (job_copy): Function to copy a job structure, leaving
	the state as it is.
	* init/job.h: Add prototype.
	* init/tests/test_job.c (test_copy): Make sure that we copy the
	job details whether they are NULL or non-NULL, but don't copy the
	state.
	* init/init.supp: Update supression.
	* init/job.c (job_find_by_name): If we get a job that's an instance,
	return what it's an instance of.
	* init/tests/test_job.c (test_find_by_name): Restore accidentally
	deleted test function; test that we get the real job, not an instance.

	* init/job.c (job_new): instance_of is initialised to NULL.
	* init/job.h: Add a new instance_of pointer, pointing to the parent
	that we're an instance of.
	* init/tests/test_job.c (test_new): Check that.
	* init/tests/test_cfgfile.c (test_read_job): Make sure instance_of
	pointers are updated.

	* init/job.c (jobs): Store jobs in a hash table.
	(job_new): Add to hash table, not to a list.
	(job_handle_event, job_handle_event_finished, job_detect_stalled) 
	(job_free_deleted): Iterate across the hash table, rather than list.
	(job_find_by_name): Use nih_hash_lookup, we keep this function because
	we'll add "is instance or not" smarts soon!
	(job_find_by_pid): Iterate across the entire hash table.
	* init/tests/test_job.c (test_find_by_name): Drop test since this
	function is now gone.
	(test_free_deleted): Can't assume things are in a line now.
	* init/control.c (control_job_list): Iterate the hash table.

	* init/event.c: Don't hide the events list anymore
	* init/event.h: Publish it and the init function.
	* init/job.c: Don't hide the jobs list anymore.
	(job_list): Since we don't hide it, we can drop this.
	* init/job.h: Publish it and the init function.
	* init/notify.c: Don't hide the subscriptions list anymore.
	* init/notify.h: Publish it and the init function.
	* init/control.c (control_job_list): Iterate the job list directly
	* init/tests/test_control.c (test_event_emit): Use the events list
	available to us.
	* init/tests/test_event.c (test_poll): Call job_init directly and
	just use the events list available to us.
	* init/tests/test_job.c (test_new): Call job_init directly.
	(test_change_state): Use the events list available to us.
	* init/tests/test_notify.c (test_unsubscribe): Use the subscriptions
	list available to us.

	* doc/states.dot: Add updated state graph.
	* doc/Makefile.am (EXTRA_DIST): Ship the states diagram.
	(states.png): Include rules to build the png, we'll put it in bzr
	anyway, but this is useful.

	* init/cfgfile.c (cfg_delete_handler): Handle deleted jobs; mark
	the job as deleted, and if it's dormant, invoke a state change.

	* upstart/enum.h: Add a new JOB_DELETED state.
	* upstart/enum.c (job_state_name, job_state_from_name): Add the new
	state to the string functions.
	* upstart/tests/test_enum.c (test_state_name) 
	(test_state_from_name): Check the enum works.
	* init/job.c (job_change_goal): New decision; we can start a waiting
	job if it's marked delete (it might be a new instance) -- we'll use
	the new deleted state to decide that we shouldn't.
	(job_change_state): Once we reach waiting, if the job is to be deleted,
	move to the next state.
	(job_next_state): The next state for a waiting job if the goal is stop
	is deleted.  We should never call job_next_state () for a deleted job.
	(job_free_deleted): Very simple function, just detects
	deleted jobs and frees them.
	* init/job.h: Add prototype for new function.
	* init/tests/test_job.c (test_change_goal): Update test to use new
	deleted state; and don't even change the goal.
	(test_change_state): Add a check to make sure we end up in deleted.
	(test_next_state): Make sure waiting goes to deleted.
	(test_free_deleted): Check the function.

	* init/job.c (job_change_goal): Don't try and start a job if it's
	marked to be deleted and is just waiting for cleanup.
	* init/tests/test_job.c (test_change_state): Make sure that the cause
	is released when we reach waiting.

	* init/tests/test_cfgfile.c (test_read_job): Make sure that a deleted
	job gets resurrected.

	* init/cfgfile.c (cfg_visitor): Correct number of arguments and call
	to cfg_job_name.

	* TODO: Update.

	* init/cfgfile.c (cfg_stanza_daemon): Don't allow arguments anymore.
	* init/tests/test_cfgfile.c (test_stanza_daemon): Update tests.

	* init/job.c (job_handle_event_finished): Function to unblock all
	jobs blocked on a given event emission.
	(job_new, job_emit_event): Rename blocker to blocked; it's useful for
	testing for truth.
	* init/job.h: Add prototype, rename member.
	* init/tests/test_job.c (test_handle_event_finished): Test it.
	(test_new, test_change_state): Update name here too.
	* init/event.c (event_finished): Call job_handle_event_finished
	function to unblock jobs.
	* init/tests/test_event.c (test_poll): Make sure the job gets
	unblocked; a few other tests have to change since running event_poll
	always unblocks the job if nothing listens to it.

	* init/job.c (job_child_reaper): Set failed back to FALSE if
	we're respawning, since we don't want to be failing.
	* init/tests/test_job.c (test_child_reaper): cause will be NULL.
	also free and poll events when done.
	(test_handle_event): pid can never be -1
	(test_change_state): poll events when done

	* init/tests/test_job.c (test_child_reaper): Process will always
	be zero on return from reaper.

	* init/tests/test_job.c (test_child_reaper): Killed doesn't go past
	stopping; it goes to waiting, which will clear the cause.

	* init/tests/test_job.c (test_child_reaper): Fill in values before
	we test against them.

	* init/tests/test_job.c (test_kill_process): Fix violated assertion

	* init/tests/test_job.c (test_change_state): This should be failed
	because nothing cleared it.

	* init/tests/test_job.c (test_change_state): Fix a couple of array
	index problems.

	* init/tests/test_job.c (test_change_state): Why set that which
	does not change?

	* init/tests/test_job.c (test_change_state): Add newline to test.

	* init/job.c (job_emit_event): Add the job name as an argument;
	oops.

	* init/tests/test_control.c (test_job_stop): Need to kill the process
	ourselves, as we're blocked on an event.
	(test_job_query): Fix wrong value in test.
	(check_job_stopped, test_job_stop, test_unwatch_jobs): Change job
	name to match the test.

	* init/job.c (job_change_state): Must only not enter some states
	with no process now; others like killed actually usually want one!

	* init/tests/test_cfgfile.c (test_read_job): Fix test case.

	* init/tests/test_job.c (test_handle_event): Clean up tests.
	(test_detect_stalled): Clean up.

	* init/job.c (job_child_reaper): Update the reaping of the child
	processes; there's a much larger state range for the main process
	now, so that needs to be taken into account.
	* init/tests/test_job.c (test_child_reaper): New test cases.

	* init/job.c (job_next_state): Encapsulate the slightly odd three
	exit states of running in this function, otherwise we'll end up
	special-casing it in places I'd rather not think about.
	(job_change_goal): Only change the state of a running job if it
	has a process.
	* init/tests/test_job.c (test_next_state): Add a test case for the
	dead running job
	(test_change_goal): Add test case for the dead running job

	* init/tests/test_job.c (test_change_state): Add test cases for
	the forgotten stopping to killed transition.

	* init/job.c (job_kill_process, job_kill_timer): Just check the pid
	and state, and no longer any need to notify jobs since we're just
	called from one state amongst many.
	(job_change_state): Skip over the killed state if there's no process.
	* init/tests/test_job.c (test_kill_process): Update test cases.

	* init/job.c (job_run_process): Simplify a little bit, no need to
	do the state assertions here, just make sure there's no already
	a process running.
	* init/tests/test_job.c (test_run_command, test_run_script): Run
	tests in the spawned state, since that's where we run the primary
	command or script.  Drop check for process state since that's no
	longer set.

	* init/job.c (job_change_state, job_next_state): Ok, here's the big
	one ... rewrite this to use the new state transitions.  This has
	suddenly got a lot simpler and easier to read, this was definitely a
	good idea.
	(job_emit_event): Function to make emission of events easier.
	(job_failed_event): replaces this one which wasn't so easy.
	* init/tests/test_job.c (test_change_state): I can't say how much I
	wasn't looking forwards to rewriting these test cases; anyway, it's
	done now and I hope they're all right;
	(test_next_state): Make sure the state transitions are correct too.

	* init/job.h: Rename is_instance to delete and spawns_instance to
	just instance.
	* init/job.c (job_new): Update.
	* init/tests/test_job.c (test_new): Update.
	* init/cfgfile.c (cfg_stanza_instance): Update.
	* init/tests/test_cfgfile.c (test_stanza_instance): Update.

	* init/event.h: Correct the event names.

	* init/job.h: Add blocker event member.
	* init/job.c (job_new): Initialise it to NULL.
	* init/tests/test_job.c (test_new): Check it.

	* init/job.c (job_change_goal): Have a stab at this function with the
	new state machine; it gets somewhat simpler (until we introduce the
	second scripts), now we just induce things by a state change.
	* init/tests/test_job.c (test_change_goal): Made easier (for now)
	because we don't need to deal with processes and can just wait to
	be blocked on an event.

2007-02-08  Scott James Remnant  <scott@netsplit.com>

	* init/cfgfile.c (cfg_read_job): Drop check for useless respawn script
	(cfg_stanza_respawn): Drop handling of "respawn script"
	* init/tests/test_cfgfile.c (test_stanza_respawn): Drop the checks
	for "respawn script"

	* init/job.h: Move things about a bit more; remove respawn_script
	since that state is going away.
	* init/job.c (job_new): Drop initialisation of process_state.
	* init/tests/test_job.c (test_new): Improve the tests.

	* init/main.c (STATE_FD): Remove this define, not used anymore.

	* init/tests/test_event.c (test_poll): Update the event checking
	to match what's likely to happen.

	* init/event.h: Remove commented out bit.

	* init/tests/test_notify.c (check_job_status, test_job): Correct
	state usage to match a possible state.

	* init/control.c (control_job_start, control_job_stop) 
	(control_job_query, control_job_list): Drop process state and
	description from the job status messages we send back.
	* init/tests/test_control.c (test_error_handler) 
	(check_job_started, test_job_start, check_job_stopped) 
	(check_job_stopping, test_job_query, check_job_starting) 
	(test_job_list, test_watch_jobs, test_unwatch_jobs): Remove
	process_state and description, and update usage of job states.

	* init/notify.c (notify_job): Don't include process state or
	description in the job status message anymore.
	* init/tests/test_notify.c (check_job_status, test_job): Update tests

	* init/cfgfile.c (cfg_read_job): Drop the copying of the process_state
	member, since it doesn't exist anymore.
	* init/tests/test_cfgfile.c (test_read_job): Drop the check too.

	* init/job.h (Job): Drop the process_state member.

	* util/jobs.c (handle_job_status): Drop the process_state and
	description arguments; output a process id only if it's greater
	than zero.
	* util/tests/test_jobs.c (test_start_action, test_list_action) 
	(test_jobs_action): Update tests to use newer states and arguments.
	* util/events.c (handle_event_job_status): Simplify in the same way

	* upstart/message.h: Remove process_state and description from the
	job status event (we already had the foresight to not put them in
	the event job status event).
	* upstart/message.c (upstart_message_new, upstart_message_handle):
	Update handling of the messages to reduce the arguments.
	* upstart/tests/test_message.c (test_new, my_handler) 
	(test_handle): Update the tests for the new job status message.

	* upstart/enum.h (JobState): Change the job states to the new set
	of states that we've planned.
	(ProcessState): Drop process state entirely; this information is now
	contained in the single JobState field.
	* upstart/enum.c (job_state_name, job_state_from_name): Update
	strings to match the new state names.
	(process_state_name, process_state_from_name): Drop these functions.
	* upstart/tests/test_enum.c (test_state_name) 
	(test_state_from_name): Update test cases to match new names.
	(test_process_state_name, test_process_state_from_name): Drop.

	* init/main.c (main): Remove the logd hack for now.
	* init/job.c (job_new): Change the default console to none for now.
	* init/tests/test_job.c (test_new): Update test.
	* init/cfgfile.c (cfg_stanza_console): Can't guard against duplicates
	for a while.
	* init/tests/test_cfgfile.c (test_stanza_console): Comment out dup test

	* init/cfgfile.c (cfg_read_job): Remove the restriction that there
	must be either an 'exec' or 'script' for a job; jobs without either
	define states others can use.
	* init/tests/test_cfgfile.c (test_read_job): Convert the test to
	a "must work".
	* init/job.c (job_change_state): Remove restriction that we must
	have either a script or a command; having neither should just wedge
	the job at the running rest state.  Note that there's no way to get
	it out yet, because we don't force that particular state change.
	* init/tests/test_job.c (test_change_state): Make sure that works.

	* init/job.c (job_change_cause): Put the knowledge about how to
	change the cause into a separate function, since it's slightly
	tricky.
	(job_change_goal, job_change_state): Set the cause using the above
	function.

	* init/job.h (Job): Rename goal_event to cause, also shuffle things
	around so that the state is mostly together.
	* init/job.c, init/process.c, init/notify.c, init/cfgfile.c: Update
	references (and comments) to match the new name.
	* init/tests/test_job.c, init/tests/test_event.c,
	init/tests/test_process.c, init/tests/test_cfgfile.c,
	init/tests/test_notify.c: Likewise.

	* init/job.c (job_child_reaper): Don't change the goal event; the
	state changes will handle this.
	(job_change_goal): Only dereference/reference the goal event if we're
	actually changing it.
	* init/tests/test_job.c (test_change_state, test_child_reaper):
	Update tests to not assume that the goal event gets changed.
	(test_kill_process): Eliminate race condition.

	* init/job.c (job_child_reaper): Correct some problems with job and
	event failure; we now don't overwrite an existing failure record,
	and don't record failure if the main process failed and the goal was
	stop; since we likely caused it.
	* init/tests/test_job.c (test_child_reaper): More test cases.

	* logd/event.d/logd.in: Stop on the new runlevel events, not the
	shutdown event.

	* compat/sysv/shutdown.c (shutdown_now): Emit an ordinary runlevel
	change event now; including the INIT_HALT environment variable
	* compat/sysv/man/shutdown.8: Update the manual

	* compat/sysv/telinit.c: Now just sends out a runlevel event with
	an argument giving the new runlevel.
	* compat/sysv/man/telinit.8: Update description of the command.

	* upstart/message.h: Remove the UPSTART_SHUTDOWN message.
	* upstart/message.c (upstart_message_new, upstart_message_handle):
	Remove handling for the shutdown message.
	* upstart/tests/test_message.c (test_new, test_handle): Remove
	tests against the shutdown message.
	* init/control.c (control_shutdown): Remove the shutdown command
	from the server.
	* init/tests/test_control.c (test_shutdown): Remove tests for it.
	* init/event.h: Remove the shutdown event.
	* util/initctl.c: Remove the shutdown command reference.
	* util/events.c (shutdown_action): Remove the command.
	* util/events.h: Update.
	* util/tests/test_events.c (test_shutdown_action): Remove tests.

	* init/job.c (job_detect_idle): Rename to job_detect_stalled
	(job_detect_stalled): Remove the idle state detection
	(job_set_idle_event): Idle event has been removed.
	* init/job.h: Update.
	* init/tests/test_job.c (test_detect_idle): Rename to
	(test_detect_stalled): and remove idle detection tests.
	* init/main.c (main): Replace job_detect_idle with job_detect_stalled
	* init/control.c (control_shutdown): Don't set the idle event.
	* init/tests/test_control.c (test_shutdown): Don't detect the idle
	event (and thus the second event)

	* init/cfgfile.c (cfg_stanza_service): Parser for service stanza.
	* init/tests/test_cfgfile.c (test_stanza_service): Test the service
	stanza.
	(test_stanza_respawn): Check that respawn implies service.
	* TODO: Update.

	* init/job.h (Job): Add a new service member.
	* init/job.c (job_new): Service starts off as false.
	(job_change_state): Check service instead of respawn.
	* init/tests/test_job.c (test_change_state): Check with service
	instead of respawn, since that's what we really mean.

	* init/cfgfile.c (cfg_read_job): Copy a whole bunch more state
	into the newly parsed job.
	* init/job.c (job_run_process): Only output the first error.
	* init/tests/test_cfgfile.c (test_read_job): Make sure important
	things are copied.
	* TODO: Update.

	* init/main.c: Restore a much simplified version of the term
	handler that doesn't try and copy across any state.

	* compat/sysv/telinit.c: Update call to event_emit; we'll revisit
	this shortly when we get rid of the shutdown event.

	* util/events.c (handle_event): Add new id field (but ignore it)
	Functio
	(handle_event_job_status): New function to handle the new event.
	(handle_event_finished): Function to handle the end of the event.
	(emit_action): Send the newer event, and loop over replies until
	we get a finished one.
	* util/tests/test_events.c (test_emit_action): Update tests cases.

	* init/control.c (control_event_emit): New function to handle the
	new-style emit message.
	* init/tests/test_control.c (test_event_emit): Make sure the new
	message function behaves.

	* init/event.c, init/job.c, init/main.c, init/tests/test_event.c,
	init/tests/test_job.c: Completely drop the serialisation code, it's
	getting out of date and in the way.

	* init/event.h: Remove compatibility macros.
	(EventEmission): Drop the callback function; it was too error prone
	to try and do it this way, and we only ever wanted to release a job
	anyway as control requests are better handled through the notify
	interface.
	(EventEmissionCb): Drop unused typedef.
	* init/event.c (event_emit): Drop callback argument.
	(event_finished): Don't call the callback
	* init/tests/test_event.c: Update to avoid callbacks.
	* init/job.c (job_change_state): Convert to using event_emit and
	EventEmission.
	(job_detect_idle): Drop extra arguments to event_emit.
	* init/main.c (main, cad_handler, kbd_handler): Drop extra arguments
	to event_emit.
	* init/control.c (control_shutdown): Use event_emit instead of
	event_queue.
	* init/tests/test_control.c (test_shutdown): Convert to using
	EventEmission.
	(test_watch_events, test_unwatch_events): Drop extra arguments to
	event_emit.
	* init/tests/test_notify.c (test_subscribe_event, test_job) 
	(test_event, test_event_finished): Drop extra arguments to event_emit
	* init/tests/test_job.c (test_change_goal, test_change_state) 
	(test_run_script, test_child_reaper, test_detect_idle): Drop
	extra arguments to event_emit.
	* init/tests/test_process.c (test_spawn): Drop extra arguments to
	event_emit.

	* TODO: Update.

	Rewrite the notification subsystem quite significantly; now we
	have individual functions to subscribe to different types of
	notification, and can even subscribe to individual jobs or events.

	* init/notify.c (notify_subscribe_job, notify_subscribe_event) 
	(notify_unsubscribe): New subscription and unsubscription functions
	that assume one record per subscription, not process.
	(notify_subscription_find): Function to find a subscription.
	(notify_job): Send a message to anything subscribed to the goal event
	as well.
	(notify_event): Use EventEmission and include the id in the event.
	(notify_event_finished): New function, sends a finished message and
	includes both the id and whether the event failed.
	* init/notify.h (NotifySubscribe): New notify structure that is
	once per subscription, rather than per-process; and allows
	subscription to individual jobs or events.
	* init/tests/test_notify.c (test_subscribe_job) 
	(test_subscribe_event, test_unsubscribe): Test the new subscription
	functions, replacing the old
	(test_subscribe): tests.
	(test_subscription_find): Check finding works
	(check_event, test_event): Update to use emissions, and check that the
	id is correct.
	(test_event_finished): Check this one works too
	(check_event_job_status, test_job): Make sure processes subscribed
	via the goal event are notified too.
	* init/event.c (event_pending): Pass the emission directly.
	(event_finished): Notify subscribers that the event has finished.
	* init/control.c (control_error_handler): Call notify_unsubscribe
	(control_watch_jobs, control_unwatch_jobs, control_watch_events) 
	(control_unwatch_events): Update to the new subscription API.
	* init/tests/test_control.c (test_error_handler): Use new API
	(test_watch_jobs, test_unwatch_jobs, test_watch_events)
	(test_unwatch_events): Also update these to the new API; use a
	destructor to make sure the subscription is freed.

	* init/tests/test_process.c: Don't use printf, use TEST_FUNCTION

2007-02-07  Scott James Remnant  <scott@netsplit.com>

	* upstart/message.h: Allocate new grouped event messages.
	* upstart/message.c (upstart_message_new, upstart_message_handle):
	Add support for the new grouped event messages.
	* upstart/tests/test_message.c (test_new, test_handle) 
	(my_handler): Make sure the new messages are passed correctly.

	* init/job.c (job_change_state): Clear the goal event whenever we
	reach the final rest state of a job (waiting for all jobs, running
	for services).
	* init/tests/test_job.c (test_change_state): Check that the goal
	event goes away at the right times.
	* TODO: Update.

	* init/tests/test_job.c (test_child_reaper): Make sure that the
	event is marked failed properly

	* init/job.c (job_start_event, job_stop_event): There's no reason
	for these to exist as seperate functions anymore, especially since
	we want to eventually have some kind of match table.
	(job_handle_event): Perform the iterations and match calls here
	instead, since we just call job_change_goal now.
	* init/job.h: Remove prototypes.
	* init/tests/test_job.c (test_start_event, test_stop_event): Fold into
	(test_handle_event): which now handles all the cases.

	* init/job.c (job_detect_idle): Call event_emit
	* init/main.c (main, cad_handler, kbd_handler): Call event_emit
	instead of event_queue.
	* init/tests/test_event.c (test_new): Call event_poll
	* init/tests/test_job.c (test_change_state, test_child_reaper) 
	(test_detect_idle, test_change_state): Update to use newer event API.
	* TODO: Update.

	* init/job.c (job_start, job_stop): Drop these functions; call
	job_change_goal instead (which is now public).
	(job_change_state, job_child_reaper): Call job_change_goal instead.
	* init/job.h: Update.
	* init/tests/test_job.c (test_start, test_stop): Merge into new
	(test_change_goal): function.
	* init/main.c (main): Call job_change_goal instead of job_start.
	* init/control.c (control_job_start, control_job_stop): Call
	job_change_goal instead.

	* init/tests/test_job.c (test_new, test_change_state) 
	(test_run_script, test_start, test_stop, test_start_event): 

	* init/job.h (Job): goal_event is now an EventEmission, and is
	a direct pointer to the one in the events queue, rather than a copy.
	* init/process.c (process_setup_environment): Reference the event
	name and environment through the goal event, not directly.
	* init/job.c (job_run_script): Reference the event name and
	environment through the goal event, not directly.
	(job_change_state, job_child_reaper): Replace direct setting of the
	job goal with a call to job_stop; the process state is always
	PROCESS_NONE in all three cases, so this is completely safe.
	(_job_start, _job_stop): Merge these two functions together into
	(job_change_goal): which behaves a lot more like job_change_state,
	except that it doesn't loop.  This handles the changing of the
	emission.
	(job_start, job_start_event, job_stop, job_stop_event): Simplify
	these functions, now they just call job_change_goal passing in
	the emission pointer (or NULL).

	* init/main.c, init/job.c, init/job.h, init/event.c, init/event.h,
	init/tests/test_job.c, init/tests/test_event.c: Remove state
	serialisation code for the time being; maintaining it is getting
	increasingly harder, and it introduces some major bugs.  It will
	get rewritten shortly.

	* init/event.c (event_pending): Pass the emission directly to
	job_handle_event now.
	* init/job.c (job_handle_event, job_start_event, job_stop_event):
	Deal with event emissions rather than just plain events, the change
	so far doesn't do anything else other than take the structure change.
	* init/job.h: Change prototypes.
	* init/tests/test_job.c (test_start_event, test_stop_event)
	(test_handle_event): Update tests to use emissions.

	* init/tests/test_event.c (test_read_state, test_write_state): Check
	the passing of the progress information.
	* init/event.c (event_read_state, event_write_state): Add progress
	field to the serialisation (oops).

	* init/event.h: Add missing attribute for event_read_state.
	* init/cfgfile.h: Add missing attributes.
	* init/main.c (read_state): Don't discard return value.
	* TODO: Update.

	* init/main.c (read_state): Handle the Emission keyword; also handle
	Event really being an EventEmission.
	* init/event.c (event_emit): Make the next emission id a static global
	(event_read_state, event_write_state): Serialise event emission
	structures, not plain events; also send over the last id we used so
	it appears seamless.  This doesn't yet handle the callback/data bit
	of the serialisation, which turns out to be a little tricky ... oops
	* init/event.h: Update.
	* init/tests/test_event.c (test_read_state, test_write_state): Check
	that serialisation is done with EventEmissions instead, and all the
	fields are passed (except callback and data which are ... tricky).

	* init/main.c (main): Call event_poll instead of event_queue_run.

	* init/event.c (event_poll): Add the new function that replaces
	event_queue_run(); handles the new-style event emission structures
	in the list and only returns when there are no non-handling events.
	(event_pending, event_finished): Handling of particular event states
	during poll; split out for readability.
	(event_queue, event_queue_run): Drop these obsolete functions.
	(event_read_state): Force type from event_queue.
	* init/event.h: Add event_poll prototype; remove prototypes of old
	functions, replacing with #defines for now so things still compile.
	* init/tests/test_event.c (test_queue): Drop tests.
	(test_read_state, test_write_state): Force type from event_queue
	Change type we check size of.
	(test_poll): Pretty thoroughly test the new poll function.
	* init/job.c (job_change_state): Force type from event_queue
	* init/control.c (control_event_queue): Force type from event queue
	* init/tests/test_job.c (test_detect_idle): Force type from event_queue
	* init/tests/test_control.c (test_event_queue, test_shutdown):
	Force type from event_queue

	* init/event.c: Revert to a single list of events with an enum
	(event_emit): Set the progress to pending initially.
	(event_emit_find_by_id): Simplify now it just checks one list
	(event_emit_finished): Function for jobs to call once they've done
	with an event; just sets the progress to finished for the event
	queue to pick up.
	* init/tests/test_event.c (test_emit_finished): Check it.

	* init/event.h: Add prototype.
	(EventProgress): Add new enum	
	(EventEmission): And add progress member to this structure
	* init/tests/test_event.c (test_emit): Make sure the event is pending

	* init/event.c (event_emit_find_by_id): Locate an event emission
	by its id in either the pending or handling queue.
	* init/event.h: Add prototype
	* init/tests/test_event.c (test_emit): Make sure that the emission
	id is unique each time.
	(test_emit_find_by_id): Test the function.

	* init/event.c (event_emit): New function to replace event_queue();
	returns an EventEmission structure with the details filled in as
	given.
	* init/event.h: Add prototype.

	* init/event.c (event_init): Rename the single events queue to
	pending and add a new handling list.

	* init/event.h (EventEmission, EventEmissionCb): Add a new emission
	structure that wraps an event, for use in the queue.

	* util/tests/test_events.c (test_events_action): Update test now
	that nih_message is more sensible.
	* util/tests/test_jobs.c (test_start_action, test_list_action) 
	(test_jobs_action): Update test

	* util/events.c (emit_action): Actually pass the emit_env array
	* util/tests/test_events.c (test_emit_action): Make sure it does.

	* util/initctl.c (main): Catch nih_command_parser() returning a
	negative value to indicate an internal error, and always exit 1.

	* util/events.c (handle_event): Build up multiple lines to describe
	the event, including its arguments and environment.
	* util/tests/test_events.c (test_events_action): Check the new output
	format is right.

	* init/main.c (main): Take out inadvertantly leaked debugging code;
	sorry about that.

	* init/job.c (job_child_reaper): Rewrite this to make the logic a
	little easier to follow, and support signals in normalexit.  This
	also now applies to deciding whether the job failed, if it did, we
	store that information in the job so the stop and stopped events
	can get it.
	* init/tests/test_job.c (test_child_reaper): Add new test cases for
	the setting of the failed flags.

	* init/cfgfile.c (cfg_stanza_normalexit): Allow signal names in the
	arguments, which are added to the normalexit array or'd with 0x80
	* init/tests/test_cfgfile.c (test_stanza_normalexit): Check that we
	can now parse signal names correctly.

	* init/job.c (job_failed_event): Change add to addp to fix leak.

	* init/job.c (job_failed_event): Function to turn an event into one
	that includes all the necessary arguments and environment.
	(job_change_state): Call job_failed_event for the stop and stopped
	events (bit hacky at the moment, will improve later).
	* init/tests/test_job.c (test_change_state): Check that the failed
	events are generated properly.

2007-02-06  Scott James Remnant  <scott@netsplit.com>

	* init/job.c (job_change_state): Reset the failed member when
	we enter the starting state.
	* init/tests/test_job.c (test_change_state): Make sure that the
	failed member is reset when we enter the starting state.

	* init/job.h (Job): Add failed, failed_state and exit_status members.
	* init/job.c (job_new): Initialise new members.

	* init/job.c (job_child_reaper): Convert signals to names when
	outputting status messages.
	* init/tests/test_job.c (test_child_reaper): Check that the signal
	name gets converted over.

	* init/event.h (CTRLALTDEL_EVENT): Now we've broken the shared
	namespace of events and jobs, rename the control-alt-delete event
	back to control-alt-delete.

	* init/job.c (job_change_state): Replace the events generated as
	part of the job state, named for the job and state, with new state
	events that have the job name as an argument.
	* init/event.h: Define new job event names.
	* init/tests/test_job.c (test_change_state): Make sure the new
	events are correct, with the job name as an argument.

	* init/job.c (job_change_state): Remove the job event; this has
	been repeatedly proved to be confusing.
	* init/tests/test_job.c (test_change_state): Remove checks for the
	job event.

	* util/events.c (emit_action): Pass in extra arguments.
	(env_option): Function to parse an option given an environment
	variable.
	* util/events.h: Add prototype.
	* util/tests/test_events.c (test_emit_action): Make sure that the
	emit action works with no arguments and with arguments.
	(test_events_action): Send back events with the right number of args.
	(test_env_option): Check the env option parser works.
	* util/initctl.c: Give shutdown its own command and options, give
	emit a new -e option.

	* util/events.c (shutdown_action): Split out from emit, seeing as
	these are going to be different from now on.
	* util/events.h: Add prototype.
	* util/tests/test_events.c (test_shutdown_action): Copy test cases.

	* init/control.c (control_event_queue): Take the arguments and
	environment from the event queue request; and reparent into the
	event.
	* init/tests/test_control.c (test_event_queue): Check that arguments
	and environment are copied across properly.

	* init/notify.c (notify_event): Pass in the arguments and environment
	for the event.
	* init/tests/test_notify.c (check_event): Check for event arguments
	and environment from the notify process.
	(test_event): Add arguments and environment to the event we test with

	* upstart/tests/test_message.c (test_new, test_handle): Send
	arguments and environment with the UPSTART_EVENT_QUEUE and
	UPSTART_EVENT messages.
	* upstart/wire.c (upstart_pop_int, upstart_pop_unsigned): Shrink
	only once.
	(upstart_pop_string): Check the length is at least one first, as
	we may just have an 'S'.

	* upstart/message.c (upstart_message_new, upstart_message_handle):
	The UPSTART_EVENT and UPSTART_EVENT_QUEUE messages gain new array
	arguments containing the arguments and environment for the event.
	* upstart/message.h: Document the new arguments.

	* util/tests/test_events.c, util/tests/test_jobs.c: Update the
	message format checks here too.

	* upstart/tests/test_wire.c (test_pop_pack): Free the array.

	* upstart/tests/test_message.c (test_new, test_handle)
	(test_handle_using, test_reader): Update tests to include and
	expect new type markers between each field.

	* upstart/wire.c (upstart_push_int, upstart_push_unsigned):
	Take out silly asserts; it must have room!

	* upstart/wire.c (upstart_push_string, upstart_pop_string): Rewrite
	to use a type like the rest of the functions; this removes the strange
	length restriction and allows us to make the pop function
	non-destructive.
	* upstart/tests/test_wire.c (test_push_string): Update.
	(test_pop_string): Update, adding in non-destructive, wrong type
	and insufficient space for type test cases.
	(test_push_array, test_pop_array): These needed updated too,
	changing the string format changed the array format.
	(test_push_pack, test_pop_pack): And obviously the pack format changed.

	* upstart/wire.c (upstart_pop_header): Make the function
	non-destructive in the face of errors.
	* upstart/tests/test_wire.c (test_pop_header): Make sure that
	invalid headers are non-destructive on error.

	* upstart/tests/test_wire.c (test_pop_int, test_pop_unsigned):
	Make sure that insufficient space is non-destructive.

	* upstart/wire.c (upstart_push_int, upstart_pop_int) 
	(upstart_push_unsigned, upstart_pop_unsigned): Convert to array-style
	type first format.
	(upstart_push_string, upstart_push_header): Write the length and
	type fields out by hand so they don't get an 'i' prefix.
	(upstart_pop_string, upstart_pop_header): Read the length and type
	fields by hand so they don't get an 'i' prefix.
	* upstart/tests/test_wire.c (test_push_int, test_pop_int) 
	(test_push_unsigned, test_pop_unsigned): Update test cases to match.
	(test_push_pack, test_pop_pack): Pack format was changed too.

	* upstart/wire.c (upstart_push_packv, upstart_pop_packv): Add calls
	to push and pop array.
	* upstart/tests/test_wire.c (test_push_pack, test_pop_pack): Test
	support for arrays.

	* upstart/wire.c (upstart_push_array, upstart_pop_array): Implement
	new array functions; note that these use a newer format that allows
	us to transmit NULL without needing to limit the size of the array.
	* upstart/wire.h: Add prototypes.
	* upstart/tests/test_wire.c (test_push_array, test_pop_array):
	Test the new array functions.

	* init/job.c (job_run_script): Build up the argument list, appending
	those from the goal event if one is set.
	(job_run_command): Use nih_str_array_add to build up the arguments,
	but don't append those from the goal event (use script).
	* init/tests/test_job.c (test_run_script): Make sure the arguments get
	passed to the running shell scripts.

	* init/job.c (job_run_script): Only use the /dev/fd trick if we can
	actually stat /dev/fd; also don't hardcode that path ...
	* init/paths.h (DEV_FD): Add here.

	* init/process.c (process_setup_environment): Copy environment
	variables from the goal event into the job's process.
	* init/tests/test_process.c (test_spawn): Make sure the environment
	reaches the job, but doesn't override that in the job already.

	* init/tests/test_job.c (test_start_event): 

	* init/job.c (job_start_event, job_stop_event): Copy the arguments
	and environment from the event into the goal event.

	* init/job.c (job_read_state, job_write_state): Read and write
	arguments and environment for goal event.
	* init/tests/test_job.c (test_read_state, test_write_state): Test
	with arguments and environment to the goal event.

	* init/event.c (event_read_state, event_write_state): Read and write
	the arguments and environment of the event.
	* init/tests/test_event.c (test_read_state, test_write_state): Make
	sure arguments and environment are correctly serialised.

	* init/cfgfile.c (cfg_stanza_console): Fix a leak of the console
	argument in the case of duplicated options.
	(cfg_stanza_env): Drop the counting now nih_str_array_addp does it;
	and be sure to use that function.
	(cfg_stanza_umask): Fix leak of umask argument
	(cfg_stanza_nice): Fix leak of nice argument
	* init/tests/test_event.c (test_new): Call event_queue_run so init
	is called outside of a TEST_ALLOC_FAIL block.

	* init/event.c (event_new): Start off with NULL args and env, to
	match job (saves a few bytes).
	(event_match): Watch for NULL arguments!
	* init/tests/test_event.c (test_new): Check for NULL not alloc'd

	* init/cfgfile.c (cfg_stanza_on, cfg_stanza_start) 
	(cfg_stanza_stop): Parse arguments to the on stanza and store them
	directly in the event.
	* init/tests/test_cfgfile.c (test_stanza_on, test_stanza_start) 
	(test_stanza_stop): Make sure arguments are parsed into the event.

	* init/event.c (event_new): Use nih_str_array_new.
	* init/cfgfile.c (cfg_stanza_env): Rewrite to use nih_str_array.

	* init/job.c (job_run_script): Check the error returned from
	nih_io_reopen; don't just loop.  We only ever expect ENOMEM (the
	other error, EBADF, is impossible).

	* init/job.c (job_change_state): Reset the goal_event to NULL when
	we catch a run-away job (as it's not stopping for the same event
	it started with).
	(job_child_reaper): Reset the goal_event to NULL after setting the
	goal to STOP.
	* init/tests/test_job.c (test_change_state, test_child_reaper):
	Check that the goal event gets reset whenever the goal gets changed.

	* init/tests/test_event.c: Use TEST_ALLOC_FAIL

	* init/event.c (event_match): Match arguments using fnmatch() and
	allow more arguments in event1 than event2 (but not the other way
	around).
	* init/tests/test_event.c (test_match): Check the new permitted
	combinations.

	* init/event.h (Event): Add args and env members to Event.
	* init/event.c (event_new): Initialise args and env members to
	zero-length arrays.
	* init/tests/test_event.c (test_new): Use TEST_ALLOC_FAIL and
	make sure args and env are both initialised to a list containing
	just NULL.

	* util/jobs.c (start_action): Get the UPSTART_JOB environment variable
	and use that if we don't have any arguments passed to us.
	(do_job): Code split from the above function that handles a named job
	* util/tests/test_jobs.c (test_start_action): Make sure UPSTART_JOB
	is picked up.

	* init/process.h: Add necessary attributes.

	* init/process.c (process_setup_environment): Set the UPSTART_JOB
	environment variable from the job, and the UPSTART_EVENT environment
	variable from the job's goal_event member (if set).
	* init/tests/test_process.c (test_spawn): Make sure we get the
	environment in the job.

	* init/job.h: Add attributes to job_new and job_read_state.
	* init/tests/test_job.c: Use CHECK_ALLOC_FAIL on the functions we
	didn't get around to touching while we were in here.

	* init/job.c (job_start_event, job_stop_event): Set the goal_event
	member to a copy of the event we found.
	(job_read_state): Use event_new instead of trying to do it by hand.
	* init/tests/test_job.c (test_start_event, test_stop_event): Use 
	CHECK_ALLOC_FAIL; and make sure the goal_event is set properly.
	(test_start, test_stop, test_write_new): Use event_new here too

	* init/job.c (job_write_state): Output a goal_event field containing
	the event name or nothing for NULL.
	(job_read_state): Parse the goal_event field
	* init/tests/test_job.c (test_write_state): Make sure the state is
	written out properly.
	(test_read_state): Make sure that the state is parsed correctly too.

	* init/job.c (job_start, job_stop): Split all of the code except
	the goal_event setting into two new static functions that this calls
	(_job_start, _job_stop): New static functions
	(job_start_event, job_stop_event): Call _job_start and _job_stop
	instead of job_start and job_stop

	* init/job.c (job_catch_runaway): Move this function up a bit.

	* init/job.c (job_start, job_stop): Clear the goal_event member,
	these functions are called for a manual start.
	* init/tests/test_job.c (test_start, test_stop): Make sure the
	goal_event member is freed and set to NULL.

	* init/job.h (Job): Add a new goal_event member
	* init/job.c (job_new): Initialise the goal_event member to NULL.
	* init/tests/test_job.c (test_new): Check with TEST_ALLOC_FAIL;
	also make sure goal_event is initialised to NULL.

2007-02-05  Scott James Remnant  <scott@netsplit.com>

	* configure.ac: Bump version to 0.3.3

	* NEWS: Update.

	* init/process.c (process_spawn): Exit with 255 so we don't clash
	with anything that uses 1 as a normal exit code.  Note why we only
	close 0..2 (everything else is FD_CLOEXEC).
	* init/cfgfile.c (cfg_watch_dir): Mark the inotify watch descriptor
	as FD_CLOEXEC.
	* init/control.c (control_open): nih_io_set_cloexec can only ever
	return EINVAL, so no point checking it.

2007-02-04  Scott James Remnant  <scott@netsplit.com>

	* init/tests/test_control.c: Remove strange old code.

2007-02-03  Scott James Remnant  <scott@netsplit.com>

	* init/control.c (control_open_sock, control_reopen)
	(control_close_handler): Drop these functions; unconnected datagram
	sockets don't close -- so why try dealing with it?
	(control_error_handler): Don't reopen the socket on error, just log
	it -- the socket should be fine, there's no remote end to be lost,
	after all.
	* init/tests/test_control.c (test_close_handler): Drop.
	(test_error_handler): Drop the reopen tests.

	* init/tests/test_job.c (test_run_script): Control socket doesn't
	get unexpectedly opened anymore; so no need to close it.

	* init/control.c (control_open): Remove the strange behaviour that
	this can be called to get the socket.  Instead make control_io
	global; we're all adults after all.
	* init/tests/test_control.c (test_open): Remove the test for the
	silly behaviour.
	* init/notify.c (notify_job, notify_event): Use the control_io
	pointer directly, and just do nothing if we lost it somehow.

	* init/main.c (main): Being unable tp open the control socket, or
	parse the configuration, should be a fatal error; stop being so
	damned liberal! <g>   Don't reset the signal state if we're
	being restarted, as this loses any pending signals -- be happy
	that our parent left them in a good state.  Set SIGCHLD to the
	standard handler, otherwise we might lose this before we start
	the main loop (which does the same anyway).
	(term_handler): Rework so we don't need to close and open the
	control socket; instead we just close it in the child that's
	going to send the state, and notify the parent that it's safe to
	exec (which will cause it to be closed so the new init can open it).

	* init/tests/test_control.c (test_open): Fix valgrind error
	* init/tests/test_notify.c (test_subscribe): Fix valgrind error

	* init/notify.c (notify_subscribe): Make safe against ENOMEM.
	* init/tests/test_notify.c (test_subscribe): Use TEST_ALLOC_FAIL

	* init/control.c: Add needed attributes; tidy up formatting.
	(control_open): Don't let ENOMEM fail opening the control socket.
	* init/control.h: Add needed attributes.
	* init/tests/test_control.c (test_open): Test for failed allocation.
	* init/main.c (term_handler): Make sure we catch failure to open
	the control socket again.

	* TODO: Update

	* init/cfgfile.c (cfg_watch_dir): Clean this up a bit; now we only
	output a warning if inotify failed for any reason other than not
	being supported AND walking worked.

	* init/cfgfile.c (cfg_watch_dir): Update to even newer watch API;
	our create_handler is now always called if inotify is successful,
	so we just need to fall back to walking the directory when it
	isn't -- if inotify isn't supported, don't even bother complaining.
	(cfg_create_modify_handler): Check the stat of the file visited to
	make sure it's a regular file.
	(cfg_visitor): Check the stat of the file visited to make sure it's
	a regular file.

	* init/cfgfile.c: Update include to upstart/enum.h
	* init/job.c: Update include to upstart/enum.h
	* init/job.h: Update include to upstart/enum.h

	* logd/main.c: Add attribute to open_logging

	* util/initctl.c: Split out the command functions into new files;
	* util/jobs.c: This gets the job-related commands
	* util/events.h: This gets the event-related commands
	* util/initctl.h, util/jobs.h, util/events.h: Headers
	* util/tests/test_jobs.c: Test suite for job-related commands.
	* util/tests/test_events.c: Test suite for event-related commands.
	* util/Makefile.am (initctl_SOURCES): Add new files.
	(TESTS): Build new test suites.
	(test_jobs_SOURCES, test_jobs_LDFLAGS, test_jobs_LDADD):
	Details for job-related commands test suite binary.
	(test_events_SOURCES, test_events_LDFLAGS, test_events_LDADD):
	Details for event-related commands test suite binary.
	* TODO: Remove item about splitting initctl now we've done it.

	* TODO: Big update; strip anything we have a spec for.

	* upstart/message.c (upstart_message_handle): Make sure that if we
	fail to parse a message, we don't leave strings around in memory.
	* upstart/tests/test_message.c (test_open): Check that we get a
	raised EADDRINUSE if we try an open a socket twice.
	(test_handle): Add lots of checks for things like NULL names and
	incomplete messages; as well as the obvious unknown message.
	(test_reader): Make sure that errors while handling messages are
	dealt with by logging it.

	* upstart/job.c, upstart/job.h, upstart/tests/test_job.c: Rename to
	enum.c, enum.h and tests/test_enum.c; since this just includes enums
	and convert functions really.
	* upstart/Makefile.am: Update.
	* upstart/libupstart.h: Update include.
	* upstart/tests/test_message.c: Update include.

2007-02-01  Scott James Remnant  <scott@netsplit.com>

	* logd/main.c (main): Ensure we error if daemonise fails.

	* compat/sysv/shutdown.c (main): Ensure that signals and timers
	are added, even if we run out of memory.

	* upstart/tests/test_message.c: Change from assert to assert0 
	* upstart/tests/test_wire.c: Change from assert to assert0
	* init/tests/test_notify.c: Change from assert to assert0
	* init/tests/test_control.c: nih_io_message_send should always return
	a value greater than zero.

	* upstart/tests/test_wire.c: Change to use assert instead of NIH_ZERO;
	the rationale here is that in test cases we just want to fail, not
	try again repeatedly.
	* upstart/tests/test_message.c: Likewise.

	* init/tests/test_control.c: Use assert to ensure we get the expected
	return values of functions that raise errors.
	* init/tests/test_notify.c: Use assert to ensure we get the expected
	return values of functions that raise errors.

	* init/cfgfile.c (cfg_watch_dir): Port to the new NihWatch API and
	use nih_dir_walk().  This also fixes the long-standing bug where we
	wouldn't watch the configuration directory if inotify was disabled.
	Drop both the parent and prefix members for now, until we clean this
	up later.
	(cfg_create_modify_handler): Wrap cfg_read_job after figuring out
	the job name.
	(cfg_job_name): Function to figure out the job name from a path.
	(cfg_visitor): Visitor function to handle initial parsing, figuring
	out the job name; otherwise identical to the standard handler.
	* init/cfgfile.h: Update prototype for cfg_watch_dir.
	* init/main.c (main): Update call to cfg_watch_dir.

2007-01-31  Scott James Remnant  <scott@netsplit.com>

	* upstart/tests/test_message.c: Use TEST_ALLOC_FAIL to make sure
	allocations are handled properly.

2007-01-30  Scott James Remnant  <scott@netsplit.com>

	* upstart/wire.c: Note that if any of the push functions fail, the
	entire buffer should be discarded.
	* upstart/tests/test_wire.c (test_push_int, test_push_unsigned) 
	(test_push_string, test_push_header, test_push_pack): Us
	TEST_ALLOC_FAIL to ensure that failing to allocate memory is caught.

	* upstart/tests/test_message.c (my_handler): Free the name and
	description after checking; they aren't otherwise.

	* upstart/wire.c (upstart_push_packv, upstart_pop_packv): Consume
	a copy of the va_list, so these can be called multiple times on the
	same list without ill effect.

	* upstart/message.h: Add warn_unused_result attributes to
	upstart_message_handle and upstart_message_handle_using as they raise
	errors.

	* upstart/wire.c: push functions return negative values to indicate
	insufficient memory.
	* upstart/wire.h: Add warn_unused_result attributes to push functions

	* upstart/tests/test_message.c: Guard calls to nih_io_buffer_push and
	nih_io_message_add_control with NIH_ZERO to ensure they succeed.
	* upstart/tests/test_wire.c: Guard calls to nih_io_buffer_push

	* HACKING: Update from libnih with new Documentation,
	Function Attributes and Test Cases sections.

2007-01-10  Scott James Remnant  <scott@netsplit.com>

	* init/main.c (crash_handler): s/SEGV/SIGSEGV/

	* init/main.c (main): Rename variable

	* TODO: Update.

	* init/main.c (main): Change the way we clear the arguments; by
	deleting just the final NULL terminator, we fool the kernel into
	only returning one argument in cmdline.

	* init/main.c (segv_handler): Rename to crash_handler and handle
	SIGABRT as well, so we can catch assertion errors.  Of course, in
	theory, with our high test converage this should never happen in
	practice <chortle>

2007-01-09  Scott James Remnant  <scott@netsplit.com>

	* init/main.c (main): Clear arguments so that upstart only ever
	appears as /sbin/init in ps, top, etc.

	* TODO: Update.

	* util/initctl.c: Add data pointer to functions and handle calls.

	* init/control.c: Add data pointer to all functions.
	* init/tests/test_control.c: Pass data pointer to
	upstart_message_handle_using()
	* init/tests/test_notify.c: Pass data pointer to
	upstart_message_handle_using()

	* upstart/message.c (upstart_message_handle) 
	(upstart_message_handle_using): Add a data pointer argument to these
	functions and pass it to the handler.
	(upstart_message_reader): Pass the io structure's data pointer.
	* upstart/message.h (UpstartMessageHandler): Add a data pointer to
	the message handler.
	* upstart/tests/test_message.c (test_handle, test_handle_using):
	Pass a data pointer to the function call and check it's passed
	to the handler correctly.
	(test_reader): Check that the io data pointer gets passed.

	* init/tests/test_cfgfile.c (test_stanza_console, test_stanza_env) 
	(test_stanza_umask, test_stanza_nice, test_stanza_limit): Finish off
	the newer style test cases.

	* init/cfgfile.c (cfg_stanza_console, cfg_stanza_umask)
	(cfg_stanza_nice, cfg_stanza_limit, cfg_stanza_chroot)
	(cfg_stanza_chdir): Guard against duplicate uses of the stanzas.
	* init/tests/test_cfgfile.c (test_stanza_daemon) 
	(test_stanza_respawn): Check that neither daemon or respawn override
	exec if they have no arguments.
	(test_stanza_script): Add missing function
	(test_stanza_chroot, test_stanza_chdir): Add tests for these simple
	stanzas.

	* init/cfgfile.c: Change remaining uses of nih_error_raise and
	return to just nih_return_error.

	* init/cfgfile.c (cfg_stanza_exec, cfg_stanza_daemon)
	(cfg_stanza_respawn, cfg_stanza_script): Disallow duplicates,
	both of command strings, scripts, limits and of just the flags.
	* init/tests/test_cfgfile.c (test_stanza_exec) 
	(test_stanza_daemon, test_stanza_respawn, test_stanza_instance):
	Check the behaviour of these stanzas.
	
	* init/cfgfile.c (cfg_stanza_start, cfg_stanza_stop): Disallow
	duplicate values for the script.
	* init/tests/test_cfgfile.c (test_stanza_start, test_stanza_stop):
	Test cases for those two functions.

	* init/cfgfile.c (cfg_stanza_description, cfg_stanza_author) 
	(cfg_stanza_version): Don't allow stanza to be duplicated anymore.
	* init/tests/test_cfgfile.c (test_stanza_description) 
	(test_stanza_author, test_stanza_version): Test cases for these
	simple stanza; making sure duplication is not permitted.
	(test_stanza_on): Add a test case for this stanza too.

	* init/cfgfile.c (cfg_stanza_kill): Guard against duplicate uses
	of the kill timeout stanza.
	* init/tests/test_cfgfile.c (test_stanza_kill): Test the complex
	kill stanza.
	(test_stanza_pid): Check duplicate usage results in an error.

	* init/job.h (Job): Rename pidfile to pid_file and binary to pid_binary
	* init/job.c (job_new): Update names here too.
	* init/errors.h: Add a new "duplicate value" error.
	* init/cfgfile.c (cfg_read_job): Change name of variables, and catch
	the duplicate value error to add the line number.
	(cfg_stanza_pid): Change variable names, and clean this function up
	a little.  Make it an error to use a stanza more than once.
	* init/tests/test_cfgfile.c (test_stanza_pid): Write a newer test
	case function for the pid stanza.

	* init/cfgfile.c (cfg_stanza_normalexit): Use do/while instead of
	while, that we don't have to test has_token first as next_arg does
	that for us.

	* init/cfgfile.c (cfg_stanza_normalexit): Change to peek at the next
	token to see whether it's missing or not, and then just fetch each
	next argument at a time.  This is more efficient than parsing them
	all in one go, and also means we can report the error in the right
	place!
	* init/tests/test_cfgfile.c (test_stanza_normalexit): Since we've
	changed the function that parses the stanza, add a proper test case
	function for it, covering all the behaviours.

	* init/job.c (job_new): Initialise the emits member to an empty list.
	* init/job.h (Job): Add the emits member as a list.
	* init/tests/test_job.c (test_new): Check the emits list starts off
	empty.
	* init/tests/test_cfgfile.c (test_stanza_emits): Test the new emits
	stanza; this function will also serve as a prototype for cleaning up
	the config tests.

	* init/cfgfile.c (cfg_stanza_emits): Add function to parse the new
	emits stanza.

	* init/cfgfile.c (cfg_stanza_depends): Remove the depends stanza
	from the configuration file.  Dependency support has never been used,
	and is to be replaced by a more flexible event/state configuration
	and blocking on the starting/stopping events.
	* init/tests/test_cfgfile.c: Remove references and tests for the
	depends stanza.
	* init/job.h: Remove the depends list from the job structure.
	* init/job.c (job_new): No depends list to initialise.
	(job_change_state): No dependencies to release
	(job_start): No dependencies to iterate; this removes a particularly
	hairy and complex interaction between state changes.  Remove the
	dependency event.
	(job_release_depends): Drop this function.
	* init/tests/test_job.c (test_start, test_stop): Massively simplify
	these tests cases now we don't have dependencies to worry about.
	(test_release_depends): Drop tests

2007-01-08  Scott James Remnant  <scott@netsplit.com>

	* init/cfgfile.c: Rewrite using the nih_config API, rather than one
	huge function we now just have seperate handler functions for each
	stanza.  We can also use more fine-grained parsing than slurping
	all args in and counting them.
	(cfg_read_job): Catch exceptions from the configuration parser and
	add the line number where the problem occurred to an output message.
	Parser errors are now fatal, and not ignored.
	* init/errors.h: Add a file containing errors raised within the init
	daemon codebase.
	* init/Makefile.am (init_SOURCES): Build with errors.h
	* init/tests/test_cfgfile.c: Update test cases now we don't expect
	a job to be returned if there's a parser error.

	* TODO: Update

2007-01-06  Scott James Remnant  <scott@netsplit.com>

	* logd/main.c (logging_reader): Fix inadvertent shadowing of the
	len parameter.

	* compat/sysv/telinit.c: Oops, nearly forgot to port this to send
	the messages in the new way.
	* compat/sysv/shutdown.c (shutdown_now): Likewise, port this too.

	* TODO: Update.

	* util/initctl.c (handle_job_status): Output the process argument,
	not the pid argument which contains the origin of the message.

	* upstart/message.c (upstart_message_handle): Raise a new unknown
	message error if we don't have a handler  and a new illegal message
	error if the source is illegal.
	* upstart/tests/test_message.c (test_handle): Adjust tests to check
	for the new errors that we raise.
	* upstart/errors.h: Define strings for new errors.

	* util/initctl.c: Yet another makeover for this little program,
	port it to the new message/control framework using handler functions
	and NihIoMessage.  This starts to make each action function look
	very similar, so there's method to this madness.

2007-01-05  Scott James Remnant  <scott@netsplit.com>

	* logd/main.c (main): Make sure that we add the SIGTERM handler.

	* init/tests/test_job.c (test_run_script): This test case relies
	on there only being one file descriptor watch, which won't be true
	if the control socket has been opened because there's a message to
	go out.  Make sure it's closed first.

	* init/init.supp: Update supressions file now that control_init
	has been renamed to notify_init

	* init/Makefile.am: Include notify.o from all tests.
	* init/job.c (job_change_state, job_kill_process, job_start) 
	(job_stop): Use the new notify_job function name.
	* init/event.c (event_queue_run): Use the new notify_event function
	name.

	* init/control.c (control_error_handler): Handle ECONNREFUSED now
	that the process id is available to us.
	* init/tests/test_control.c (test_error_handler): Make sure children
	going away is handled properly.

	* upstart/message.c (upstart_message_new): Store the process id in
	the int_data message field.
	* upstart/tests/test_message.c (test_new): Check the int_data field
	is filled in.

	* init/main.c (main): Guard against various things returning an error
	that we weren't catching.

	* init/tests/test_notify.c: Whitespace fix.

	* init/control.c (control_watch_jobs, control_unwatch_jobs) 
	(control_watch_events, control_unwatch_events): Restore functionality
	to subscribe and unsubscribe from job and event notifications.	
	* init/tests/test_control.c (test_watch_jobs, test_unwatch_jobs) 
	(test_watch_events, test_unwatch_events): Check that the subscription
	and unsubscription messages work.
	* init/Makefile.am (test_control_LDADD): Link to notify.o

	* init/control.c: Drop unused include of upstart/errors.h

	* init/notify.c: Move functions that handle subscription and
	notification from control.c.  Other than changing the names, we're
	keeping the API the same for now; expect it to change later when we
	add the ability to subscribe to individual jobs or events.
	(notify_init): initialise the subscriptions list; we don't have a
	separate send queue now that the control I/O is always asynchronous.
	* init/notify.h: Moved notification enum, structure and prototypes
	from control.h, changing the names so they match notify_* in the
	process.
	* init/Makefile.am (init_SOURCES): Build and link notify.c using
	notify.h
	(TESTS): Build the notify test suite binary.
	(test_notify_SOURCES, test_notify_LDFLAGS, test_notify_LDADD): Details
	for notify test suite binary.
	* init/tests/test_notify.c: Rewrite test cases in the manner of
	test_control.c so that we have one function for notify_job and
	one for notify_event, each of which contains the child process that
	receives the notification,

	* init/control.c (control_open): Allow this to be called to obtain
	the control socket, which means we can make it static.
	* init/tests/test_control.c (test_open): Check that it works.

	* init/control.c, init/control.h, init/tests/test_control.c: Move
	functions that handle subscription and notification to new notify.c
	(control_init): Drop completely, no need to maintain a send queue now
	(control_open): Change to return an NihIo that uses the default
	control watcher, and our error handler.  Split socket opening into
	(control_open_sock): which can be called from other functions.
	(control_close): Use nih_io_close() to close the socket and free the
	structure in one go.
	(control_reopen): Close the open control socket and open it again
	without destroying the NihIo structure, its queues or state.
	(control_close_handler): Handle the control socket going away
	(control_error_handler): Handle errors on the control socket,
	including the connection refused error that indicates a client went
	away.
	(control_handle): Split this into a miriad of small functions with
	a table to link them to the message type; this will make expanding
	each message handler much easier in future.
	* init/control.h: Update.
	* init/tests/test_control.c: Rewrite test cases to check the new
	handler functions; as a side-effect, this gets rid of the evil giant
	child/parent functions in favour of one test function per handler
	function.

	* upstart/message.c (upstart_message_handle_using): Wrapper function
	around upstart_message_handle that ensures all messages as passed to
	a single function.
	* upstart/message.h: Update.
	* upstart/tests/test_message.c (test_handle_using): Make sure it
	calls the single function.

2007-01-04  Scott James Remnant  <scott@netsplit.com>

	* upstart/message.c (upstart_message_reader): Handle any errors
	that occurred while handling the message.

2007-01-02  Scott James Remnant  <scott@netsplit.com>

	* upstart/message.c (upstart_message_handle): Check that the name
	argument is never NULL.
	(upstart_message_reader): Simple message reader function that can
	be associated with an I/O watch and handles each message received.
	* upstart/message.h: Add prototype.
	* upstart/tests/test_message.c (test_reader): Test the reader function.

	* upstart/control.c: Rename to upstart/message.c
	* upstart/control.h: Rename to upstart/message.h
	* upstart/tests/test_control.c: Rename to upstart/tests/test_message.c
	* upstart/libupstart.h: Update includes.
	* upstart/wire.c: Include message.h
	* upstart/wire.h: Update includes.
	* upstart/tests/test_wire.c: Update includes.
	* upstart/errors.h: Rename UPSTART_INVALID_MESSAGE to
	UPSTART_MESSAGE_INVALID so that it's prefixed.
	* upstart/Makefile.am (libupstart_la_SOURCES) 
	(upstartinclude_HEADERS, TESTS): Update filenames.

	* upstart/control.c (upstart_message_new): New function that
	creates an NihIoMessage directly from its arguments, which are a type
	followed by a variable number of args depending on that type.
	(upstart_message_handler): Function to find a handler function for
	a particular message type and origin process.
	(upstart_message_handle): New function that takes an NihIoMessage
	and invokes a handler function with a variable number of args
	depending on the message type.
	(upstart_send_msg, upstart_send_msg_to, upstart_recv_msg): Drop these
	functions, leave it up to the caller to decide whether to send and
	receive the messages synchronously or asynchronously; now that the
	capability is in nih_io_*.
	* upstart/control.h (UpstartMsgType): Rename to UpstartMessageType.
	(UpstartMessageHandler): Function with variable number of arguments
	that handles a message received.
	(UpstartMsg): Drop this structure entirely, we'll encode or decode
	the wire format directly from or into a function call, rather than
	use an intermediate structure to marshal it.
	(UpstartMessage): New structure to make a table that can be passed
	to upstart_message_handle to determine which handler should be called.
	* upstart/tests/test_control.c: Test new behaviour.
	* upstart/wire.c (upstart_push_header, upstart_pop_header): Change
	structure name for type parameter.
	* upstart/wire.h: Update.
	* upstart/tests/test_wire.c: Update.

	* configure.ac (AC_COPYRIGHT): Update copyright to 2007.

2006-12-29  Scott James Remnant  <scott@netsplit.com>

	* upstart/wire.c (upstart_write_int, upstart_write_unsigned) 
	(upstart_write_string, upstart_write_header, upstart_write_packv) 
	(upstart_write_pack): Rename to *_push_*
	(upstart_read_int, upstart_read_unsigned, upstart_read_string) 
	(upstart_read_header, upstart_read_packv, upstart_read_pack): Rename
	to *_pop_*.
	All of the above modified to modify an NihIoMessage structure,
	instead of trying to carry around buffers ourself.
	* upstart/wire.h: Update to match above.
	* upstart/tests/test_wire.c: Update all tests to match the above
	changes.

2006-12-21  Scott James Remnant  <scott@netsplit.com>

	* upstart/wire.c (upstart_read_packv, upstart_write_packv): Change
	nih_assert_notreached to nih_assert_not_reached.

	* init/job.c (job_run_script): Open the NihIo structure in stream mode.
	* logd/main.c (logging_watcher): Open the NihIo structure in
	stream mode.
	(logging_reader): Need to pass the length of the size_t as a pointer
	so that it can be modified if less is read.

2006-12-17  Scott James Remnant  <scott@netsplit.com>

	* upstart/wire.c (upstart_write_packv, upstart_write_pack) 
	(upstart_read_packv, upstart_read_pack): Functions to write a pack
	of different variables to the stream, or read them from it
	* upstart/wire.h: Add prototypes.
	* upstart/tests/test_wire.c (test_write_pack, test_read_pack):
	Check we can read and write a pack of variables at once.

	* upstart/wire.c (upstart_write_header, upstart_read_header): Drop
	the version from the header, we'll just keep the protocol always
	backwards compatible.
	* upstart/wire.h: Update.
	* upstart/tests/test_wire.c (test_write_header, test_read_header):
	Check that everything works.

	* upstart/wire.c (upstart_write_string, upstart_read_string):
	Transmit the length as an unsigned, and use 0xffffffff to mean NULL
	instead of zero so we can still transmit the empty string.
	* upstart/wire.h: Update.
	* upstart/tests/test_wire.c (test_write_string, test_read_string):
	Tests for the functions to make sure the wire is at it should be.

	* upstart/wire.c (upstart_read_str, upstart_write_str): Rename to
	upstart_read_string and upstart_write_string.
	* upstart/wire.h: Update.
	
	* upstart/wire.c (upstart_write_unsigned, upstart_read_unsigned):
	Functions to send unsigned values over the wire, which we'll use
	to get a bit extra for the string lengths.
	* upstart/wire.h: Update.
	* upstart/tests/test_wire.c (test_write_unsigned) 
	(test_read_unsigned): Test the new functions.

	* upstart/wire.c (upstart_write_ints, upstart_read_ints): Drop
	these functions, we'll go with something far more generic and
	useful.
	* upstart/wire.h: Remove prototypes.

	* upstart/wire.c (upstart_write_int, upstart_read_int): Transmit
	integers as signed 32-bit values in network byte order.
	* upstart/tests/test_wire.c (test_write_int, test_read_int): Test
	the functions to make sure the wire is at it should be,

	* upstart/control.c (upstart_read_int, upstart_write_int) 
	(upstart_read_ints, upstart_write_ints, upstart_read_str) 
	(upstart_write_str, upstart_read_header, upstart_write_header): Move
	functions to new wire.c file.
	* upstart/wire.c: Source file to hold wire protocol functions.
	* upstart/wire.h: Prototypes.
	* upstart/tests/test_wire.c: (empty) test suite.
	* upstart/libupstart.h: Include wire.h
	* upstart/Makefile.am (libupstart_la_SOURCES): Build and link wire.c
	(upstartinclude_HEADERS): Install wire.h
	(TESTS): Build and run wire test suite.
	(test_wire_SOURCES, test_wire_LDFLAGS, test_wire_LDADD): Details for
	wire test suite binary.

	* upstart/control.c (MAGIC): Change to "upstart\n", the final
	character was originally \0 and then was a " " for the 0.2 series.
	* upstart/tests/test_control.c (test_recv_msg): Change to match.

2006-12-15  Scott James Remnant  <scott@netsplit.com>

	* util/initctl.c, compat/sysv/telinit.c, compat/sysv/shutdown.c:
	Update all uses of the UpstartMsg structure to avoid the
	intermediate union that no longer exists.	

	* init/control.c, init/tests/test_control.c: Update all uses of
	the UpstartMsg structure to avoid the intermediate union that no
	longer exists.	

	* upstart/control.h: Combine all the previous message structures
	into just one that has all of the fields anyway.
	* upstart/control.c, upstart/tests/test_control.c: Update all uses of
	the UpstartMsg structure to avoid the intermediate union that no
	longer exists.

	* upstart/control.h (UPSTART_API_VERSION): Define API version macro
	to be public.
	* upstart/control.c (MSG_VERSION, upstart_send_msg_to): Replacing the
	previous MSG_VERSION macro here.

	* upstart/control.c (upstart_read_int, upstart_write_int) 
	(upstart_read_ints, upstart_write_ints, upstart_read_str) 
	(upstart_write_str, upstart_read_header, upstart_write_header):
	New functions to replace the old "write a struct" protocol with
	something a little more regimented and supportable.
	(IOVEC_ADD, IOVEC_READ, WireHdr, WireJobPayload, WireJobStatusPayload)
	(WireEventPayload): Remove these structures, use the functions
	instead.
	(upstart_send_msg_to): Call write functions intead of using macros,
	this makes the code somewhat neater.
	(upstart_recv_msg): Call read functions instead of using macros,
	again making the code somewhat neater.
	* upstart/tests/test_control.c (test_recv_msg): Change wire
	tests to match new protocol, and thus actually work properly,
	previously these were endian sensitive.

2006-12-14  Scott James Remnant  <scott@netsplit.com>

	* compat/sysv/shutdown.c (wall): Construct the wall message so that
	we don't put \r into a po file; for some reason, gettext hates that
	and bitches about it.  Someone's confusing internationalisation with
	operating system portability, I expect.

	* util/man/initctl.8: Drop reference to start(8), as that's just
	a symlink to initctl now.

	* init/man/init.8: Link to initctl.

	* compat/sysv/reboot.c (main): Clear up help text a little.

	* HACKING: Correct some typos.

	* configure.ac (AC_INIT): Correct bug reporting address.

2006-12-13  Scott James Remnant  <scott@netsplit.com>

	* configure.ac: Bump version to 0.3.2

	* NEWS: Update.

	* util/initctl.c (print_job_status): Drop the newline from the
	output.

2006-12-13  Alex Smith  <alex@alex-smith.me.uk>

	* util/initctl.c (print_job_status): Clean up initctl job status
	output, which was badly converted from printf to nih_message.

2006-12-13  Scott James Remnant  <scott@netsplit.com>

	* compat/sysv/man/shutdown.8: Add missing documentation on the
	format of TIME by copying it from --help output.

2006-12-13  Alex Smith  <alex@alex-smith.me.uk>

	* init/process.c (process_setup_console): Actually send output to
	/dev/null instead of /dev/console, when CONSOLE_NONE.

2006-12-13  Scott James Remnant  <scott@netsplit.com>

	* Makefile.am (EXTRA_DIST): Distribute the nih ChangeLog as well.

	* init/tests/test_job.c: Port to the new test framework.
	* init/job.c (job_set_idle_event): Fix a slight memory leak,
	repeated setting of the idle event never freed the previous one set.

2006-12-12  Scott James Remnant  <scott@netsplit.com>

	* init/tests/test_cfgfile.c: Port to the new test framework.

	* init/tests/test_control.c: Port to the new test framework.
	* init/init.supp: Suppress the list head allocated within control_init.

	* init/control.c (control_watcher): Need to save the pid when we
	get ECONNREFUSED, otherwise we lose it when we free the message.

	* init/tests/test_process.c: Port to the new test framework.
	* init/init.supp: Suppress the list head allocated within job_init.

	* init/init.supp: Include a valgrind suppressions file.
	* init/Makefile.am (EXTRA_DIST): Distribute the suppressions file.

	* init/tests/test_event.c: Port to the new test framework.

	* logd/Makefile.am, util/Makefile.am, compat/sys/Makefile.am
	(AM_CPPFLAGS): Add -I$(srcdir), necessary for testing "programs"
	that don't have usual library path semantics.

	* upstart/tests/test_control.c: Port to the new test framework.
	* upstart/control.c (upstart_free): Drop this function, while not
	exposing libnih is a valiant effort, it already slips out because
	of the error handling.

	* upstart/tests/test_job.c: Add missing include.

	* upstart/tests/test_job.c: Port to the new test framework.
	(test_process_state_name): Check that this returns NULL.

	* HACKING: Update location of download directory.  Document
	requirement that all code have test cases.

	* logd/main.c (open_logging): Likewise.

	* init/control.c (control_open): No need to set ENOMEM, errno is
	always set anyway.

	* configure.ac (AM_INIT_AUTOMAKE): Include nostdinc so we don't get
	Automake's broken default includes.
	* upstart/Makefile.am (DEFAULT_INCLUDES): Drop override now that
	we don't need it.
	(DEFS, INCLUDES): Replace these variables with the combined
	(AM_CPPFLAGS): variable that declares everything.
	* init/Makefile.am (DEFAULT_INCLUDES): Drop override now that
	we don't need it.
	(DEFS, INCLUDES): Replace these variables with the combined
	(AM_CPPFLAGS): variable that declares everything.
	* util/Makefile.am (DEFAULT_INCLUDES): Drop override now that
	we don't need it.
	(DEFS, INCLUDES): Replace these variables with the combined
	(AM_CPPFLAGS): variable that declares everything.
	* compat/sysv/Makefile.am (DEFAULT_INCLUDES): Drop override now that
	we don't need it.
	(DEFS, INCLUDES): Replace these variables with the combined
	(AM_CPPFLAGS): variable that declares everything.
	* logd/Makefile.am (DEFAULT_INCLUDES): Drop override now that
	we don't need it.
	(DEFS, INCLUDES): Replace these variables with the combined
	(AM_CPPFLAGS): variable that declares everything.

2006-11-02  Scott James Remnant  <scott@netsplit.com>

	* util/initctl.c (start_action): Remove break calls which shouldn't
	be there.

2006-10-18  Sean E. Russell  <ser@ser1.net>

	* init/main.c: Include sys/time.h
	* init/cfgfile.c: Include sys/time.h and sys/resource.h
	* init/job.c: Include sys/time.h and sys/resource.h

2006-10-17  Scott James Remnant  <scott@netsplit.com>

	* configure.ac: Bump version to 0.3.1

	* NEWS: Update.
	* TODO: Update.

	* configure.ac (AM_GNU_GETTEXT_VERSION): Quote version number.

	* logd/Makefile.am (event.d/logd): Make the event.d sub-directory
	in case we're building outside of the source tree.

	* compat/sysv/runlevel.c (store): Don't break strict-aliasing rules
	by avoiding dereferencing type-punned pointer.  Answers on a
	postcard, please.

2006-10-13  Scott James Remnant  <scott@netsplit.com>

	* util/initctl.c (start_action, emit_action): Add missing \n

	* util/initctl.c: Rewrite using nih_command_parser.
	* util/man/initctl.8: Improve.

	* util/start.c: Remove, replaced by initctl.
	* util/man/start.8: Remove, replaced by initctl.
	* util/Makefile.am (sbin_PROGRAMS): Drop start, now just a symlink
	to initctl.
	(dist_man_MANS): Drop start.8, now a symlink to initctl.8
	(install-exec-hook): Make symlinks to initctl, add start
	(install-data-hook): Make symlinks to initctl.8, add start.8

	* initctl: Rename to util again, I don't want a separate directory
	for every single little tool; and we'll be shipping more than just
	initctl (e.g. a non-compat reboot).
	* configure.ac (AC_CONFIG_FILES): Make util/Makefile instead of
	initctl/Makefile.
	* Makefile.am (SUBDIRS): Descend into util, not initctl.

	* compat/sysv/reboot.c: Remove long options where they didn't exist
	before.  Write help text.
	* compat/sysv/man/reboot.8: Update.

	* init/main.c (main): Formatting.
	* logd/main.c (main): Formatting.
	* logd/man/logd.8: Formatting.
	* compat/sysv/runlevel.c (main): Formatting.
	* compat/sysv/telinit.c (main): Formatting.
	* compat/sysv/man/shutdown.8: Remove long options.

	* compat/sysv/shutdown.c: Remove -e/--event, it has no place in a
	compatibility tool.  Get rid of long options that never existed
	before.  Specify help text to describe the options.
	* compat/sysv/man/shutdown.8: Spruce up a bit.

	* compat/sysv/telinit.c (main): Set help text to list the valid
	runlevels.
	* compat/sysv/man/telinit.8: Refine the notes to mention runlevel(8).

	* compat/sysv/runlevel.c (main): Make the help text describe the
	options, rather than the behaviour.
	* compat/sysv/man/runlevel.8: Flesh out a little more.

	* configure.ac (AC_INIT): Change bug reporting address to the
	mailing list, since Launchpad doesn't accept random bugs without
	accounts and complicated control messages.
	* init/main.c, logd/main.c: Add a period to the synopsis.

	* init/main.c (main): Set the synopsis, and direct people to look
	at telinit in the --help output.
	* init/man/init.8: Flesh this out a little more, still a lot of
	explaining to do about jobs and events, but we'll wait until we've
	changed that code before documentating the behaviour.

	* logd/main.c (main): Correct help text to describe the options,
	rather than what the program does.  As per standard style.
	Don't become a daemon until the logging socket is open, and make
	that exclusive with waiting for SIGCONT.
	* logd/man/logd.8: Write some more extensive documentation,
	including describing the startup interlock and the socket protocol.
	* TODO: Plan to get rid of the signal interlock from  logd.

2006-10-12  Scott James Remnant  <scott@netsplit.com>

	* configure.ac: Expand AC_GNU_SOURCE so we get _GNU_SOURCE and so
	that gettext doesn't complain.
	(AM_GNU_GETTEXT_VERSION): Increase to 0.15
	(AC_PREREQ): Increase to 2.60
	* HACKING: Update autoconf and gettext requirements.

2006-10-11  Scott James Remnant  <scott@netsplit.com>

	* init/control.c (control_init): Pass NULL to nih_list_new.
	Clarify list item types.
	* init/event.c (event_init): Pass NULL to nih_list_new.
	* init/job.c (job_init): Pass NULL to nih_list_new.

	* init/main.c: Change nih_signal_add_callback to nih_signal_add_handler
	and NihSignalCb to NihSignalHandler.

	* init/cfgfile.c, init/cfgfile.h, init/control.c, init/control.h,
	init/event.c, init/event.h, init/job.c, init/job.h, init/main.c,
	init/process.c: Clean up documentation strings and parent pointer
	types.

	* compat/sysv/shutdown.c: Change nih_signal_add_callback to
	nih_signal_add_handler.

	* compat/sysv/reboot.c: Set synopsis text depending on command
	used (probably should use nih_command_parser?)
	* compat/sysv/runlevel.c: Set synopsis and help text, and correct
	usage.
	* compat/sysv/shutdown.c: Set synopsis text.
	* compat/sysv/telinit.c: Set synopsis text.

	* compat/sysv/runlevel.c, compat/sysv/shutdown.c: Clean up
	documentation strings.

	* logd/main.c: Set synopsis and help text.

	* logd/main.c: Clean up documentation strings.
	Change nih_signal_add_callback to nih_signal_add_handler.

	* upstart/control.c, upstart/control.h, upstart/job.c: Clean up
	documentation strings and correct parent pointer type.

	* HACKING: Detail function documentation requirement and format.

2006-10-10  Scott James Remnant  <scott@netsplit.com>

	* event.d/logd.in: Move to logd/event.d
	* event.d/Makefile.am: Remove
	* logd/Makefile.am: Create the logd job definition and install
	* Makefile.am (SUBDIRS): event.d directory has been removed.
	* configure.ac (AC_CONFIG_FILES): No longer make event.d/Makefile

	* configure.ac: Check for --enable-compat, default to sysv if given
	or no compat if not given.
	* compat/sysv/Makefile.am: Don't build binaries or install manpages
	unless COMPAT_SYSV is defined.

2006-10-06  Scott James Remnant  <scott@netsplit.com>

	* doc/upstart-logo.svg: Include the logo Alexandre designed.
	* doc/Makefile.am (EXTRA_DIST): Ship the logo in the tarball.
	* Makefile.am (SUBDIRS): Install under doc
	* configure.ac: Generate doc/Makefile
	* AUTHORS: Ensure he's credited fully.

2006-09-27  Scott James Remnant  <scott@netsplit.com>

	* event.d/Makefile.am (do_subst): Eliminate duplicate /s

	* man/init.8: Move to init/man
	* init/Makefile.am: Update to install man page.
	* man/logd.8: Move to logd/man
	* logd/Makefile.am: Update to install man page.
	* man/initctl.8, man/start.8: Move to initctl/man
	* initctl/Makefile.am: Update to install man pages.
	* man/reboot.8, man/runlevel.8, man/shutdown.8, man/telinit.8:
	Move to compat/sysv/man
	* compat/sysv/Makefile.am: Update to install man pages.
	* man/Makefile.am: Remove
	* configure.ac (AC_CONFIG_FILES): Remove man/Makefile
	* Makefile.am (SUBDIRS): Don't build in man

	* util: Rename to initctl
	* configure.ac (AC_CONFIG_FILES): Update.
	* Makefile.am (SUBDIRS): Update.

	* util/reboot.c: Move to compat/sysv
	* util/shutdown.c: Move to compat/sysv
	* util/Makefile.am: Update.
	* compat/sysv/Makefile.am: Update.

	* configure.ac: Replace macros with single call to NIH_INIT.
	Bump version to 0.3.0 to begin new development cycle.

2006-09-21  Scott James Remnant  <scott@netsplit.com>

	* logd/main.c: Revert the change that logged to the console, in
	practice this doesn't work so well.  I want to get rid of logd
	in the long term, or at least just have it as a simple logging
	proxy, so giving it features seems wrong.

2006-09-20  Scott James Remnant  <scott@netsplit.com>

	* configure.ac: Bump version to 0.2.8
	* NEWS: Updated.

	* logd/main.c (main): Check the kernel command-line for "quiet"
	(line_reader): Write to console unless silent or a daemon

	* man/Makefile.am (dist_man_MANS): Drop sulogin.8
	* man/sulogin.8: Drop, we don't include an sulogin

2006-09-19  Michael Biebl  <mbiebl@gmail.com>

	* event.d/Makefile.am (logd): Drop $(srcdir)
	* init/Makefile.am (init_SOURCES): Distribute paths.h

2006-09-18  Michael Biebl  <mbiebl@gmail.com>

	* configure.ac: Check for sys/inotify.h

2006-09-18  Scott James Remnant  <scott@netsplit.com>

	* util/shutdown.c (warning_message): Adjust method of constructing
	the message to not confuse poor translators who think \r and \n are
	the same thing!

2006-09-14  Scott James Remnant  <scott@netsplit.com>

	* init/job.c (job_change_state): Catch runaway respawns when we
	enter the running state, so we catch stop/start loops too.
	* init/tests/test_job.c (test_change_state): Update test.

	* event.d/logd: Rename to logd.in
	* event.d/logd.in: Replace /sbin with @sbindir@ so we can transform
	* event.d/Makefile.am: Generate logd from logd.in

	* util/reboot.c: Don't hardcode the location of /sbin/shutdown
	* util/Makefile.am (DEFS): Use autoconf to seed it
	* util/shutdown.c (sysvinit_shutdown): Don't hardcode the location
	of /dev/initctl

	* init/paths.h: Create a new configuration file that can contain
	all of the path definitions, and in particular, allow them to be
	overidden elsewhere.
	* init/Makefile.am (DEFS): Override definitions of CFG_DIR and
	TELINIT using autoconf
	* init/main.c: Include paths.h.  Don't hardcode location of telinit
	* init/job.c: Include paths.h
	* init/process.c: Include paths.h
	* init/process.h: Remove definitions from here.

	* configure.ac: Bump version to 0.2.7

2006-09-13  Scott James Remnant  <scott@netsplit.com>

	* NEWS: Updated.

	* TODO: More TODO.

2006-09-10  Scott James Remnant  <scott@netsplit.com>

	* util/reboot.c (main): Don't give -H with "halt".

2006-09-09  Scott James Remnant  <scott@netsplit.com>

	* configure.ac: Bump version to 0.2.6

	* NEWS: Update.
	* TODO: Update.

	* upstart/control.c (upstart_send_msg_to, upstart_recv_msg): Change
	the magic to be the package string.
	* upstart/tests/test_control.c (test_recv_msg): Update tests.

	* util/initctl.c (main): Set the usage string.
	* util/shutdown.c (main): Set the usage string.
	* util/start.c (main): Set the usage string.
	* compat/sysv/runlevel.c (main): Set the usage string.
	* compat/sysv/telinit.c (main): Set the usage string.

	* man/Makefile.am: Use install-data-hook and $(man8dir)
	* util/Makefile.am: Also use install-exec-hook

	* Makefile.am (SUBDIRS): Install contents of the man directory
	* configure.ac (AC_CONFIG_FILES): Generate man/Makefile
	* man/Makefile.am: Install manpages in the appropriate places.
	* man/init.8, man/logd.8, man/initctl.8, man/reboot.8,
	* man/shutdown.8, man/start.8, man/sulogin.8, man/runlevel.8,
	* man/telinit.8: Include some basic manpages so we at least have
	some level of documentation.

	* init/job.c (job_child_reaper): Don't check the exit status of
	a respawning job if the goal is to stop it.

	* compat/sysv/telinit.c (main): Generate events rather than
	starting and stopping jobs directly, the events are named
	"runlevel-X".  0, 1, 6 and s/S are shutdown events.

	* logd/main.c (main): Raise SIGSTOP before entering the main loop.
	* init/main.c (main): Interlock with logd.

	* event.d/logd: Should not be a console owner, but should stop
	on shutdown.

	* init/process.c (process_setup_console): Revert part of the previous
	change, should just output to /dev/null if we don't have logd.

	* configure.ac: Bump version to 0.2.5

	* init/main.c (main): Start the logd job if it exists.

	* init/process.c (process_setup_console): Ignore ECONNREFUSED as
	that just means that logd isn't around, handle errors by falling
	back to opening the console.

	* init/process.c (process_setup_console): Implement handling for
	CONSOLE_LOGGED and generally clean up the other handling.
	* init/process.h: Update.
	* init/main.c (main): Pass NULL for the job to setup console.
	* TODO: Update.

	* logd/main.c: Implement the logging daemon, it accepts connections
	on a unix stream socket with the abstract name
	"/com/ubuntu/upstart/logd", expects the length of the name and the
	name to follow; then sequences of lines which are logged to
	/var/log/boot, or memory until that file can be opened.

2006-09-08  Scott James Remnant  <scott@netsplit.com>

	* util/shutdown.c (event_setter): Change the event names to
	distinguish between "shutdown -h" and "shutdown -h -H".

	* init/job.c (job_handle_event): Allow jobs to react to their own
	events, this is how we'll do respawn eventually.
	* init/tests/test_job.c (test_handle_event): Remove test.

	* init/main.c (cad_handler, kbd_handler): Generate the new event
	names.
	* init/event.h (CTRLALTDEL_EVENT, KBDREQUEST_EVENT): Add definitions
	of these event names, change the ctrlaltdel event to just that.

	* logd/main.c (main): Add the code to daemonise, etc.

2006-09-07  Scott James Remnant  <scott@netsplit.com>

	* TODO: Long discussion today on #upstart, many improvements to the
	job and event model that make it more elegant.
	* AUTHORS: Include a list of thanks.

	* util/shutdown.c (shutdown_now): If we get ECONNREFUSED when we
	try and send the shutdown event to init, it probably means we're
	still in sysvinit.  So try that instead.
	(sysvinit_shutdown): Function to send a hand-crafted runlevel
	change message across /dev/initctl.

	* util/initctl.c (main): Add a shutdown command that takes an
	arbitrary event name to be issued after "shutdown".  You'll
	nearly always want the /sbin/shutdown tool instead.

	* init/job.c (job_detect_idle): Only generate the stalled event
	if at least one job handles it in its start_events list.
	* init/tests/test_job.c (test_detect_idle): Make sure that works.

	* init/event.h (STARTUP_EVENT, SHUTDOWN_EVENT, STALLED_EVENT):
	Macros to define the standard event names.
	* init/main.c (main): Use STARTUP_EVENT macro instead of "startup"
	* init/control.c (control_handle): Use SHUTDOWN_EVENT macro
	instead of "shutdown".
	* init/job.c (job_detect_idle): Use STALLED_EVENT macro instead
	of "stalled".

	* init/job.c (job_detect_idle): Add some log messages for when we
	detect the idle or stalled states.
	(job_kill_process, job_kill_timer): Increase log verbosity.
	* init/event.c (event_queue_run): Log which events we're handling
	if --debug is given.

	* compat/sysv/telinit.c (main): Send a shutdown command when
	requesting to enter runlevel 0 or runlevel 6, likewise for
	runlevel 1, s or S which all run "rc1" not "rcS".
	* init/main.c (main): When called directory (pid != 1) try and
	run telinit before complaining that we're not init.  Make sure
	errors aren't lost.

2006-09-04  Johan Kiviniemi  <johan@kiviniemi.name>

	* upstart/control.c (upstart_addr): Replace use of __builtin_offsetof
	with offsetof.
	* upstart/tests/test_control.c (test_recv_msg): Likewise.

2006-09-04  Scott James Remnant  <scott@netsplit.com>
	
	* util/shutdown.c (main): Exit normally after sending the warning
	message if -k is given.

2006-09-01  Scott James Remnant  <scott@netsplit.com>

	* configure.ac: Bump version to 0.2.2

	* NEWS: Update.
	* configure.ac: Bump version to 0.2.1

	* init/process.c (process_setup_console): Ensure that the console
	is always initialised to at least /dev/null
	* init/job.c (job_change_state): Initialise event to NULL.
	* init/event.c (event_read_state): Don't mask initialisation of
	other variable.
	* init/cfgfile.c (cfg_job_stanza, cfg_parse_script, cfg_next_token): 
	Print lineno using %zi not %d
	* compat/sysv/runlevel.c (store): Cast pointer type of timeval.

	* init/main.c: Move the kernel headers include beneath the C
	library ones, so that compilation doesn't fail on !i386.
	* util/reboot.c: Likewise.

	* init/main.c (term_handler): Close the control connection if we
	re-exec init, otherwise it won't be able to bind.  Drop debugging.

	* init/main.c (term_handler): It always helps if we dup2 the
	right file descriptor.

	* init/main.c: Use the TERM signal instead of USR1, as old init
	used that for something else.  Also rather than passing across
	file descriptor numbers, use a fixed descriptor and just pass
	"--restart".  When we get that option we need to unmask signals
	otherwise we sit there looking like a lemon.

	* init/job.c (job_change_state): Don't free the event unless we
	generate one.

	* NEWS: Update.

	* init/cfgfile.c (cfg_watcher): Ignore any file with '.' or '~'

	* TODO: Update.

	* init/main.c (main): Parse command-line arguments, specifically
	look for --state-fd which we'll use for reexec.  Don't do a couple
	of things if we're passed this.
	(read_state): Parse the line-buffered state.
	* init/job.c (job_read_state, job_write_state): Job state
	serialisation so that we can re-exec ourselves.
	* init/job.h: Update.
	* init/tests/test_job.c: Test the serialisation.
	* init/event.c (event_read_state, event_write_state): And similar
	functions for serialising the event queue.
	* init/event.h: Update.
	* init/tests/test_event.c: Test the serialisation.
	* init/cfgfile.c (cfg_read_job): Fix a bug, need to subtract current
	time to get due time.

	* upstart/job.c (job_goal_from_name, job_state_from_name) 
	(process_state_from_name): Add opposite numbers that convert a
	string back into an enumeration.
	* upstart/job.h: Update.
	* upstart/tests/test_job.c: Test the new functions.

2006-08-31  Scott James Remnant  <scott@netsplit.com>

	* init/job.h (Job): Add respawn_limit, respawn_interval,
	respawn_count and respawn_time members so that we can keep track of
	runaway processes.
	* init/job.c (job_catch_runaway): Increment the respawn_count
	within respawn_interval, or reset it if we go over.
	(job_new): Initialise respawn_limit and respawn_interval to sensible
	defaults.
	* init/tests/test_job.c (test_new): Check the defaults are set.
	(test_change_state): Check the respawning code works.
	* init/cfgfile.c (cfg_job_stanza): Parse the "respawn limit" stanza.
	* init/tests/test_cfgfile.c (test_read_job): Test the new stanza.

	* init/process.c (process_setup_console): Remove the console reset
	code, it tends to just crash X and seems to do nothing interesting.
	* init/main.c (reset_console): Instead put it here and just do it
	on startup.

	* configure.ac: Bump version to 0.2.0

	* util/Makefile.am (install-exec-local): Create symbolic links,
	not hard links.

	* init/main.c: Can't catch STOP.

	* util/reboot.c: Pause init while shutting down or rebooting.

	* init/main.c (stop_handler): Catch STOP/TSTP and CONT.
	* init/event.c (event_queue_run): Don't run the event queue while
	paused.
	* init/job.c (job_detect_idle): Don't detect idle jobs while paused.

	* util/reboot.c: if we get the -w argument ("only write to wtmp")
	we need to exit, and not behave as halt normally would.

	* compat/sysv/runlevel.c (main): Add missing newline.
	* compat/sysv/telinit.c (main): And here too.

	* init/main.c (main): Check for idle after the startup event queue
	has been run, otherwise we may just sit there.

	* compat/sysv/Makefile.am (sbin_PROGRAMS): Build and install telinit
	(telinit_SOURCES, telinit_LDFLAGS, telinit_LDADD): Details for
	telinit binary.
	* compat/sysv/telinit.c: Trivial telinit program that just runs
	the appropriate rcX job.
	* compat/sysv/runlevel.c (main): Suggest help on illegal runlevel.

	* util/Makefile.am: Tidy up.

	* configure.ac (AC_CONFIG_FILES): Create compat/sysv/Makefile
	* Makefile.am (SUBDIRS): Build things found in compat/sysv
	* compat/sysv/Makefile.am (sbin_PROGRAMS): Build and install runlevel
	(runlevel_SOURCES, runlevel_LDFLAGS, runlevel_LDADD): Details for
	runlevel binary.
	* compat/sysv/runlevel.c: Helper to store and retrieve the current
	"runlevel" from utmp/wtmp; as well as the reboot time.

	* init/main.c (main): Drop debugging set.

	* init/job.c (job_change_state): As well as the job/state events,
	send the job event when a service is running or a task is stopping.
	* init/tests/test_job.c (test_change_state): Check the events get
	sent properly.

	* util/start.c: Write a simple utility to start, stop, or query
	the status of the named jobs.
	* util/Makefile.am (sbin_PROGRAMS): Build and install start
	(start_SOURCES, start_LDFLAGS, start_LDADD): Details for start
	(install-exec-local): Also install as stop and status.
	* util/reboot.c (main): Drop the debugging set.

	* init/cfgfile.c (cfg_job_stanza): Correct nih_alloc error.

	* init/process.c (process_setup_environment): Guard memory alloc.
	* init/job.c (job_set_idle_event): Likewise.
	(job_change_state): And here too.
	(job_run_command): Likewise.
	* init/control.c (control_send): Likewise.
	* init/cfgfile.c: And throughout this file.
	* upstart/control.c (upstart_recv_msg): And once here too.

	* upstart/control.h: Abolish the separate halt, reboot and poweroff
	messages and replace with a single shutdown message that takes
	an event name (for the idle event issued afterwards).
	* upstart/control.c (upstart_send_msg_to, upstart_recv_msg): Handle
	the new shutdown event type by just treating it as an event.
	* upstart/tests/test_control.c (test_messages): Update tests.
	* init/job.c (job_set_idle_event): Store a copy of the idle event
	name.
	* init/control.c (control_send): Copy the shutdown event name.
	(control_handle): Replace individual handling with the new
	single event.
	* init/tests/test_control.c (test_watcher): Update.
	* util/initctl.c: Drop handling for things that shutdown does now.
	* util/shutdown.c: Send the UPSTART_SHUTDOWN event and let the user
	specify anything they want, just give defaults.

	This is quite a big change and abolishes level events entirely,
	along with the event history.  We now just treat events as a
	transient queue of strings that go past, may cause things to change,
	but are otherwise forgotten.  This turns out to be much easier to
	understand and has no real loss of power.

	* init/event.c: Vastly simplify; gone are the separate notions of
	edge and level events, instead we just treat them as one-shot
	things that go past and are forgotten about.
	* init/event.h (Event): Remove value member.
	Update prototypes.
	* init/tests/test_event.c: Update.
	* init/job.c (job_change_state): Change the event pattern to be
	one that includes the job name and a description of the transition
	instead of the new state.
	(job_detect_idle): Call event_queue rather than event_queue_edge.
	* init/tests/test_job.c: Update.
	* init/cfgfile.c (cfg_job_stanza): Drop "when" and "while".
	* init/tests/test_cfgfile.c (test_read_job): Drop mentions of
	"when" and "while".
	* init/control.c (control_send, control_handle): Drop cases for
	level events.
	(control_handle_event): Don't include a level in the event.
	* init/tests/test_control.c: Update
	* init/main.c: Call event_queue rather than event_queue_edge.
	* upstart/control.c (upstart_send_msg_to, upstart_recv_msg): Change
	event handling so that only a name is read.
	* upstart/control.h: Remove value/level event structures.
	* upstart/tests/test_control.c (test_messages): Update.
	* upstart/job.c (process_state_name): Not used for events, adjust
	documentation so it doesn't lie.
	* util/initctl.c (main): Drop the set function, simplify trigger.
	* util/shutdown.c (shutdown_now): Call UPSTART_EVENT_QUEUE for
	shutdown into maintenance mode.

	* init/control.c (control_handle): Place a message in the syslog
	before halting, powering off or rebooting.

	* util/shutdown.c: Adjust so that the warning message is sent out
	if shutdown is immediate, and when it actually happens.  Include
	the hostname as wall does.

2006-08-30  Scott James Remnant  <scott@netsplit.com>

	* TODO: Update.

	* util/shutdown.c: Implement shutdown utility along the same lines
	as the sysvinit one, but with rather different code.

	* util/initctl.c (main): Call setuid on the effective user id so
	that we can be made setuid root and executable by a special group.
	* util/reboot.c (main): Likewise.

	* util/initctl.c (main): Check the effective rather than the real
	user id, if we're effectively root, that's good enough.

	* util/reboot.c: Implement reboot/halt/poweroff utility.
	* util/Makefile.am (sbin_PROGRAMS): Build and install reboot
	(reboot_SOURCES, reboot_LDFLAGS, reboot_LDADD): Details for reboot
	(install-exec-local): Create hardlinks to reboot for halt and poweroff.

2006-08-29  Scott James Remnant  <scott@netsplit.com>

	* init/main.c (main): Actually run the idle-detect function.
	* init/job.c (job_detect_idle): Interrupt the main loop, otherwise
	we may end up waiting for a signal before we process the event
	we just issued.

2006-08-27  Scott James Remnant  <scott@netsplit.com>

	* util/shutdown.c: Template main function.
	* util/Makefile.am (sbin_PROGRAMS): Build and install the
	shutdown binary.
	(shutdown_SOURCES, shutdown_LDFLAGS, shutdown_LDADD): Details for
	the shutdown binary

	* util/initctl.c (main): Add commands for halt, poweroff and reboot.

	* init/event.c (event_queue_run): Remove the parameters.
	* init/event.h: Update.
	* init/main.c (main): Update.
	* init/tests/test_control.c (test_watcher): Update.
	* init/tests/test_job.c (test_detect_idle): Update.

	* upstart/control.c (upstart_send_msg_to, upstart_recv_msg): Deal
	with halting, rebooting and powering off; or at least the appropriate
	messages.
	* upstart/control.h: Add control message structures for halting,
	powering off and rebooting the machine.
	* upstart/tests/test_control.c (test_messages): Run the tests.
	* init/control.c (control_handle): Add handling for halt, power off
	and reboot that issue the shutdown event and arrange for the halt,
	poweroff or reboot to be issued the next time the system is idle.
	* init/tests/test_control.c (test_watcher): Test the events.

	* TODO: Update.

	* init/job.c (job_detect_idle): Function to detect when the system is
	stalled or idle.
	* init/job.h: Update
	* init/tests/test_job.c (test_detect_idle): Test the new function.

	* util/initctl.c (main): Handle the list command.

	* TODO: Update.

	* upstart/control.c (WireJobStatusPayload): add description to the
	job status payload.
	(upstart_send_msg_to, upstart_recv_msg): Send and receieve the
	description over the wire.
	* upstart/control.h (UpstartJobStatusMsg): add a description field
	* upstart/tests/test_control.c: Update test cases.
	* init/control.c (control_handle): Include the job description in
	the message.
	(control_send): Copy the description when we put the message on
	the queue.
	(control_handle_job): Copy the description here too
	* init/tests/test_control.c: Update test cases.

	* init/job.c (job_list): Add a function to return the job list.
	* init/job.h: Update.
	* init/control.c (control_handle): Handle the JOB_LIST message
	by sending back a list of job status messages followed by the
	JOB_LIST_END message.
	* init/tests/test_control.c (test_watcher_child): Check the
	JOB_LIST message works properly.

	* upstart/control.c (upstart_send_msg_to, upstart_recv_msg): Handle
	the JOB_LIST and JOB_LIST_END messages which have no payload.
	* upstart/control.h: Add enums and structures for job list messages.
	* upstart/tests/test_control.c (test_messages): Update tests.

	* init/main.c (main): Check that we're both uid and process #1

	* init/main.c (main): Stop handling SIGTERM, we never want people
	to kill init.  Handle SIGINT and SIGWINCH through the ordinary
	handler and SIGSEGV through a direct handler.
	(segv_handler): Write a sensible core dump handler, we use a child
	to dump core while we carry on in the parent hopefully stepping over
	the bad instruction.
	(cad_handler): Generate the control-alt-delete event.
	(kbd_handler): Generate the kbdrequest event.

2006-08-25  Scott James Remnant  <scott@netsplit.com>

	* configure.ac: Bump version to 0.1.2
	* NEWS: Update.

	* TODO: Update.

	* init/process.c (process_setup_environment): Inherit the PATH
	and TERM environment variables from the init process, so the
	console works properly.
	* init/process.h (PATH): Declare a default value for this variable
	* init/main.c (main): Set the value of PATH to the default.
	* init/tests/test_process.c (child): Update test case.

	* NEWS: Update.
	* configure.ac: Bump version to 0.1.1

2006-08-24  Scott James Remnant  <scott@netsplit.com>

	* init/cfgfile.h (CFG_DIR): Change configuration directory to
	/etc/event.d -- it's not been used by anyone, but is similar to
	other directories that have which is a good precedent.
	* event.d/Makefile.am (eventdir, dist_event_DATA): Install files
	into the new directory name.
	* Makefile.am (SUBDIRS): Rename sub directory
	* configure.ac (AC_CONFIG_FILES): Rename generated Makefile

	* init/Makefile.am (DEFAULT_INCLUDES): Set to include the right
	directories so out of tree builds work.
	* logd/Makefile.am (DEFAULT_INCLUDES): Set to include the right
	directories so out of tree builds work.
	* upstart/Makefile.am (DEFAULT_INCLUDES): Set to include the right
	directories so out of tree builds work.
	(upstartinclude_HEADERS): Install errors.h
	* util/Makefile.am (DEFAULT_INCLUDES): Set to include the right
	directories so out of tree builds work.

	* Makefile.am (SUBDIRS): Add m4 to the list
	* configure.ac (AC_CONFIG_FILES): Generate m4/Makefile
	* upstart/Makefile.am (upstartinclude_HEADERS): Add errors.h

	* upstart/control.c (upstart_open): 

	* init/control.c (control_open): Raise the error before
	performing other actions so errno is not lost.

	* TODO: Update.o
	* init/cfgfile.c (cfg_next_token): Don't count quote characters
	unless we're actually planning to dequote the file, otherwise we
	end up allocating short.

	* init/control.c (control_close): Free the io_watch using list_free
	in case a destructor has been set.
	* init/tests/test_control.c: Initialise the type of the message, and
	free job correctly.

	* upstart/tests/test_control.c: Fix overwrite of buffer.
	* init/tests/test_job.c: Clean up not-freed job.

2006-08-23  Scott James Remnant  <scott@netsplit.com>

	* init/tests/test_event.c: free the entry allocated and initialise
	the return values.

	* init/cfgfile.c (cfg_skip_token): Drop this function; we'll
	make sure *pos is pointing at the start of the thing we want
	to parse, not the first token.  Update the other functions
	accordingly.
	(cfg_read_job): Implement function to look over a job file and
	parse all of the stanzas that are found.  Also sanity checks the
	job afterwards and deals with reloading existing jobs.
	(cfg_job_stanza): Function that parses an individual stanza,
	calling out to the other parse functions; this is the main config
	file parser!
	(cfg_parse_args, cfg_parse_command): Drop requirement that filename
	and lineno be passed, so we can be called to reparse arguments after
	we've already done so.
	(cfg_parse_script): Remove requirement that it be called at the
	start of the entire stanza, and instead at the start of the script.
	When hitting EOF, return the script so far, not NULL.
	(cfg_parse_args): Correct bug where we didn't check sufficient
	characters while skipping whitespace.
	(cfg_next_token): Correct bug where we didn't copy the character
	after a slash into the text, instead of just not copying the slash.
	Adjust line numbers to match the fact that it's zero based now.
	* init/cfgfile.h: Define prototype.
	* init/tests/test_cfgfile.c (test_read_job): Pretty thoroughly
	test the config file parser code.

2006-08-22  Scott James Remnant  <scott@netsplit.com>

	* init/cfgfile.c (cfg_tokenise): Rename to cfg_next_token.
	(cfg_skip_token): Code to skip whitespace, token and whitespace.
	(cfg_parse_args): Function to parse an argument list.
	(cfg_next_token): Extend to support the removal of quotes and
	slashes from the token.

	* init/cfgfile.c (cfg_parse_script): Pass filename and lineno and
	increment the latter as we go.
	(cfg_script_end): Pass and increment lineno.

	* init/cfgfile.c: Correct a missing semi-colon in prototypes.
	(cfg_parse_command): Function to parse any stanza that requires
	a command and arguments list, e.g. exec/respawn/daemon.  We don't
	want to require that the list be quoted, etc. and do want to allow
	it to be folded over lines.
	(cfg_tokenise): Function used by the above to tokenise the file,
	handling things like \, quoted strings and newlines, etc.  Can be
	used both to determine the length of the token and to copy it.

	* init/cfgfile.c (cfg_read_script): Rename to cfg_parse_script.

	* init/cfgfile.c (cfg_read_script): Function to parse a script
	fragment ("foo script\n....end script\n") from the job file, which
	is the most complex form we can find.  Write it assuming the file is
	in a character array which may not be NULL terminated (ie. a mmap'd
	file).
	(cfg_script_end): Used by the above to detect the end of the
	fragment.
	* init/cfgfile.h: Empty header file.
	* init/Makefile.am (init_SOURCES): Build and link cfgfile.c
	using the cfgfile.h header
	(TESTS): Build and run the config file test cases.
	(test_cfgfile_SOURCES, test_cfgfile_LDFLAGS, test_cfgfile_LDADD):
	Details for config file test case binary.

	* init/main.c (main): Remove the calls to the unfinished config
	file code.

2006-08-21  Scott James Remnant  <scott@netsplit.com>

	* init/main.c: Add missing include for unistd.h
	* init/process.c (process_setup_console): Drop use of job.
	* util/initctl.c (main): Check that we're run as root.

	* init/main.c (main): Write the main function

	* init/event.c (event_queue_cb): Rename to event_queue_run.
	* init/event.h: Update.

	* init/process.c (process_setup_console): Become an exported
	function that includes the code to reset a console.

2006-08-19  Scott James Remnant  <scott@netsplit.com>

	* logd/main.c (main): Write the basic main function.

	* util/initctl.c (main): Fill in the details to give us a basic
	test client.

	* TODO: Update.

	* util/initctl.c (main): Provide the most basic main function.
	* util/Makefile.am (sbin_PROGRAMS): Build the initctl binary
	* Makefile.am (SUBDIRS): Build the utilities.
	* configure.ac (AC_CONFIG_FILES): Generate the util Makefile.

2006-08-18  Scott James Remnant  <scott@netsplit.com>

	* init/Makefile.am (test_job_LDADD): Remove the duplicate link.

	* TODO: Update.

	* init/job.c (job_handle_child): Rename to job_child_reaper.
	* init/job.h: Update.
	* init/tests/test_job.c: Update function names.

	* init/control.c (control_cb): Rename to control_watcher
	* init/tests/test_control.c: Update function names.

	* TODO: Update.

	* Makefile.am (SUBDIRS): Install the rc.d files.
	* configure.ac (AC_CONFIG_FILES): Generate the rc.d Makefile.
	* rc.d/Makefile.am (rcdir): Define rcdir to be /etc/rc.d
	(dist_rc_DATA): Install the logd file into that directory.
	* rc.d/logd: Write a simple service definition for the log daemon,
	this saves us hardcoding any information about it into init; it'll
	just need to know the name.

	* Makefile.am (SUBDIRS): Build the logd daemon
	* configure.ac (AC_CONFIG_FILES): Generate the logd Makefile.
	* logd/Makefile.am (sbin_PROGRAMS): Install the logd binary into
	the sbin directory by default.
	(logd_SOURCES): Build and link main.c
	* logd/main.c (main): Add basic main function for testing purposes.

2006-08-16  Scott James Remnant  <scott@netsplit.com>

	* init/job.c (job_start): Ignore self-dependencies; over-document
	why the dependency event prodding has a surprise in its tail.
	(job_change_state): Move the job_release_depends call to here.

	* init/event.c (event_queue_cb): Add event consumer/dispatcher.
	* init/event.h: Update.

	* init/control.c (control_send): Make the event code clearer.
	(control_handle): Handle the changed event semantics.
	(control_handle_event): Issue the new event type.
	* init/tests/test_control.c: Update tests.

	* upstart/control.c (upstart_send_msg_to, upstart_recv_msg): Adjust
	marshal code to match.
	* upstart/control.h: Update all structures appropriately to the
	previous changes.
	* upstart/tests/test_control.c: Update.

	* init/job.c (job_change_state): Change call to event_trigger_level
	to event_queue_level.

	* init/event.c (event_trigger_edge, event_trigger_level): Place
	the event on the event_queue rather than directly triggering it.
	Rename to event_queue_edge and event_queue_level respectively.
	* init/event.h: Update.
	* init/tests/test_event.c: Update test cases.

	* init/job.c (job_handle_event): Add another sanity check, jobs
	should not be able to react to their own events; that's just silly.
	* init/tests/test_job.c (test_handle_event): Check that the new
	condition does the right thing.
	
	* init/job.c (job_change_state): Make it illegal for a job to exist
	without either a command or script or both.  This is for sanity
	reasons, allowing no primary process makes no sense and can lead
	to event loops if someone is feeling nefarious.
	* init/tests/test_job.c (test_change_state): Drop test on behaviour
	we've just outlawed.

	* init/job.c (job_start): Only announce the change if we're still
	in the waiting state, we could have moved on to running already.

	* init/job.c (job_start): If holding the job, at least announce
	the goal change to subscribed clients.

	* TODO: Update.

	* init/job.c (job_start): Check for dependencies before starting
	the process, if we have any that aren't running we stay in waiting
	until they are.  Any that aren't even starting get poked with a
	dependency event to see whether that wakes them up.
	* init/tests/test_job.c (test_start): Test paths through new
	dependency code.

	* init/job.c (job_run_process): Once we've got an active process
	in the running state, release our dependencies.

	* init/job.c (job_release_depends): Function to release any waiting
	dependencies on the given job.
	* init/job.h: Update.
	* init/tests/test_job.c (test_release_depends): Test the behaviour
	of the function on its own.

	* init/job.h (Job): Add depends list field
	(JobName): New structure to hold the name of a job.
	* init/job.c (job_new): Initialise the depends list.
	* init/tests/test_job.c (test_new): Make sure the depends list is
	initialised properly.

	* init/job.c (job_next_state): Return JOB_STARTING if we're in
	JOB_WAITING and the goal is JOB_START.  This is only called when
	there's some change, and I don't want to hard-code the goal there.
	(job_start): Don't hardcode JOB_STARTING, instead just use the next
	state.
	* init/tests/test_job.c (test_next_state): Adjust test case.

	* init/control.c (control_subscribe): Allow the current
	subscription to be found by passing NOTIFY_NONE.
	(control_handle): Don't remove an existing subscription to jobs,
	a GUI will probably want a permanent one to keep the status up to
	date.

	* init/job.c (job_kill_process, job_kill_timer): Don't hardcode
	JOB_STOPPING here, instead move to the next logical state. 
	(job_kill_process): Notify subscribed processes that we killed
	the job.
	(job_start, job_stop): Notify subscribed processes of a change of
	goal that doesn't result in an immediate state change.

	* init/event.c (event_trigger_edge, event_trigger_level): Swap
	order so that events are announced before processed.

	* init/control.c (control_handle): Handle requests to watch and
	unwatch jobs and events.
	* init/tests/test_control.c (test_cb_child, test_cb): Check that
	subscriptions work.

	* init/tests/test_control.c (test_cb_child): Add a sleep to avoid
	a race that upsets gdb, have tried this with a STOP/CONT interlock
	but can't seem to find where the child should reach first.

	* init/job.c (job_change_state): Notify the control handler.
	* init/event.c (event_trigger_edge, event_trigger_level): Pass
	event to the control handler.
	* init/tests/test_control.c (test_cb_child): Expect to receive
	job status events as well.
	* init/Makefile.am (test_event_LDADD, test_process_LDADD) 
	(test_job_LDADD): Add control.o to the linkage.

	* init/control.c (control_cb): Don't display an error for
	ECONNREFUSED, just remove any subscriptions.
	* init/tests/test_control.c (test_handle_job, test_handle_error):
	Clean up our subscriptions properly.

	* init/control.c (control_handle_job): Function to send out an
	UPSTART_JOB_STATUS message to subscribed processes whenever a
	job state changes.
	(control_handle_event): Function to send out an
	UPSTART_EVENT_TRIGGERED message to subscribed processes whenever
	an event is triggered.
	* init/control.h: Update.
	* init/tests/test_control.c (test_handle_job, test_handle_event):
	Check that the functions work properly.

	* init/control.c (control_handle): Handle messages that trigger
	edge and level events; subscribe the process to receive notification
	of job changes during the event.
	* init/tests/test_control.c (test_cb_child): Check that the messages
	are handled properly (without subscription check).

	* init/control.c (control_cb): Unsubscribe a process if it stops
	listening.

	* init/control.c (control_send): Copy the pointers in the new
	event messages.
	* init/tests/test_control.c (test_send): Check the pointers are
	copied across correctly.

	* init/control.c (control_subscribe): Add function to handle
	processes that want to subscribe to changes.
	(control_init): Initialise the subscriptions list.
	* init/control.h: Add structures and prototypes.
	* init/tests/test_control.c (test_subscribe): Test the function.

	* upstart/control.h (UpstartMsgType): add messages for triggering
	edge and level events, receiving the trigger for an event and for
	watching jobs and events.
	(UpstartEventTriggerEdgeMsg, UpstartEventTriggerLevelMsg)
	(UpstartEventTriggeredMsg, UpstartWatchJobsMsg)
	(UpstartUnwatchJobsMsg, UpstartWatchEventsMsg):
	(UpstartUnwatchEventsMsg): Add structures for the new messages.
	(UpstartMsg): And add them to the union.
	* upstart/control.c (WireEventPayload): The event messages can all
	share a wire payload type; the watch messages don't need any special
	payload.
	(upstart_send_msg_to): Add the payloads onto the wire.
	(upstart_recv_msg): And take the payloads back off the wire.
	* upstart/tests/test_control.c (test_messages): Test the new
	message types.

	* upstart/control.h (UpstartJobStatusMsg): add a process id.
	* upstart/control.c (WireJobStatusPayload): and here too.
	(upstart_send_msg_to): copy the process id onto the wire.
	(upstart_recv_msg): copy the process id from the wire.
	* init/control.c (control_handle): Fill in the pid from the job.
	* upstart/tests/test_control.c (test_messages): Check the pid gets
	passed across the wire properly.

	* init/control.c (control_cb): Disable the poll for write once the
	send queue becomes empty.

	* upstart/Makefile.am (libupstart_la_SOURCES): Correct ordering.

	* init/control.c (control_handle): Add missing break.

	* upstart/job.c (job_goal_name, process_state_name): For completeness
	add these two functions as well.
	* upstart/job.h: Update.
	* upstart/tests/test_job.c (test_goal_name) 
	(test_process_state_name): Test the new functions.

	* init/job.c (job_state_name): Move this utility function from here
	* upstart/job.c (job_state_name): to here so all clients can use
	it.
	* init/job.h: Update.
	* upstart/job.h: Update.
	* init/tests/test_job.c (test_state_name): Move the test case from here
	* upstart/tests/test_job.c: to here as well.
	* upstart/Makefile.am (libupstart_la_SOURCES): Build and link job.c
	(TESTS): Run the job test cases
	(test_job_SOURCES, test_job_LDFLAGS, test_job_LDADD): Details for
	job test case binary.
	* init/Makefile.am (test_job_LDADD, test_process_LDADD) 
	(test_event_LDADD): Link to libupstart.la

	* init/control.c: Code to handle the server end of the control
	socket, a bit more complex than a client as we want to avoid
	blocking on malcious clients.
	* init/control.h: Prototypes.
	* init/tests/test_control.c: Test the control code.
	* init/Makefile.am (init_SOURCES): Build and link control.c
	using the control.h header
	(init_LDADD): Link to libupstart as well
	(TESTS): Build and run the control test suite.
	(test_control_SOURCES, test_control_LDFLAGS, test_control_LDADD):
	Details for control test suite binary.

	* upstart/control.c: Add a way to disable the safety checks.
	* upstart/tests/test_control.c (test_free): Fix bad test case.

	* upstart/control.c (upstart_recv_msg): fixed bogus return type
	for recvmsg from size_t to ssize_t so we don't infiniloop on error.

	* upstart/control.c (upstart_send_msg_to, upstart_recv_msg): Avoid
	job_start as the short-cut for assigning name, as that might become
	a more complex message eventually.  Use job_query instead.

	* upstart/control.c (upstart_free): Add wrapper function around
	nih_free so we're a proper library and don't expose libnih too much
	(upstart_recv_msg): Stash the sender pid in an argument.
	* upstart/control.h: Update.
	* upstart/tests/test_control.c (test_recv_msg): Test pid is
	returned properly.
	(test_free): Test the nih_free wrapper.

	* init/job.c (job_run_script): Document future FIXME.

	* init/exent.h, init/job.h, init/process.h: Fix up headers.

	* upstart/control.c, upstart/control.h, upstart/errors.h,
	upstart/job.h, upstart/libupstart.h: Fix up headers.

	* upstart/control.c: Write the code to handle the control socket
	and communication over it; turns out this was possible to write so
	that both ends are handled in the same code.
	* upstart/control.h: Structures and prototypes.
	* upstart/tests/test_control.c: Test the new code.

	* upstart/Makefile.am (libupstart_la_LIBADD): Link to libnih

	* upstart/errors.h: Header file containing errors raised by
	libupstart.
	* upstart/libupstart.h: Include errors.h

2006-08-15  Scott James Remnant  <scott@netsplit.com>

	* init/event.h: Add missing attribute for event_new()

	* init/job.h (JobGoal, JobState, ProcessState, ConsoleType): Move
	the enums from here
	* upstart/job.h: into here so that we can use them across the
	control socket.

	* Makefile.am (SUBDIRS): Build the libupstart library
	* configure.ac (AC_CONFIG_FILES): Generate upstart/Makefile
	* upstart/Makefile.am: Makefile for sub-directory
	* upstart/libupstart.ver: Linker version script.
	* upstart/libupstart.h: "Include everything" header file.

	* TODO: Update.

	* init/job.c (job_handle_child): Warn when processes are killed
	or exit with an abnormal status.  Warn when respawning.

	* init/job.c (job_handle_child): Respawn processes that were not
	supposed to have died.
	* init/tests/test_job.c (test_handle_child): Test the respawn code.

	* TODO: Update.

	* init/event.c (event_trigger_edge, event_trigger_level): Call
	job_handle_event so that we actually do something useful.
	* init/Makefile.am (test_event_LDADD): Link to process.o and job.o
	now that event.c calls code from job.

	* init/job.c (job_start_event): Function to start a job if an event
	matches.
	(job_stop_event): Function to stop a job if an event matches.
	(job_handle_event): Iterate the job list and dispatch the given event,
	causing jobs to be stopped or started using the above two functions.
	* init/job.h: Update.
	* init/tests/test_job.c: Test the new functions.

	* init/job.c (job_new): Initialise start_events and stop_events to
	an empty list.
	* init/job.h (Job): Add start_events and stop_events list heads.
	* init/tests/test_job.c (test_new): Check the lists are initialised
	correctly to the empty list.

	* init/event.c (event_match): Function to check events for equality.
	* init/event.h: Update.
	* init/tests/test_event.c (test_match): Test function.

	* init/job.c (job_change_state): Trigger the level event with the
	same name as the job, with the value taken from the state.
	* init/tests/test_job.c (test_change_state): Check the event
	gets set to the right values as we go.
	* init/Makefile.am (test_job_LDADD, test_process_LDADD): Link to
	event.o now that job.c uses code from there.

	* init/event.c (event_change_value): Rename event_set_value to this
	as we intended in the first place; makes it more consistent with job.
	Always change the value.
	(event_trigger_edge): Add a high-level function to trigger an edge
	event.
	(event_trigger_level): And another to trigger a level event with
	a given value, this inherits the "don't change it" functionality
	that was in event_set_value.
	* init/event.h: Update.
	* init/tests/test_event.c: Test new behaviours and functions.

	* init/event.c: Add simple code to keep track of events, whether
	they have been recorded or not and their current value if any.
	* init/event.h: Structures and prototypes.
	* init/tests/test_event.c: Test cases for event code.
	* init/Makefile.am (init_SOURCES): Build and link event.c using event.h
	(TESTS): Run the event test suite.
	(test_event_SOURCES, test_event_LDFLAGS, test_event_LDADD): Details
	for event test suite binary.

	* init/job.c (job_run_process, job_kill_process, job_kill_timer):
	Downgrade error messages to warning as they're not fatal.
	(job_change_state): Change info message to be more regular.

	* init/job.c (job_start): A very simple, but very necessary, function.
	Set the goal of the given job to JOB_START and kick it off.
	(job_stop): And its companion, cause a running job to be stopped.
	* init/job.h: Update.
	* init/tests/test_job.c: Test the functions.

	* init/job.c (job_handle_child): Child handler to kick jobs into
	the next state when their process dies.
	* init/job.h: Update.
	* init/tests/test_job.c (test_handle_child): Test the handler
	directly by just invoking it with various job states.

2006-08-14  Scott James Remnant  <scott@netsplit.com>

	* init/tests/test_process.c (test_kill): Use select rather than
	poll for consistency with other test cases.

	* init/job.c (job_kill_process): Add function to send the active
	process of a job the TERM signal, and then set a timer to follow
	up with the KILL signal if the job doesn't get cleaned up in time.
	(job_kill_timer): Timer callback to send the KILL signal; this
	does the same job as the child handler and puts the job into the
	next state as there's no point waiting around now.
	* init/job.h: Update.
	* init/tests/test_job.c (test_kill_process): Test both functions
	in one test case (as one is just the bottom half of the other).

	* init/tests/test_process.c (test_spawn): Use the right thing in
	the test case filename and unlink it to make sure.

	* init/job.c (job_change_state): Write the principal state gate
	function, called once a state has been left to enter the given new
	state (which one should determine with job_next_state).  Spawns
	the necessary processes or moves to the next appropriate state.
	* init/job.h: Update.
	* init/tests/test_job.c: Test the state changes.

	* init/job.c (job_run_process): Internal function to call
	process_spawn and update the job structure.
	(job_run_command): Simple(ish) wrapper for the above to split
	a command by whitespace, or use a shell if it needs more complex
	argument processing.
	(job_run_script): More complex wrapper that uses a shell to execute
	verbatim script, either using -c or a /dev/fd/NN and feeding the
	shell down a pipe to it.
	* init/job.h: Update.
	* init/tests/test_job.c: Test the new functions.

	* init/Makefile.am (init_SOURCES, TESTS): Reorder so that process.c,
	which is arguably lower level, comes first.
	(test_job_LDADD): Link the process code.
	(test_process_LDADD): Swap the order.

	* TODO: Update.

	* init/process.c (process_spawn): Correct typo (progress -> process),
	thanks Johan.

2006-08-12  Scott James Remnant  <scott@netsplit.com>

	* init/process.c (process_spawn): Correct formatting of function.
	* init/process.h (SHELL): Define the location of the shell, all in
	the spirit of not hard-coding stuff like this.

	* init/job.c (job_new): Initialise all structure members to zero
	as this doesn't happen automatically.

2006-08-10  Scott James Remnant  <scott@netsplit.com>

	* init/job.h (job_state_name): Declare as a const function.

2006-08-09  Scott James Remnant  <scott@netsplit.com>

	* init/job.c (job_next_state): State transition logic; this uses
	our departure from the specification (the goal) so that the state
	can always be currently accurate rather than suggestive.
	(job_state_name): Cute function to convert enum into a name.
	* init/job.h: Update.
	* init/tests/test_job.c (test_next_state): Test the transitions.
	(test_state_name): And the return values.

	* TODO: Add file to keep track of things.

	* init/job.c: Include nih/macros.h and nih/list.h
	* init/process.c: Include order fixing, include nih/macros.h
	* init/tests/test_job.c: Include nih/macros.h and nih/list.h
	* init/tests/test_process.c: Include nih/list.h

	* init/job.c: Include order fixing.
	(job_find_by_name): Function to find a job by its (unique) name.
	(job_find_by_pid): Function to find a job by the pid of its process.
	* init/job.h: Update.
	* init/tests/test_job.c (test_find_by_name, test_find_by_pid): Test
	new functions.

	* init/process.c (process_spawn): Spawn a process using the job
	details to set up the environment, etc.
	(process_setup_console): Set up the console according to the job.
	(process_setup_limits): Set up the limits according to the job.
	(process_setup_environment): Set up the environment according to
	the job.
	(process_kill): Simple function to send a kill signal or raise an
	error; mostly just a wrapper without any particular logic.
	* init/process.h: Prototypes and macros.
	* init/tests/test_process.c: Test cases.
	* init/Makefile.am (init_SOURCES): Build and link process.c and
	its header file.
	(TESTS): Run the process test suite.
	(test_process_SOURCES, test_process_LDFLAGS, test_process_LDADD):
	Details for process test sutie binary.

2006-08-08  Scott James Remnant  <scott@netsplit.com>

	* init/job.c (job_new): nih_list_free is necessary.
	* init/tests/test_job.c (test_new): Free job when done.

	* init/job.h: Header file to contain the definition of the Job
	structure and associated typedefs, etc.
	(JobGoal): In a divergence from the specification, we introduced a
	"goal" for a job which tells us which way round the state machine
	we're going (towards start, or towards stop).
	(JobState): Which means this always holds the current state, even
	if we're trying to get out of this state (ie. if we've sent the TERM
	signal to the running process, we're still in the running state until
	it's actually been reaped).
	(ProcessState): And in another divergence, we keep the state of the
	process so we know whether we need to force a state transition or
	can just expect one because something transient is happening.
	* init/job.c (job_new): Function to allocate a Job structure, set
	the pointers to NULL and other important members to sensible
	defaults.
	(job_init): Initialise the list of jobs.
	* init/tests/test_job.c: Test suite.
	* init/Makefile.am (init_SOURCES): Compile and link job.c using
	its header file.
	(TESTS): Run the job test suite.
	(test_job_SOURCES, test_job_LDFLAGS, test_job_LDADD): Details for the
	job test suite binary.

2006-08-02  Scott James Remnant  <scott@netsplit.com>

	* configure.ac: Check for C99

	* HACKING: Document dependency on libnih.

2006-07-27  Scott James Remnant  <scott@netsplit.com>

	* init/Makefile.am (DEFS): Append to the default DEFS list, rather
	than overriding, otherwise we lose HAVE_CONFIG_H

2006-07-13  Scott James Remnant  <scott@netsplit.com>

	* HACKING: Correct incorrect Bazaar URL.

	* AUTHORS: Change e-mail address to ubuntu.com.
	* HACKING: Update Bazaar and Release URLS.
	* configure.ac (AC_COPYRIGHT): Change copyright to Canonical Ltd.
	(AC_INIT): Change bug submission address to Launchpad.
	* init/main.c: Update header to use Canonical copyright and
	credit me as author.

2006-05-16  Scott James Remnant  <scott@netsplit.com>

	* init/main.c: Add the simplest template main.c
	* init/Makefile.am: Add template Makefile.am that builds init from
	main.c and links to libnih statically
	* configure.ac (AC_CONFIG_FILES): Configure nih and init subdirs.
	* Makefile.am (SUBDIRS): Recurse into nih and init subdirs.

2006-05-14  Scott James Remnant  <scott@netsplit.com>

	* ChangeLog: Initial project infrastructure created.<|MERGE_RESOLUTION|>--- conflicted
+++ resolved
@@ -1,4 +1,44 @@
-<<<<<<< HEAD
+2013-01-30  James Hunt  <james.hunt@ubuntu.com>
+
+	* TESTING.sessions: Removed as basic sessions have now gone.
+
+2013-01-30  James Hunt  <james.hunt@ubuntu.com>
+
+	* init/control.c:
+	  - Typos.
+	  - Improved uid checks.
+	  - Replaced direct call to control_get_origin_uid() with call to new
+	    control_check_permission() (as early as possible) for clarity and
+	    to confine policy to one location. 
+	  - control_set_log_prioity(): Added missing call to
+	    control_check_permission().
+	  - control_get_origin_uid(): Check message contents before allowing
+	    D-Bus calls.
+
+2013-01-29  James Hunt  <james.hunt@ubuntu.com>
+
+	* init/control.c: More careful uid checking.
+
+2013-01-28  James Hunt  <james.hunt@ubuntu.com>
+
+	* init/xdg.c:
+	  - get_subdir(): Remove double-check on @dir.
+	  - xdg_get_runtime_dir():
+	    - Don't attempt to create as unlikely to be able to if it
+	      doesn't already exist.
+	    - Simplify logic.
+
+2013-01-28  James Hunt  <james.hunt@ubuntu.com>
+
+	* util/initctl.c: list_session_action():
+	  - Test for stale session earlier.
+	  - Simplify checks on "UPSTART_SESSION".
+	* util/tests/test_initctl.c: test_list_sessions():
+	  - Added test with XDG_RUNTIME_DIR explicitly unset.
+	  - Changed "with no instances" test to set XDG_RUNTIME_DIR to a
+	    temporary value.
+	  - Revert XDG_RUNTIME_DIR on cleanup.
+
 2013-01-28  James Hunt  <james.hunt@ubuntu.com>
 
 	* init/control.c:
@@ -28,6 +68,24 @@
 
 2013-01-25  James Hunt  <james.hunt@ubuntu.com>
 
+	* init/control.c: control_session_file_create(): Simplified.
+	* init/xdg.c: Added check for INITCTL_BUILD to hide certain symbols when
+	  building with initctl.
+	* util/Makefile.am:
+	  - Define INITCTL_BUILD.
+	  - Make use of xdg.[ch] in build of initctl and its test.
+	* util/initctl.c:
+	  - list_session_action(): Implementation of 'list-sessions' command.
+	* util/man/initctl.8: Updated for 'list-sessions' command.
+	* util/tests/test_initctl.c:
+	  - _start_upstart(): Replacement for _START_UPSTART() macro.
+	  - start_upstart_common(): Start an instance with common options.
+	  - start_upstart(): Simplest way to start an instance.
+	  - START_UPSTART(): Now calls start_upstart_common().
+	  - test_list_sessions(): Test 'list-sessions' command.
+
+2013-01-25  James Hunt  <james.hunt@ubuntu.com>
+
 	* dbus/com.ubuntu.Upstart.xml:
 	  - Added 'job_details' string array as first parameter for GetEnv,
 	    SetEnv, UnsetEnv, ListEnv and ResetEnv to allow methods to either
@@ -52,65 +110,6 @@
 	* util/initctl.c:
 	  - Updated *_action() functions for new D-Bus parameters and made use
 	    of new function get_job_details().
-=======
-2013-01-30  James Hunt  <james.hunt@ubuntu.com>
-
-	* TESTING.sessions: Removed as basic sessions have now gone.
-
-2013-01-30  James Hunt  <james.hunt@ubuntu.com>
-
-	* init/control.c:
-	  - Typos.
-	  - Improved uid checks.
-	  - Replaced direct call to control_get_origin_uid() with call to new
-	    control_check_permission() (as early as possible) for clarity and
-	    to confine policy to one location. 
-	  - control_set_log_prioity(): Added missing call to
-	    control_check_permission().
-	  - control_get_origin_uid(): Check message contents before allowing
-	    D-Bus calls.
-
-2013-01-29  James Hunt  <james.hunt@ubuntu.com>
-
-	* init/control.c: More careful uid checking.
-
-2013-01-28  James Hunt  <james.hunt@ubuntu.com>
-
-	* init/xdg.c:
-	  - get_subdir(): Remove double-check on @dir.
-	  - xdg_get_runtime_dir():
-	    - Don't attempt to create as unlikely to be able to if it
-	      doesn't already exist.
-	    - Simplify logic.
-
-2013-01-28  James Hunt  <james.hunt@ubuntu.com>
-
-	* util/initctl.c: list_session_action():
-	  - Test for stale session earlier.
-	  - Simplify checks on "UPSTART_SESSION".
-	* util/tests/test_initctl.c: test_list_sessions():
-	  - Added test with XDG_RUNTIME_DIR explicitly unset.
-	  - Changed "with no instances" test to set XDG_RUNTIME_DIR to a
-	    temporary value.
-	  - Revert XDG_RUNTIME_DIR on cleanup.
-
-2013-01-25  James Hunt  <james.hunt@ubuntu.com>
-
-	* init/control.c: control_session_file_create(): Simplified.
-	* init/xdg.c: Added check for INITCTL_BUILD to hide certain symbols when
-	  building with initctl.
-	* util/Makefile.am:
-	  - Define INITCTL_BUILD.
-	  - Make use of xdg.[ch] in build of initctl and its test.
-	* util/initctl.c:
-	  - list_session_action(): Implementation of 'list-sessions' command.
-	* util/man/initctl.8: Updated for 'list-sessions' command.
-	* util/tests/test_initctl.c:
-	  - _start_upstart(): Replacement for _START_UPSTART() macro.
-	  - start_upstart_common(): Start an instance with common options.
-	  - start_upstart(): Simplest way to start an instance.
-	  - START_UPSTART(): Now calls start_upstart_common().
-	  - test_list_sessions(): Test 'list-sessions' command.
 
 2013-01-25  James Hunt  <james.hunt@ubuntu.com>
 
@@ -121,7 +120,6 @@
 	* init/paths.h:
 	  - Comments.
 	  - Added SESSION_EXT.
->>>>>>> 227d6326
 
 2013-01-25  James Hunt  <james.hunt@ubuntu.com>
 
