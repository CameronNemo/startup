<<<<<<< HEAD
2013-11-03  James Hunt  <james.hunt@ubuntu.com>

	* scripts/pyupstart.py:
	  - dbus_encode(): Comments.
	  - Upstart::_idle_create_job_cb(): Pass retain option.
	  - Upstart::job_create(): Allow specification of retain option to keep
	    job configuration file on object destruction.
	  - Upstart::job_recreate(): New method to vivify a Job object using an
	    existing job configuration file.
	  - Job::__init__(): New 'retain' and 'reuse_path' options.
	  - Job::get_instance(): New method to obtain a Jobs JobInstance.
	  - Job::get_dbus_instance(): Renamed from get_instance().
	  - JobInstance::destroy(): NOP for 'retain'ed jobs.
	* scripts/tests/test_pyupstart_system_init.py:
	  - test_pid1_reexec():
	    - Retain the job configuration to allow the object to be recreated
	      after re-exec.
	* scripts/tests/test_pyupstart_session_init.py:
	  - test_session_init_reexec: Add job creation for parity with
	    test_pid1_reexec().

2013-11-03  James Hunt  <james.hunt@ubuntu.com>

	* extra/upstart-file-bridge.c:
	  - create_handler(): Use original_file() for directories
	    (LP: #1221466, #1222702).
	  - watched_dir_new(): Additional assert.
	  - watched_file_new():
	    - Additional assert.
	    - Store original directory path in file object to ensure reliable
	      matching for directories.
	* scripts/tests/test_pyupstart_session_init.py: Added file bridge tests
	  for directory creation, modification and deletion.
=======
2013-10-24  James Hunt  <james.hunt@ubuntu.com>

	* init/environ.c: Comment.
	* init/job_process.c: Formatting.
	* init/test_environ.c:
	  - test_add(): New test:
	    - "using bare word with no corresponding variable set in environment"
	  - test_remove(): New function ("the missing test") containing 8 new tests:
	    - "remove name=value pair with empty table"
	    - "remove bare name with empty table"
	    - "remove name=value from table of size 1"
	    - "remove bare name from table of size 1"
	    - "remove first name=value entry from table of size 2"
	    - "remove first bare name entry from table of size 2"
	    - "remove last name=value entry from table of size 2"
	    - "remove last bare name entry from table of size 2"
	* test/test_util_common.c: get_initctl(): Added environment checks.
>>>>>>> 84af85a5

2013-10-23  Dmitrijs Ledkovs  <xnox@ubuntu.com>

 	* extra/upstart-socket-bridge.c: use SOCKET_PATH in our event
	  environment, instead of clobbering PATH.  (LP: #1235480)

2013-10-23  James Hunt  <james.hunt@ubuntu.com>

	* util/initctl.h: IS_INIT_EVENT(): Ignore session end event when
	  running in user mode (for 'check-config').

2013-10-04  Steve Langasek  <steve.langasek@ubuntu.com>

	* extra/upstart-local-bridge.c: use SOCKET_PATH in our event
	  environment, instead of clobbering PATH.  (LP: #1235480)
	* extra/conf/upstart-file-bridge.conf: fix the start condition to
	  comply with the intent, that we start the file bridge only once
	  the filesystem is up. (LP: #1235387)

2013-10-04  James Hunt  <james.hunt@ubuntu.com>

	* extra/upstart-local-bridge.c:
	  - socket_reader():
	    - Handle event emission in new function emit_event().
	    - Check that data is printable.
	    - Allow input to be a set of pairs (LP: #1234898).

2013-10-03  James Hunt  <james.hunt@ubuntu.com>

	* util/tests/test_utmp.c: Update remaining tests to pause
	  between writing utmp(x) records and reading them back to allow
	  tests to detect whether the expected new records have replaced
	  the artificially created original ones (LP: #1089159).

2013-10-02  James Hunt  <james.hunt@ubuntu.com>

	* test/test_util_common.c:
	  - set_upstart_session(): Call get_initctl_binary() rather than using
	    define value.
	  - get_initctl(): As above.
	  - get_initctl_binary(): Check that file exists for parity with
	    get_upstart_binary().

2013-10-01  James Hunt  <james.hunt@ubuntu.com>

	* extra/upstart-file-bridge.c:
	  - upstart_job_added(): Make quieter in manner consistent with
	    the other bridges (only display output in debug mode).
	  - upstart_job_removed(): As above.

2013-09-26  James Hunt  <james.hunt@ubuntu.com>

	* init/event.c: event_pending_handle_jobs(): Don't re-iterate job classes
	  unless quiescing.

2013-09-26  James Hunt  <james.hunt@ubuntu.com>

	* init/event.c: event_pending_handle_jobs(): Force quiesce when all job
	  instances have finished to speed session shutdown.
	* init/job_process.c: job_process_jobs_running(): Only consider job
	  instances with associated pids to avoid abstract jobs confusing the
	  shutdown.
	* init/quiesce.c:
	  - quiesce(): Optimise session shutdown 
	    - Skip wait phase if no jobs care about the 'session-end' event
	      (LP: #1227212).
	    - Stop already running instances if other jobs care about
	      'session-end' to allow the already-running jobs to shut down in
	       parallel with the newly-started session-end jobs.
	  - quiesce_wait_callback():
	    - Simplify logic.
	    - Improve wait phase checks to detect earliest time to finalise.
	  - quiesce_finalise(): Display time to shutdown.
	  - quiesce_complete(): New function to force final shutdown phase.
	  - quiesce_event_match(): New function to determine if any jobs
	    'start on' contains a particular event.
	  - quiesce_in_progress(): Determine if shutdown is being handled.
	* test/test_util_common.c:
	  - _start_upstart(): Call get_upstart_binary() rather than relying on
	    UPSTART_BINARY define.
	  - start_upstart_common(): Remove '--no-startup-event' as this is now
	    needed by a test.
	  - get_upstart_binary(): Assert that file exists.
	  - file_exists(): New helper function.
	* test/test_util_common.h: Typo and prototype.
	* util/tests/test_initctl.c: test_quiesce():
	  - New test "session shutdown: one long-running job which starts on
	    startup".
	  - Adjusted expected shutdown times.

2013-09-12  Steve Langasek  <steve.langasek@ubuntu.com>

	* configure.ac:
	  - correct the copyright notice.
	* extra/Makefile.am:
	  - don't pass cflags from unrelated libraries when building, only
	    pass them to those bridges which use the relevant libraries.
	* init/tests/test_job_process.c: adjust test case to not key on the
	  text of error messages which will vary depending on whether
	  /bin/sh is dash or bash; and use TEST_STR_MATCH so that in the
	  event of future failures, we know why it's failing.

2013-09-05  James Hunt  <james.hunt@ubuntu.com>

	* util/tests/test_initctl.c: test_quiesce():
	  - Improve kill checks on job processes.
	  - Assert precisely which job processes are expected to be running
	    after the Session Init has exited (particularly important for jobs
	    that 'start on session-end' since they may be running in a System
	    Shutdown scenario).

2013-08-28  James Hunt  <james.hunt@ubuntu.com>

	* util/tests/test_initctl.c: test_quiesce(): Clean up any
	  processes that the Session Init couldn't before it shut down.

2013-08-23  James Hunt  <james.hunt@ubuntu.com>

	* NEWS: Release 1.10

2013-08-15  James Hunt  <james.hunt@ubuntu.com>

	* configure.ac:
	  - Allow udev bridge to be disabled.
	* extra/Makefile.am:
	  - Ensure source for upstart-udev-bridge is distributed,
	    regardless of whether the local system is able to build it,
	    or has disabled building it.
	  - Add missing DCONF_CFLAGS.
	  - Ensure upstart-dconf-bridge sources are always distributed,
	    regardless of whether the local system is able to build it, or has
	    disabled building it.

2013-08-06  James Hunt  <james.hunt@ubuntu.com>

	* README.tests: Explanation of the tests and how to run them.
	* Makefile.am: Ensure README.tests gets distributed.
	* scripts/tests/__init__.py: Empty file to allow python3's unittest
	  module to auto-discover tests.
	* scripts/Makefile.am: Ensure __init__.py gets distributed.
	* scripts/tests/test_pyupstart_session_init.py: TestSessionUpstart.setUp():
	  Created XDG_RUNTIME_DIR if necessary (for example if running as root).
	* scripts/tests/test_pyupstart_system_init.py: TestSystemUpstart.setUp():
	  Skip test if not running as root rather than asserting.

2013-07-31  James Hunt  <james.hunt@ubuntu.com>

	* init/quiesce.c: quiesce_finalise(): Move cleanup to main()
	  since the NIH main loop may be iterated once more before
	  shutdown.

2013-07-30  James Hunt  <james.hunt@ubuntu.com>

	* scripts/Makefile.am: Distribute python module and tests,
	  but don't install them.
	* scripts/pyupstart.py:
	  - Renamed from python-upstart.py.
	  - Upstart:connect(): Added a force parameter to reconnect even if
	    already connected.
	  - Upstart.reconnect(): Utility method.
	  - Upstart.polling_connect(): Call version() to ensure the connection
	    is usable.
	  - New methods to query internal Upstart state.
	* scripts/tests/test_pyupstart_session_init.py: Session tests extracted
	  from python-upstart.py.
	* scripts/tests/test_pyupstart_system_init.py: New PID 1 tests.
	* extra/man/dconf-event.7: New man page.
	* extra/man/upstart-dconf-bridge.8: New man page.
	* extra/upstart-dconf-bridge.c: Bridge will now only emit
	  events on dconf changes if any jobs care about them
	  (unless --always is specified).
	* extra/conf-session/upstart-dconf-bridge.conf: Sample conf
	  file for dconf bridge.
	* extra/Makefile.am: Added dconf bridge man pages and sample
	  conf to distribution.

2013-07-25  James Hunt  <james.hunt@ubuntu.com>

	* extra/Makefile.am: Renamed to upstart-local-bridge.
	* extra/man/upstart-local-bridge.8: Removed inet type details.
	* extra/upstart-local-bridge.c:
	  - Removed inet socket handling.
	  - General clean-up.

2013-07-24  James Hunt  <james.hunt@ubuntu.com>

	* extra/man/upstart-text-bridge.8: Added extra variables.
	* extra/upstart-text-bridge.c: socket_reader():
	  - Fixed assertion failure caused by passing invalid address of fd.
	  - Added new standard environment variables to event.

2013-07-24  James Hunt  <james.hunt@ubuntu.com>

	* extra/upstart-dbus-bridge.c: signal_filter(): Use inttype
	  macros to ensure portability.

2013-07-23  James Hunt  <james.hunt@ubuntu.com>

	* extra/upstart-text-bridge.c: New bridge.
	* extra/Makefile.am: Updated for new bridge.
	* extra/man/upstart-text-bridge.8: New man page.
	* extra/Makefile.am: Added man page for text-bridge.

2013-07-19  Dmitrijs Ledkovs  <xnox@ubuntu.com>

	* init/session.c: fix a bug in session_from_index to handle more
	than one session.
	* init/tests/test_state.c: add a test_sesion_upgrade_stale with 2
	stale chroot sessions.

2013-07-19  James Hunt  <james.hunt@ubuntu.com>

	* init/main.c: main(): Don't set debug log prioirity when running
	  as a non-priv user by default (LP: #1201865).

2013-07-19  James Hunt  <james.hunt@ubuntu.com>

	* scripts/python-upstart.py: Updates for XDG_RUNTIME_DIR based
	  on review comments.

2013-07-18  James Hunt  <james.hunt@ubuntu.com>

	* extra/conf-session/: Addition of example jobs for Session Inits.

2013-07-17  James Hunt  <james.hunt@ubuntu.com>

	* init/tests/test_state.c:
	  - test_session_serialise(): Added new test "Ensure session
	    deserialisation does not create JobClasses" to assert
	    new session deserialisation behaviour.
	  - test_session_upgrade2(): Finished writing this test - it now creates
	    a fake chroot path, updates the JSON so that all references to the
	    chroot session refer to the temporary chroot path, creates 2 jobs
	    and then performs the serialisation/deserialisation.
	* init/tests/test_util.c:
	  - ensure_env_clean():
	    - Comments.
	    - Added log_unflushed_files.
	  - clean_env(): New function that re-initialises the common
	    data structures.
	* test/test_util_common.c: search_and_replace(): New function.

2013-07-16  Colin Watson  <cjwatson@ubuntu.com>

	* configure.ac: Use json-c rather than json if available.

2013-07-16  James Hunt  <james.hunt@ubuntu.com>

	* init/tests/data/upstart-session2.json: New JSON used by
	  test_session_upgrade2().
	* init/Makefile.am: Added upstart-session.json and upstart-session2.json
	  to TEST_DATA_FILES.
	* init/conf.c: conf_source_deserialise_all(): Assert that no conf
	  sources have yet been deserialised since now session deserialisation
	  avoids creating chroot conf sources (see below).
	* init/job_class.c: job_class_deserialise_all(): Formatting.
	* init/session.c: session_deserialise_all(): Don't create ConfSources
	  for each Session (since they are not actually used).
	* init/tests/test_state.c:
	  - test_upgrade(): Call ensure_env_clean() both before each test and
	    after the last test to ensure it left the environment clean.
	  - test_session_upgrade(): Clear up sessions.
	  - test_session_upgrade2(): New test.
	* init/tests/test_util.c: ensure_env_clean(): New function abstracted
	  from code in test_upgrade().

2013-07-15  James Hunt  <james.hunt@ubuntu.com>

	* init/state.c:
	  - state_deserialise_resolve_deps(): Look up class
	    conventionally using name and session since existing indexing
	    code unreliable as referencing a hash.
	  - state_index_to_job_class(): Removed.
	* init/tests/test_state.c: test_session_upgrade(): Add check to ensure
	  session job with same name as NULL session job does not stop latter
	  being deserialised.

2013-07-12  Dmitrijs Ledkovs  <xnox@ubuntu.com>

	* init/tests/data: upstart-session.json: add stateful re-exec
	tests with chroot session. (LP: #1200264)

	* init/state.c: state_deserialise_resolve_deps(): properly account
	at dependency resolution stage for skipped job_classes from chroot
	sessions when those got deserialised. Fixes above unit test.

2013-07-11  James Hunt  <james.hunt@ubuntu.com>

	* init/conf.c: conf_source_deserialise_all(): Assert that any
	  existing ConfSources relate to chroot sessions, created as
	  part of the earlier Session deserialisation. (LP: #1199778)
	* init/state.c: Formatting.

2013-07-09  James Hunt  <james.hunt@ubuntu.com>

	* {configure.ac,Makefile.am}: Allow upstart-dconf-bridge to be
	  disabled even if dependencies are available (--disable-dconf-bridge).
	* extra/upstart-dconf-bridge.c: Changed event name to simply 'dconf'
	  with fixed first argument of 'TYPE=changed' for consistency with
	  other bridge events and to accommodate future dconf API changes.

2013-07-08  James Hunt  <james.hunt@ubuntu.com>

	* extra/upstart-dconf-bridge.c: dconf_changed():
	  - Simplified logic after desrt clarified 'changed' signal
	  behaviour.

2013-07-05  James Hunt  <james.hunt@ubuntu.com>

	* extra/upstart-dconf-bridge.c:
	  - Added DCONF_EVENT.
	  - Reformatted to be more consistent with other bridges.
	  - main():
	    - Connect to UPSTART_SESSION rather than D-Bus session bus.
	    - Handle generation of pidfile name.
	  - dconf_changed():
	    - Correct path logic and ensure that if the changes array contains
	      values that they are separated correctly from the prefix.

2013-07-04  James Hunt  <james.hunt@ubuntu.com>

	* NEWS: Release 1.9.1

2013-07-04  James Hunt  <james.hunt@ubuntu.com>

	* Perform 2-pass generation of libupstart.pc to ensure library
	  version specified correctly.

2013-07-03  James Hunt  <james.hunt@ubuntu.com>

	* extra/upstart-dbus-bridge.c: main(): Check nih_str_split() return.
	* extra/upstart-event-bridge.c: main(): Check nih_str_split() return.
	* extra/upstart-file-bridge.c: main():
	  - Check nih_str_split() return.
	  - Only attempt to extract PID from UPSTART_SESSION
	    in user mode (LP: #1197225).
	* Makefile.am: Remove intl directory.
	* configure.ac: Use external gettext library.

2013-07-02  James Hunt  <james.hunt@ubuntu.com>

	* lib/Makefile.am: Make nih-dbus-tool generate code into the
	  upstart/ directory as we need it there to allow the tests to run
	  against a simulated installed header directory.
	* lib/tests/test_libupstart.c: Remove unecessary include (which
	  is now included automatically by upstart.h).

2013-07-01  James Hunt  <james.hunt@ubuntu.com>

	* lib/Makefile.am:
	  - Install client library headers.
	  - Add missing backslash.
	* lib/upstart.h: Look in upstart/ sub-directory for
	  auto-generated header files.

2013-06-28  James Hunt  <james.hunt@ubuntu.com>

	* NEWS: Release 1.9

2013-06-28  James Hunt  <james.hunt@ubuntu.com>

	* init/Makefile.am:
	  - Avoid defining test list twice.
	  - Append $(EXEEXT) where appropriate to appease automake.

2013-06-27  James Hunt  <james.hunt@ubuntu.com>

	* lib/Makefile.am: Added dependency on libtest_util_common.
	* lib/tests/test_libupstart.c: 
	  - Use test_util_common.
	  - test_libupstart():
	    - Start a private D-Bus server and Session Init to handle possibility
	      of building on systems not using Upstart as PID 1.
	    - Ensure XDG_RUNTIME_DIR is available, required for
	      'initctl list-sessions'.
	  - main(): Disable tests if required environment not available (as done
	    for test_initctl).
	* test/test_util_common.c:
	  - wait_for_upstart(): Pass pid of session init to pass to
	    set_upstart_session().
	  - set_upstart_session(): Now accepts a session init pid to allow
	    filtering of sessions and remove limitations of this function.
	* test/test_util_common.h:
	  - REEXEC_UPSTART(): Updated for changed wait_for_upstart() parameter.
	* util/tests/test_initctl.c:
	  - Moved in_chroot() and dbus_configured() to test_util_common.c.

2013-06-26  James Hunt  <james.hunt@ubuntu.com>

	* extra/Makefile.am: Add man pages and conf file.
	* extra/upstart-dbus-bridge.c: Only emit events if any jobs care
	  about them.
	* extra/conf/upstart-dbus-bridge.conf: New configuration file.
	* extra/man/dbus-event.7: New man page.
	* extra/man/upstart-dbus-bridge.8: New man page.
	* extra/upstart-dbus-bridge.c:
	  - Comments and formatting.
	  - main(): Default to an appropriate bus.
	  - signal_filter(): Display signal details when run with --debug.
	* init/log.c: log_clear_unflushed(): Remove log->io assertions as the
	  state cannot be reliably determined when remote_closed is set
	  (LP: #1188642).

2013-06-24  James Hunt  <james.hunt@ubuntu.com>

	* init/Makefile.am: Added missing json file to TEST_DATA_FILES.

2013-06-21  James Hunt  <james.hunt@ubuntu.com>

	* init/quiesce.c: quiesce_show_slow_jobs(): Change message log level
	  to ensure it is displayed by default.

2013-06-20  James Hunt  <james.hunt@ubuntu.com>

	* init/quiesce.c: quiesce_show_slow_jobs(): Don't free static string
	  (LP: #1190526).

2013-06-05  James Hunt  <james.hunt@ubuntu.com>

	* init/tests/data/upstart-1.8+apparmor.json: New test data file.
	* init/tests/data/upstart-1.8+full_serialisation-apparmor.json:
	  New test data file.
	* init/tests/data/upstart-1.8+full_serialisation+apparmor.json:
	  New test data file.
	* init/tests/test_state.c:
	  - test_upgrade(): Re-initialise lists and hashes as a convenience to
	    the tests.
	  - test_upstart_with_apparmor_upgrade(): New test to ensure Upstart can
	    parse the current 1.8 format JSON with the addition of the AppArmor
	    serialisation (but crucially *without* the full serialisation data
	    (EventOperator, etc).
	  - test_upstart_full_serialise_without_apparmor_upgrade(): New test to
	    ensure Upstart can parse the current 1.8 format JSON with the
	    addition of the full serialisation data (EventOperator, etc),
	    but _without_ the AppArmor serialisation.
	  - test_upstart_full_serialise_with_apparmor_upgrade(): New test to
	    ensure Upstart can parse the current 1.8 format JSON with the
	    addition of the full serialisation data (EventOperator, etc),
	    and the AppArmor serialisation.
	* init/state.c: state_from_string(): Check if ConfSources
	  exist in the serialisation data to allow distinction between
	  ConfSources not present and failing to deserialise them.

2013-06-04  James Hunt  <james.hunt@ubuntu.com>

	* init/event.c: event_deserialise(): Revert to checking JSON for
	  blockers to avoid reliance on JSON serialisation data format version.
	* init/event_operator.h: Fix misplacement of NIH_END_EXTERN.
	* init/state.c: Remove serialisation version code since the autoconf
	  approach of detecting the format of the JSON is safer.
	* init/state.h: Remove STATE_VERSION.

2013-06-03  James Hunt  <james.hunt@ubuntu.com>

	* util/tests/test_initctl.c:
	  - test_no_inherit_job_env(): New function to test --no-inherit-env.
	  - test_job_env():
	    - Move code that sets HOME+PATH if not set from
	      test_default_job_env() so that test_no_inherit_job_env() can make
	      use of it.
	    - Session file cleanup tweaks to work with test_no_inherit_job_env().

2013-05-31  James Hunt  <james.hunt@ubuntu.com>

	* init/job_class.c: job_class_environment_init(): Copy inits environment
	  to the default job class environment for user mode where appropriate.
	  (LP: #1159895).
	* init/job_process.c: job_process_run(): Don't copy inits environment
	  into the job instances environment table as those values are now
	  already in the table.
	* util/tests/test_initctl.c: Updates for new behaviour (where
	  'list-env' will now contain the entire environment of the init
	  process, not just those variables explicitly set via set-env).
	* util/man/initctl.8: Update on behaviour.

	[ Eric S. Raymond <esr@thyrsus.com> ]
	* init/man/init.5: Fix unliftable markup (LP: #1185108).

2013-05-30  James Hunt  <james.hunt@ubuntu.com>

	* lib/Makefile.am:
	  - Use plain-text ABI dump, rather than .tar.gz version to allow
	    changes to be easily diff'ed.
	  - Pass path to official ABI to script to avoid script determining it.
	* lib/run_abi_checker.sh.in: Use provided official ABI path.
	* Renamed lib/abi_dumps/ to lib/abi/.

2013-05-27  Marc Deslauriers  <marc.deslauriers@ubuntu.com>

	* init/job.c: Don't check for user mode when trying to load an
	  AppArmor profile. User mode is supported as root, and upstart
	  can be run as a user without being in user mode.
	* init/man/init.5: Adjust man page.

2013-05-24  Marc Deslauriers  <marc.deslauriers@ubuntu.com>

	* init/job_process.c: Allow environment variables in apparmor
	  switch stanzas.
	* init/apparmor.[ch]: Use a profile name instead of a Job so we
	  can use environment variables.

	[ James Hunt <james.hunt@ubuntu.com> ]
	* init/log.c:
	  - log_clear_unflushed(): Expand assertion to handle scenario
	    where the NihIo is still valid but empty (since the data now
	    exists on the unflushed list).
	  - log_read_watch(): Handle EINTR.
	* configure.ac: Add --disable-abi-check option to allow ABI
	  check to be skipped.

2013-05-23  Marc Deslauriers  <marc.deslauriers@ubuntu.com>

	* init/tests/test_state.c: An unused process is actually supposed
          to be NULL. Fix test.
	* init/process.c: Adjust to leave unused process as NULL.

	[ James Hunt <james.hunt@ubuntu.com> ]
	* lib/Makefile.am:
	  - Fix library LDFLAGS.
	  - Added test program.
	* lib/tests/test_libupstart.c: Basic library test.

2013-05-22  James Hunt  <james.hunt@ubuntu.com>

	* Added libupstart library, built from auto-generated
	  D-Bus bindings. To avoid ABI breakage, build calls
	  abi-compliance-checker(1), if available.

2013-05-17  Marc Deslauriers  <marc.deslauriers@ubuntu.com>

	* init/process.c: Fix deserialising with PROCESS_SECURITY.
	* init/tests/data/upstart-pre-security.json: Added new file to
	  test importing serialisation data without security elements.
	* init/tests/test_state.c: Added new data format test.

2013-05-15  Marc Deslauriers  <marc.deslauriers@ubuntu.com>

	* init/apparmor.[ch]: AppArmor profile helper.
	* init/Makefile.am: Added AppArmor profile helper.
	* init/errors.h: Added SECURITY_ERROR.
	* init/job.c:
	  - Added new JOB_SECURITY state and PROCESS_SECURITY process.
	  - Fix job_deserialise() for new PROCESS_SECURITY process.
	* init/job.h: Added new JOB_SECURITY state.
	* init/job_class.[ch]: Added apparmor_switch to hold the new
	  "apparmor switch" stanza.
	* init/job_process.c:
	  - Switch to new AppArmor profile.
	  - Handle PROCESS_SECURITY process.
	* init/job_process.h: Added JOB_PROCESS_ERROR_SECURITY.
	* init/man/init.5: Document new AppArmor stanzas.
	* init/parse_job.c: Parse new "apparmor" stanzas.
	* init/process.[ch]: Add PROCESS_SECURITY.
	* init/tests/test_job.c: Add new tests, and adjust existing ones.
	* init/tests/test_job_class.c: Added apparmor_switch.
	* init/tests/test_parse_job.c: Test new AppArmor stanza parsing.
	* init/tests/test_process.c: Added PROCESS_SECURITY tests.
	* init/tests/test_state.c: Test apparmor_switch and
	  PROCESS_SECURITY.

2013-05-13  James Hunt  <james.hunt@ubuntu.com>

	* init/state.c: stateful_reexec(): Specify all values for array
	  initialiser.

2013-05-10  James Hunt  <james.hunt@ubuntu.com>

	Revert to not supporting deserialisation of JobClasses with associated
	user/chroot sessions to avoid behavioural change for now.
	
	* init/job_class.c: 
	  - job_class_deserialise(): Revert to failing if associated session is
	    non-NULL.
	  - job_class_deserialise_all(): Revert to ignoring failure to
	    deserialise a JobClass iff it has a non-NULL associated session.
	* init/state.c: 
	  - state_to_string(): Provide some diagnostics if serialisation fails.
	  - state_from_string(): Provide some diagnostics if deserialisation fails.
	  - state_deserialise_resolve_deps(): Ignore failure to lookup JobClass
	    iff it has an associated user/chroot session.
	  - state_deserialise_blocking(): Revert to ignoring failure to
	    deserialise a Blocked object that is associated with a Job whose
	    JobClass has a non-NULL session.
	* init/tests/test_state.c: test_blocking(): Revert test to assert that
	  blocked job with non-NULL session is ignored.

2013-05-09  James Hunt  <james.hunt@ubuntu.com>

	* init/job.c: job_serialise(): Corrected logic for handling 'stop on'
	  condition.
	* init/job_class.c: job_class_deserialise(): Only check type after JSON
	  queried (thanks Coverity).

2013-05-08  James Hunt  <james.hunt@ubuntu.com>

	* init/Makefile.am: Link test_util to test_event_operator.
	* init/conf.c: conf_source_deserialise_all(): Assert conf_sources is
	  empty.
	* init/control.h: control_get_job(): Use job_class_get_registered()
	  rather than redundant job_class_find().
	* init/event_operator.c:
	  - Typos and formatting.
	  - event_operator_serialise(): Conditionally encode name and env.
	  - event_operator_deserialise(): Treat env as a string array, not an
	    environ array to ensure values are not discarded unless they contain '='.
	* init/job.c:
	  - job_deserialise(): Check JSON type for 'stop on' prior to attempting value extraction.
	  - job_find():
	    - Make job_class const.
	    - Use job_class_get_registered() rather than job_class_find().
	* init/job_class.c:
	  - job_class_get_registered(): Rework.
	  - job_class_add_safe(): Re-add since required to support old
	    serialisation formats that do not encode ConfSource and ConfFile
	    objects.
	  - job_class_deserialise():
	    - Take care to only associate ConfFile with JobClass if JSON encodes
	      ConfFile objects.
	    - Check JSON type for 'start/stop on' prior to attempting value extraction.
	  - job_class_find(): Remove (redundant due to job_class_get_registered()).
	* init/state.c:
	  - Set serialisation_version to an invalid value to detect if it was
	    never set (to handle old serialisation formats).
	  - state_from_string():
	    - Make failure to read header and ConfSources warnings only, to support old
	      serialisation formats that do not encode this information.
	  - state_deserialise_blocked(): Fix bug where event blocker was being
	    incremented twice. Now, just assert it is set.
	  - state_deserialise_blocking(): Failure to deserialise a Blocked object 
	    is no longer ignored since sessions are supported.
	* init/state.h: STATE_VERSION history and notes.
	* init/tests/test_conf.c: Replace calls to job_class_find() with
	  job_class_get_registered().
	* init/tests/test_event_operator.c:
	  - test_operator_serialisation(): Check both the original string
	    serialisation format and the new full EventOperator serialisation.
	    type.
	* init/tests/test_job.c:
	  - test_deserialise_ptrace():
	    - Comments and more checks.
	    - Create ConfSource, ConfFile and JobClass manually.
	    - Call job_class_consider() as we now have a backing ConfFile.
	    - Wait for childs child.
	* init/tests/test_state.c:
	  - Simplify TestDataFile.
	  - Ensure files passed to conf_file_new() provide expected suffix.
	  - job_class_diff(): Add event_operator_diff() call.
	  - conf_source_diff(): New function.
	  - conf_file_diff(): New function.
	  - test_blocking():
	    - Extra checks.
	    - Expect ConfFiles to be recreated on re-exec.
	  - test_upgrade(): Check environment is clean before running the next test.
	  - test_upstart1_8_upgrade(): New Upstart-1.8 serialisation format test.
	  - conf_source_from_path(): New utility function.
	* init/tests/test_util.c:
	  - event_operator_diff(): New function.
	  - session_from_chroot(): New function.
	* init/tests/data/upstart-1.8.json: New test file.

2013-05-08  James Hunt  <james.hunt@ubuntu.com>

	* init/conf.c:
	  - conf_source_serialise_all(): Make failures fatal.
	* init/event_operator.c: event_operator_collapse(): Unhide but mark as
	  unused (it's still used by the tests).
	* init/job.c:
	  - job_serialise(): Remove unused variable.
	  - job_deserialise(): Check the type of the start/stop on condition in
	    the json, not the json passed to the function.
	* init/job_class.c: job_class_deserialise(): Check the type of the
	  start/stop on condition in the json, not the json passed to the
	  function.
	* init/state.c:
	  - Comments.
	  - state_read_header(): Extract header from JSON before checking for
	    serialisation version.

2013-05-07  James Hunt  <james.hunt@ubuntu.com>

	* util/man/shutdown.8: Specify default action is to bring system
	  down to single-user mode (LP: #1065851).

2013-05-02  James Hunt  <james.hunt@ubuntu.com>

	* init/event.c: event_deserialise(): Only set blockers if EventOperators
	  are serialised.
	* init/event_operator.c: event_operator_collapse(): Now only needed for
	  DEBUG.
	* init/job.c:
	  - job_deserialise(): Support old string format for 'stop_on'
	    EventOperator as well as new array format.
	* init/job_class.c:
	* init/state.c: Create a meta-header containing a serialisation version
	  number.

2013-05-02  James Hunt  <james.hunt@ubuntu.com>

	* init/conf.c:
	  - New serialisation and support functions:
	    - conf_source_serialise()
	    - conf_source_serialise_all()
	    - conf_source_deserialise()
	    - conf_source_deserialise_all()
	    - conf_source_type_enum_to_str()
	    - conf_source_type_str_to_enum()
	    - conf_file_serialise()
	    - conf_file_deserialise()
	    - conf_file_deserialise_all()
	    - conf_source_get_index()
	    - conf_file_find()
	    - debug_show_event_operator()
	    - debug_show_event_operators()
	* init/event_operator.c:
	  - event_deserialise():
	    - Fix leaked env array.
	    - Deserialise blockers count now EventOperators are also serialised.
	  - event_operator_type_enum_to_str()
	  - event_operator_type_str_to_enum()
	  - event_operator_serialise()
	  - event_operator_serialise_all()
	  - event_operator_deserialise()
	  - event_operator_deserialise_all()
	* init/job_class.c:
	  - job_class_add_safe(): Remove as no longer required.
	  - job_class_get(): Must call job_class_init().
	  - job_class_serialise():
	    - Remove error case if chroot session specified now that ConfSources
	      are serialised.
	    - Serialise start/stop on fully (as EventOperators) rather than just the original
	      string condition (LP: #1103881).
	  - job_class_deserialise():
	    - Remove error case if chroot session specified now that ConfSources
	      are serialised.
	    - Associate the JobClass with its ConfFile.
	  - job_class_serialise_all():
	    - Comments.
	    - Failure to serialise a JobClass is now a hard error since we now
	      serialise all JobClasses.
	  - job_class_deserialise():
	    - Deserialise start/stop on conditions as EventOperators rather than as a
	      string condition.
	    - Since ConfFiles are now serialised, call job_class_consider()
	      rather than job_class_add_safe().
	  - job_class_deserialise_all():
	    - Failure to deserialise a JobClass is now a hard error since we now
	      serialise all JobClasses.
	  - job_class_get_index(): New function.
	* init/state.c:
	  - state_to_string(): Serialise ConfSources and ConfFiles.
	  - state_from_string(): Deserialise ConfSources and ConfFiles.
	  - state_deserialise_resolve_deps(): Allow chroot sessions to be
	    handled now we serialise ConfSources and ConfFiles.

2013-04-30  James Hunt  <james.hunt@ubuntu.com>

	* init/Makefile.am: Added test_main.
	* init/tests/test_main.c: New test.
	* init/tests/test_job_process.c: strcmp_compar() moved to test_util.c.
	* util/tests/test_initctl.c: strcmp_compar() removed.
	* init/xdg.c: Disable loading of jobs from SYSTEM_USERCONFDIR if
	  "UPSTART_NO_SYSTEM_USERCONFDIR" envvar set (required for testing).
	* test/test_util.c: Added strcmp_compar() and get_session_file().
	* util/tests/test_initctl.c: Use get_session_file().

2013-04-30  James Hunt  <james.hunt@ubuntu.com>

	* Makefile.am: Added 'test'.
	* configure.ac: Added 'test/Makefile'.
	* init/Makefile.am: Depend on test_util archive rather than source
	  files.
	* init/state.c: Added missing config.h include.
	* util/Makefile.am: Depend on test_util archive rather than source
	  files.
	* util/tests/test_initctl.c: Moved common utility code to
	  test/test_util.c and replaced INITCTL_BINARY by get_initctl_binary().
	* test/test_util.[ch]: New location for init/tests/test_util.[ch] to
	  allow all tests access to common functionality.

2013-04-30  James Hunt  <james.hunt@ubuntu.com>

	* init/job.c: job_serialise_all(): Really serialise all JobClasses,
	* init/main.c: Add 'write-state-file' command-line option.
	  regardless of whether they have associated Jobs.
	* init/paths.h: Added STATE_FILE_ENV.
	* init/state.c:
	  - state_read_objects(): Write state file if 'write-state-file'
	    specified or STATE_FILE_ENV set.
	  - event_deserialise():
	    - Preserve the pre-reexec blockers count until JobClasses
	      are deserialised and reverse-dependencies resolved.
	    - Fix incorrect calls for failed and blockers Event attributes.
	* init/state.h: Comments.
	* init/tests/test_state.c:
	  - test_job_class_serialise(): Ensure that all JobClasses get
	    serialised, regardless of whether they have any associated
	    Jobs.
	  - test_event_serialise(): New "with failed" test.
	* init/event.c: event_deserialise(): Don't deserialise Event->blockers -
	  there is no point until we serialise EventOperators.

2013-04-29  James Hunt  <james.hunt@ubuntu.com>

	* init/conf.c:
	  - conf_reload(): Explanation of how reload works.
	  - conf_reload_path(): Defer destruction of original ConfFile until
	    newly-loaded .conf file has a chance to reference any events its
	    'start on' condition requires (LP: 1124384).
	  - debug_show_jobs(): Return if no instances.
	  - debug_show_events(): New function.
	* init/event.c: Comments.
	* init/job.c: Comment.
	* init/job_class.c:
	  - job_class_get_registered(): New function resulting from refactor of
	    job_class_consider() and job_class_reconsider().
	  - job_class_consider():
	    - Use job_class_get_registered().
	    - Call job_class_event_block() to avoid premature event destruction.
	  - job_class_reconsider(): Use job_class_get_registered().
	  - job_class_event_block(): New function to increase reference count
	    for events new JobClass specifies in its 'start on' condition that
	    old JobClass has also referenced (second part of LP: #1124384).
	* init/tests/test_conf.c:
	  - test_source_reload(): New tests:
	    - "ensure reload does not destroy a blocked event used by another job"
	    - "ensure .conf reload causes waiting job to run when 'start on' matches"
	* init/tests/test_conf.h: TEST_ENSURE_CLEAN_ENV(): Check
	  nih_child_watches too.

2013-04-22  James Hunt  <james.hunt@ubuntu.com>

	* Typo and doc changes.

2013-04-17  James Hunt  <james.hunt@ubuntu.com>

	* init/Makefile.am: Build wrap_inotify library and run test_conf
	  via test_conf_preload.sh.
	* init/tests/test_conf.c: Communicate with wrap_inotify library by
	  setting INOTIFY_DISABLE to reliably disable inotify rather than trying
	  to exhaust inotify instances (LP: #1157713).
	* init/tests/test_conf_preload.sh.in: Script to run test_conf within
	  LD_PRELOAD environment.
	* init/tests/wrap_inotify.c: Wrapper library that provides the inotify
	  API and allows test_conf to believe inotify is disabled by
	  conditionally failing all inotify calls, depending on whether
	  INOTIFY_DISABLE is set.

2013-04-16  James Hunt  <james.hunt@ubuntu.com>

	* scripts/python-upstart.py: Update based on review comments.

2013-04-08  James Hunt  <james.hunt@ubuntu.com>

	* scripts/python-upstart.py:
	  - Upstart::polling_connect(): New method used to connect
	    after a re-exec.
	  - SystemInit::reexec(): Check proxy connection before
	    attempting re-exec.
	  - TestUpstart:test_session_init_reexec(): Re-connect post
	    re-exec to prove instance still usable.
	  - TestUpstart:test_session_init_reexec_when_pid1_does():
	    Re-connect post re-exec to prove instance still usable.

2013-04-07  James Hunt  <james.hunt@ubuntu.com>

	* scripts/Makefile.am: Added python-upstart.py.
	* scripts/python-upstart.py: Python3 Upstart interface
	  incorporating a minimal set of Python unittest tests.

2013-04-02  James Hunt  <james.hunt@ubuntu.com>

	* init/main.c:
	  - main(): Allow Session Init to accept multiple --confdir values,
	    which replace all built-in values (behaviour required for testing).
	  - handle_confdir(): Operate on conf_dirs array rather than single
	    conf_dir value.
	  - conf_dir_setter(): Command-line setter function to add configuration
	    file directories to conf_dirs array.
	* init/man/init.8: Update on --confdir behaviour.
	* extra/man/file-event.7: Correct EVENT values in examples.
	* extra/man/upstart-event-bridge.8:
	  - Corrected bridge name.
	  - Explain that blocking semantics of system jobs not retained.

2013-03-28  James Hunt  <james.hunt@ubuntu.com>

	* scripts/upstart-monitor.py: on_button_press_event():
	  Handle path_info being None (LP: #1161098).
	* extra/upstart-event-bridge.c: main():
	  - Handle daemon pidfile as the upstart-event-bridge does.
	  - Write to stdout, not syslog.
	* init/job_process.[ch]: Removed now unused
	  JOB_PROCESS_ERROR_OPENPT_MASTER.

2013-03-25  James Hunt  <james.hunt@ubuntu.com>

	* extra/man/socket-event.7: Correct section number.
	* init/man/init.5: Correct section number.

2013-03-22  James Hunt  <james.hunt@ubuntu.com>

	* scripts/Makefile.am: Added missing entry for
	  man/upstart-monitor.8.

2013-03-22  James Hunt  <james.hunt@ubuntu.com>

	* NEWS: Release 1.8

2013-03-22  James Hunt  <james.hunt@ubuntu.com>

	* scripts/initctl2dot.py:
	  - footer(): Add details of session.
	  - sanitise(): Handle jobs in sub-directories.
	  - main(): Add --user and --system options and determine
	    correct session to connect to.
	* scripts/man/initctl2dot.8:
	  - Added --user and --system options.
	  - Escape dashes in options.
	  - Update date.

2013-03-21  James Hunt  <james.hunt@ubuntu.com>

	* po/POTFILES.in:
	  - Added missing entries for init/quiesce.c and init/state.c.
	  - Added upstart-monitor.py.
	* scripts/upstart-monitor.py: UpstartEventsGui(): Removed class
	  attributes and added explicit instance ones in __init__().

2013-03-18  James Hunt  <james.hunt@ubuntu.com>

	* configure.ac: Added scripts/data/Makefile.
	* scripts/Makefile.am: Added SUBDIRS=data.
	* scripts/data/Makefile.am: New Makefile.
	* scripts/data/upstart-monitor.desktop: Desktop file for
	  upstart-monitor.

2013-03-15  James Hunt  <james.hunt@ubuntu.com>

	* extra/upstart-file-bridge.c:
	  - main(): String safety for home_dir.
	  - job_add_file():
	    - Initialise events.
	    - Use nih_strdup() rather than arrays for paths.
	    - Removed unecessary error label.
	  - {create_handler,modify_handler,delete_handler}(): Remove strcpy().
	  - watched_dir_new(): Use nih_strdup() rather than arrays for path.
	  - find_first_parent(): Replace strcpy with strncpy().

2013-03-15  James Hunt  <james.hunt@ubuntu.com>

	* extra/man/file-event.7: Simplify language.
	* extra/upstart-file-bridge.c:
	  - skip_slashes(): New macro to make path matching more reliable.
	  - file_filter(): Call skip_slashes().
	  - create_handler(): Call skip_slashes().
	  - modify_handler(): Call skip_slashes().
	  - delete_handler(): Call skip_slashes().
	  - watched_dir_new(): Special case watching the root directory.
	* extra/conf/upstart-file-bridge.conf: Change start on condition
	  to ensure all filesystems are mounted before it starts.

2013-03-13  James Hunt  <james.hunt@ubuntu.com>

	* scripts/man/upstart-monitor.8: New manpage.
	* scripts/upstart-monitor.py: New cli+gui tool to monitor
	  Upstart events.
	* scripts/Makefile.am: Updated for upstart-monitor.

2013-03-11  James Hunt  <james.hunt@ubuntu.com>

	* extra/Makefile.am: Add file bridge and conf file.
	* extra/upstart-file-bridge.c: Inotify file bridge.
	* extra/conf/upstart-file-bridge.conf: Conf file for
	  file bridge.
	* extra/man/file-event.7: New man page.
	* extra/man/upstart-file-bridge.8: New man page.

2013-03-04  James Hunt  <james.hunt@ubuntu.com>

	* init/session.c: session_from_dbus(): Fixed off-by-one
	  readlink error.
	* configure.ac: Only add sbin to path if exec_prefix specified
	  (LP: #1122510).
	* NEWS: Release 1.7
	* configure.ac (NIH_COPYRIGHT): Update

2013-02-27  James Hunt  <james.hunt@ubuntu.com>

	* Removal of gcc 'malloc' function attribute resulting from
	  a clarification in its description which makes its use invalid.
	  (LP: #1123588).

2013-02-26  James Hunt  <james.hunt@ubuntu.com>

	* util/tests/test_initctl.c: test_upstart_open(): Unset
	  UPSTART_SESSION to avoid session-init environment affecting
	  test run.

2013-02-15  James Hunt  <james.hunt@ubuntu.com>

	* util/tests/test_initctl.c:
	  - timed_waitpid(): Back off if no status change.
	  - test_quiesce():
	    - Set XDG_RUNTIME_DIR to a temporary value.
	    - Remove stale session files.
	  - test_job_env(): Remove stale session files.

2013-02-15  James Hunt  <james.hunt@ubuntu.com>

	* init/event_operator.c: Typo.
	* init/job_class.c:
	  - job_class_environment_reset(): Comments.
	  - job_class_environment_set(): Apply to all running job objects too.
	  - job_class_environment_unset(): Apply to all running job objects too.
	* util/man/initctl.8: Updated on environment command semantics.
	* util/tests/test_initctl.c: test_global_and_local_job_env(): Modified
	  test for new semantics.
2013-02-15  James Hunt  <james.hunt@ubuntu.com>

	* init/job_process.c: job_process_run(): Invert meaning.
	* init/main.c: Change '--inherit-env' to '--no-inherit-env'
	  such that inheriting inits environment is now the default
	  for Session Inits.
	* init/man/init.8: Update for '--no-inherit-env'.

2013-02-14  James Hunt  <james.hunt@ubuntu.com>

	* util/tests/test_initctl.c:
	  - wait_for_upstart(): Functional replacement of WAIT_FOR_UPSTART()
	    macro. Now accepts @user.
	  - set_upstart_session(): Poll to ensure we give Upstart time to
	    initialise and write the session file.
	  - _start_upstart(): Extra @user parameter.

2013-02-14  James Hunt  <james.hunt@ubuntu.com>

	* init/Makefile.am: Added quiesce.o, now required by control.o.
	* init/main.c: main():
	  - SIGHUP+SIGUSR1 handling now applies however you run init (since
	    it should react to these signals when run as a Session Init).
	  - Qualified sessions message to avoid confusion.
	* util/initctl.c: upstart_open(): Better handling for user_mode.
	* util/tests/test_initctl.c:
	  - WAIT_FOR_UPSTART(): Made session-aware.
	  - KILL_UPSTART(): Reset user mode flag (taken from STOP_UPSTART()).
	  - set_upstart_session(): New function.
	  - self_pipe_write(): New Function.
	  - self_pipe_setup(): New Function.
	  - timed_waitpid(): New function.
	  - _start_upstart():
	     - Signal handling and extra checks.
	     - Discard init output (unless UPSTART_TEST_VERBOSE set)
	       for saner logs.
	  - test_list_sessions():
	    - Removed need for a dbus-daemon.
	    - Added required initctl reset.
	  - test_quiesce(): Tests for Session Init shutdown (both
	    system-initiated and end-session request).
	  - test_usage(): Added extra checks and tidyup.
	  - main(): Added call to test_quiesce().

2013-02-11  James Hunt  <james.hunt@ubuntu.com>

	* init/log.c: log_serialise(): Handle re-exec scenario where
	  jobs producing output have finished but where log data cannot
	  be persisted (for example where disk is full or log directory
	  is inaccessible). (LP: #1120660)

2013-02-08  James Hunt  <james.hunt@ubuntu.com>

	* dbus/com.ubuntu.Upstart.xml: Added 'EndSession' method.
	* init/Makefile.am: Updated for quiesce.[ch].
	* init/conf.c: conf_destroy(): Cleanup function.
	* init/conf.h: Prototype.
	* init/control.c: control_end_session(): 'EndSession' implemenation.
	* init/control.h: Include.
	* init/events.h: Added SESSION_END_EVENT.
	* init/job_class.c: job_class_max_kill_timeout(): New function.
	* init/job_class.h: Prototype.
	* init/job_process.c:
	  - Added disable_respawn to disallow respawns.
	  - job_process_jobs_running(): New function.
	  - job_process_stop_all(): New function.
	  - job_process_terminated(): Honours disable_respawn.
	* init/job_process.h: Prototypes.
	* init/main.c:
	  - Typos.
	  - term_handler(): Quiesce rather than re-exec on receipt of SIGTERM
	    when running as a Session Init.
	  - main(): Make quiesce() handle cleanup.
	* init/man/init.8: Update for Session Init SIGTERM handling.
	* init/man/startup.7: Update for Session Init.
	* init/session.c: session_destroy(): New function.
	* init/session.h: Prototype.
	* init/man/session-end.7: New man page.
	* init/quiesce.[ch]: New files.

2013-02-08  James Hunt  <james.hunt@ubuntu.com>

	* init/job_process.c: job_process_run(): Copy parent environment if
	  inherit_env in operation for a Session Init.
	* init/main.c: Added 'inherit-env' command-line option.
	* init/man/init.8: Documented --inherit-env.

2013-02-02  James Hunt  <james.hunt@ubuntu.com>

	* util/initctl.c: Remove ability to specify explicitly job and/or job
	  instance values to the job environment commands.
	* util/man/initctl.8: Remove job and job instance value command-line
	  options.
	* util/tests/test_initctl.c: test_global_and_local_job_env(): Remove
	  tests for --job/--instance.

2013-01-31  James Hunt  <james.hunt@ubuntu.com>

	* init/control.c:
	  - Use control_check_permission() rather than
	    control_get_origin_uid() directly.
	* init/control.h: Prototypes.
	* init/job_class.c: Change calls to job_class_environment_init()
	  to asserts as the former only needs to be called once.
	* init/main.c: main(): Make job_class_environment_init() call as
	  early as possible.
	* init/tests/test_event.c: main(): Call
	  job_class_environment_init().
	* util/tests/test_initctl.c:
	  - test_default_job_env():
	    - Set TERM and PATH if not set.
	    - Check line counts before checking expected output.
	  - test_clear_job_env():
	    - Make use of TEST_INITCTL_DEFAULT_PATH.

2013-01-30  James Hunt  <james.hunt@ubuntu.com>

	* TESTING.sessions: Removed as basic sessions have now gone.

2013-01-30  James Hunt  <james.hunt@ubuntu.com>

	* init/control.c:
	  - Typos.
	  - Improved uid checks.
	  - Replaced direct call to control_get_origin_uid() with call to new
	    control_check_permission() (as early as possible) for clarity and
	    to confine policy to one location. 
	  - control_set_log_prioity(): Added missing call to
	    control_check_permission().
	  - control_get_origin_uid(): Check message contents before allowing
	    D-Bus calls.

2013-01-29  James Hunt  <james.hunt@ubuntu.com>

	* init/control.c: More careful uid checking.

2013-01-28  James Hunt  <james.hunt@ubuntu.com>

	* init/xdg.c:
	  - get_subdir(): Remove double-check on @dir.
	  - xdg_get_runtime_dir():
	    - Don't attempt to create as unlikely to be able to if it
	      doesn't already exist.
	    - Simplify logic.

2013-01-28  James Hunt  <james.hunt@ubuntu.com>

	* util/initctl.c: list_session_action():
	  - Test for stale session earlier.
	  - Simplify checks on "UPSTART_SESSION".
	* util/tests/test_initctl.c: test_list_sessions():
	  - Added test with XDG_RUNTIME_DIR explicitly unset.
	  - Changed "with no instances" test to set XDG_RUNTIME_DIR to a
	    temporary value.
	  - Revert XDG_RUNTIME_DIR on cleanup.

2013-01-28  James Hunt  <james.hunt@ubuntu.com>

	* init/control.c:
	  - control_get_env(): Allow PID 1 environment to be queried for
	    consistency with control_list_env().
	* init/man/initctl.8:
	  - Added --job, --instance, --global options for list-env, set-env,
	    get-env, unset-env, reset-env.
	  - Explain PID 1 limitation for set-env, unset-env, reset-env.
	* util/initctl.c:
	  - get_job_details(): Fix order in which arguments are
	    checked.
	* util/Makefile.am: Define INITCTL_BINARY and UPSTART_BINARY to ensure
	  full path available to tests.
	* util/tests/test_initctl.c:
	  - New macros:
	    - _TEST_STR_ARRAY_CONTAINS()
	    - TEST_STR_ARRAY_CONTAINS()
	    - TEST_STR_ARRAY_NOT_CONTAINS()
	    - _TEST_FILE_CONTAINS()
	    - TEST_FILE_CONTAINS()
	    - TEST_FILE_NOT_CONTAINS()
	  - get_initctl(): Function to replace original INITCTL_BINARY define.
	  - test_global_and_local_job_env(): New function to test initctl
	    '--global', '--job' and '--instance' options from within and without
	    a job.

2013-01-25  James Hunt  <james.hunt@ubuntu.com>

	* init/control.c: control_session_file_create(): Simplified.
	* init/xdg.c: Added check for INITCTL_BUILD to hide certain symbols when
	  building with initctl.
	* util/Makefile.am:
	  - Define INITCTL_BUILD.
	  - Make use of xdg.[ch] in build of initctl and its test.
	* util/initctl.c:
	  - list_session_action(): Implementation of 'list-sessions' command.
	* util/man/initctl.8: Updated for 'list-sessions' command.
	* util/tests/test_initctl.c:
	  - _start_upstart(): Replacement for _START_UPSTART() macro.
	  - start_upstart_common(): Start an instance with common options.
	  - start_upstart(): Simplest way to start an instance.
	  - START_UPSTART(): Now calls start_upstart_common().
	  - test_list_sessions(): Test 'list-sessions' command.

2013-01-25  James Hunt  <james.hunt@ubuntu.com>

	* dbus/com.ubuntu.Upstart.xml:
	  - Added 'job_details' string array as first parameter for GetEnv,
	    SetEnv, UnsetEnv, ListEnv and ResetEnv to allow methods to either
	    act globally or on a specific job environment.
	* init/control.c:
	  - control_set_env():
	  - control_unset_env():
	  - control_get_env():
	  - control_list_env():
	  - control_reset_env():
	    - Disallow setting for PID 1.
	    - Operate globally or on specified job.
	* init/control.h: control_get_job(): Macro to simplify extracting job
	  from provided job details.
	* init/job.c: job_find(): New function.
	* init/job_class.c:
	  - job_class_environment_set(): Delimiter handling now moved to
	    control_set_env() so it can be shared by job and global logic.
	  - job_class_find(): New function.
	* init/state.c:
	  - Removed state_get_job() and replaced calls with job_find().
	* util/initctl.c:
	  - Updated *_action() functions for new D-Bus parameters and made use
	    of new function get_job_details().

2013-01-25  James Hunt  <james.hunt@ubuntu.com>

	* init/tests/test_xdg.c: Added test_get_session_dir().
	* init/xdg.c: get_home_subdir(): Handle unset 'HOME' immediately.
	* init/control.c: Make use of SESSION_EXT.
	* init/man/init.5: Added session files.
	* init/paths.h:
	  - Comments.
	  - Added SESSION_EXT.

2013-01-25  James Hunt  <james.hunt@ubuntu.com>

	* init/control.c:
	  - control_reload_configuration(): Added missing permission checks.
	  - control_emit_event_with_file(): Added missing permission checks.
	  - Added calls to new function control_get_origin_uid() to allow
	    D-Bus methods to be policed by filtering on uid, rather than
	    relying on the same information that used to be stored in the
	    old Session object.
	* init/job.c: Typo.
	* init/job_class.c:
	  - job_class_new(): Removed user elements from session code.
	  - job_class_serialise(): Comments.
	  - job_class_deserialise(): Comments.
	* init/job_process.c: job_process_spawn(): Removed user session
	  handling.
	* init/session.c: Removed user session handling since it is
	  about to be replaced by the ability to run Upstart as a
	  non-privileged user (aka a 'Session Init').
	* init/session.h: Updated prototypes.
	* init/state.h: Comments.
	* init/tests/test_conf.c: test_source_reload_job_dir(): Added missing
	  check.
	* init/tests/test_state.c:
	  - session_diff(): Removed user check.
	  - Updated all calls to session_new().
	* util/tests/test_initctl.c: test_notify_disk_writeable(): Ensure this
	  test is not run as root.
	* util/tests/test_user_sessions.sh: Removed.
	* init/man/init.5: Updated to reflect removal of user jobs.

2013-01-24  James Hunt  <james.hunt@ubuntu.com>

	* init/control.c:
	  - control_init(): Create session file in user mode.
	  - control_cleanup(): New function for cleanup activities.
	  - control_session_file_create(): Create session file containing
	    UPSTART_SESSION details.
	  - control_session_file_remove(): Delete the session file.
	* init/main.c: Call control_cleanup() to remove session file.
	* init/paths.h: Added INIT_XDG_SESSION_SUBDIR and SESSION_ENV.
	* init/xdg.c:
	  - get_subdir(): Refactor of get_home_subdir().
	  - get_home_subdir(): Now calls get_subdir().
	  - Replaced mkdir mode values with INIT_XDG_PATH_MODE.
	  - xdg_get_runtime_dir(): Obtain XDG_RUNTIME_DIR value.
	  - get_session_dir(): Obtain path to session directory.
	* init/xdg.h: Added INIT_XDG_PATH_MODE.

2013-01-21  Dmitrijs Ledkovs  <xnox@ubuntu.com>

	* init/xdg.[ch]: add xdg_get_cache_home and get_user_log_dir
	  functions. These retrieve XDG_CACHE_HOME and a subdir inside it
	  for upstart.
	* init/tests/test_xdg.c: reuse test_get_config_home to test both
	  xdg_get_cache_home and xdg_get_config_home. Add test for
	  get_user_log_dir.
	* init/main.c: use get_user_log_dir to setup logging
	  directory in user_mode. For now, command line argument is
	  honoured, while the environment override is not.

2013-01-21  James Hunt  <james.hunt@ubuntu.com>

	* init/log.c:log_clear_unflushed(): Simplify asserts.

2013-01-15  James Hunt  <james.hunt@ubuntu.com>

	* init/log.c:
	  - log_clear_unflushed(): Correct remote_closed assertion to handle
	    early-job-logging scenario where a job satisfies both of the
	    following conditions:
	    - ends before the log directory becomes writeable.
	    - has spawned one or more processes that continue to run after the
	      job itself has exited and which produce output before the log
	      directory becomes writeable.
	    (LP: #1096531).

2013-01-14  James Hunt  <james.hunt@ubuntu.com>

	* util/initctl.c:
	  - Grouped all environment commands in usage output.
	  - Added --global, --job and --instance options for all environment
	    commands. These are currently dummies, but --global will soon be
	    required to make changes to the global job environment table when
	    initctl is invoked from within a job.

2013-01-11  James Hunt  <james.hunt@ubuntu.com>

	* util/tests/test_initctl.c:
	  - Lots of new job environment table tests.

2013-01-10  James Hunt  <james.hunt@ubuntu.com>

	* init/man/init.5: Define job environment table.
	* init/tests/test_job_class.c(): test_environment(): Added call
	  to job_class_environment_init() which is now required to avoid
	  confusing TEST_ALLOC_FAIL().
	* util/man/initctl.8:
	  - Further details in list-env section.
	  - Escape dashes in command names.
	* util/tests/test_initctl.c:
	  - New utility macros: _WAIT_FOR_FILE(), WAIT_FOR_FILE()
	    and TEST_STR_MATCH().
	  - Initial tests for testing job environment table commands.

2013-01-09  James Hunt  <james.hunt@ubuntu.com>

	* scripts/init-checkconf.sh:
	  - Check copy is successful.
	  - Auto-start dbus-launch if not running and command is available (for
	    example in non-desktop environments) (LP: #881885).
	  - Auto-stop dbus-daemon if we started it.
	* init/man/init.5:
	  - Overhauled 'Job environment' section.
	* util/initctl.c:
	  - Added 'unset-env' and 'reset-env' commands.
	  - Added missing periods in usage text.
	  - list_env_qsort_compar(): Renamed from list_env_strcmp_compar(). Now
	    uses strcoll(3) for locale-awareness.
	* init/job_class.c:
	  - job_class_environment_set():
	    - Comments.
	    - Handle scenario where user specifies a variable without an equals.
	* util/man/initctl.8:
	  - Added details for 'get-env', 'set-env', 'unset-env', 'list-env' and
	    'reset-env'.
	  - Tidied up 'usage' stanza section.

2013-01-08  James Hunt  <james.hunt@ubuntu.com>

	* dbus/com.ubuntu.Upstart.xml:
	  - Added UnsetEnv and ResetEnv methods.
	* init/control.c:
	  - control_set_env(): Now uses job_class_environment_set() rather than
	    directly manipulating job_environ array.
	  - control_unset_env(): New function.
	  - control_get_env(): Now calls job_class_environment_get().
	  - control_list_env(): Now calls job_class_environment_get_all().
	    Comments.
	  - control_reset_env(): New function.
	* init/environ.c:
	  - environ_remove(): New function.
	* init/job_class.c:
	  - job_environ now static.
	  - job_class_environment_reset(): New function.
	  - job_class_environment_set(): New function.
	  - job_class_environment_unset(): New function.
	  - job_class_environment_get(): Simplified.
	  - job_class_environment_get_all(): New function.
	* util/initctl.c:
	  - Added following new commands:
	    - 'get-env'
	    - 'set-env'
	    - 'list-env'

2013-01-04  Dmitrijs Ledkovs  <xnox@ubuntu.com>

	* init/conf.c: add ability to apply override files from higher
	  priority configuration sources.
	* init/tests/test_conf.c: test that multiple override files are
	  correctly applied and removed.
	* init/tests/test_conf_static.c: test override file detection.

2012-12-19  James Hunt  <james.hunt@ubuntu.com>

	* dbus/com.ubuntu.Upstart.xml: Added ListEnv method.
	* init/control.c:
	  - Fixed comments.
	  - control_list_end(): New function.
	* init/control.h:
	  - Added missing prototypes for control_set_env() and
	    control_get_env().
	  - Added control_list_env().
	* init/job_class.c:
	  - job_class_environment_get(): New function.
	* init/job_class.h: Added job_class_environment_get().

2012-12-17  James Hunt  <james.hunt@ubuntu.com>

	* init/man/init.5: Document that User Jobs are not supported
	  within a chroot environment.
	* dbus/com.ubuntu.Upstart.xml: Added "GetEnv" and "SetEnv" methods.
	* init/control.c:
	  - control_set_env(): Implementation of "SetEnv" D-Bus method.
	  - control_get_env(): Implementation of "GetEnv" D-Bus method.
	* init/job_class.c:
	  - Added job_environ environment table.
	  - job_class_environ_init(): Initialise job_environ.
	  - job_class_environment: Use job_environ.
	* init/main.c: main(): Call job_class_environ_init().

2012-12-14  Steve Langasek  <steve.langasek@ubuntu.com>
	* init/job_class.[ch]: instead of assuming a fixed value (0) as the
	  default nice value for job processes, use whatever the nice value
	  of the current process is.  This will be important later for user
	  sessions where an entire session may be started with a higher nice
	  value; and it fixes running the test suite as part of a nice'd
	  build.
	* init/tests/test_job_class.c: update test suite to match.

2012-12-11  James Hunt  <james.hunt@ubuntu.com>

	* init/Makefile.am: Add explicit -lrt for tests (LP: #1088863)
	* dbus/com.ubuntu.Upstart.xml: Added "GetEnv" and "SetEnv" methods.
	* init/control.c:
	  - control_set_env(): Implementation of "SetEnv" D-Bus method.
	  - control_get_env(): Implementation of "GetEnv" D-Bus method.
	* init/job_class.c:
	  - Added job_environ environment table.
	  - job_class_environ_init(): Initialise job_environ.
	  - job_class_environment: Use job_environ.
	* init/main.c: main(): Call job_class_environ_init().

2012-12-07  James Hunt  <james.hunt@ubuntu.com>

	* NEWS: Release 1.6.1
	* configure.ac: Change version to 1.6.1

2012-12-07  James Hunt  <james.hunt@ubuntu.com>

	* init/Makefile.am:
	  - TEST_DATA_DIR: use $srcdir, not $PWD.
	  - TEST_DATA_FILES: Corrected filename.
	* dbus/com.ubuntu.Upstart.xml: Restart: Add annotation to make it
	  manifest this is an async call.
	* util/telinit.c: restart_upstart(): Use the async call to avoid the
	  client-side complaining if it detects that Upstart has severed all
	  D-Bus connections in preparation for the re-exec.

2012-12-06  James Hunt  <james.hunt@ubuntu.com>

	* init/job_class.c:
	  - job_class_add_safe(): Don't assert on name collisions for jobs
	    associated with a different session.  (LP: #1079715).
	  - job_class_serialise(): Explicitly disallow user and chroot
	    sessions from being serialised since this scenario is not
	    supported (due to our not serialising ConfSource objects yet).
	  - job_class_deserialise(): Assert that we do not have user and
	    chroot sessions to deal with, and fix potential invalid free if
	    error occurs before JobClass is created.
	  - job_class_deserialise_all(): Explicitly ignore attempted
	    deserialisation of user and chroot sessions.
	* init/state.c:
	  - state_deserialise_resolve_deps(): Ignore classes associated with
	    a user or chroot session.  Specify new session parameter to
	    state_get_job().
	  - state_serialise_blocked(): Encode session index for BLOCKED_JOB.
	    Make function non-static for testing.
	  - state_deserialise_blocked(): Extract session from index index for
	    BLOCKED_JOB to pass to state_get_job().  Default session to NULL
	    to handle upstart 1.6 serialization.  Make function non-static
	    for testing.
	  - state_get_job(): Add @session parameter to allow exact job match.
	  - state_read_objects(): Attempt to write the state to file
	    STATE_FILE if deserialisation fails as an aid to diagnosing the
	    cause of the failure.
	* init/tests/test_state.c: test_blocking(): Additional tests to check
	  that it is possible to deserialise Upstart 1.6 JSON format (which
	  does not include the "session" JSON attribute for blocked objects.
	  Add infrastructure for testing deserialization of reference json
	  files from disk.
	  New tests:
	    - "BLOCKED_JOB serialisation and deserialisation".
	    - "BLOCKED_EVENT serialisation and deserialisation".
	    - "BLOCKED_JOB with JSON session object".
	    - "ensure BLOCKED_JOB with non-NULL session is ignored".
	* dbus/com.ubuntu.Upstart.xml: Added 'GetState' method that returns
	  internal state in JSON format.
	* init/Makefile.am:
	  - Added TEST_DATA_DIR to allow tests to find data files.
	  - Added test data files to distribution.
	* init/control.c: control_get_state(): Implementation for D-Bus
	  'GetState' method.
	* init/tests/data/upstart-1.6.json: Test data used by test_state.c
	  for upgrade testing the upstart 1.6 serialization format.
	* dbus/com.ubuntu.Upstart.xml: New 'Restart' method.
	* init/control.c: control_restart(): New function to request Upstart
	  restart itself.
	* util/telinit.c: use the new dbus interface for restarts;
	  'telinit u' now fails with an error when PID 1 is not upstart,
	  instead of sending it a signal with undefined behavior.
	  (LP: #1083723)
	* util/man/telinit.8: Update for 'telinit u' behaviour if PID 1 is
	  not Upstart.

2012-11-23  James Hunt  <james.hunt@ubuntu.com>

	[ Colin King <colin.king@ubuntu.com> ]

	* init/log.c: log_serialise(): smatch-found issue where
	  additional checks required for log->unflushed to avoid any
	  possibility of NULL dereference.
	* init/state.c: state_read_objects(): smatch-found issue
	  to correct read size and ensure optimal throughput.

2012-11-18  Steve Langasek  <steve.langasek@ubuntu.com>

	* init/tests/test_job_process.c: fix test which was accidentally
	  relying on a variable persisting after it's gone out of scope.
	* init/tests/test_job_process.c: don't test the blocked/ignored
	  signal list in a spawned job; this is not testing the upstart code
	  but the characteristics of the system, and the test is wrong
	  because it assumes the signal lists in /proc/self/status fit in an
	  unsigned long int - patently untrue on mips, where we have 128
	  signals for historical reasons.

2012-11-17  Steve Langasek  <steve.langasek@ubuntu.com>

	* init/Makefile.am: set TERM=xterm, so that tests which rely on
	  TERM being set in the environment don't give different results and
	  gratuitously fail.

2012-11-15  James Hunt  <james.hunt@ubuntu.com>

	* NEWS: Release 1.6
	* configure.ac: Bump version to 1.7
	* NEWS: Begin new release

2012-11-07  James Hunt  <james.hunt@ubuntu.com>

	* Added stateful re-exec support such that when Upstart is asked
	  to restart itself using 'telinit u', the new instance of PID 1
	  will retain knowledge of all system jobs and running instances.

2012-09-10  James Hunt  <james.hunt@ubuntu.com>

	* Merged lp:~jconti/upstart/fix_empty_chroot.

2012-05-23  James Hunt  <james.hunt@ubuntu.com>

	* init/main.c: Add in "bare" re-exec handling from Ubuntu
	  branch.
	* init/main.c: Unhide "restart" option.

2012-10-22  James Hunt  <james.hunt@ubuntu.com>

	* init/parse_job.c: stanza_kill(): Actually save parsed
	  value to avoid crash if kill signal given as a numeric
	  (LP: #1049820).
	* init/tests/test_parse_job.c: test_stanza_kill(): New test:
	  "with signal and single numeric argument".
	* init/Makefile.am: test_job_process must now be linked to the 'util'
	  library for pty helper functionality.
	* init/tests/test_job_process.c:
	  - Compiler appeasement.
	  - Conditionally run tests in a pty for build environments such as
	    modern versions of sbuild(1) that do not provide a controlling
	    terminal (sbuild) (LP: #888910).

2012-08-31  Steve Langasek  <steve.langasek@ubuntu.com>

	[ A. Costa <agcosta@gis.net> ]
	* init/man/init.5, util/man/runlevel.7, util/man/initctl.8: fix a
	number of typos.

2012-08-07  James Hunt  <james.hunt@ubuntu.com>

	* init/main.c: main(): Remove checks for /dev/kmsg, /dev/null,
	  /dev/console and /dev/tty since some environments use different
	  major/minor numbers to the norm (for example on LXC, /dev/console is
	  not (5,1), but (136,*)). Do not attempt to create /dev/console again,
	  due to LXC numbering difference.

2012-08-03  James Hunt  <james.hunt@ubuntu.com>

	* init/main.c:main(): Handle hostile initramfs-less environments by
	  calling umask and creating required device nodes as early as possible.
	* init/system.c: New functions to simplify code:
	  - system_mknod()
	  - system_check_file()

2012-07-31  James Hunt  <james.hunt@ubuntu.com>

	[ Eric S. Raymond <esr@thyrsus.com> ]
	* extra/man/socket-event.7: Fixed incorrect troff (LP: #1018925).

2012-03-22  James Hunt  <james.hunt@ubuntu.com>

	* NEWS: Begin new release.
	* configure.ac: Bump version to 1.6.

2012-03-22  James Hunt  <james.hunt@ubuntu.com>

	* Changelog: Release entry.
	* configure.ac: Bump year.
	* NEWS: Release 1.5.

2012-03-16  James Hunt  <james.hunt@ubuntu.com>

	* init/tests/test_job_process:
	  - Fixed multiple TEST_FAILED() typos
	    ("unexpected" => unexpectedly").
	* job_process_spawn(): Only display single message
	  if pty setup fails. 
	* init/man/init.5: Typo.
	* init/tests/test_job_process:
	  - child(): New TEST_OUTPUT_WITH_STOP test.
	  - test_run(): New test "with multiple processes and log".
	  - test_spawn():
	    - umask reset.
	    - New test "ensure multi processes output logged".
	* dbus/com.ubuntu.Upstart.xml:
	  - added 'NotifyDiskWriteable' method.
	* init/control.c:
	  - control_notify_disk_writeable(): New function to flush early job log.
	* init/job_process.c:
	  - job_process_terminated(): Call log_handle_unflushed() to potentially
	    add log object to unflushed list (the early job log) in certain
	    scenarios.
	* init/log.c:
	  - log_flushed: bool indicating successful flush of early job log.
	  - log_unflushed_files: The "early job log" list.
	  - log_new(): Call log_unflushed_init() and initialize new log members.
	  - log_flush(): Only call log_read_watch() conditionally now.
	  - log_io_reader(): More careful consideration of errno by
	    using saved value from log member.
	  - log_io_error_handler(): Set remote_closed for the benefit of
	    log_flushed() (to avoid flushing multiple times).
	  - log_file_open: Now saves errno value from open(2).
	  - log_read_watch(): Removed log->unflushed->len assert since it was
	    erroneous: even if unflushed data exists, it will be written in
	    order when log_io_reader() calls log_file_write().
	  - log_unflushed_init(): New function to initialise the
	    log_unflushed_files list.
	  - log_handle_unflushed(): New function that potentially adds log
	    object to the log_unflushed_files list to allow the data to be
	    flushed _after_ the parent object has been destroyed.
	  - log_clear_unflushed(): New function to clear the
	    log_unflushed_files list by attempting to flush the data to disk.
	  - log_read_watch(): Set remote_closed for scenarios where
	    error handler never called. (LP: #935585)
	* init/log.h:
	  - Added new Log members: detached, remote_closed and open_errno.
	  - Updated documentation.
	  - extern for log_unflushed_files.
	  - Added prototypes for new functions: log_handle_unflushed(),
	    log_clear_unflushed() and log_unflushed_init().
	* init/tests/test_job_process.c:
	  - test_run():
	    - Call log_unflushed_init().
	    - Corrected grammar in error messages for "ensure sane fds" tests.
	    - "with single line command writing fast and exiting": Call
	      nih_child_add_watch().
	    - added waitid() calls to ensure log data not added to
	      unflushed list.
	  - test_spawn():
	    - Call log_unflushed_init().
	    - Corrected grammar in error messages for "ensure sane fds" tests.
	    - Added TEST_ALLOC_SAFE() to "simple test" to ensure
	      destructors run correctly.
	    - "read single null byte with 'console log'": Call
	      log_handle_unflushed() and added missing free.
	    - "read data from forked process": Call
	      log_handle_unflushed().
	* init/tests/test_log.c: 
	  - Updated documentation.
	  - Added calls to log_unflushed_init().
	  - "ensure logger flushes cached data on request": New test
	    for log_handle_unflushed().
	* util/initctl.c:
	  - notify_disk_writeable_action(): New function to notify
	    Upstart that the disk is writeable.
	  - commands: Added new command "notify-disk-writeable".
	* util/man/initctl.8: Updated for new notify-disk-writeable command.
	* util/tests/test_initctl.c:
	  - STOP_UPSTART(): Check return from kill(2).
	  - test_show_config(): Adding missing rmdir(2).
	  - test_check_config(): Adding missing rmdir(2).
	  - test_notify_disk_writeable(): New function embodying new test
	    "with job ending before log disk writeable".

	[ Steve Langasek <steve.langasek@ubuntu.com> ]
	* init/tests/test_job_process:
	  - close_all_files(): New function to ensure test environment
	    has only expected fds open.
	  - main(): Call close_all_files().

2012-03-07  James Hunt  <james.hunt@ubuntu.com>

	* init/job.c: job_new(): Initialize log array.
	* init/job.h: Change Log element to an array to handle scenario where
	  job has multiple simultaneous processes running (LP: #940290).
	* init/job_process.c:
	  - job_process_run(): pass ProcessType to job_process_spawn().
	  - job_process_spawn():
	    - Now accepts a ProcessType.
	    - Ensure existing matching process type log is destroyed before
	      creating a new one.
	  - job_process_terminated(): Update for log array.
	* init/job_process.h: Updated prototype for job_process_spawn().
	* init/tests/test_job.c: test_new(): Updated logic for log array.
	* init/tests/test_job_process.c: test_run():
	  - Updated logic for log array.
	  - Added ProcessType to job_process_spawn() calls.

2012-03-05  James Hunt  <james.hunt@ubuntu.com>

	* init/job_process.c: job_process_spawn(): If pty setup fails,
	  log message and disable logging for job.
	* init/man/init.5: Explain new behaviour should pty setup fail.
	* init/tests/test_job_process.c: Updated disabled test
	  "when no free ptys" for new behaviour.

2012-03-01  James Hunt  <james.hunt@ubuntu.com>

	* init/job_class.c:
	  - job_class_get_instance():
	    - Use nih_local to avoid memory leak should nih_strcat_sprintf()
	      fail.
	    - Formatting.
	  - job_class_start():
	    - Use nih_local to avoid memory leak should nih_strcat_sprintf()
	      fail.
	    - Formatting.
	* init/man/init.5: Add further pty details.

2012-02-13  James Hunt  <james.hunt@ubuntu.com>

	* init/log.c:
	  - log_flush(): Comments.
	  - log_read_watch():
	    - Improved comments.
	    - Don't re-attempt read on EAGAIN/EWOULDBLOCK since those errors are
	      nominally impossible due to the remote end of the pty already
	      having ended (LP: #926468).
	    - Added a debug-mode warning when 'badly-behaved' application
	      detected that leaks fds to its children, as this is generally a bug.
	* init/tests/test_job_process.c:
	  - test_run():
	    - "with single line command writing fast and exiting": added
	      waitpid() to ensure no EAGAIN.
	  - test_spawn():
	    - "with no such file, no shell and console log": added
	      waitpid() to ensure no EAGAIN.

2012-02-03  James Hunt  <james.hunt@ubuntu.com>

	* init/job_process.c: job_process_spawn():
	  - Set close-on-exec for pty_master.
	  - Ensure stdio buffers flushed prior to forking to ensure no data
	    leakage to child (should init be run with '--debug', or the tests
	    be run with redirected output, for example).
	  - Free log object if child process fails to exec(3) rather than just
	    closing fd. This ensures io watch is removed correctly. (LP: #922754)
	  - Only need to remap pty_master if CONSOLE_LOG in operation.
	* init/tests/test_job_process:
	  - fd_valid(): New helper function to determine if specified fd is valid.
	  - child(): Added new 'TEST_FDS' test to ensure no fd leakage to child
	    processes.
	  - test_run():
	    - New tests:
	      - "ensure sane fds with no console, no script"
	      - "ensure sane fds with no console, and script"
	      - "ensure sane fds with console log, no script"
	      - "ensure sane fds with console log, and script"
	      - "with single-line command running an invalid command, \
	         then a 1-line post-stop script"
	      - "with single-line command running an invalid command, \
	         then a 2-line post-stop script"
	      - "with single-line command running an invalid command, \
	         then a post-stop command"
	      - "with single-line command running an invalid command, \
	         then an invalid post-stop command"
	      - "with single-line command running a valid command, \
	         then a 1-line invalid post-stop command"
	    - Test "with single-line command running an invalid command":
	      - now diverts stderr output for less chatty test-run experience.
	      - Improved checking.
	    - Test "with setuid me" now diverts stderr output for less chatty
	      test-run experience.
	  - test_spawn():
	    - New tests:
	      - "with no such file, no shell and console log"
	      - "ensure sane fds with no console"
	      - "ensure sane fds with console log"
	* init/tests/test_log.c: test_log_destroy():
	  - New test "ensure watch freed when log destroyed"

2012-01-27  James Hunt  <james.hunt@ubuntu.com>

	* init/tests/test_job_process.c: test_run(): Fixed typo in
	  test "with setuid me" where uid value was being set to gid.

2012-01-25  James Hunt  <james.hunt@ubuntu.com>

	* init/job_process.c: job_process_terminated(): Free log to ensure data
	  written as soon as _any_ process ends (consider respawn jobs).
	* init/log.c:
	  - log_destroy():
	    - Improved documentation.
	    - Now calls new function log_flush().
	  - log_flush(): New function to ensure no lingering buffered job data
	    remains. Now considers EBADF (LP: #912558).
	  - log_io_reader():
	    - Added missing assert for @len.
	    - Simplified ENOSPC handling.
	    - Ensure log->io set to NULL to allow other routines to detect it
	      really has gone.
	  - log_file_write(): Added @len checks.
	  - log_read_watch(): New function to drain data from a watch descriptor
	    (which also must consider EBADF).
	* init/log.h: Added define for LOG_READ_SIZE.
	* init/tests/test_job_process.c:
	  - test_run():
	    - Added some extra pointer checks.
	    - Free class *before* checking file to ensure destructor invoked at
	      correct point.
	    - Added test "with single-line command running an invalid command"
	      (for scenario bug 912558 exposed).
	    - Added test "with single-line command writing fast and exiting".
	* init/tests/test_log.c: Changed all tests to use openpty(3) rather than
	  pipe(2) for semantic parity with actual code.
	* util/tests/test_user_sessions.sh:
	  - ensure_no_output(): Now calls check_job_output() and delete_job() to
	    simplify logic.
	  - delete_job(): Call get_job_file() rather than doing it long-hand.
	  - check_job_output(): New function.
	  - start_job(): Added allow_failure parameter.
	  - test_ensure_no_unexpected_output(): New test
	    "ensure command job does not create log file with invalid command".

2012-01-05  James Hunt  <james.hunt@ubuntu.com>

	* init/man/init.5: Explain that all job processes affected
	  by 'setuid' and 'setgid' stanzas.

2011-12-22  James Hunt  <james.hunt@ubuntu.com>

	* init/job_process.c: job_process_spawn():
	  - Set child handler to default rather than explicit ignore
	    to avoid test failures in environments that disallow
	    ignoring SIGCHLD.
	* init/tests/test_job_process.c: test_run():
	  - Changed timeout for test feature "ensure that no log
	    file written for CONSOLE_NONE".

2011-12-15  James Hunt  <james.hunt@ubuntu.com>

	* Makefile.am: Add missing TESTING.sessions to distribution.
	* contrib/vim/syntax/upstart.vim: Meta-data update and addition
	  of more standard (Ubuntu Upstart) events.
	* extra/man/upstart-udev-bridge.8: Ensure literal dashes used
	  for all command-line options.
	* extra/upstart-udev-bridge.c:
	  - udev_monitor_watcher(): Fix leak when obtaining udev value.
	  - make_safe_string(): Don't realloc since overhead too high
	  considering size of strings.
	* init/job_class.c: Typo.
	* init/job_process.c: job_process_spawn():
	  - Correct ignoring of SIGCHLD prior to grantpt(3) call.
	  - Removed redundant close(2) calls.
	  - Move declarations to top of block for
	    getpwnam(3)/getgrnam(3).
	* init/log.c:
	  - log_file_open(): Comments.
	  - log_file_write(): Added missing cast on
	    nih_io_buffer_shrink() call.
	* init/main.c: console_type_setter(): NihOptionSetter's should
	  return 0 on success.
	* init/man/init.5: lower-case all references to system jobs
	  and user jobs.
	* init/tests/test_job_process.c: Add missing include for
	  fnmatch.h.

2011-12-15  James Hunt  <james.hunt@ubuntu.com>

	* init/tests/test_job_process.c: test_run():
	  - Ensure process group killed for multi-process shell scripts.
	  - Change 'command-not-found' tests to use regex matching rather
	    than literal to allow for minor differences in /bin/sh variants
	    error output.

2011-12-13  James Hunt  <james.hunt@ubuntu.com>

	* configure.ac: Bump version to 1.5
	* NEWS: Begin new release

2011-12-13  James Hunt  <james.hunt@ubuntu.com>

	* NEWS: Release 1.4
	* configure.ac (NIH_COPYRIGHT): Update

2011-12-12  James Hunt  <james.hunt@ubuntu.com>

	Simplify logfile name encoding.
	
	* init/job_process.c: job_process_log_path(): Ditch D-Bus job name
	  encoding in path names for saner approach that simply remaps slash
	  characters (minimal surprises for users).
	* init/job_process.h: Addition of macros:
	  - JOB_PROCESS_LOG_FILE_EXT
	  - JOB_PROCESS_LOG_REMAP_FROM_CHAR
	  - JOB_PROCESS_LOG_REMAP_TO_CHAR
	* init/man/init.5: Update console section for simplified log filename
	  encoding approach.
	* init/test_job_process.c: test_log_path(): Updates for simplified
	  logfile name encoding.
	* util/tests/test_user_sessions.sh: Updates for simplified
	  logfile name encoding: removed dbus_encode() and replaced with
	  upstart_encode().

2011-12-12  James Hunt  <james.hunt@ubuntu.com>

	* extra/man/upstart-udev-bridge.8:
	  - Added new '--no-strip' option.
	  - Added missing '--daemon', '--debug' and '--help' options.
	* extra/upstart-udev-bridge.c:
	  XXX: Behavioural change: non-printable bytes are now removed
	  by default from all udev message data to handle buggy
	  hardware devices which expose this data to userland (the
	  kernel simply passes it through verbatim). To revert to old
	  behaviour (where no udev message data is modified), specify
	  the new '--no-strip' option (LP: #829980).
	  - make_safe_string(): New function to cleanse udev data.
	  - udev_monitor_watcher():
	    - Cleanse udev data unless '--no-strip' specified.
	    - Fixed possible crash should 'action' not be set.
	    - Fixed possible crash should 'devname' not be set
	      and '--debug' specified.

2011-12-09  James Hunt  <james.hunt@ubuntu.com>

	* Merge of 'setuid' + 'setgid' stanzas from
	  Evan Broder (lp:~broder/upstart/drop-privileges).

2011-12-09  James Hunt  <james.hunt@ubuntu.com>

	Introduction of 'log' argument to 'console' stanza allowing
	system job output only to be captured.
	
	* contrib/vim/syntax/upstart.vim: Added 'log' and missing
	  'none'.
	* init/Makefile.am: Update for log.c, log.h and test_log.c.
	* init/job.c: job_new(): Initialize log.
	* init/job.h: Add Log pointer to Job.
	* init/job_class.c:
	  - XXX: behaviour change: Default for 'console'
	    is now CONSOLE_LOG rather than CONSOLE_NONE.
	    Rationale is that if a job does produce output, you want to see
	    it since the chances are it will contain useful error details.
	  - Added default_console variable.
	  - job_class_console_type(): New function to parse console type
	    string.
	* init/job_class.h:
	  - Added CONSOLE_LOG to ConsoleType and updated documentation
	    for ConsoleType.
	  - Added prototype for job_class_console_type().
	* init/job_process.c:
	  - New log_dir and disable_job_logging variables.
	  - job_process_run(): Updated to reflect new parameter for
	    job_process_spawn().
	  - job_process_spawn(): Now accepts a Job rather than a
	    JobClass to allow job->log and class->console to be handled
	    appropriately. Now creates pty master and slave fds for
	    console logging. Simplified code for file descriptor
	    switching by using new job_process_remap_fd().
	  - job_process_error_read(): Added entries for:
	    - JOB_PROCESS_ERROR_OPENPT_MASTER
	    - JOB_PROCESS_ERROR_OPENPT_UNLOCKPT
	    - JOB_PROCESS_ERROR_PTSNAME
	    - JOB_PROCESS_ERROR_OPENPT_SLAVE
	  - job_process_log_path(): New function that returns full path to log
	    file for specified Job.
	  - job_process_remap_fd(): New function to ensure file
	    descriptors do not collide.
	* init/job_process.h:
	  - Updated JobProcessErrorType with new entries:
	    - JOB_PROCESS_ERROR_OPENPT_MASTER
	    - JOB_PROCESS_ERROR_OPENPT_UNLOCKPT
	    - JOB_PROCESS_ERROR_PTSNAME
	    - JOB_PROCESS_ERROR_OPENPT_SLAVE
	  - job_process_spawn(): Updated prototype.
	  - job_process_log_path(): Added prototype.
	* init/main.c:
	  - handle_logdir(): New function for overriding log directory.
	  - console_type_setter(): New Function to handle selection of
	    default console value.
	  - Added following command-line options:
	    - '--default-console'
	    - '--logdir'
	    - '--no-log'
	* init/man/init.5:
	  - Update and restructure of section on 'console' stanza.
	  - Added a FILES section.
	* init/man/init.8: Updated with details of new options:
	  - '--default-console'
	  - '--logdir'
	  - '--no-log'
	* init/parse_job.c: stanza_console(): Updated for "log".
	* init/paths.h: Added defines for JOB_LOGDIR and LOGDIR_ENV.
	* init/session.c:
	  - Added missing function headers.
	* init/system.c: system_setup_console(): Update for CONSOLE_LOG.
	* init/test_conf.c:
	  - TEST_FORCE_WATCH_UPDATE(): Removed debug.
	  - test_override(): Removed erroneous comment.
	  - test_select_job(): Added variable attributes to keep gcc 4.6 happy.
	* init/test_event.c: Explicitly set console type to CONSOLE_NONE to
	  retain behaviour of existing tests.
	* init/test_job.c:
	  - test_job_new(): Ensure log object not created on Job instantiation.
	  - test_change_state(): Explicitly set console type to CONSOLE_NONE to
	    retain behaviour of existing tests.
	* init/test_job_class.c:
	  - test_new(): Ensure console type now defaults to CONSOLE_LOG.
	  - Explicitly set console type to CONSOLE_NONE to retain behaviour of
	    existing tests.
	* init/test_job_process.c:
	  - Added various new macros to simplify test code.
	  - child(): New child_tests added for TEST_OUTPUT and TEST_SIGNALS.
	  - get_available_pty_count(): New function.
	  - Explicitly set console type to CONSOLE_NONE to retain behaviour of
	    existing tests.
	  - test_run(): Added new tests for CONSOLE_LOG.
	  - test_spawn(): Added new tests for CONSOLE_LOG.
	  - test_log_path(): New function.
	  - test_handler(): Added UPSTART_LOGDIR support to 
	  - main():
	    - Update to allow number of forks to be specified when run as a child
	      process.
	    - Added call to test_log_path().
	    - initialize various subsystems since before, functions run from
	      main() had to be run in the order specified and exactly as listed
	     (certain tests relied on previous tests initializing a subsystem
	     which gives unexpected results and thus confusing behaviour
	     if the order of tests is changed).
	* init/test_parse_job.c: Added new test to test_stanza_console() for
	  "console log".
	* util/tests/test_user_sessions.sh: Added tests for job logging
	  to ensure no unexpected output recorded for user jobs.

2011-11-16  Petr Lautrbach <plautrba@redhat.com>
	* init/parse_job.c, init/job_class.c, init/job_class.h: Added "usage"
	stanza which is used by initctl command.
	* init/tests/test_parse_job.c: Tests for "usage" stanza
	* init/man/init.5: "usage" stanza documentation.
	* util/initctl.c, util/man/initctl.8: Added "inictl usage" command.
	* util/tests/test_initctl.c: Tests for ""inictl usage" command.

2011-08-11  Scott James Remnant  <keybuk@google.com>

	* init/job_process.c (job_process_spawn): Can't return on
	dup2() error, we're in the child. Return an error back to
	the child properly.

	* init/job_process.c (job_process_spawn), init/main.c: error
	should be ENOENT

	* init/job_class.c, init/job_class.h: Move constants into the
	header file so they can be found from other source files.
	* init/job_process.c (job_process_spawn): Only adjust the OOM
	score if it isn't the default
	* init/main.c: Apply the default OOM score to the init process
	itself.

	* init/main.c: Deal with failure to setup the system console by
	falling back to /dev/null, so we don't end up without default fds
	and castrate the process.

2011-08-10  Scott James Remnant  <keybuk@google.com>

	* init/job_class.c (job_class_new): nit, use #defines for the default
	nice level and oom score adjustment.
2011-07-25  James Hunt  <james.hunt@ubuntu.com>

	* init/job_process.c: job_process_spawn():
	  - Added dup2() return check.
	* TESTING.sessions: Updated with information on user sessions.
	* init/job_process.c:
	  - job_process_spawn():
	    - Change group before user and do it as early as possible.
	    - Ensure non-priv user is able to read script fd. Default system
	      behaviour is seemingly not consistent/defined, so force it
	      to be (LP: #813052)
	    - Ensure cwd for user job is home directory by default.
	  - job_process_error_read():
	    - Added handling for JOB_PROCESS_ERROR_SETUID and
	      JOB_PROCESS_ERROR_SETGID (LP: #807293).
	    - Added new entry for JOB_PROCESS_ERROR_CHOWN.
	* init/job_process.h:
	  - Added entry for JOB_PROCESS_ERROR_CHOWN in JobProcessErrorType.
	* init/man/init.5: Update for user jobs explaining behaviour of stanzas
	  which manipulate system resource limits and when the init
	  daemon reads the users job directory.
	* util/tests/test_user_sessions.sh: New script for testing user sessions
	  (NOTE: this is *NOT* run automatically).
	* init/session.c: session_from_dbus(): Handle case where a users
	  home directory is changed or where a uid is re-used for a
	  different username.
	* init/session.h: Updated comments for Session object.
	* init/man/init.5: Explain that symbolic links are not supported.

2011-07-22  James Hunt  <james.hunt@ubuntu.com>

	* util/man/initctl.8: Clarify semantics of restart(8)
	  command (LP: #731225).

2011-07-20  James Hunt  <james.hunt@ubuntu.com>

	* util/tests/test_initctl.c:
	  - test_show_config(): /* fall through :) */
	  - test_check_config(): Manually start and stop dbus-daemon to work
	    around change in dbus autostart behaviour which causes issues when
	    running the tests in a chroot and non-X11 environment (see dbus commit
	    cea055514a9dfc74e7f0515cf4a256da10a891bc).

2011-06-14  James Hunt  <james.hunt@ubuntu.com>

	* NEWS: Release 1.3

2011-06-14  James Hunt  <james.hunt@ubuntu.com>

	* contrib/vim/syntax/upstart.vim: Updates for kill, oom, expect
	and limit.  

2011-06-07  Scott James Remnant  <scott@netsplit.com>

	* init/job_process.c (job_process_spawn): Make sure we don't close
	our own file descriptor if it already has the right value.

2011-06-06  James Hunt  <james.hunt@ubuntu.com>
	
	Add override file support.

	* init/conf.c:
	  - conf_reload_path(): Now takes an extra override_path parameter.
	  - is_conf_file() / is_conf_file_std() / is_conf_file_override(): New
	    functions to determine type of given file path.
	  - toggle_conf_name(): New function which convert a conf file
	    name to an override name and vice versa.
	  - majority of remaining functions updated to handle override
	    files.
	* init/conf.h: Prototypes.
	* init/job_class.c: Whitespace.
	* init/man/init.5: Updated to document override file support.
	* init/man/init.8: Added reference to control-alt-delete(7) man page.
	* init/paths.h: New macros CONF_EXT_OVERRIDE, CONF_EXT_STD,
	  IS_CONF_FILE_OVERRIDE and IS_CONF_FILE_STD.
	* init/parse_conf.c: Added assertion to remind us forcibly to add
	  override-handling code for directories if we ever allow content in
	  'init.conf'.
	* init/parse_job.c (parse_job): Additional parameter 'update' to
	  allow override files to replace existing Job details.
	* init/parse_job.h: Updated parse_job() prototype.
	* init/test_conf.c
	  - New macros TEST_ENSURE_CLEAN_ENV() and
	    TEST_FORCE_WATCH_UPDATE().
	  - test_override(): New function.
	  - test_toggle_conf_name(): New function.
	* init/test_parse_job.c:
	  - Updated for extra parse_job() parameter.
	  - added a test feature to test_parse_job() to exercise new
	    parameter to parse_job().
	* util/man/initctl.8: Clarified what it means to restart a job.

	Add udev and socket bridges.
	
	* Makefile.am: Added extra directory.
	* New files:
	  - extra/Makefile.am
	  - extra/conf/upstart-socket-bridge.conf
	  - extra/conf/upstart-udev-bridge.conf
	  - extra/man/socket-event.7
	  - extra/man/upstart-socket-bridge.8
	  - extra/man/upstart-udev-bridge.8
	  - extra/upstart-socket-bridge.c
	  - extra/upstart-udev-bridge.c
	* configure.ac:
	  - Check for udev (for upstart-udev-bridge).
	  - Add extra/Makefile to AC_CONFIG_FILES.
	* dbus/com.ubuntu.Upstart.xml: Add EmitEventWithFile method.
	* init/control.c:
	  - control_emit_event(): Now a wrapper for control_emit_event_with_file.
	  - control_emit_event_with_file(): New function that operates on an fd.
	* init/control.h: Prototype for control_emit_event_with_file().
	* init/event.c:
	  - event_new(): Initialize event fd.
	  - event_pending_handle_jobs(): Now calls event_operator_fds().
	* init/event.c: Add fd to Event struct.
	* init/event_operator.c: event_operator_fds(): New function.
	* init/event_operator.h: Prototype for event_operator_fds().
	* init/job.c: job_new(): Initialize fd members.
	* init/job.h: Add fds and num_fds to Job struct.

2011-06-03  James Hunt  <james.hunt@ubuntu.com>

	Add session support. Note that there are no automatically runnable and
	explicit tests yet. However, see TESTING.sessions.
	
	* TESTING.sessions: ASCII (reStructuredText) document explaining
	  how to run manual tests for session support (for chroots).
	* dbus/Upstart.conf: Simplified to support allowing users to invoke
	  all methods (since Upstart now isolates commands by user).
	* init/Makefile.am: Added session.[ch] files.
	* init/session.c: New file. Note that session_from_dbus() will disable sessions
	  (by returning the NULL session) if environment variable "UPSTART_NO_SESSIONS"
	  is set to any value (used by tests).
	* init/session.h: New file.
	* init/parse_job.h: parse_job(): Add session pointer to prototype.
	* init/parse_job.c:
	  - parse_job(): Add session parameter.
	  - Update calls to job_class_new() to pass session pointer.
	* init/job.c: job_new(): Crucial change to ensure chroot sessions have
	  a unique D-Bus name (LP:#728531).
	* init/job_class.c: 
	  - job_class_new(): Add session parameter and session support.
	  - job_class_remove(): Add session parameter to prototype.
	  - job_class_consider(): Only consider jobs from the appropriate session.
	  - job_class_reconsider(): Only consider jobs from the appropriate session.
	  - job_class_start(): Disallow out-of-session modification.
	  - job_class_stop(): Disallow out-of-session modification.
	  - job_class_restart(): Disallow out-of-session modification.
	* init/main.c: Add "--no-sessions" command-line option to disable
	  sessions and revert to traditional behaviour.
	* init/job_class.h: 
	  - job_class_new(): Add session pointer to prototype.
	  - JobClass: Add session member.
	* init/job_process.c: job_process_spawn():
	  - Call chroot(2) for chroot sessions.
	  - Call setuid(2) for user session jobs.
	* init/job.c:
	  - job_emit_event(): Set session for event.
	  - job_start(): Disallow out-of-session modification.
	  - job_stop(): Disallow out-of-session modification.
	  - job_restart(): Disallow out-of-session modification.
	* init/event.h: Event: Add session member.
	* init/event.c:
	  - event_new(): initialize session to NULL.
	  - event_pending_handle_jobs(): Add session handling.
	  - event_finished(): Set session for failure event.
	* init/control.c:
	  - control_get_job_by_name(): Add session handling.
	  - control_get_all_jobs(): Add session handling.
	  - control_emit_event(): Add session handling.
	* init/conf.c:
	  - conf_source_new(): Initialise session to NULL.
	  - conf_reload_path(): Pass session to parse_job().
	  - conf_select_job(): Add session parameter.
	* init/conf.h:
	  - ConfSource: Add session member.
	  - conf_select_job(): Add session parameter to prototype.
	* All tests updated to set "UPSTART_NO_SESSIONS" (to disable
	  sessions).

2011-06-02  James Hunt  <james.hunt@ubuntu.com>

	* contrib/bash_completion/upstart:
	  - Made function names more meaningful:
	  - _upstart_jobs: Now returns a unique list
	  - _upstart_events (nee _upstart_named_events ) now considers all
	    "emits" tokens.
	  - Updates for "check-config" and "show-config".
	  - Added "--session" option.
	  - Added "--no-wait" for emit, reload and restart.

	Man page updates.
	
	* init/man/init.5:
	  - Quoted dashes.
	  - Explain handling of duplicated stanzas.
	  - "respawn": Document default count and interval.
	  - "emits": Reference "initctl check-config".
	  - Added BUGS section.
	  - Added copyright.
	* init/man/init.8:
	  - Quoted dashes.
	  - See Also: Added control-alt-delete(7).
	* util/man/initctl.8:
	  - Quoted dashes.
	  - "restart": Clarified meaning.
	  - "list": Explained "stop/waiting" jobs.

2011-06-01  James Hunt  <james.hunt@ubuntu.com>

	Add D-Bus session support to initctl.
	
	* util/initctl.c:
	  - Added "--session" command-line option.
	  - dbus_bus_type_setter(): New function used by option parser to
	    distinguish system/session D-Bus bus type.
	  - system_bus variable now replaced by two others: use_dbus (boolean)
	    and dbus_bus_type.
	  - upstart_open(): Updated to handle multiple D-Bus bus types.
	* util/man/initctl.8: Update for "--session" option.
	* util/tests/test_initctl.c: Updated to make use of use_dbus and
	  dbus_bus_type rather than system_bus.

	Add "show-config" command to initctl.
	
	* util/initctl.c:
	  - New functions:
	    - job_class_condition_handler(): Handler function to retrieve job conditions.
	    - job_class_condition_err_handler(): Handler error function for
	      job_class_condition_handler().
	    - job_class_parse_events(): Convert RPN "start on" and "stop on" conditions to
	      human-readable format.
	    - job_class_show_emits(): Display events which job emits.
	    - job_class_show_conditions(): Make D-Bus calls to retrieve "start on" and
	      "stop on" conditions.
	    - show_config_action: Handle "show-config" command..
	* util/initctl.h: New file providing stack-handling functionality for
	  RPN parsing for "show-config" command.
	* util/Makefile.am: Added initctl.h to initctl_SOURCES.
	* util/man/initctl.8: Updated for "show-config" command and associated
	  options.
	* util/tests/test_initctl.c:
	  - New macros START_UPSTART, STOP_UPSTART, RUN_COMMAND, CREATE_FILE and DELETE_FILE.
	    These are required since due to the introduction of the
	    "show-config" initctl command, initctl is no longer solely a proxy
	    to Upstart: it now has some intelligence (it parses the 
	    "emits", "start on" and "stop on" conditions) and thus must be
	    tested directly.
	  - test_show_config(): New function to test "initctl show-config".
	  - in_chroot(): New function to detect if tests are being run from
	    within a chroot environment.
	  - dbus_configured(): New function which performs a basic check to
	    establish if D-Bus is configured correctly.
	  - main(): Added call to test_show_config(), conditional on
	    a non-chroot environment and a working D-Bus system.

	Add "check-config" command to initctl.
	
	* util/initctl.c:
	  - New functions:
	    - allow_event(): Determine if specified event is erroneous or not.
	      Handles globbing.
	    - allow_job(): Determine if specified job is erroneous or not.
	      Handles variables (such as instance variables).
	    - check_condition(): High-level function to handle checking start
	      on/stop on conditions.
	    - check_config_action: Handler for "check-config" command.
	    - display_check_errors(): Display errors from expression tree nodes
	      that are in error.
	    - eval_expr_tree(): Evaluate expression tree.
	    - ignored_events_setter(): handler for '--ignore-events' command-line
	      option for "check-config" command.
	    - tree_filter(): Used for filtering expression tree nodes.
	  - show_config_action(): Update for check-config mode.
	  - job_class_parse_events(): Update for check-config mode.
	  - job_class_show_emits(): Update for check-config mode.
	* util/initctl.h:
	  - Added structs for JobCondition, CheckConfigData and ExprNode.
	  - New macros: MAKE_EXPR_NODE() and MAKE_JOB_CONDITION().
	* util/tests/test_initctl.c:
	  - test_check_config(): New function to test "initctl check-config".
	  - main(): Added call to test_check_config(), conditional on
	    a non-chroot environment and a working D-Bus system.
	* util/man/initctl.8: Updated for "check-config" command and associated
	  options.
	* conf/rc-sysinit.conf: Added "emits" stanza, required by
	"check-config".

	Addition of initctl2dot script for visualisation.
	
	* Makefile.am: Added scripts directory.
	* configure.ac: Updated AC_CONFIG_FILES for scripts/Makefile.
	* scripts/Makefile.am: Makefile for scripts.
	* scripts/initctl2dot.py: Python script to produce dot(1) graphs of
	  "initctl show-config" output.
	* scripts/man/initctl2dot.8: Man page for initctl2dot.py script.

	Addition of init-checkconf script.
	
	* scripts/init-checkconf.sh: Script to determine if specified job
	  config file is valid or not.
	* scripts/man/init-checkconf.8: Man page for init-checkconf.sh.
	* scripts/Makefile.am: Added init-checkconf script and man
	  page.

2011-05-31  James Hunt  <james.hunt@ubuntu.com>

	Add command-line option to use D-Bus session bus (for testing).
	
	* init/control.c:
	  - Added new boolean use_session_bus.
	  - Updated comments.
	  - control_handle_bus_type(): New function to allow selection of
	    session bus via env var "UPSTART_USE_SESSION_BUS".
	    Also logs use of session bus if use_session_bus set.
	  - control_bus_open(): Now connects to either D-Bus system bus or session bus.
	* init/control.h: New define for USE_SESSION_BUS_ENV.
	* init/main.c: Addition of "--session" command-line option.
	* init/man/init.8: Update for new "--session" command-line option.

	* Corrected copyright notices.

	Add option to allow alternate location for job config files.
	
	* init/main.c:
	  - Added "--confdir <dir>" command-line option.
	  - handle_confdir(): New function to select alternate confdir using env
	    var "UPSTART_CONFDIR" or command-line option (for testing).
	* init/paths.h: Added define for CONFDIR_ENV.
	* init/man/init.8: Update for new "--confdir" command-line option.

	Add ability to suppress initial event and/or change its name.
	
	* init/main.c: New command-line options: "--no-startup-event" and
	  "--startup-event". If "--no-startup-event" specified, log message as a
	  debug aid.
	* init/man/init.8: Documentation for new command-line options:
	  "--no-startup-event" and "--startup-event".

2011-05-12  Marc - A. Dahlhaus  <mad@wol.de>

	* init/job_class.h (JobClass): Add kill signal member
	* init/job_class.c (job_class_new): Initialise kill signal
	* init/tests/test_job_class.c (test_new): Check kill signal initialised
	correctly.
	* init/system.c (system_kill): Change to accept a signal rather than
	a boolean.
	* init/system.h: Update prototype
	* init/tests/test_system.c (test_kill): Update tests to pass signals
	by value.
	* init/job_process.c (job_process_kill, job_process_kill_timer): Pass
	the configured kill signal, or SIGKILL, to the function rather than
	TRUE/FALSE.
	* init/parse_job.c (stanza_kill): Add parsing for kill signal.
	* init/tests/test_parse_job.c (test_stanza_kill): Check parsing works
	* init/errors.h: Add illegal signal error and string.
	* init/man/init.5: Update documentation

	* init/job_class.h (JobClass): Replace oom_adj with oom_score_adj
	* init/job_class.c (job_class_new): Replace oom_adj with oom_score_adj.
	* init/job_process.c (job_process_spawn): Write the new score
	adjustment, falling back to calculating and writing the old value if
	necessary.
	* init/parse_job.c (stanza_oom): Parse both the new and old values,
	converting the old value to the new value if present.
	* init/errors.h: Add new error string.
	* init/man/init.5: Documentation update.
	* init/tests/test_job_class.c (test_new): Update check.
	* init/tests/test_parse_job.c (test_stanza_oom): Update tests.

2011-05-12  Scott James Remnant  <scott@netsplit.com>

	* init/job_process.c (job_process_run): Always make the shell script
	fd 9, since that's the highest that shells are required by POSIX to
	support.  Pass the file descriptor to job_process_spawn()
	(job_process_run): Accept the extra file descriptor, moving it to fd 9.
	(job_process_error_read): Add handling for error condition.
	* init/job_process.h: Adjust prototypes, add constant
	* init/tests/test_job_process.c (test_spawn): Add argument to call in
	tests

2011-03-22  Scott James Remnant  <scott@netsplit.com>

	* configure.ac: Bump version to 1.3
	* NEWS: Begin new release

	* NEWS: Release 1.2

	* init/job_process.c (job_process_run): Correct shell redirection;
	the form we used dosen't work with at least pdksh

2011-03-16  Scott James Remnant  <scott@netsplit.com>

	* configure.ac: Bump version to 1.2
	* NEWS: Begin new release

	* NEWS: Release 1.1

	* configure.ac (NIH_COPYRIGHT): Update

	* init/main.c: Don't close the console until initialization is
	complete.

	* util/Makefile.am (uninstall-hook): Clean up symlinks on uninstall

	* init/environ.c (environ_all_valid): Only verify that an = is present
	(environ_valid): Drop this function, the part of POSIX I read about
	valid environment variable names only applies to other things defined
	by POSIX, elsewhere it explicitly says Applications may do whatever
	they like (and even encourages to avoid conflict)
	(environ_expand_until): Remove validity check for name.
	* init/environ.h: Update header.
	* init/tests/test_environ.c (test_valid): Drop tests.
	(test_all_valid): Drop name tests.
	(test_expand): Remove illegal expansion test.
	* init/tests/test_control.c (test_emit_event): Remove the test case for
	an invalid name in the environment.
	* init/tests/test_job_class.c (test_start, test_stop)
	(test_restart): Change the invalid argument tests to use an entry
	without an = as the invalid test.

	* util/reboot.c: pass '-H' to shutdown when called as 'halt'

	* init/job_process.c (job_process_handler): Check the job's normal exit
	list, decrease log priority of messages from warning to information if
	the exit status or signal is in the list.
	* init/tests/test_job_process.c (test_handler): Change the normal exit
	test cases to not expect the warning

	* init/job_process.c (job_process_run): Prepend a shell command to the
	pasted script to force the shell to close the file descriptor being
	used to paste the script. The shell will already have a new copy when
	it opened the path.

2011-03-15  James Hunt  <james.hunt@ubuntu.com>

	* init/conf.c (conf_source_reload, conf_source_reload_dir): Fix typos
	in doc-strings
	* init/job_process.c (job_process_run): Fix typo in doc-string
	* init/parse_job.c (stanza_env): Fix typo in doc-string

2011-03-15  Patty Langasek  <harmoney@dodds.net>

	* init/man/init.5: Grammar fixes

2011-03-15  Jacek Konieczny  <jajcus@jajcus.net>

	* contrib/vim/syntax/upstart.vim: Further improve syntax hilighting

2011-03-01  Scott James Remnant  <scott@netsplit.com>

	* configure.ac: Bump version to 1.1
	* NEWS: Begin new release

	* NEWS: Release 1.0

2011-02-17  Scott James Remnant  <scott@netsplit.com>

	* configure.ac, NEWS: Bump version to 1.0
	* TODO: Update.

	* init/tests/test_conf.c (test_source_reload_job_dir): Add tests for
	a crasher bug when a file is created called ".conf"
	* init/conf.c (conf_dir_filter): Apply fix for the crasher; check that
	the character before the ".conf" extension is not "/"
	* NEWS: Update.

2011-01-06  Petr Lautrbach  <plautrba@redhat.com>

	* init/job_process.c (job_process_termianted): Don't rewind the
	utmp file between updates.
	* init/tests/test_job_process.c (test_utmp): Add test case for
	newer mingetty behaviour.

2010-12-21  James Hunt  <james.hunt@ubuntu.com>

	* contrib/bash_completion/upstart: Add bash completion script.
	* contrib/Makefile.am (EXTRA_DIST): Include in tarball.
	* NEWS: Update.

2010-12-20  Scott James Remnant  <scott@netsplit.com>

	* NEWS: update.

2010-12-20  Petr Lautrbach  <plautrba@redhat.com>

	* init/job_process.c (job_process_terminated): On termination of
	a job, update the utmp file replacing any existing entry for that
	pid with a DEAD_PROCESS entry; likewise append an entry to wtmp.
	* init/tests/test_job_process.c (test_utmp): Test utmp handling.

	* util/shutdown.c: Exit non-zero if unable to shutdown the system.

2010-12-14  Scott James Remnant  <scott@netsplit.com>

	* configure.ac: Bump version to 0.6.8
	* NEWS: Begin new release

	* NEWS: Release 0.6.7

	* dbus/com.ubuntu.Upstart.Job.xml (start_on, stop_on, emits): Add new
	properties to return the job's relationship to events.
	* init/job_class.c (job_class_get_start_on)
	(job_class_get_stop_on, job_class_get_emits): Implement the properties
	* init/job_class.h: Add prototypes.
	* init/tests/test_job_class.c (test_get_start_on)
	(test_get_stop_on, test_get_emits): Test the new properties too

2010-12-14  James Hunt  <james.hunt@ubuntu.com>

	* init/parse_job.c (stanza_manual): New function to handle manual
	stanza.
	* init/tests/test_parse_job.c (test_stanza_manual): New function to
	test manual stanza.
	* init/man/init.5: Update for manual stanza.

2010-12-14  James Hunt <james.hunt@ubuntu.com>

	* init/job_class.h: Added debug member.
	* init/job_class.c: Initialized debug member.
	* init/job_process.c: Pause child using raise(3).
	* init/main.c: Display PID+PPID for debug builds.
	* init/parse_job.c: Added new function stanza_debug.
	* init/tests/test_job_process.c (test_spawn): Added test for debug stanza.

2010-12-10  Scott James Remnant  <scott@netsplit.com>

	* dbus/upstart.h (DBUS_SERVICE_UPSTART, DBUS_ADDRESS_UPSTART):
	For debugging purposes, when -DDEBUG is given, change the values of
	these constants.  You'll need to modify your own D-Bus configuration
	of course.

2010-12-09  Scott James Remnant  <scott@netsplit.com>

	* init/tests/test_job.c (test_change_state): Add missing
	DBUS_TYPE_INVALID to dbus_message_get_args() call.

2010-12-08  Colin Watson  <cjwatson@debian.org>

	* dbus/com.ubuntu.Upstart.Instance.xml (GoalChanged, StateChanged)
	(Failed): New signals.
	* init/job.c (job_change_goal): Emit GoalChanged signal after
	(job_change_state): Emit StateChanged signal after changing state.
	(job_failed): Emit Failed signal after marking job as failed.
	* init/tests/test_job.c (test_change_goal): Test for this.
	(test_change_state): Test for this.
	* NEWS: Update.

2010-12-08  James Hunt  <james.hunt@ubuntu.com>

	* init/event.c, init/event_operator.c: Fix grammar and factual errors
	in comments.
	* init/man/init.5: Fix grammar errors and clarify export behaviour.

2010-12-08  Clint Byrum  <clint@ubuntu.com>

	* init/man/init.5: Typo existing -> exiting

2010-08-12  Scott James Remnant  <scott@netsplit.com>

	* init/job_process.c (job_process_spawn): We can fail to open the
	system console for various reasons, sometimes because there isn't
	a console (ENXIO or ENODEV) but worse due to kernel race conditions
	on SMP/multi-core systems (EIO).  If "console output" is used, and
	these happen, fall back to /dev/null.

2010-04-27  Scott James Remnant  <scott@netsplit.com>

	* configure.ac: Bump version to 0.6.7
	* NEWS: Begin new release

	* NEWS: Release 0.6.6

	* configure.ac: Bump the requirement of libnih to 1.0.2 after
	verifying that building using --with-local-libnih and an earlier
	version installed still works.

2010-04-24  Scott James Remnant  <scott@netsplit.com>

	* configure.ac: Replace the --with-local-libnih code with an
	expansion of the NIH_WITH_LOCAL_LIBNIH macro that now contains it.
	* README: Bump libnih version.

2010-03-31  Colin Watson  <cjwatson@ubuntu.com>

	* init/man/init.5 (env): Document behaviour when the environment
	variable's value is omitted.
	* init/parse_job.c (stanza_env): Document that arguments may be
	simply VAR as well as VAR=VALUE.

2010-03-02  Michael Biebl  <mbiebl@gmail.com>

	* configure.ac: Remove double-quoting from NIH_CFLAGS and
	NIH_DBUS_CFLAGS when using --with-local-libnih

2010-02-26  Scott James Remnant  <scott@netsplit.com>

	* NEWS: Update.

	* init/job_process.c (job_process_run): Since /proc is always mounted,
	guaranteed because we mount it ourselves if it isn't, we don't need
	to check for it and can always use /proc/self/fd/NNN when we want.
	* init/tests/test_job_process.c (test_run): Since /proc is always
	mounted, we don't need to check for it and skip tests.

	* init/system.c (system_mount): Add function to mount a kernel
	filesystem (ie. /proc and /sys)
	* init/system.h: Add header.
	* init/main.c: Mount /proc and /sys on initialisation.

	* init/paths.h (DEV_FD): Drop this definition, it's needless.
	* init/job_process.c (job_process_run): Rather than using /dev/fd,
	use /proc/self/fd which is more Linuxish and is always guaranteed to
	exist when /proc is mounted - needing no symlinks.
	* init/tests/test_job_process.c (test_run): Adjust test to match.

2010-02-09  Scott James Remnant  <scott@netsplit.com>

	* configure.ac: Use NIH_COPYRIGHT instead of AC_COPYRIGHT

2010-02-04  Scott James Remnant  <scott@netsplit.com>

	* configure.ac: Bump version to 0.6.6
	* NEWS: Begin new release

	* NEWS: Release 0.6.5

	* util/tests/test_initctl.c (test_reload_action): Don't send
	SIGHUP to the server process, it'll be terminated anyway since
	reload doesn't loop.

	* init/event_operator.c (event_operator_match): Support operator
	negation using !=
	* init/tests/test_event_operator.c (test_operator_update): Add
	test cases for negation.
	* init/man/init.5: Add negation to documentation

	* init/man/init.8: Improve reference to init(5) to make it more
	obvious that this is where documentation can be found.
	* init/man/init.5: Add Upstart to the title to make it show up
	with man -k upstart

	* init/man/init.8: Add missing OPTIONS section, documenting the
	--verbose option.

	* init/main.c (main): After resetting the system console, close it
	again and reopen /dev/null for ourselves so we don't hold the
	system console open.

	* init/job_process.c (job_process_error_abort): Free the error
	before exiting.

	* util/initctl.c (reload_action): Add a reload command, this obtains
	the pid of the main process of the given job instance and sends
	SIGHUP to it.  It might not be in its final form, but it's damned
	useful for now.
	* util/tests/test_initctl.c (test_reload_action): Add test cases.
	* util/man/initctl.8: Add documentation for the reload command,
	and missing documentation for restart.
	* util/Makefile.am (install-data-hook, install-exec-hook): Create
	additional reload symlinks.

	* util/reboot.c (main): Restore the sync() system call before
	calling reboot(); the Linux kernel says we have to do this, and I
	suspect that ext4 is no longer forcing this before power off.

	* init/main.c (hup_handler): Move call to reconnect to D-Bus system
	bus into new function
	(usr1_handler): This is because a config reload "forgets" existing
	state, such as events that were pending.
	(main): Add SIGUSR1 signal handler.

	* init/job_process.c (job_process_handler): Reduce priority of the
	stopped/continued by signal messages to informational.

2010-02-03  Scott James Remnant  <scott@netsplit.com>

	* util/shutdown.c (shutdown_now): Free error before exiting.

2010-02-03  Johan Kiviniemi  <johan@kiviniemi.name>

	* conf/rc-sysinit.conf: Don't replace DEFAULT_RUNLEVEL with an
	empty string when there is no "initdefault" line in /etc/inittab

2010-02-03  Scott James Remnant  <scott@netsplit.com>

	Update code to work with libnih 1.0.1

	* init/tests/test_event.c (test_new): Replace TEST_ALLOC_ORPHAN(env)
	with TEST_ALLOC_PARENT(env, NULL); discard environment after creating
	event from it
	* init/tests/test_event_operator.c (test_operator_new): Replace
	TEST_ALLOC_ORPHAN(env) with TEST_ALLOC_PARENT(env, NULL); discard
	environment after creating event from it
	* init/tests/test_control.c (test_emit_event): Discard event
	environment after emission
	* init/init.supp: Add nih_alloc_ref_new() to init functions

	libnih is now released as its own project, so rather than expecting
	to include it with the source we depend on it being outside of it.

	* Makefile.am (SUBDIRS): Remove m4 directory along with the nih bits.
	(EXTRA_DIST): Remove ChangeLog.nih
	* configure.ac (AM_INIT_AUTOMAKE): Remove dist-bzip2, since we don't
	actually use it; add color-tests and silent-rules.
	(AM_SILENT_RULES): Use silent rules by default
	(AM_MAINTAINER_MODE): Enable maintainer mode by default (as before),
	but allow it to be disabled
	(AM_GNU_GETTEXT_VERSION): Bump to 0.17
	(NIH_INIT): Replace with the expanded out calls that we actually need.
	(AC_CONFIG_FILES): Remove nih directories
	Add magic to allow use of a local libnih source tree.
	* init/Makefile.am (AM_CFLAGS): Add NIH_CFLAGS and NIH_DBUS_CFLAGS
	(init_LDADD, test_system_LDADD, test_environ_LDADD, test_process_LDADD)
	(test_job_class_LDADD, test_job_process_LDADD, test_job_LDADD)
	(test_event_LDADD, test_event_operator_LDADD)
	(test_blocked_LDADD, test_parse_job_LDADD)
	(test_parse_conf_LDADD, test_conf_LDADD, test_control_LDADD):
	Replace library paths with NIH_LIBS and NIH_DBUS_LIBS
	($(com_ubuntu_Upstart_OUTPUTS)),
	($(com_ubuntu_Upstart_Job_OUTPUTS)),
	($(com_ubuntu_Upstart_Instance_OUTPUTS)): Use external nih-dbus-tool
	and obey silent rules.
	(test_system_LDFLAGS, test_environ_LDFLAGS)
	(test_process_LDFLAGS, test_job_class_LDFLAGS)
	(test_job_process_LDFLAGS, test_job_LDFLAGS, test_event_LDFLAGS)
	(test_event_operator_LDFLAGS, test_blocked_LDFLAGS)
	(test_parse_job_LDFLAGS, test_parse_conf_LDFLAGS)
	(test_conf_LDFLAGS, test_control_LDFLAGS): Drop -static
	* util/Makefile.am (AM_CFLAGS): Add NIH_CFLAGS and NIH_DBUS_CFLAGS
	(initctl_LDADD, reboot_LDADD, runlevel_LDADD, shutdown_LDADD)
	(test_initctl_LDADD, test_utmp_LDADD, test_sysv_LDADD)
	(test_telinit_LDADD): Replace library paths with NIH_LIBS and
	NIH_DBUS_LIBS
	($(com_ubuntu_Upstart_OUTPUTS)):
	($(com_ubuntu_Upstart_Job_OUTPUTS)):
	($(com_ubuntu_Upstart_Instance_OUTPUTS)): Use external nih-dbus-tool
	and obey silent rules.
	(initctl_LDFLAGS, reboot_LDFLAGS, runlevel_LDFLAGS)
	(shutdown_LDFLAGS, telinit_LDFLAGS, test_initctl_LDFLAGS)
	(test_utmp_LDFLAGS, test_sysv_LDFLAGS, test_telinit_LDFLAGS): Drop
	-static
	* README: Add libnih to the dependencies.
	* HACKING: Remove the instructions for checking out libnih, replace
	with a description about how to use a libnih source tree instead of
	the installed one.

	* configure.ac: Bump version to 0.6.5, bump copyright year to 2010.
	* NEWS: Begin new release.

2009-08-02  Scott James Remnant  <scott@netsplit.com>

	* NEWS: Release 0.6.3

2009-08-01  Scott James Remnant  <scott@netsplit.com>

	* init/tests/test_job_process.c (test_handler): Add a missing test
	case for the running process exiting while we're in the stopping
	state.
	* init/job_process.c (job_process_terminated): Don't change the
	state or record failure information if we're in the stopping state
	when the main process dies, otherwise we hit an assertion later;
	just wait for the stopping event to finish and carry on as before.

2009-07-31  Scott James Remnant  <scott@netsplit.com>

	* dbus/upstart.h: Allow the service name and address to be overriden

2009-07-29  Michael Biebl  <mbiebl@gmail.com>

	* init/tests/test_job_process.c: Add missing sys/ptrace.h include

2009-07-21  Scott James Remnant  <scott@netsplit.com>

	* configure.ac: Bump version to 0.6.3
	* NEWS: Begin new release

	* NEWS: Release 0.6.2

	* init/main.c (crash_handler): Restore missing chdir ("/") call.

	* init/tests/test_job_process.c (test_handler): We should allow
	a job to exec() before it calls fork() to allow shell scripts to
	exec daemons.
	* init/job_process.c (job_process_trace_exec): Continue the traced
	process instead of detaching if it has not yet forked.

	* init/job.c (job_change_state): Obvious bug fix; the set of states
	into which we can enter JOB_STOPPING includes JOB_STARTING because
	we can get the "stop" event or command there.

2009-07-16  Scott James Remnant  <scott@netsplit.com>

	* configure.ac: Bump version to 0.6.2
	* NEWS: Begin new release

	* NEWS: Release 0.6.1

	* util/runlevel.c: Output the path before the error message,
	to make it clear that it's the utmp file missing not runlevel.

	* util/runlevel.c: If there is no current runlevel because the
	environment variable is empty, output "unknown" instead of "N N".

2009-07-15  Scott James Remnant  <scott@netsplit.com>

	* README: Now that D-Bus 1.2.16 proper has been released, update
	our requirements.

2009-07-14  Scott James Remnant  <scott@netsplit.com>

	* TODO: Update

	* init/tests/test_job_process.c (test_handler): Rework the existing
	ptrace fork handler test case to make sure we test the case where
	we get the fork event before the stopped child.  Add a second test
	case for the opposite (stopped child before the fork event) which
	we don't currently handle.
	* init/job_process.c (job_process_trace_fork): Test for the missed
	child event using ptrace(), if it succeeds the child is ready so
	we can just assume we had the event.

	* util/Makefile.am (EXTRA_DIST): Distribute the valgrind suppressions
	file

	* util/tests/test_utmp.c (test_write_shutdown): Additional instance
	of the same test.

	* util/tests/test_utmp.c (test_write_runlevel): Looks like glibc
	is fixed to return the right error code.

2009-07-11  Scott James Remnant  <scott@netsplit.com>

	* init/control.c (control_server_open): Don't hardcode the server
	address, otherwise the test suite can't test this function.
	* init/tests/test_control.c (test_server_open)
	(test_server_connect, test_server_close): Change the server
	address in the tests.

	* configure.ac: Bump version to 0.6.1
	* NEWS: Begin new release

2009-07-09  Scott James Remnant  <scott@netsplit.com>

	* NEWS: Release 0.6.0

	* README: Note that we need D-Bus GIT HEAD.
	* NEWS: Update.

	* init/man/inittab.5: People keep trying "man inittab", so explain
	that it's gone.
	* init/Makefile.am (dist_man_MANS): Install it

	* NEWS: Declare the "lacks documentation" bug fixed

	* init/man/init.8: Refresh and turn it into more of an overview
	of Upstart now that we have lots of other pages to refer to.
	* init/man/upstart.7: Since it's an overview, people might go
	"man upstart" so redirect to it.
	* init/man/init.5: Actually document the configuration format.
	* init/Makefile.am (dist_man_MANS): Install the configuration
	documentation, and the redirect.

	* util/man/runlevel.8, util/man/telinit.8, util/man/shutdown.8,
	* util/man/reboot.8: Add environment and files sections.

	* init/man/startup.7, init/man/starting.7, init/man/started.7,
	* init/man/stopping.7, init/man/stopped.7
	* init/man/control-alt-delete.7, init/man/keyboard-request.7,
	* init/man/power-status-changed.7: Write manual pages for each
	of the events generated by the init daemon by default.
	* init/Makefile.am (dist_man_MANS): Distribute and install the
	new manpages.
	* util/man/runlevel.7: Indent the example, don't boldface

	* init/job.c (job_start, job_stop, job_restart): Restructure
	slightly to avoid gcc warning
	* init/job_class.c (job_class_start, job_class_restart): Make the
	same change to these too
	* util/shutdown.c: Warn if we can't change directory
	* util/telinit.c: Assert that we don't fall out of the switch
	* init/tests/test_job_class.c (test_get_version)
	(test_get_author, test_get_description, test_get_name): Initialise
	alloc-safe variables to NULL to avoid gcc warning
	* util/tests/test_initctl.c (test_job_status, test_start_action)
	(test_stop_action, test_restart_action, test_status_action)
	(test_list_action, test_emit_action)
	(test_reload_configuration_action, test_version_action)
	(test_log_priority_action, test_upstart_open): Initialise alloc-safe
	variables to NULL and diverted return values to 0 to avoid gcc
	warnings.
	(test_start_action, test_stop_action, test_restart_action):
	Replace sigsetjmp/siglongjmp with a call to _exit() in the handler
	* util/tests/test_sysv.c (test_change_runlevel): Initialise alloc-safe
	variables to NULL to avoid gcc warnings

	* util/man/runlevel.7: Formatting fixes, and mention that rcS
	runs rc-sysinit again.
	* util/man/runlevel.8: s/utilities/tools/
	* util/man/telinit.8: s/utilities/tools/
	* util/man/shutdown.8: s/utilities/tools/
	* util/man/reboot.8: s/utilities/programs/
	* util/man/initctl.8: s/utility/tool/

	* init/job_class.h (JobClass): Drop the leader option; at the time
	it seemed to make sense that Upstart would provide a "daemon"-like
	environment, but it really doesn't in practice.  Software should
	feel safe to daemonise on its own, and I'd rather fix supervision
	of those; freeing up Upstart jobs to run as new sessions by default
	again.  This is also the only real option that would change the
	behaviour between 0.6 and 0.10 in an awkwardly compatible way.
	* init/job_class.c (job_class_new): Remove leader initialisation
	* init/tests/test_job_class.c (test_new): Drop the initialisation
	check for leader
	* init/parse_job.c (stanza_session): Drop the stanza
	* init/tests/test_parse_job.c (test_stanza_session): Drop the
	stanza test cases.
	* init/job_process.c (job_process_spawn): Drop the double-fork.
	This means we don't need to read the pid of our extra child either.
	(job_process_error_read): we no longer need a fork error.
	* init/job_process.h (JobProcessErrorType): Drop the fork error.
	* init/tests/test_job_process.c (test_spawn): Replace the simple job
	test case with the session leader test case, now that's the default.
	(test_run, test_spawn, test_kill, test_handler): Remove all the
	class->leader = TRUE from the tests, we only ever really tested
	session leaders anyway since that's all the test suite could follow
	* init/tests/test_job.c (test_change_goal, test_change_state):
	Remove the leader flag from test jobs
	* init/tests/test_event.c (test_pending, test_finished): Remove
	the leader flag from test jobs.

	* init/job_process.c (job_process_catch_runaway): Use a monotonic
	clock, not the realtime clock, for respawn interval detection.
	* init/tests/test_job_process.c (test_kill, test_handler): Use the
	monotonic clock in test cases too
	* init/Makefile.am (init_LDADD): Link with librt
	* NEWS: Update.

	* util/utmp.c (utmp_write_runlevel): Don't write 'N' to utmp or
	wtmp for the previous runlevel, this will force writing reboot
	records if prevlevel='N'/0 since read_runlevel will always return
	'N' in that case.
	* util/tests/test_utmp.c (test_write_runlevel): Add test case for
	passing 'N' and having it treated as zero
	(test_read_runlevel): Add a couple of test cases for the problems
	we found last night where shutdown and corrupt utmp records result
	in the wrong data being returned.
	* util/tests/test_sysv.c (test_change_runlevel): Add a test case
	for switching from sysinit to the first runlevel

	* init/conf.h,
	* init/control.h,
	* init/event.h,
	* init/job_class.h: Variable declarations in header files need to
	be prefixed with "extern", the NIH_BEGIN_EXTERN stuff only applies
	to C++.

	* util/reboot.c: Reboot can't write the shutdown time before
	calling shutdown, otherwise shutdown won't be able to get the
	current runlevel anymore.
	* util/man/reboot.8: Update, we don't write the shutdown time
	before calling shutdown - it's up to the shutdown scripts to
	call reboot -w before remounting the root filesystem.

	* util/tests/test_utmp.c (test_get_runlevel): Replace test case
	with one that expects 'N' rather than fall-through.
	* util/tests/test_sysv.c (test_change_runlevel): Expect N when
	there is no previous runlevel

	* util/utmp.c (utmp_read_runlevel): Also catch a zero runlevel from
	utmp, replacing with 'N' - these functions should never return 0
	* util/sysv.c (sysv_change_runlevel): Should set prevlevel to N
	when we don't find one

	* util/utmp.c (utmp_read_runlevel): Catch a negative runlevel from
	corrupt utmp data, convert to 'N'
	(utmp_get_runlevel): Return N when RUNLEVEL is set but empty,
	rather than falling through

	* util/telinit.c: Catch a missing argument separately so we don't
	output "(null)"

	* README: Update requirements.
	* TODO: Update.

	* conf/rc-sysinit.conf: Fix typo.

2009-07-08  Scott James Remnant  <scott@netsplit.com>

	* conf/rc-sysinit.conf: Michael Biebl pointed out that by setting
	the runlevel to "S" during sysinit, we end up with the runlevel
	after boot being "S 2" - and that means scripts in rc2.d that
	are also in rcS.d won't get started.  The way we had it before
	("N 2") was correct.  This happily fixes the one corner case our
	reboot handling didn't cover - crashing in single user mode and
	rebooting.

	* util/telinit.c: Fix missing ret = from kill

	* conf/rc-sysinit.conf: Ignore -s/single if we're already coming
	from single-user-mode.

	* util/telinit.c (options): Unignore the -t option
	* NEWS: Update.

	* init/main.c (hup_handler): Also try and reconnect to the message
	bus if we've lost the connection.

	* init/conf.c (conf_source_reload_dir): Don't blacklist certain
	patterns from the configuration directory, instead just filter
	to whitelist.
	(conf_dir_filter): Whitelist filter, only accept files ending
	in .conf
	(conf_reload_path): Strip .conf from the filename to generate
	the job name.
	(conf_file_filter): Add the extra is_dir argument.
	* init/tests/test_conf.c (test_source_reload_job_dir)
	(test_source_reload_conf_dir, test_source_reload_file)
	(test_source_reload): Append .conf to all our filenames
	* init/tests/test_control.c (test_reload_configuration): Append
	.conf to filenames here too
	* NEWS: Update.

	* init/job_process.c (job_process_run): Stop being stingy, the
	post-stop script can have the stop environment too
	* init/tests/test_job_process.c (test_run): Add a test case to
	make sure it is.

2009-07-08  Michael Biebl  <mbiebl@gmail.com>

	* contrib/vim/syntax/upstart.vim: Upstart job syntax highlighting
	* contrib/vim/ftdetect/upstart.vim: Use for the /etc/init directory
	* contrib/Makefile.am: Include the vim syntax files in the
	distribution
	* configure.ac (AC_CONFIG_FILES): Create contrib/Makefile
	* Makefile.am (SUBDIRS): Recurse into the contrib sub-directory

2009-07-08  Scott James Remnant  <scott@netsplit.com>

	* conf/rc.conf: This doesn't need to be an instance job, Upstart
	will do the right thing and stop the task before starting it again
	with the new environment (I spent so much time on that, you'd think
	I'd remember :p)

	* conf/control-alt-delete.conf: Default job for Control-Alt-Delete
	* conf/rc-sysinit.conf: Default job for system initialisation
	* conf/rc.conf: A fully wacky instance job that runs the rc script
	for runlevel changes
	* conf/rcS.conf: And a job for single-user-mode, which calls back
	to rc-sysinit
	* conf/Makefile.am (dist_init_DATA): Install the default files
	into the /etc/init directory
	* configure.ac (AC_CONFIG_FILES): Create conf/Makefile
	* Makefile.am (SUBDIRS): Recurse into the conf directory.

	* util/initctl.c (upstart_open, start_action, stop_action)
	(restart_action, status_action, list_action): Don't auto-start
	the init daemon, it makes no sense.
	(upstart_open): When not running from the test suite, and not as
	root, it makes sense to default to using the system bus daemon.
	* util/tests/test_initctl.c (test_upstart_open): Make sure that
	auto-start is FALSE, not TRUE.
	* NEWS: Update.

	* util/Makefile.am (dist_man_MANS): Oops, had the wrong name for
	the runlevel(7) manpage.

	* util/shutdown.c: Gets a bit of a redress, but not much of rewrite
	since this is largely just compatibility madness.
	(shutdown_now): Port to use sysv_change_runlevel()
	(warning_message): Construct plural forms a little better.
	(wall): use utmpx, rather than utmp
	* util/man/shutdown.8: Minor tweaks and improvements
	* NEWS: Update.

	* util/reboot.c: Following the pattern of the previous, remove much
	of the reboot code, but in the process adding support for reboot
	implying --force in runlevel 0 or 6, and writing the shutdown
	wtmp record.
	* util/man/reboot.8: Minor updates.
	* NEWS: Update.

	* util/telinit.c: Drop quite a bit of the code of telinit too,
	just becoming a wrapper about sysv_change_runlevel() - also support
	Qq/Uu by using kill()
	* util/tests/test_telinit.c (test_env_option): Since we have an
	env option, we should test it.	
	* util/man/telinit.8: Update the manual page.
	* util/man/runlevel.8: Typo (/var/run/wtmp -> /var/log/wtmp)
	* util/Makefile.am (TESTS): Run the new test
	(test_telinit_SOURCES, test_telinit_CFLAGS)
	(test_telinit_LDFLAGS, test_telinit_LDADD): Details for the
	test suite binary
	* NEWS: Update.

	* util/runlevel.c: Drop about 90% of the code, this just becomes
	a wrapper around utmp_get_runlevel()
	* util/man/runlevel.8: Update the runlevel manpage.
	* util/man/runlevel.7: Also put together a manual page that
	describes the runlevel event, as well as the implementation in
	Upstart.
	* util/Makefile.am (dist_man_MANS): Install the new manpage.
	* NEWS: Update.

	* util/Makefile.am (reboot_SOURCES, runlevel_SOURCES): Compile and
	link the utmp handling source, depending on the header.
	(reboot_LDADD, runlevel_LDADD): Drop dependency on libupstart
	(shutdown_SOURCES, telinit_SOURCES): Compile and link both the
	utmp handling and sysv compat source, depending on the headers
	(nodist_shutdown_SOURCES, nodist_telinit_SOURCES): Also link in
	the auto-generated bindings
	(shutdown_LDADD, telinit_LDADD): Drop dependencies on libupstart,
	replacing with dependencies on libnih-dbus and the D-Bus libs.
	(runlevel_SOURCES, runlevel_LDFLAGS, runlevel_LDADD)
	(shutdown_SOURCES, shutdown_LDFLAGS, shutdown_LDADD)
	(telinit_SOURCES, telinit_LDFLAGS, telinit_LDADD): Remove duplicate
	entries mistakenly copied from compat/sysv

	* util/sysv.c (sysv_change_runlevel): Pretty much the core compat
	function for System V, generate a runlevel event and store the
	appropriate things in utmp and wtmp.
	* util/sysv.h: Prototype.
	* util/tests/test_sysv.c: Test cases for the new function.
	* util/Makefile.am (TESTS): Run the sysv test cases
	(test_sysv_SOURCES, nodist_test_sysv_SOURCES, test_sysv_LDFLAGS)
	(test_sysv_LDADD): Details for the sysv test cases, which obviously
	depend on the auto-generated bindings code.

	* util/utmp.c (utmp_write_runlevel): Make sure that it's ok to
	have no previous runlevel.
	* util/tests/test_utmp.c (test_write_runlevel): Add no previous
	runlevel test.

	* util/utmp.c (utmp_read_runlevel): Don't call utmpxname() if we
	don't pass a utmp_file, letting glibc pick the default.
	* util/tests/test_utmp.c (test_read_runlevel): Add a test case for
	no filename.

	* util/util.supp: utmpname leaks memory, so suppress it from valgrind

	* util/utmp.c: Set of functions for dealing with utmp and wtmp
	(utmp_read_runlevel): Read the current runlevel from the file
	(utmp_get_runlevel): Obtain the current runlevel from the
	environment, or the file if not set
	(utmp_write_runlevel): Write a runlevel change record, and also
	deal with the reboot record if the utmp or wtmp files don't quite
	match.
	(utmp_write_shutdown): Write a shutdown time record
	(utmp_entry, utmp_write, wtmp_write): utility functions for creating
	and writing utmp and wtmp records.
	* util/utmp.h: Prototypes for new functions.
	* util/tests/test_utmp.c: Test cases.
	* util/Makefile.am (test_utmp_SOURCES, test_utmp_LDFLAGS)
	(test_utmp_LDADD): Details for utmp test cases
	(tests): Move to the bottom of the file and make PHONY

2009-07-07  Scott James Remnant  <scott@netsplit.com>

	* util/man/initctl.8: Improve the manpage.

2009-07-06  Scott James Remnant  <scott@netsplit.com>

	* util/initctl.c: Rewrite from scratch, utilising the current
	D-Bus API and auto-generated method functions for it.
	* util/tests/test_initctl.c: Rewrite from scratch to test all
	of the new methods.
	* util/Makefile.am (test_initctl_CFLAGS): Include AM_CFLAGS
	(install-data-hook, install-exec-hook): Install a symlink for
	"restart" as well.
	* NEWS: Update.

2009-07-03  Scott James Remnant  <scott@netsplit.com>

	* dbus/com.ubuntu.Upstart.Instance.xml (Start, Stop, Restart): add
	wait arguments to the instance commands as well.
	* init/job.c (job_start, job_stop, job_restart): Add wait arguments,
	when TRUE the functions behave as before; when FALSE the methods
	return after changing the goal and no blocked entries are created.
	* init/job.h: Amend prototypes.
	* init/tests/test_job.c (test_start, test_stop, test_restart): 
	Pass TRUE for wait and check for a blocking entry in existing tests,
	add tests for passing FALSE and making sure that there's no blocking
	but we still get the reply.

	* dbus/com.ubuntu.Upstart.Job.xml (Start, Stop, Restart): Add wait
	arguments to these too
	* init/job_class.c (job_class_start, job_class_stop)
	(job_class_restart): Add wait arguments, when TRUE the functions
	behave as before; when FALSE the methods return after changing
	the goal and no blocked entries are created.
	* init/job_class.h: Amend prototypes.
	* init/tests/test_job_class.c (test_start, test_stop, test_restart): 
	Pass TRUE for wait and check for a blocking entry in existing tests,
	add tests for passing FALSE and making sure that there's no blocking
	but we still get the reply.
	(test_get_name, test_get_description, test_get_author)
	(test_get_version): Add missing code to free the class on enomem

	* dbus/com.ubuntu.Upstart.xml (EmitEvent): Add wait argument
	* init/control.c (control_emit_event): Add wait argument, when TRUE
	this behaves as before; when FALSE the method returns after queuing
	the event and no blocked entry is created for it.
	* init/control.h: Amend prototype.
	* init/tests/test_control.c (test_emit_event): Pass TRUE for wait
	and check for a blocking entry in existing tests, add a test for
	passing FALSE and making sure that there's no blocking but we
	still get the reply.

	* dbus/com.ubuntu.Upstart.Instance.xml: Add a "processes" property
	to obtain the list of current job processes, both their type and
	their pid.
	* init/job.c (job_get_processes): Implement the new property accessor
	* init/job.h: Add prototype
	* init/tests/test_job.c (test_get_processes): Add test cases for
	returning process arrays.
	(test_get_name, test_get_goal, test_get_state): Add missing free
	for job class.

	* init/tests/test_control.c (test_emit_event): Directly acess
	the number from an NihDBusError

	* dbus/com.ubuntu.Upstart.xml: Add a "version" property to obtain
	the version of the init daemon, and a "log_priority" property to
	get and set the daemon's log priority.
	* init/control.c (control_get_version, control_get_log_priority)
	(control_set_log_priority): Methods to support the new properties
	* init/control.h: Prototypes.
	* init/tests/test_control.c (test_get_version)
	(test_get_log_priority, test_set_log_priority): Add tests for the
	property accessor functions.

2009-07-02  Scott James Remnant  <scott@netsplit.com>

	* dbus/Upstart.conf: Need to adjust the security configuration
	* dbus/upstart.h: And the constants as well.

	* dbus/com.ubuntu.Upstart.xml,
	* dbus/com.ubuntu.Upstart.Job.xml,
	* dbus/com.ubuntu.Upstart.Instance.xml: Now we don't hardcode the
	interface name anywhere, we can version it properly.
	* init/Makefile.am ($(com_ubuntu_Upstart_OUTPUTS)): 
	($(com_ubuntu_Upstart_Job_OUTPUTS)): 
	($(com_ubuntu_Upstart_Instance_OUTPUTS)): Update default interface
	names.
	* util/Makefile.am ($(com_ubuntu_Upstart_OUTPUTS)): 
	($(com_ubuntu_Upstart_Job_OUTPUTS)): 
	($(com_ubuntu_Upstart_Instance_OUTPUTS)): Update here too.

	* dbus/Makefile.am (EXTRA_DIST): Make sure we distribute it
	* dbus/upstart.h: Add a header file with the usual D-Bus constants.
	* init/control.h: Drop CONTROL_ROOT, replace with DBUS_PATH_UPSTART
	* init/control.c (control_server_open, control_bus_open)
	(control_register_all): Replace CONTROL_* constants with the new ones
	(control_get_job_by_name): Use DBUS_INTERFACE_UPSTART when constructing
	error names.
	* init/job_class.c (job_class_new, job_class_register)
	(job_class_unregister): Construct paths using DBUS_PATH_UPSTART
	(job_class_get_instance)
	(job_class_get_instance_by_name, job_class_start)
	(job_class_stop, job_class_restart): Use DBUS_INTERFACE_UPSTART to
	construct error names
	* init/job.c (job_new): Construct path using DBUS_PATH_UPSTART
	(job_finished, job_start, job_stop, job_restart): Use
	DBUS_INTERFACE_UPSTART to construct error names.
	* init/event.c (event_finished): Use DBUS_INTERFACE_UPSTART to
	construct error name.
	* init/tests/test_control.c (test_server_open): Don't hardcode
	the address, extract the abstract path from the constant.
	(test_server_connect, test_bus_open, test_emit_event): Don't
	harcode addresses, paths or interfaces - use the constants
	* init/tests/test_job_class.c (test_consider, test_reconsider)
	(test_register, test_unregister, test_start, test_stop)
	(test_restart, test_get_instance, test_get_instance_by_name):
	Use the constants instead of harcoding.
	(test_new): Derive the expected path from the constant
	* init/tests/test_job.c (test_new): Derive the paths from the
	constant, check for jobs by that interface constant.
	(test_change_state): Use DBUS_INTERFACE_UPSTART_JOB
	(test_start, test_stop, test_restart): Use DBUS_INTERFACE_UPSTART_INSTANCE,
	and generate errors from DBUS_INTERFACE_UPSTART

	* dbus/com.ubuntu.Upstart.xml,
	* dbus/com.ubuntu.Upstart.Job.xml,
	* dbus/com.ubuntu.Upstart.Instance.xml: Remove the empty symbol
	annotation for the interfaces.
	* init/Makefile.am ($(com_ubuntu_Upstart_OUTPUTS)): 
	($(com_ubuntu_Upstart_Job_OUTPUTS)): 
	($(com_ubuntu_Upstart_Instance_OUTPUTS)): Define the default
	interface and build-time instead.
	* util/Makefile.am ($(com_ubuntu_Upstart_OUTPUTS)): 
	($(com_ubuntu_Upstart_Job_OUTPUTS)): 
	($(com_ubuntu_Upstart_Instance_OUTPUTS)): Likewise for util

2009-06-30  Scott James Remnant  <scott@netsplit.com>

	* dbus/Upstart.conf: It doesn't make much sense to restrict getting
	the values of properties, or looking up jobs or interfaces, so make
	these public.

2009-06-23  Scott James Remnant  <scott@netsplit.com>

	* Makefile.am (SUBDIRS): Add util to the list of sub-directories
	again.
	* configure.ac (AC_CONFIG_FILES): Generate util/Makefile
	* util/Makefile.am (AM_CFLAGS): Append D-Bus CFLAGS
	(AM_CPPFLAGS): Make sure the build directory is also in the quoted
	include path
	(nodist_initctl_SOURCES): Build and link the generated D-Bus
	bindings, but don't distribute them
	(initctl_LDADD): Drop the libupstart dependency, instead put
	libnih-dbus and DBUS_LIBS in there.
	(com_ubuntu_Upstart_OUTPUTS, com_ubuntu_Upstart_XML)
	($(com_ubuntu_Upstart_OUTPUTS)): Auto-generate D-Bus binding code
	to proxy the manager object
	(com_ubuntu_Upstart_Job_OUTPUTS, com_ubuntu_Upstart_Job_XML)
	($(com_ubuntu_Upstart_Job_OUTPUTS)): Auto-generate D-Bus binding
	code to proxy job class objects
	(com_ubuntu_Upstart_Instance_OUTPUTS)
	(com_ubuntu_Upstart_Instance_XML)
	($(com_ubuntu_Upstart_Instance_OUTPUTS)): Auto-generate D-Bus
	binding code to proxy job instance objects
	(BUILT_SOURCES, CLEANFILES): Built sources have to come first
	and be cleaned up
	(test_initctl_LDADD): Tests need to be linked to libnih-dbus
	and the D-Bus libraries, as well as the auto-generated output
	* init/Makefile.am (EXTRA_DIST): Drop the EXTRA_DIST for the
	sources, already handled since they're in a different directory

	* COPYING: Change licence to version 2 of the GNU GPL.
	All files have been updated to reflect this.

	* init/paths.h (CONFFILE): Add new macro
	* init/Makefile.am (AM_CPPFLAGS): Add CONFFILE definition
	(install-data-local): No need to make conf.d or jobs.d
	* init/main.c: Only parse CONFFILE (/etc/init.conf) as a
	configuration file source and CONFDIR (/etc/init) as a job
	configuration source.

	* configure.ac: Bump version to 0.6.0
	* NEWS: Copy in news from 0.5.3; that release doesn't appear in
	this ChangeLog since it was made on a separate branch.  Begin
	new release.

2009-06-18  Casey Dahlin  <cdahlin@redhat.com>

	* util/man/initctl.8: Fix formatting of SYNOPSIS

2009-06-18  Scott James Remnant  <scott@netsplit.com>

	* dbus/com.ubuntu.Upstart.xml, dbus/com.ubuntu.Upstart.Job.xml,
	dbus/com.ubuntu.Upstart.Instance.xml: Add a comment to these files
	to clarify that you may communicate and interact with Upstart
	through these interfaces without restriction.  It also makes sense
	that these files be copied into software that does so to turn into
	their own bindings, so use the FSF permissive licence for them.

2009-06-17  Scott James Remnant  <scott@netsplit.com>

	* configure.ac: Bump version to 0.5.3

	* NEWS: Copy in news from 0.5.2; that release doesn't appear in
	this ChangeLog since it was made on a separate branch.

	* NEWS: Include 0.3.10 release, which happened from a separate branch.

	* init/parse_job.c (stanza_kill, stanza_respawn, stanza_nice)
	(stanza_oom): Check errno after using strtol() to avoid overflows.
	(stanza_normal, stanza_umask, stanza_limit): Also check with
	strtoul() too
	* init/tests/test_parse_job.c (test_stanza_kill)
	(test_stanza_respawn): Add test cases for the two that don't
	check for overflow already.
	(test_stanza_limit): Add test for the too large case where we don't
	already cope.

	* dbus/Upstart.conf: Allow root to obtain properties

	* dbus/com.ubuntu.Upstart.Instance.xml: Add name, goal and state
	properties to the instance
	* init/job.c (job_get_name, job_get_goal, job_get_state): Add methods
	to return the property values
	* init/job.h: Add prototypes.
	* init/tests/test_job.c (test_get_name, test_get_goal)
	(test_get_state): Test cases.

	* dbus/com.ubuntu.Upstart.Job.xml: Add name, description, author
	and version properties to the job
	* init/job_class.c (job_class_get_name)
	(job_class_get_description, job_class_get_author)
	(job_class_get_version): Add methods to return the property values.
	* init/job_class.h: Add prototypes

	* init/job_process.c (job_process_error_abort): Don't abort() from
	a child process, it confuses people; just exit with an interesting
	error code (which we ignore anyway).

	* dbus/Upstart.conf: Update the D-Bus configuration based on newer
	D-Bus recommended practice with a proper deny-by-default D-Bus,
	making sure to not use send_interface without send_destination.
	Allow introspection as well.

2009-06-17  Jeff Oliver  <Jeffrey.Oliver@panasonic.aero>

	* init/job_process.c (job_process_spawn): Only attempt to set
	the OOM adjustment if set in the class, avoiding issue where /proc
	is not mounted for the first job.
	
2009-06-17  Scott James Remnant  <scott@netsplit.com>

	* init/tests/test_job_process.c (test_handler): Add test cases for a
	respawning job failing while it's post-start or pre-stop processes
	are still running while making sure that it still respawns afterwards.
	* init/job_process.c (job_process_terminated): To fix it, check for
	a running post-start or pre-stop process before checking for a the
	respawn.  That's not enough because then we won't respawn when the
	existing process finishes, so use the goal as a hint.
	* init/job.c (job_next_state): Use that hint goal here, remembering
	to set the goal back to JOB_START afterwards.
	(job_change_goal): Nothing to do in the respawn case
	(job_goal_name, job_goal_from_name): Add the new values
	* init/job.h (job_goal): Add the respawn goal
	* init/tests/test_job.c (test_next_state): Add tests for the respawn
	goal
	(test_goal_name, test_goal_from_name): Tests for the new values

	* configure.ac (AC_CONFIG_FILES): dbus goes before init just in case
	we ever do anything to them later

	* init/job_class.c (job_class_register, job_class_unregister): Update
	name of signal functions that we call.
	(job_class_interfaces): No need to declare this separately
	* init/job.c (job_register, job_change_state): Update name of signal
	functions.
	(job_interfaces): Drop, it comes from the generated header now
	* init/control.c (manager_interfaces): Drop, comes from the header
	as control_interfaces
	(control_register_all): Change array name
	* init/tests/test_job_class.c,
	* init/tests/test_job.c,
	* init/tests/test_control.c,
	* init/tests/test_blocked.c: Rename conn member of NihDBusMessage
	to connection

	* dbus/com.ubuntu.Upstart.xml,
	* dbus/com.ubuntu.Upstart.Job.xml,
	* dbus/com.ubuntu.Upstart.Instance.xml: Use annotation to mark the
	methods as async, rather than a namespaced attribute.  Omit the
	interface symbol.
	* init/Makefile.am (AM_CPPFLAGS): Add builddir to the quoted includes
	(init_SOURCES): Don't distribute the auto-generated outputs
	($(com_ubuntu_Upstart_OUTPUTS))
	($(com_ubuntu_Upstart_Job_OUTPUTS))
	($(com_ubuntu_Upstart_Instance_OUTPUTS)): Generate using the new
	binary tool.
	(BUILT_SOURCES): Remind myself why these are BUILT_SOURCES
	(MAINTAINERCLEANFILES): Change to ordinary CLEANFILES
	(EXTRA_DIST): outputs aren't distributed

2009-05-22  Scott James Remnant  <scott@netsplit.com>

	* init/tests/test_conf.c: Remove nih/inotify.h include

	* COPYING: Change licence from GPL-2+ to GPL-3 only.

2009-05-17  Scott James Remnant  <scott@netsplit.com>

	* init/tests/test_job.c,
	* init/tests/test_job_class.c,
	* init/tests/test_control.c: Include nih-dbus/errors.h

2009-05-09  Scott James Remnant  <scott@netsplit.com>

	* init/init.supp: setenv on tls/i686/cmov

	* init/job_class.c (job_class_get_instance, job_class_start)
	(job_class_stop, job_class_restart): Clean up the code by using
	nih_error_steal()

	* init/conf.c (conf_source_reload_file, conf_source_reload_dir): 
	Steal the error that we stash instead of getting it, otherwise we'll
	fail if another one occurs.

	* init/conf.c (conf_reload_path): Simply return, no need to re-raise
	the error.
	* init/job_class.c (job_class_get_instance, job_class_start)
	(job_class_stop, job_class_restart): If not ENOMEM, we need to
	re-raise the error as a D-Bus one, that means we now have to free
	the old error first (saving the msssage)
	* init/job_process.c (job_process_error_read): Replace call to
	nih_error_raise_again() with nih_error_raise_error()

	* init/Makefile.am ($(com_ubuntu_Upstart_OUTPUTS)): 
	($(com_ubuntu_Upstart_Job_OUTPUTS)): 
	($(com_ubuntu_Upstart_Instance_OUTPUTS)): Use the Python variant
	of nih-dbus-tool for now

2009-03-27  Scott James Remnant  <scott@netsplit.com>

	* init/tests/test_process.c (test_from_name): Cast -1 to ProcessType
	* init/tests/test_job_process.c (test_kill, test_handler): Cast -1
	to ProcessType
	* init/tests/test_job.c (test_new, test_change_state): Cast -1
	to ProcessType
	(test_goal_from_name): Cast -1 to JobGoal
	(test_state_from_name): Cast -1 to JobState
	* init/tests/test_control.c (test_bus_open): Add braces

	* init/Makefile.am (tests): Add rule to build test cases
	* util/Makefile.am (tests): Likewise

	* init/job.c (job_interfaces): Put static first
	(job_emit_event): Cast -1 to ProcessType
	(job_emit_event): Cast -1 to ProcessType
	* init/job_class.c (job_class_interfaces): Put static first.
	* init/job_process.c (job_process_kill_timer): Cast -1 to ProcessType
	* init/control.c (manager_interfaces): Put static first

	* init/Makefile.am (AM_CPPFLAGS): Use -iquote$(srcdir) instead of -I
	since we only need it to pick those paths up.
	* util/Makefile.am (AM_CPPFLAGS): Likewise.

2009-02-20  Scott James Remnant  <scott@netsplit.com>

	* util/initctl.c (handle_job_instance_end, handle_job_process)
	(handle_job_status_end, handle_event),
	* util/shutdown.c (main): No need for new_* temporary variable when
	looping over nih_realloc with NIH_MUST.

	* util/initctl.c (job_info_output, output_name, handle_job_list)
	(handle_job_instance, handle_job_instance_end)
	(handle_job_status, handle_job_process, handle_job_status_end)
	(handle_event, env_option),
	* util/telinit.c (main),
	* util/shutdown.c (main, shutdown_now, timer_callback, wall): 

	* init/event.c (event_init, event_pending_handle_jobs, event_finished),
	* init/event_operator.c (event_operator_events),
	* init/job.c (job_emit_event, job_name),
	* init/job_class.c (job_class_init, job_class_start)
	(job_class_stop, job_class_restart),
	* init/job_process.c (job_process_run, job_process_error_read)
	(job_process_kill),
	* init/conf.c (conf_init, conf_source_reload_file)
	(conf_reload_path),
	* init/control.c (control_init, control_server_connect)
	(control_bus_open): Set variable outside of NIH_MUST macro.

	* init/event.c (event_pending_handle_jobs): Set variable outside
	of NIH_SHOULD macro.

	* init/Makefile.am ($(com_ubuntu_Upstart_OUTPUTS)): 
	($(com_ubuntu_Upstart_Job_OUTPUTS)): 
	($(com_ubuntu_Upstart_Instance_OUTPUTS)): Update expected path
	of nih-dbus-tool

	* configure.ac: Create nih-dbus-tool Makefile
	* Makefile.am (SUBDIRS): Build in nih-dbus-tool

2009-01-29  Scott James Remnant  <scott@netsplit.com>

	* configure.ac: Bump version to 0.5.2
	* NEWS: Begin 0.5.2

	* NEWS: Copy in news from 0.5.1; that release doesn't appear in
	this ChangeLog since it was made on a separate branch.

	* init/tests/test_blocked.c (test_new),
	* init/tests/test_control.c (test_get_job_by_name)
	(test_get_all_jobs, test_emit_event),
	* init/tests/test_event.c (test_finished),
	* init/tests/test_job.c (test_change_state),
	* init/tests/test_job_class.c (test_get_instance)
	(test_get_instance_by_name, test_get_all_instances): Continue the
	battle with the gcc optimiser which declares variables first used
	inside TEST_ALLOC_FAIL as used uninitialized.

	* init/parse_job.c (parse_exec, parse_script, stanza_instance)
	(stanza_description, stanza_author, stanza_version)
	(stanza_start, stanza_stop, stanza_chroot, stanza_chdir):
	Unreference members when replacing them instead of freeing; not
	strictly necessary but the style is the thing.

	* init/job_process.c (job_process_terminated): Unreference the
	kill timer instead of freeing

	* init/job_class.c (job_class_get_instance): Use nih_local for
	instance environment and name
	(job_class_start, job_class_stop, job_class_restart):
	Unreference job environment instead of freeing

	* init/job.c (job_change_state, job_start, job_stop, job_restart):
	Unreference job environment instead of freeing
	(job_name): Discard job name in case a reference was taken.

	* init/event.c (event_pending_handle_jobs): Unreference the job
	environment instead of freeing

	* init/environ.c (environ_add): should unreference the old environment
	string in case anyone took a ref elsewhere
	(environ_set): use nih_local for str
	(environ_expand_until): Should set *str to NULL if we free it,
	just in case.

	* init/conf.c (conf_source_reload): File should be unreferenced,
	not freed.
	(conf_source_reload_file): Use nih_local for dpath
	(conf_delete_handler): Watch and file should be unreferenced,
	not freed.
	(conf_reload_path): File should be unreferenced, not freed;
	use nih_local for file buffer

	* init/blocked.c (blocked_new),
	* init/conf.c (conf_source_new, conf_file_new),
	* init/event.c (event_new),
	* init/event_operator.c (event_operator_new),
	* init/job.c (job_new),
	* init/job_class.c (job_class_new): No need to cast function
	argument to nih_alloc_set_destructor()

	* init/tests/test_job_process.c (test_handler): We can't just
	assume that our child is sitting at the signal otherwise we might
	end up sending the CONT signal before it's even stopped.  Use
	waitid() to wait for the child to stop first.

	* init/init.supp: More expressions for environment memory which
	valgrind can't deal with

	* init/conf.c (conf_source_reload): The ConfFile destructor has
	side-effects that involve the iteration of the sources and their
	files, so we can't simply call it while iterating because of the
	cursor.  Move the sources into a deleted list first, and delete
	them from there.
	* init/conf.h: Fix prototype.
	* init/tests/test_conf.c (test_source_reload_job_dir): Test pointers
	with TEST_EQ_P not TEST_EQ

2009-01-28  Scott James Remnant  <scott@netsplit.com>

	* init/job_class.c (job_class_start): We can't create the blocked
	until we know we're going to block, otherwise we could ref and unref
	the message (freeing it).  Wait until the job is created, which
	means we can't fail to create the blocked item (we'll already have
	announced the new instance).
	(job_class_stop, job_class_restart): For consistency, don't fail
	if OOM when making blocked.

	* init/tests/test_job.c (test_new): Initialise a bunch of subsystems
	outside of TEST_ALLOC_FAIL

	* init/environ.c (environ_add): We can't allocate nih_local with
	a context, it won't be freed; so don't, but then remember to
	reference it when we do just use it.

	* init/event.c (event_pending_handle_jobs): Must reset the start_on
	operator in case of error.

	* init/job_process.c (job_process_kill_timer): Oops, move the
	assert that we have a process pid to after we know which process
	we have.
	* init/tests/test_job_process.c (test_run): Initialise the
	error context and NihIo outside of TEST_ALLOC_FAIL
	(test_kill): Initialise timers and the event system.
	* init/init.supp: Reference from the jobs hash to the bins is
	still reachable, obviously; as is the string inside job_name()
	either way it is allocated

	* init/tests/test_parse_job.c (test_parse_job): Initialise the
	error context outside of TEST_ALLOC_FAIL

	* init/init.supp: Update suppressions for new nih_alloc()

	* init/job_process.c (job_process_run): Had the shell variable
	setting round the wrong way, now it should be ok.

	* init/tests/test_blocked.c (test_new): in the case of allocation
	failure, the message should not be referenced; which we test by
	trying to discard it and seeing whether that works.

	* init/job.c (job_emit_event): event_new() only references the
	environment now, so use nih_local to make sure we clean it up
	if that doesn't happen

	* init/job.h (Job): Add kill_process member
	* init/job.c (job_new): Initialise to -1
	* init/job_process.c (job_process_kill): Store the process to be
	killed in the kill_process member for the timer, since we can't
	pass two sets of data.  Assert that it's not set to anything, this
	all needs fixing, obviously.
	(job_process_kill_timer): Take the job as the data argument,
	eliminating the need for nih_alloc_parent().  Sanity check the job
	and reset kill_timer and kill_process when done.
	(job_process_terminated): Clear the kill_process field too.
	* init/tests/test_job.c (test_new): Check it's -1
	(test_change_state): Check kill_process is set to PROCESS_MAIN
	when active, or -1 when not.
	* init/tests/test_job_process.c (test_kill): Make sure the
	kill_process member is set and cleared.
	(test_handler): Set the kill_process member for the timer and make
	sure it's cleared when appropriate.

	* init/job_class.c (job_class_start, job_class_stop)
	(job_class_restart): Use nih_local to eliminate nih_alloc_reparent,
	and to clean up some of the code too.

	* init/job_class.c: Update documentation to match new nih_alloc()

	* init/parse_job.c (parse_on_operator, parse_on_collect):
	Use an nih_ref/nih_unref pair instead of nih_alloc_reparent; this
	is not ideal, but then this code is rather messy and leaves a lot
	of allocated data attached to the object on the assumption that
	it will be thrown away.

	* init/event_operator.c: Update documentation to match new nih_alloc()
	(event_operator_match): Use nih_local on expanded value.
	(event_operator_environment): Make evlist nih_local, it will be
	referenced by the environment array on success

	* init/event_operator.c (event_operator_new): Reference the
	event instead of reparenting it.

	* init/event.c: Update documentation to match new nih_alloc()
	(event_finished): Use nih_local to tidy up a slight bit.

	* init/event.c (event_new): Reference the event, don't reparent
	(event_pending_handle_jobs): Use nih_local for environment array
	and for the job name, damn I love this thing.  Reference the array
	into the job to avoid freeing.

	* init/parse_job.c (parse_job): Update documentation to match
	new nih_alloc()
	(parse_process, parse_on_operator, stanza_start, stanza_stop)
	(stanza_expect, stanza_kill, stanza_respawn, stanza_normal)
	(stanza_session, stanza_console, stanza_nice, stanza_umask)
	(stanza_oom, stanza_limit): Use nih_local for all the temporary
	arguments where we can.

	* init/parse_job.c (parse_on_operand, stanza_env, stanza_export)
	(stanza_emits): Make temporary string variables use nih_local,
	this gives us a massive code clean-up and makes nih_str_array_addp
	safe to take a reference.

	* init/job_process.c (job_process_run): Make argv, env, script and
	cmd all use nih_local, this cleans up the code a little and makes
	nih_str_array_addp safe to take a reference.

	* init/environ.c: Update documentation to match new nih_alloc()

	* init/tests/test_job_process.c (test_run): Check that trailing
	newlines are ignored when running a script (can verify r1025 is
	fixed with gdb)

	* init/tests/test_environ.c (test_expand): Add a test case for the
	bug fixed in r1027, the implicit case of the gap in the environment
	string being the same size as the value replacing it.

	* init/environ.c (environ_add): Use nih_local for new_str, making
	the code paths a little simpler and ensuring we pass something that
	can be referenced to nih_str_array_addp()

	* init/tests/test_event.c (test_new): Make sure that env is an
	orphan with TEST_ALLOC_ORPHAN.
	* init/tests/test_event_operator.c (test_operator_new): Make sure
	that env is an orphan with TEST_ALLOC_ORPHAN.
	(test_operator_copy): Drop pointless NULL parent check.

	* init/tests/test_control.c: Include limits.h

	* init/blocked.c (blocked_new): Take a reference to the message,
	otherwise it will be freed; we free the Blocked structure when we're
	done, so will automatically unref the message.
	* init/tests/test_blocked.c (test_new): Add tests to make sure the
	reference is taken.
	* init/tests/test_job.c (test_start, test_stop, test_restart):
	Make sure the message is referenced when an error is not returned
	but not referenced when one is.
	* init/tests/test_job_class.c (test_start, test_stop)
	(test_restart): Make sure the message is referenced when an error
	is not returned but not referenced when one is.
	* init/tests/test_control.c (test_emit_event): Make sure that
	the message is referenced.

	* init/tests/test_blocked.c: Change nih/dbus.h include to
	nih-dbus/dbus_message.h
	* init/tests/test_control.c: Change nih/dbus.h include to error,
	connection and object; include D-Bus test macros.
	* init/tests/test_job.c: Change nih/dbus.h include to error, message
	and object; include D-Bus test macros
	* init/tests/test_job_class.c: Change nih/dbus.h include to error,
	message and object; include D-Bus test macros

	* init/job_class.h: Change nih/dbus.h include to
	nih-dbus/dbus_message.h and include the actual D-Bus header
	* init/job_class.c: Change nih/dbus.h include to error, message,
	object and util.

	* init/job.h: Change nih/dbus.h include to nih-dbus/dbus_message.h
	and include the actual D-Bus header
	* init/job.c: Change nih/dbus.h include to error, message, object
	and util.

	* init/control.h: Change nih/dbus.h include to nih-dbus/dbus_message.h
	and include the actual D-Bus header
	* init/control.c: Change nih/dbus.h include to error, connection,
	message and object includes.

	* init/blocked.h: Change nih/dbus.h include to nih-dbus/dbus_message.h
	* init/blocked.c: Change nih/dbus.h include to nih-dbus/dbus_message.h

2009-01-27  Scott James Remnant  <scott@netsplit.com>

	* init/Makefile.am: Update paths to libnih-dbus dependencies.

2009-01-26  Scott James Remnant  <scott@netsplit.com>

	* configure.ac (AC_CONFIG_FILES): Add nih-dbus sub-directory
	* Makefile.am (SUBDIRS): Add nih-dbus sub-directory

	* configure.ac: Bump copyright to 2009

	* configure.ac: Matching libnih, we now mandate libtool 2.2.x
	* HACKING: Update dependency requirement to 2.2.4

	* init/init.supp: Adjust suppression for glibc 2.8

	* init/tests/test_event.c (test_finished): Remove erroneous test
	of free'd memory.

	* configure.ac: Bump version to 0.5.1

	* init/tests/test_event_operator.c (test_operator_handle): Add a
	test for duplicate events when already matched.
	* init/event_operator.c (event_operator_handle): Skip if already
	matched.

	* README: Update features and requirements.
	* NEWS: Copy in news from 0.5.0; that release doesn't appear in
	this ChangeLog since it was made on a separate branch.

2009-01-26  Casey Dahlin  <cdahlin@redhat.com>

	* init/environ.c (environ_expand_until): Handle the implicit case
	of the gap in the string being the same size of the value.

	* init/job_process.c (job_process_handler): Handle the case of a
	child being continued by a signal, otherwise we'll assert.

	* init/job_process.c (job_process_run): Double-check that the
	newline(s) we see are at the end of the script before stripping,
	since we can fall through if the newline is mid-script but /dev/fd
	isn't mounted.

2008-07-05  Scott James Remnant  <scott@netsplit.com>

	* TODO: Update.

2008-07-01  Scott James Remnant  <scott@netsplit.com>

	* init/Makefile.am ($(com_ubuntu_Upstart_OUTPUTS)): 
	($(com_ubuntu_Upstart_Job_OUTPUTS)): 
	($(com_ubuntu_Upstart_Instance_OUTPUTS)): Must be newer than the
	source for the dbus tool, and ensure the dbus tool is built

2008-06-30  Scott James Remnant  <scott@netsplit.com>

	* init/Makefile.am: Update along with libnih so that we leave the
	D-Bus bindings in the dist tarball, meaning Python is no longer a
	build-dependency.

2008-06-11  Scott James Remnant  <scott@netsplit.com>

	* Makefile.am (SUBDIRS): List dbus before init in case we need to
	generate anything in that directory later on.
	
	* Makefile.am (SUBDIRS): List po last so that update-po is run after
	generating any sources.

2008-06-08  Scott James Remnant  <scott@netsplit.com>

	* init/Makefile.am (EXTRA_DIST): Ship the built sources, don't
	clean them.
	(maintainer-clean-local): Well, not unless maintainer-clean anyway

	* init/job.c, init/job_class.c: Add missing errno.h include

	* dbus/com.ubuntu.Upstart.Job.xml (GetInstance): Add method to get
	an instance name in the same basic manner as start and stop would,
	though this one's synchronous.
	* init/job_class.c (job_class_get_instance): Implementing by copying
	the relevant bit of Stop.
	* init/job_class.h: Add prototype.
	* init/tests/test_job_class.c (test_get_instance): Add tests.
	* TODO: Continue to document the C&P madness.

	* init/conf.c (conf_reload_path): Read file directly into memory,
	not using mmap.

	* compat/sysv/reboot.c, compat/sysv/runlevel.c, compat/sysv/shutdown.c,
	* compat/sysv/telinit.c: Move into the util directory; we're going
	to support limited SysV-a-like commands without full compatibility
	which is what we always did, and I'm not going to worry about adding
	others.
	* compat/sysv/man/reboot.8, compat/sysv/runlevel.8,
	* compat/sysv/man/shutdown.8, compat/sysv/telinit.8: Move as well.
	* compat/sysv/Makefile.am, util/Makefile.am: Merge.
	* configure.ac: Remove the (commented out) compat/sysv and logd
	Remove the --enable-compat option.
	* Makefile.am (SUBDIRS): Remove (commented out) compat/sysv and logd

	* logd/Makefile.am, logd/main.c, logd/man/logd.8, logd/jobs.d/logd.in:
	Consign logd to oblivion.  We haven't supported it for ages, it has
	non-working issues, and there's got to be a better way to do this.

	* TODO: Update.

	* init/job.c (job_change_goal): Adjust the documentation.  After
	careful thought, there's no way this can return after freeing the
	job, since it'll either block on an event, a process or do nothing.

	* init/job.c (job_start, job_stop, job_restart): Clear the start
	and stop environment, shouldn't necessarily make a difference, but
	it pays to be consistent.

	* dbus/com.ubuntu.Upstart.Job.xml (Start, Stop, Restart): Add methods
	to control jobs, all take an environment array and both Start and
	Restart return an instance path so properties, etc. can be obtained
	afterwards.
	* init/job_class.c (job_class_start, job_class_stop)
	(job_class_restart): Add the code for the top halves of the methods
	* init/job_class.h: Add prototypes for the new methods.
	* init/job.c (job_finished): And the bottom halves go here.
	* init/tests/test_job_class.c (test_start, test_stop)
	(test_restart): Add test cases for the methods.
	* init/blocked.h (blocked_type): Add enums for the new methods.
	* init/blocked.c (blocked_new): Handle the new methods here.
	* init/tests/test_blocked.c (test_new): Add add tests for handling.

2008-06-07  Scott James Remnant  <scott@netsplit.com>

	* init/job_process.c (job_process_terminated): Don't check the goal
	to see whether the main process was allowed to terminate, check the
	state.  A termination is only not a failure if we're on the KILLED
	state (ie. we killed it), otherwise it can still be a failure even
	if it was going to stop anyway.
	* init/tests/test_job_process.c (test_handler): Add a test case.

	* init/control.c (control_emit_event): Use environ_all_valid here(),
	also reorder the blocking stuff to be less strange, it's ok to free
	environment.
	* init/tests/test_control.c (test_emit_event): The event array should
	be a child of message, which means it doesn't matter if the function
	we call frees it.

	* init/environ.c (environ_all_valid): Add a validation function for
	external input.
	* init/environ.h: Add prototype.
	* init/tests/test_environ.c (test_all_valid): Test function.

	* init/environ.c: Note that we can call this in a loop with OOM,
	since the resulting table will always be the same.

	* init/event_operator.c (event_operator_environment): Use
	environ_append(), and while we're at it, there's no reason this should
	use NIH_MUST.
	* init/event_operator.h: Adjust prototype.
	* init/tests/test_event_operator.c (test_operator_environment): Allow
	for failure.
	* init/event.c (event_pending_handle_jobs): Call with NIH_MUST,
	which is actually safe.

	* init/job_class.c (job_class_environment): Use environ_append()

	* init/environ.c (environ_append): There are multiple cases where we
	append one environment table onto another, so we should have a
	function to do that.
	* init/environ.h: Prototype for it.
	* init/tests/test_environ.c (test_append): Test the new function.

	* init/job_process.c (job_process_run): Invert the logic; we nearly
	always want to pass the script with /dev/fd/NNN.  The only times we
	don't are if it doesn't exist, or if we're dealing with a single-line
	shell script.
	* init/tests/test_job_process.c (test_run): Update test cases to
	only expect an argv-execution for single-line scripts.

	* init/job.c (job_restart): Wrote the blocking bit slightly weirdly
	without neededing to, so leave it as it should be.

	* TODO: Update.

	* dbus/com.ubuntu.Upstart.Instance.xml (Start, Stop, Restart): Add
	simple instance control methods, these only change the goal of an
	existing instance - thus cannot pass environment.
	* init/job.c (job_start, job_stop, job_restart): Add methods, which
	look spookily similar to each other, except for the subtle yet
	important differences.
	(job_finished): Implement bottom halves.
	* init/job.h: Add prototypes.
	* init/tests/test_job.c (test_start, test_stop, test_restart): Add
	tests for the new methods.
	* init/blocked.h (blocked_type): Add enums for methods.
	* init/blocked.c (blocked_new): Handle methods here too
	* init/tests/test_blocked.c (test_new): Add tests for them.

2008-06-06  Scott James Remnant  <scott@netsplit.com>

	* init/blocked.h (blocked_type): Having a single message type won't
	work for the job cases, so expand to have many.
	* init/blocked.c (blocked_new): We'll just have to list them all here.
	* init/control.c (control_emit_event): Happily we create them
	individually anyway.
	* init/event.c (event_finished): And since we have to handle them
	individually, it'll actually protect us replying to the wrong one.

	* init/tests/test_conf.c (test_source_reload): Clean up the temporary
	directory.
	* init/tests/test_control.c (test_reload_configuration): That goes
	for this one too.

	* init/tests/test_control.c (my_connect_handler): Use TEST_DBUS_MESSAGE
	instead of a pop/read/write loop.
	(test_emit_event): Renamed TEST_DBUS_CONN to TEST_DBUS_OPEN.
	* init/tests/test_job.c (test_new, test_register)
	(test_change_state): Use TEST_DBUS_OPEN and TEST_DBUS_CLOSE to setup
	and tear down D-Bus connections and TEST_DBUS_MESSAGE instead of
	a loop.
	* init/tests/test_job_class.c (test_consider, test_reconsider)
	(test_register, test_unregister): Likewise.

	* init/control.c (control_get_job_by_name): Sanity check the name
	of a job in the same way; we don't need to sanity check the instance
	name because "" is valid (and the default for singletons).
	* init/tests/test_control.c (test_get_job_by_name): Test.

	* dbus/com.ubuntu.Upstart.xml (EmitEvent): Add an asynchronous
	method to emit an event, providing the name and accompanying
	environment.  No return value, it either works or you get an
	error.
	* init/control.c (control_emit_event): Implement top half of the
	method, blocking the message in the event.
	* init/control.h: Add prototype.
	* init/event.c (event_finished): Implement the bottom half which
	sends the reply or error, these are actually tested along with
	the top for sanity reasons.
	* init/tests/test_control.c (test_emit_event): Test the various
	ways the method may be used and abused; the async nature means
	we actually need a real D-Bus server to do this.
	* TODO: Update.

	* init/event.c (event_new): There's no reason this shouldn't be
	allowed to return insufficient memory, so do so.
	(event_finished): Wrap call.
	* init/tests/test_event.c (test_new): Add alloc failed test.
	* init/job.c (job_emit_event): Must create the event.
	* init/main.c (main, cad_handler, kbd_handler, pwr_handler): Wrap
	with NIH_MUST

2008-06-05  Scott James Remnant  <scott@netsplit.com>

	* TODO: Update.

	* init/job.c (job_unblock): Rename to job_finished, since this
	does not behave like event_unblock but more like event_finished
	(job_change_state, job_failed): Change name in call.
	* init/job.h: Update prototype.
	* init/tests/test_job.c (test_unblock): Rename to test_finished
	* init/event.c (event_pending_handle_jobs): Update calls here.

	* init/job.h (Job): Rename blocked to blocker to match event, since
	it has the same use as event->blockers except it's a toggle
	* init/job.c (job_new, job_change_state): Rename where used
	* init/event.c (event_finished): Rename here also since its reset
	* init/tests/test_job.c, init/tests/test_job_process.c,
	* init/tests/test_event.c: Rename in test cases too.

	* init/job.c (job_emit_event): Add a Blocked record to the event's
	blocking list for the starting and stopping events.
	* init/tests/test_job.c (test_emit_event): Add tests for the record
	being added to the list with the right details.
	(test_change_goal): Make sure that a Blocked record is added
	(test_change_state): Make sure that Blocked records are added
	* init/tests/test_job_process.c (test_handler): Also make sure
	that Blocked records are added.

	* init/event.c (event_finished): Clear jobs referenced in the
	blocking list, rather than iterating the entire jobs hash.
	(event_finished_handle_jobs): Drop this function.
	* init/tests/test_event.c (test_finished, test_finished_handle_jobs):
	Merge tests again and test using both the blocking list and job's
	blocked member.

	* init/event.h (event): Add blocking member.
	* init/event.c (event_new): Initialising blocking list.
	* init/tests/test_event.c (test_new): Make sure it's initialised
	to an empty list.

	* init/tests/test_job_process.c (test_handler): Update tests to use
	Blocked.

	* init/event.c (event_pending_handle_jobs): Collect environment
	and events independantly, which means we don't have to worry about
	the list contents or freeing them up in case of error.
	* init/event_operator.c (event_operator_events): Fix parent.
	* init/tests/test_event.c (test_pending_handle_jobs): Update tests.
	* init/init.supp: Update collect suppression.

	* init/event_operator.c (event_operator_collect): Break in two.
	(event_operator_environment): Collect the environment from the event,
	appending the list of event names if necessary.
	(event_operator_events): Block events and pass them to the
	given list.
	* init/event_operator.h: Update prototypes.
	* init/tests/test_event_operator.c (test_operator_collect): Also
	split into two new functions
	(test_operator_environment, test_operator_events): Adjust

	* init/event_operator.c (event_operator_collect): Placed Blocked
	structures in the list, rather than ordinary entries; I strongly
	suspect that while it's nice to iterate the operator tree only once,
	this needs to be three functions really.
	* init/tests/test_event_operator.c (test_operator_collect): Update
	test suite.

	* init/job.h (Job): Make blocking a statically defined list.
	* init/job.c (job_new): Initialise rather than setting to NULL.
	(job_unblock): Assume that blocking members are Blocked structures
	and that the list itself is always iterable.
	* init/tests/test_job.c (test_new): Check the list is empty, rather
	than NULL.
	(test_change_state, test_failed, test_unblock): Change tests cases
	to expect blocking to always be present, and create members as Blocked
	structures.

	* init/blocked.c (blocked_new): Set destructor (forgotten)

	* init/init.supp: Add setenv, which has crept in

	* init/blocked.h: Header containing enum, struct and prototype.
	* init/blocked.c (blocked_new): Function to allocate the structure
	with the right details.
	* init/tests/test_blocked.c (test_new): Tests for the new function.
	* init/Makefile.am (init_SOURCES): Compile using blocked.c and header
	(TESTS): Build blocked test suite
	(test_process_LDADD, test_job_class_LDADD)
	(test_job_process_LDADD, test_job_LDADD, test_event_LDADD)
	(test_event_operator_LDADD, test_parse_job_LDADD)
	(test_parse_conf_LDADD, test_conf_LDADD, test_control_LDADD):
	Link blocked.o to most test suites.
	(test_blocked_SOURCES, test_blocked_LDFLAGS, test_blocked_LDADD):
	Details for test suite.

	* init/main.c: Also remove SIGTERM handling, we don't re-exec
	properly and this is a dangerous signal to use anyway.
	(term_handler): Drop function.

	* init/main.c: Remove handling for stop/cont; there's no reason
	a user should be able to pause the event queue.
	(stop_handler): Drop function.
	* init/event.c (event_poll): Remove paused handling.

	* init/control.c: Fix doc string.

	* dbus/com.ubuntu.Upstart.xml (ReloadConfiguration): Add method
	that's effectively the same as the HUP signal.
	* init/control.c (control_reload_configuration): Unsurprisingly,
	the implementation is identical.
	* init/control.h: Add prototype.
	* init/tests/test_control.c (test_reload_configuration): Make sure
	the method works as expected.
	(test_get_job_by_name, test_get_all_jobs): Add missing free calls for
	message in cases of out of memory.

	* dbus/com.ubuntu.Upstart.xml (JobAdded, JobRemoved): Add signals
	for when new jobs are added to the known list and when existing jobs
	are removed, this allows GUIs to always show an up-to-date list.
	* dbus/com.ubuntu.Upstart.Job.xml (InstanceAdded, InstanceRemoved):
	Also add matching signals for when instances are added to the list
	for a job and when they're removed again.
	* init/job_class.c (job_class_register): Emit the JobAdded signal
	for this job when registering if the new signal argument is TRUE;
	pass on the signal argument to job_register()
	(job_class_add): Emit signals when registering jobs with existing
	connections.
	(job_class_unregister): Emit signals when unregistering a job.
	* init/job.c (job_register): Likewise, emit the InstanceAdded signal
	for the job class if the new signal argument is TRUE.
	(job_new): Emit signals when registering instances with existing
	connections.
	(job_change_state): Emit the instance removed signal when destroying
	an inactive instance.
	* init/job_class.h, init/job.h: Add signal argument to prototypes
	* init/control.c (control_register_all): When registering job classes
	on a new connection, do not emit a signal since they will already
	exist at the point when the name appears on the bus or the connection
	is complete.
	* init/tests/test_control.c (test_bus_open): Add comment that we
	are testing for signal non-emission already with the fake server,
	since it was this test that actually made me realise we had to
	not emit them :p
	* init/tests/test_job_class.c (test_register): Test that the signal
	is emitted when signal is TRUE and not emitted when signal is FALSE
	(test_unregister): Test that the JobRemoved signal is emitted
	(test_get_instance_by_name, test_get_all_instances): Free message
	if allocation failed.
	(test_consider, test_reconsider): Test that the JobAdded and
	JobRemoved signals are emitted (or not) when appropriate.
	* init/tests/test_job.c (test_register): Make sure that the
	InstanceAdded signal is emitted when TRUE is passed, and not when
	FALSE is passed.
	(test_new): Make sure the InstanceAdded signal is emitted when the
	job is registered on the bus.
	(test_change_state): Make sure the InstanceRemoved signal is sent
	when deleting an instance.

2008-06-02  Scott James Remnant  <scott@netsplit.com>

	* init/tests/test_job.c (test_new, test_register): Also use a private
	dbus server to avoid session bus problems.

	* init/tests/test_job_class.c (test_consider, test_reconsider)
	(test_register, test_unregister): Use a private dbus server instead
	of connecting to the session bus, which might not be there.

	* init/tests/test_control.c (test_disconnected): Simplify using a
	private dbus server rather than faking one.

	* init/tests/test_control.c (test_bus_close): Don't rely on being
	able to connect to the various buses, instead use a special private
	one.

2008-06-01  Scott James Remnant  <scott@netsplit.com>

	* dbus/com.ubuntu.Upstart.Job.xml (GetAllInstances): And also add
	a similar method to return the object path of all instances of a
	particular job.
	* init/job_class.c (job_class_get_all_instances): Implement the
	method, pretty much the same as the other.
	* init/job_class.h: Add prototype.
	* init/control.c: Fix comment.
	* init/tests/test_control.c (test_get_all_jobs): Ensure that the
	individual paths are children of the array.

	* dbus/com.ubuntu.Upstart.xml (GetAllJobs): Add method to return
	the object path of all known jobs.
	* init/control.c (control_get_all_jobs): Implement the method,
	somewhat simple happily.
	* init/control.h: Add prototype for the method.
	* init/tests/test_control.c (test_get_all_jobs): Test that the
	right data is returned.

	* dbus/com.ubuntu.Upstart.xml, dbus/com.ubuntu.Upstart.Job.xml,
	* dbus/com.ubuntu.Upstart.Instance.xml: Add libnih XML NS to the
	files so that we can tag methods as sync or async later.

	* init/control.c (control_get_job_by_name): Remove const from
	return parameter.
	* init/control.h: Update prototype.
	* init/tests/test_control.c (test_get_job_by_name): Remove const
	from path type.

	* init/job_class.c (job_class_get_instance_by_name): Remove wrong
	const from parameter now that we've fixed the bindings generator.
	* init/job_class.h: Update prototype to match.
	* init/tests/test_job_class.c (test_get_instance_by_name): Change
	type of path to match.

	* HACKING (Dependencies): clarify that autoreconf and configure need
	to be run for libnih first.

	* init/Makefile.am (test_process_LDADD, test_job_class_LDADD)
	(test_job_process_LDADD, test_job_LDADD, test_event_LDADD)
	(test_event_operator_LDADD, test_parse_job_LDADD)
	(test_parse_conf_LDADD, test_conf_LDADD, test_control_LDADD): Link
	the auto-generated D-Bus code in, otherwise the tests won't be
	complete.

2008-05-24  Scott James Remnant  <scott@netsplit.com>

	* HACKING: Changed branch location again, of both upstart and
	libnih.

2008-05-16  Scott James Remnant  <scott@netsplit.com>

	* init/job_class.c (job_class_consider, job_class_reconsider): Find
	the best class first and compare against the current class before
	acting, this avoids the re-register jump every time a job stops.
	(job_class_select): Rename to job_class_add() since this is takes
	a class and is the direct opposite to job_class_remove().

2008-05-15  Scott James Remnant  <scott@netsplit.com>

	* init/event.c (event_new): We can't rely on the event poll function
	being the last in the main loop, it's often the first, so after
	adding an event to the queue ensure the loop is iterated at least
	once so that the event poll occurs for it.

2008-05-09  Scott James Remnant  <scott@netsplit.com>

	* TODO (Anytime): Update.

	* dbus/com.ubuntu.Upstart.Instance.xml: format to match others

	* dbus/com.ubuntu.Upstart.Job.xml (GetInstanceByName): Add method
	* init/job_class.c (job_class_get_instance_by_name): Implementation.
	* init/job_class.h: Add prototype.
	* init/tests/test_job_class.c (test_get_instance_by_name): Tests
	for new method.

	* init/job_class.h (JobClass): Make instances a hash table.
	* init/job_class.c (job_class_new): Initialise instances as a hash
	table now.
	(job_class_register): Iterate instances as hash table.
	(job_class_remove): Slightly odd construct needed to return FALSE
	if there's anything in the hash table.
	(job_class_unregister): Likewise to assert on no instances.
	* init/tests/test_job_class.c (test_new): Check that instances is
	now a hash table.
	* init/job.h (Job): Make name the first member.
	* init/job.c (job_new): Add to instances as hash table.
	(job_instance): Drop entirely, replaced by a hash lookup.
	* init/tests/test_job.c (test_instance): Drop.
	* init/job_process.c (job_process_find): Iterate instances as a
	hash table.
	* init/event.c (event_pending_handle_jobs)
	(event_finished_handle_jobs): Iterate instances as hash table.
	(event_pending_handle_jobs): Replace job_instance call with an
	ordinary hash lookup.
	* init/tests/test_event.c: Update to use hash table.
	* init/tests/test_conf.c: Update instances stealing for hash table

	* init/job_class.c (job_class_new): initialise instance to the
	empty string.
	* init/tests/test_job_class.c: Update job_new() calls.
	(test_new): Check instance against the empty string.
	* init/job.c (job_new): name may no longer be NULL.
	* init/tests/test_job.c: Update job_new() calls.
	(test_instance): Reset back to "" when done.
	* init/event.c (event_pending_handle_jobs): Always expand the
	name, since the class->instance is always non-NULL.
	* init/tests/test_event.c: Update job_new calls.
	* init/tests/test_conf.c: Update job_new calls.
	* init/tests/test_job_process.c: Update job_new calls.

	* init/job.c (job_new): Singleton jobs have a fixed name of "",
	rather than a NULL name, and a D-Bus name of "_".
	(job_instance): Which rather simplifies this function (in fact,
	it makes this function look like a common one).
	(job_emit_event): Always set INSTANCE variable.
	(job_name): Still distinguish in output, to avoid ugly "()" but
	check character rather than NULL.
	* init/tests/test_job.c (test_new): Check name is set to ""
	and path to ".../_"
	(test_change_state, test_emit_event): Update test cases to assume
	an empty INSTANCE variable
	(test_instance): Update to pass "" instead of NULL.
	* init/job_process.c (job_process_run): Always set UPSTART_INSTANCE
	* init/tests/test_job_process.c (test_run): Always assume an
	UPSTART_INSTANCE variable, it may just be empty.
	* init/tests/test_event.c (test_pending_handle_jobs): Expect
	the name to be set to the empty string.

	* init/Makefile.am (com.ubuntu.Upstart.c com.ubuntu.Upstart.h)
	(com.ubuntu.Upstart.Job.c com.ubuntu.Upstart.Job.h)
	(com.ubuntu.Upstart.Instance.c com.ubuntu.Upstart.Instance.h):
	Drop setting of data-type, turns out it doesn't work anyway.

	* dbus/Upstart.conf: Add configuration file.
	* dbus/Makefile.am (dbussystemdir, dist_dbussystem_DATA): Install
	the configuration file into the right place.

	* dbus/com.ubuntu.Upstart.xml (GetJobByName): Add method
	* init/control.c (control_get_job_by_name): Implementation.
	* init/control.h: Prototype.
	* init/tests/test_control.c (test_get_job_by_name): Test the
	method using a fake message.

2008-05-08  Scott James Remnant  <scott@netsplit.com>

	* dbus/com.ubuntu.Upstart.xml, dbus/com.ubuntu.Upstart.Job.xml,
	* dbus/com.ubuntu.Upstart.Instance.xml: Add DTDs.

	* init/control.c (manager_interfaces): Export the general
	com.ubuntu.Upstart interface
	* init/job_class.c (job_class_interfaces): Export the
	com.ubuntu.Upstart.Job interface
	* init/job.c (job_interfaces): Export the
	com.ubuntu.Upstart.Instance interface

	* init/Makefile.am (BUILT_SOURCES)
	(com.ubuntu.Upstart.c com.ubuntu.Upstart.h)
	(com.ubuntu.Upstart.Job.c com.ubuntu.Upstart.Job.h)
	(com.ubuntu.Upstart.Instance.c com.ubuntu.Upstart.Instance.h):
	Generate C code and header files from the XML files which produce
	object bindings.
	(init_SOURCES): Link the built sources.
	(CLEANFILES): Clean them up afterwards

	* dbus/com.ubuntu.Upstart.xml: Initially empty description for
	manager object interface(s).
	* dbus/com.ubuntu.Upstart.Job.xml: Initially empty description
	for job class object interface(s).
	* dbus/com.ubuntu.Upstart.Instance.xml: Initially empty
	description for job instance object interface(s).
	* dbus/Makefile.am: Distribute the three interface files,
	they're used as sources elsewhere.
	* configure.ac (AC_CONFIG_FILES): Generate dbus/Makefile
	* Makefile.am (SUBDIRS): Descend into the dbus sub-directory.

	* init/job_class.c (job_class_consider, job_class_reconsider):
	Separate out the actual meat of the functions, since it's largely
	duplicated between the two.  This makes the difference between
	the two functions clearer, consider always stages an election
	no matter which is registered, reconsider only stages an election
	if the current class is registered.
	(job_class_select, job_class_remove): Functions containing the
	common code, which now also handle registering and unregistering
	the class with D-Bus.  Here is the right place, not in new, since
	we only export the current best class of a given name.
	(job_class_register, job_class_unregister): Function to register
	a job and its instances, and to unregister a job (we assert that
	there must be no instances for us to do this).
	* init/job_class.h: Add prototypes.
	* init/tests/test_job_class.c (test_consider, test_reconsider):
	Check that D-Bus registration and unregistration happens as
	expected.
	(test_register, test_unregister): test on their own.
	* init/job.c (job_new): Register instances with D-Bus, since
	instances can only ever exist for active classes, all instances
	are always registered on the bus.
	(job_register): Function to register an instance on the bus.
	* init/job.h: Add prototype.
	* init/tests/test_job.c (test_new): Test creating a job with an
	active d-bus connection, which should have it registered.
	(test_register): Test registration on its own.
	* init/control.c (control_register_all): Make this always succeed,
	and register existing jobs on the new connection.
	(control_server_connect, control_bus_open): registration is
	always successful.
	* init/tests/test_control.c (test_server_connect, test_bus_open):
	Test with existing jobs when we get a connection or create the
	bus connection, ensure that the jobs and instances are registered.

	* init/tests/test_job.c (test_change_state): Check for a bug where
	a job with multiple instances will be freed when one instance is
	deleted rather than the last instance.
	* init/job.c (job_change_state): Add debugging messages when we
	destroy a job that's no longer the current one or an instance
	that's no longer active; also ensure that we never destroy a job
	that's the current one.
	* init/event.c (event_pending_handle_jobs): Add a debugging message
	when we create a new instance of a job.
	* init/conf.c (conf_file_destroy): Add a debugging message when
	we destroy a job that's no longer the current one.

2008-05-07  Scott James Remnant  <scott@netsplit.com>

	* init/control.c (control_server_open, control_server_close)
	(control_server_connect): Create and manage a listening d-bus server
	that is used for private direct connections to Upstart for when the
	d-bus daemon is not available.  Each new connection has the same
	objects as the d-bus system bus, they only differ in their method.
	(control_conns, control_init): Cache the open connections, including
	the bus daemon and any private connections; we'll iterate this list
	when sending signals.
	(control_bus_open): Store connection in the list, don't worry about
	setting close-on-exec, we check that by test case and rely on d-bus
	to do it.
	(control_bus_disconnected): Rename to control_disconnected
	(control_disconnected): Work for system bus and private connections,
	remove from the connections list.
	* init/control.h: Add prototypes, remove global definition of bus
	name to just being private again.
	* init/tests/test_control.c (test_server_open, test_server_close)
	(test_server_connect): Test the new functions.
	(test_bus_open): add check for list entry
	(test_bus_disconnected): rename to test_disconnected
	* init/main.c: Open the listening server, warning if we're unable
	to do so (but we won't treat it as a hard error since there's the
	d-bus daemon as the default anyway).
	* init/init.supp: suppress the fact that the control connections
	list stays around.

	* init/job_process.c (job_process_run): Use NIH_ZERO instead of
	NIH_MUST and == 0

2008-05-06  Scott James Remnant  <scott@netsplit.com>

	* init/environ.c (environ_expand_until): Odd gcc optimiser warning,
	it reckons arg_start and end may be used uninitialised, but I don't
	see how they can be.

	* init/main.c (main): Warn if we can't set the root directory.
	* init/job_process.c (job_process_spawn)
	(job_process_error_abort): loop on the return of write()
	* init/tests/test_job_process.c (child, main): assert getcwd() works
	(test_handler): initialise list and entry for gcc's blind spot.
	(test_run): initialise ret for gcc's blind spot
	* init/tests/test_job.c (test_name): jump through hoops for gcc
	(test_change_state): list and entry.
	* init/tests/test_event.c (test_finished_handle_jobs, test_finished)
	(test_pending_handle_jobs, test_poll, test_pending): initialise to
	NULL and buy gcc glasses
	* init/tests/test_event_operator.c (test_operator_collect): another
	NULL to make gcc happy.

2008-05-01  Scott James Remnant  <scott@netsplit.com>

	* TODO: Update.

	* init/init.supp: Suppress a few test case artefacts caused by
	valgrind hating reachable memory at exec() time.

	* init/tests/test_job_process.c: Fix a few cases where we were
	still dup'ing the name argument to job_new().
	* init/tests/test_parse_job.c: Include missing signal.h

	* init/event.c (event_pending_handle_jobs)
	(event_finished_handle_jobs): Land the old job event handling
	functions here as static functions, right now they're immense but
	we'll actually move much of the code back out again as we go.
	* init/tests/test_event.c (test_pending_handle_jobs)
	(test_finished_handle_jobs): Also land the test cases in renamed
	and somewhat restructued functions, since we now have to do the
	testing through event_poll().
	(test_poll, test_pending, test_finished): It never hurts to improve
	test cases while you're in there.

2008-04-30  Scott James Remnant  <scott@netsplit.com>

	* init/job.c (job_change_state): Change calls to job_process_run
	and job_process_kill.
	* init/main.c: Change to job_process_handler

	* init/job_process.c, init/job_process.h: Land the code from job.c
	and defs from job.h that deal specifically with a job's processes,
	rename the functions to job_process_*() in the process.
	* init/tests/test_job_process.c: And land the test cases as well.

	* init/job.c: Strip of everything not related to creation and finding
	of instances and the core state machine; process stuff will move to
	job_process.c and event handling to event.c, class (nee config) stuff
	is already moved to job_class.c
	(job_new): Don't reparent the name, it doesn't help anything, just
	take a copy.
	(job_name, job_failed, job_unblock, job_emit_event): Make extern since
	we need to use these outside or just want to test them.
	* init/job.h: Clean out also.
	* init/tests/test_job.c: Also clean out.
	(test_name, test_failed, test_unblock, test_emit_event): Add test cases
	for newly extern functions.

	* init/main.c: Include events.h to get the ones we need.

	* init/control.c (control_job_config_path, control_job_path)
	(control_path_append): Drop these functions (replaced by the more
	generic nih_dbus_path() function)
	* init/control.h: Make CONTROL_ROOT public, and drop other prototypes.
	* init/tests/test_control.c (test_job_config_path)
	(test_job_path): Drop tests.

2008-04-29  Scott James Remnant  <scott@netsplit.com>

	* init/event.c, init/event.h, init/tests/test_event.c: Strip out the
	event operator code and events list.

	* init/job_class.c, init/job_class.h: We only need the event operator
	code here now.

	* init/events.h, init/event_operator.c, init/event_operator.h,
	init/tests/test_event_operator.c: Separate out the event operator
	code and the list of events into separate source files.
	* init/Makefile.am (init_SOURCES): Build and link event operator code
	and use the lists of events.
	(TESTS): Build and run the event operator test suite.
	(test_event_operator_SOURCES, test_event_operator_LDFLAGS)
	(test_event_operator_LDADD): Details for the event operator test
	suite.
	(test_process_LDADD, test_job_class_LDADD)
	(test_job_process_LDADD, test_job_LDADD, test_event_LDADD)
	(test_parse_job_LDADD, test_parse_conf_LDADD, test_conf_LDADD)
	(test_control_LDADD): Link the event operator code.

	* init/job_class.c, init/main.c: Correct includes and some function
	names.

	* init/process.c, init/process.h, init/tests/test_process.c: Land
	original Process code (used by job class and similar).

	* init/process.c, init/process.h, init/tests/test_process.c: Break
	into two pieces, one part becomes job_process which requires both
	job information and process information, the other becomes system
	which requires no job information.
	* init/errors.h: Update error name.
	* init/Makefile.am (init_SOURCES): Build and link job process code
	and header along with system code and header.
	(TESTS): Build and run job process and system test suites.
	(test_job_process_SOURCES, test_job_process_LDFLAGS)
	(test_job_process_LDADD): Details for job process test suite.
	(test_system_SOURCES, test_system_LDFLAGS, test_system_LDADD):
	Details for system test suite.
	(test_process_LDADD, test_job_class_LDADD, test_job_LDADD)
	(test_event_LDADD, test_parse_job_LDADD, test_parse_conf_LDADD)
	(test_conf_LDADD, test_control_LDADD): Link job process and system
	code.

	* init/parse_conf.c: Remove parse_job include.

	* init/init.supp: Update leak check for class init; remove
	valgrind workaround since it's gone away with the change of that
	function.

	* init/conf.h (ConfFile): Change type of job member, but leave name.
	Add prototype for new function.
	* init/conf.c (conf_reload_path): Somewhat simplify the case of
	having parsed a job, we only need to call job_class_consider() now
	to have it dealt with.
	(conf_file_destroy): Likewise after removing the ConfFile from the
	source (so it won't get considered) and marking the job class as
	deleted, we only need to call job_class_reconsider() and check the
	return value to see whether we've been replaced.
	(conf_select_job): In return we provide the function to decide which
	of the available job sources is the best one.
	* init/tests/test_conf.c: Update types in tests.
	(test_select_job): Test the new function.

	* init/parse_job.h: Update to include job_class.h and update prototype
	to return JobClass, we'll keep the name though since we'll never
	parse jobs and otherwise things get annoying.
	* init/parse_job.c: Update to work on job classes.
	* init/tests/test_parse_job.c: Update to match.

	* init/job_class.h (JobClass): Factor out old JobConfig object into
	a new JobClass object with the same properties, but in its own source
	file.
	(ExpectType): Rename old JobExpect to this to match other enums.
	(ConsoleType): Move along with the object that uses it.
	* init/job_class.c (job_class_init, job_class_new)
	(job_class_environment): Bring along methods that only operate on
	a JobClass, cleaning them up in the process.
	(job_class_consider, job_class_reconsider): Replace job_config_replace
	with these two functions that may be used for a new job class and
	when discarding or finishing with an old one respectively.
	* init/tests/test_job_class.c: Tests for the functions.
	* init/Makefile.am (init_SOURCES): Build and link job class source
	and header.
	(TESTS): Build and run job class test suite.
	(test_job_class_SOURCES, test_job_class_LDFLAGS)
	(test_job_class_LDADD): Details for job class test suite.
	(test_process_LDADD, test_job_LDADD, test_event_LDADD)
	(test_parse_job_LDADD, test_parse_conf_LDADD, test_conf_LDADD)
	(test_control_LDADD): Link job class code to other tests too.

2008-04-28  Scott James Remnant  <scott@netsplit.com>

	* init/control.c (control_job_config_path, control_job_path): Add
	functions to generate D-Bus object paths for jobs and instances
	(control_path_append): and a static function used by both to append
	escaped path elements.
	* init/control.h: Add prototypes.
	* init/tests/test_control.c (test_job_config_path)
	(test_job_path): Add test cases for the new functions.
	* init/job.h (JobConfig, Job): Add path member to both structures.
	* init/job.c (job_config_new, job_new): Initialise the path members.
	* init/tests/test_job.c (test_config_new, test_new): Make sure
	the path members are initialised to something sensible.
	* init/init.supp: Valgrind whines, I do not know why.

	* init/control.c (control_bus_open): Call out to register objects
	on the new bus connection.
	(control_register_all): Start off by registering the connection
	manager object, no methods/signals for now.
	* init/tests/test_control.c (test_bus_open): Make sure the manager
	object is registered.

2008-04-27  Scott James Remnant  <scott@netsplit.com>

	* init/tests/test_control.c (test_bus_open): Correct name of
	error macro.

	* init/job.c (job_emit_event): Make INSTANCE the second variable.
	* init/tests/test_job.c (test_next_state): Update tests.

2008-04-25  Scott James Remnant  <scott@netsplit.com>

	* init/tests/test_control.c (test_bus_open): Use D-bus macros for
	error strings instead of naming them by hand.

2008-04-22  Scott James Remnant  <scott@netsplit.com>

	* init/tests/test_control.c (test_bus_close): Add another missing
	call to dbus_shutdown.

2008-04-21  Scott James Remnant  <scott@netsplit.com>

	* init/tests/test_control.c (test_bus_open): Under valgrind we seem
	to get NoReply instead of Disconnected which is a wee bit odd.
	Add missing call
	(test_bus_disconnected): Add missing call to dbus_shutdown.

2008-04-19  Scott James Remnant  <scott@netsplit.com>

	* init/process.c: Add missing limits.h include

	* init/job.h (JobConfig): Merge instance and instance_name; if
	instance is set, the job is multi-instance with the name derived
	from that; if unset the job is singleton.  We will not support
	unlimited instances.
	* init/job.c (job_config_new): Initialise instance to NULL.
	(job_new): Assert that name is set for instance jobs.
	(job_instance): Alter to only deal with singleton and instance
	jobs, the unlimited instances case is gone.
	(job_handle_event): Use instance instead of instance_name
	* init/tests/test_job.c (test_config_new): Check instance is NULL
	(test_find_by_pid): Adjust the way instance jobs are made, which
	means we have to pass a name to job_config_new now.
	(test_instance): Adjust tests to remove unlmited-instance tests
	and pass name to job_config_new
	(test_change_state, test_run_process): Pass instance name to
	job_new as an allocated argument rather than waiting to set it
	until afterwards.
	(test_handle_event): Set instance instead of instance_name
	* init/parse_job.c (stanza_instance): Make the argument mandatory.
	* init/tests/test_parse_job.c (test_stanza_instance): Remove the
	checks for without argument, and make sure that without argument
	is an error.

	* init/parse_job.c (stanza_oom): Oops, forgot to free never arg.

	* init/job.h (JobConfig): NihList is rather overkill for emits,
	which is static configuration; turn into a NULL-terminated array
	which'll make it easier to turn into a D-Bus property later.
	* init/job.c (job_config_new): Initialise to NULL now.
	* init/tests/test_job.c (test_config_new): Make sure it's NULL.
	* init/parse_job.c (stanza_emits): Store in an array instead.
	* init/tests/test_parse_job.c (test_stanza_emits): Redo tests.

	* init/job.c (job_emit_event): Append exported variables to the
	job event without overwriting the builtins.
	* init/tests/test_job.c (test_change_state): Check that exported
	environment is added to the job events.

	* init/parse_job.c (stanza_export): Parse a new export stanza,
	which takes one or more environment variable names.
	* init/tests/test_parse_job.c (test_stanza_export): Test the new
	stanza.

	* init/job.h (JobConfig): Add new export member.
	* init/job.c (job_config_new): Initialise to NULL.
	* init/tests/test_job.c (test_config_new): Make sure it's NULL.

	* init/environ.c (environ_add, environ_set): Add a replace argument
	which when FALSE does not replace existing entries in the environment
	table.
	* init/environ.h: Adjust prototypes.
	* init/tests/test_environ.c (test_add): Add tests for non-replacement
	mode, including corner cases.
	(test_set): Replace should be TRUE in this test.
	* init/event.c (event_operator_collect): Always replace existing
	environment members.
	* init/job.c (job_config_environment, job_run_process): Always replace
	existing environment members.
	(job_emit_event): Always replace existing environment members, and
	rework this function to get rid of the confusing gotos.

	* init/tests/test_job.c (test_change_state): Add tests to make sure
	we include the INSTANCE variable in the event environment.

2008-04-18  Scott James Remnant  <scott@netsplit.com>

	* init/process.c (process_kill): Make sure we do send the signal to
	the process group; in practice this makes no difference, but it pays
	to be explicit in such things.
	* init/tests/test_process.c (test_kill): Add a test case for when
	the session leader is no more.

	* init/job.h (JobConfig): Another day, another obscure job config
	detail.  This one is for adjusting how likely you are to be killed
	by the OOM Killer.
	* init/job.c (job_config_new): Set to zero by default.
	* init/tests/test_job.c (test_config_new): And make sure it is zero.
	* init/parse_job.c (stanza_oom): And it helps to have a function
	to set that one.
	* init/tests/test_parse_job.c (test_stanza_oom): Test it.
	* init/errors.h: And we need an error if its out of bounds.
	* init/conf.c (conf_reload_path): Which also needs to be caught.
	* init/process.c (process_spawn): Of course, we have to do something
	with the oom adjustment.
	(process_error_read): message for failure error.
	* init/process.h (processErrorType): And need an error if it fails

	* init/main.c: Drop the legacy configuration directory, the format
	of jobs has changed sufficiently to not support it.
	* init/Makefile.am (AM_CPPFLAGS): Remove LEGACY_CONFDIR definition.
	(install-data-local): Don't create it, either.

	* init/enum.c, init/enum.h, init/tests/test_enum.c: Remove these
	source files, a hold-over from when we had them in a separate
	library and passed around the integer values.
	* init/job.c, init/job.h, init/tests/test_job.c: Restore in their
	proper place.
	* init/Makefile.am: Remove enum.* from build instructions.

	* init/main.c: Attempt to connect to the system bus on startup,
	but don't expect it to work.

	* init/control.c (control_bus_open, control_bus_disconnected)
	(control_bus_close): Functions to open a connection to the D-Bus
	system bus, clean up if disconnected or disconnect ourselves
	explicitly.
	* init/control.h: Prototypes.
	* init/tests/test_control.c (test_bus_open)
	(test_bus_disconnected, test_bus_close): Test the functions using
	a fake D-Bus system bus daemon.
	* init/errors.h: Add error for "name taken".
	* init/Makefile.am (init_SOURCES): Build and link control.c and
	control.h
	(TESTS): Build and run control test suite.
	(test_control_SOURCES, test_control_LDFLAGS, test_control_LDADD):
	Details for control test suite.
	(test_process_LDADD, test_job_LDADD, test_event_LDADD)
	(test_parse_job_LDADD, test_parse_conf_LDADD, test_conf_LDADD):
	Link control.o

2008-04-16  Scott James Remnant  <scott@netsplit.com>

	* init/job.h (JobConfig): Add leader member.
	* init/job.c (job_config_new): Initialise leader to FALSE.
	* init/tests/test_job.c (test_config_new): Make sure leader is FALSE.
	(test_change_goal, test_change_state, test_run_process)
	(test_kill_process, test_child_handler, test_handle_event)
	(test_handle_event_finished): Jobs have to be leaders now to allow
	waitpid() to work in test cases.
	* init/parse_job.c (stanza_session): Parse "session leader" stanza
	to set to TRUE.
	* init/tests/test_parse_job.c (test_stanza_session): Test new
	stanza parsing.
	(test_stanza_console): Add missing "missing argument" test.
	* init/process.c (process_error_read): Deal with new fork error.
	(process_spawn): If we're not to be a session leader, fork again and
	write the pid back on the open socket.
	* init/process.h (ProcessErrorType): Introduce new fork error.
	* init/tests/test_process.c (test_spawn): Test that we can't start
	a non-session-leader and still have process details.
	(test_spawn, test_kill): Other jobs have to be leaders now to
	allow waitpid() to work.
	* init/tests/test_event.c (test_poll): Jobs have to be leaders now
	to allow waitpid() to work.

2008-04-12  Scott James Remnant  <scott@netsplit.com>

	* configure.ac (NIH_INIT): Require that libnih build D-Bus support,
	failing configure if we can't get it.
	* init/Makefile.am (AM_CFLAGS): Build with D-Bus CFLAGS,
	(init_LDADD, test_process_LDADD, test_job_LDADD, test_event_LDADD)
	(test_parse_job_LDADD, test_parse_conf_LDADD, test_conf_LDADD): and
	link with libnih-dbus.la and D-Bus LIBS.
	(init_LDFLAGS): No need for -static now since libnih will only exist
	statically anyway.

	* init/main.c: Use a better name for kbdrequest
	* init/event.h (KBDREQUEST_EVENT): Rename event to keyboard-request

	* init/main.c: Drop the attempt to rescue a crashed system by
	carrying on with no state
	(crash_handler): After the child has core dumped, the parent will
	die and the kernel will panic.  That's the best we can do, I think.

	* init/job.c (job_change_state): Don't generate the stalled event;
	there's nothing useful you can do with it other than start a root
	shell and that's just a security hole waiting to happen.
	(job_new): Don't increment the instances counter.
	* init/job.h: Remove extern for instances counter.
	* init/tests/test_job.c (test_new): Remove the check that the
	instance counter is incremented.
	(test_change_state): Remove the test for the stalled event.
	* init/event.h (STALLED): Remove stalled event definition,
	* TODO: Update.

	* init/job.h (Job): And while we're at it, the instance name is
	guaranteed unique for a given job name, which is also guaranteed
	to be unique - so don't bother with job ids either, since they
	also get reused in bad cases.
	* init/job.c (job_next_id): Drop this function.
	(job_new): Don't assign an id anymore.
	(job_find_by_id): Drop this function.
	(job_run_process): Set UPSTART_INSTANCE to the instance name if set.
	(job_name): Function to create the string used in messages.
	(job_change_goal, job_change_state, job_run_process)
	(job_kill_process, job_kill_timer, job_child_handler)
	(job_process_terminated, job_process_trace_new)
	(job_process_trace_new_child, job_process_trace_signal)
	(job_process_trace_fork, job_process_trace_exec): Use the instance
	name in messages (if set) in place of the job id.
	* init/tests/test_job.c (test_new): Drop checks on the id field.
	(test_find_by_id): Drop test.
	(test_run_process): Check that UPSTART_INSTANCE is set only for
	named job instances, and contains the instance name.
	(test_change_state, test_run_process, test_child_handler): Remove
	id setting and update error message checks.
	* TODO: Update.

	* init/event.h (Event): We don't use the id field for anything;
	and it can't be guaranteed to be unique since it can wrap over
	and get reused.  Drop it.
	* init/event.c (event_next_id): Drop this function.
	(event_new): Don't assign an id anymore.
	(event_find_by_id): Drop this function.
	* init/tests/test_event.c (test_new): Drop checks on the id field
	(test_find_by_id): Drop test.
	(test_poll): Drop id setting which was needless anyway.

2008-04-11  Scott James Remnant  <scott@netsplit.com>

	* init/tests/test_job.c (test_child_handler): Add tests to make
	sure that respawn works for both services and tasks; the only
	difference we want for tasks is that zero is a normal exit code.
	* init/job.c (job_process_terminated): Status need not be non-zero
	if the job is not a task.

	Change the default job type from task to service, which will
	finally match people's expectations.

	* init/job.h (JobConfig): Replace service member with task
	* init/job.c (job_config_new): Initialise task to FALSE
	(job_change_state): Unblock if not a task instead of if a service
	* init/tests/test_job.c (test_config_new): Make sure task is FALSE
	(test_change_state): Check service by default, task with flag;
	this also means we expect blockers to be cleared if we end up in
	running for the other checks
	(test_child_handler): Expect blockers to be cleared if we end up
	in running now that service is the default.
	* init/tests/test_event.c (test_poll): Test with a task since
	we want to remain blocked for longer.
	* init/parse_job.c (stanza_respawn): Don't set service to TRUE
	(stanza_service): Rename to stanza_task and set task flag instead
	* init/tests/test_parse_job.c (test_stanza_respawn): Remove checks
	for setting of service flag
	(test_stanza_service): Rename to test_stanza_task and test task

	* init/job.c (job_init): Create hash using nih_hash_string_new()
	* init/conf.c (conf_source_new): Likewise.

2008-03-08  Scott James Remnant  <scott@netsplit.com>

	* HACKING: Terminology changes: Bazaar-NG is now just Bazaar;
	Malone is now just Launchpad's bug tracking system.  Update bugs
	URL to match modern form.

	* init/enum.h (JobWaitType): Rename to JobExpect
	* init/job.h (JobConfig): Rename wait_for to expect
	* init/job.c (job_config_new, job_change_state, job_run_process)
	(job_process_stopped, job_process_trace_new_child): Rename wait_for
	to expect in all occurances.
	* init/tests/test_job.c: Likewise rename all occurances.
	* init/parse_job.c (stanza_wait): Rename to stanza_expect and drop
	the intermediate argument.
	* init/tests/test_parse_job.c (test_stanza_wait): Rename to
	test_stanza_expect and adjust tests to match new syntax.
	* init/tests/test_process.c (test_spawn): Remove set of wait_for.

	* doc/states.dot: Remove the state transition from starting to
	waiting ("emit_stopped" in the graph); we don't have a "respawning
	too fast" exit here anymore, so always go to stopping.
	* doc/states.png: Regenerate.

	* TODO: Document the problems with overflowing ids and instance
	counter before I forget about them.

2008-03-07  Scott James Remnant  <scott@netsplit.com>

	* TODO: Update.

	* init/job.h (JobConfig): Add instance_name member.
	(Job): Add name member.
	* init/job.c (job_config_new): Initialise instance name to NULL.
	(job_new): Accept the name as an argument, reparenting and stealing
	(job_handle_event): Expand the instance name and pass to job_new
	(job_instance): Accept a name and look that up in the list of current
	instances returning the instance if found.
	* init/tests/test_job.c: Add extra argument to all job_new calls
	(test_config_new): Make sure instance name is initialised to NULL.
	(test_handle_event): Make sure the job name is set from the instance,
	and make sure an existing instance is reused if we can.
	(test_instance): Make sure that the existing instance is returned.
	* init/parse_job.c (stanza_instance): Check for an optional argument
	and store it in the instance_name member if it exists, otherwise
	free and reset the instance_name member.
	* init/tests/test_parse_job.c (test_stanza_instance): Check the new
	argument is handled properly and stored in the right place.
	* init/tests/test_conf.c (test_source_reload_job_dir)
	(test_file_destroy): Add extra NULL to job_new
	* init/tests/test_event.c (test_poll): Add extra NULL to job_new

	* init/event.c (event_operator_match): Accept an environment array
	and expand the operator value against it before attempting to match.
	(event_operator_handle): Also accept the environment array and pass
	through to calls to event_operator_match().
	* init/event.h: Update prototypes.
	* init/tests/test_event.c (test_operator_match): Add extra NULL
	argument to most tests, and add tests for known and unknown variable
	references.
	(test_operator_handle): Add extra NULL arguments to most tests, and
	add test for passing of environment through.
	(test_operator_reset): Add extra NULL argument to call.
	* init/job.c (job_handle_event): Pass the job environment for the
	stop event handling, but NULL for the start event.
	* init/tests/test_job.c (test_handle_event): Make sure that a stop
	operator is expanded from the job environment before being matched
	against the stop event.

	* init/event.c, init/event.h, init/environ.c: Documentation tweaks.

	* init/job.c (job_change_state): Remove the code to check for runaway
	jobs from here, we'll always let people explicitly start an instance.
	(job_process_terminated): Call job_catch_runaway when actually doing
	the respawn instead.
	* init/tests/test_job.c (test_change_state): Remove "too fast" checks,
	we're going to allow start/stop requests to restart jobs as much as
	they like since this is an external request.
	(test_handle_event, test_handle_event_finished): No need to remove
	a respawn limit with this behaviour.
	(test_child_handler): Instead check that the respawn counter is
	dealt with by the child handler.

	* TODO: Update, I found a bug with the current model.

	* init/tests/test_environ.c (test_expand): Check that a string
	without an expansion still works ok.

2008-03-06  Scott James Remnant  <scott@netsplit.com>

	* init/event.c (event_operator_collect): Just use strcat functions.

2008-03-03  Scott James Remnant  <scott@netsplit.com>

	* init/environ.c (environ_valid): New function to check the validity
	of an environment variable name, should call before accepting any.
	(environ_expand_until): New function to expand variable references
	in a string using an environment table; supports a few common
	shell-like expressions.
	(environ_getn): Change to return the value of the string, not the
	entire environment string.
	* init/environ.h: Add prototypes.
	* init/errors.h: Add errors raised by new functions.
	* init/tests/test_environ.c (test_valid, test_expand): Add test
	cases for the new functions.
	(test_get, test_getn): Change test case to check for the variable
	value instead of returning the whole string.

	* TODO: Add thoughts on blocking commands.

	* TODO: Update.

	* init/event.h (Event): Remove the refs member; we now never hold
	a reference to an event we're blocking since we always copy the
	environment out if we want to keep it.
	(EventOperator): Events are always blocked while we hold them,
	so drop the blocked member.
	(EventProgress): The done state is no longer needed, we can free
	in finished now.
	* init/event.c (event_ref, event_unref): Drop these functions.
	(event_new): Don't ininitialise the refs member since it's gone.
	(event_poll): Remove the done state since it's directly freed
	in event_finished again
	(event_finished): No done state, event is freed before return.
	(event_operator_new): No blocked member.
	(event_operator_copy): Always block the event after copying.
	(event_operator_destroy): Simply unblock.
	(event_operator_handle): Simply block the event on match.
	(event_operator_collect): Always block the copied event
	(event_operator_unblock): This function is no longer required, since
	it has an identical effect to reset.
	(event_operator_reset): Simply unblock the event.
	* init/tests/test_event.c (test_new): Drop the check for refs
	being initialised to zero.
	(test_ref, test_unref, test_operator_collect): Drop test for
	functions that have been dropped in the code.
	(test_operator_new): Drop the check for blocked being initialised
	to FALSE.
	(test_block, test_unblock, test_operator_destroy): Drop any references
	to the refs member.
	(test_operator_destroy): Actually fix the function to test things.
	(test_poll): Drop the check for remaining in the done state.
	(test_operator_new, test_operator_copy): Drop the checks for blocked.
	(test_operator_handle, test_operator_collect, test_opreator_reset):
	Drop references to refs and blocked.
	* init/job.c (job_unblock, job_handle_event): Drop the call to
	event_unref() since the next call was always event_unblock() and
	that's the one that we didn't delete.
	* init/tests/test_job.c (test_change_state, test_child_handler)
	(test_handle_event, test_handle_event_finished): Events don't
	have references anymore, so remove calls to reference, unreference
	and checks for the reference count - it's all done with blocks now.
	(test_new): Remove check that the operator is not blocked for a
	new job since there's no such thing now.
	(test_handle_event): Operators don't have a blocked member anymore,
	if there's an event, it's blocked.

	* init/job.c (job_change_state): Don't reference the event we're
	blocked on, we'll always know when it's finished.
	(job_handle_event_finished): Likewise no reason to unreference it.
	* init/tests/test_job.c (test_change_goal, test_child_handler)
	(test_handle_event, test_change_state)
	(test_handle_event_finished): Remove the expectation that the blocked
	event is referenced by the job.
	* init/tests/test_event.c (test_poll): Don't reference the event,
	since the job would not have.

	* init/job.c (job_emit_event): Use environ_add/set for style
	reasons.

	* init/job.c (job_handle_event): Reset the stop_on operator after
	processing the event, thus the expression needs to be completely
	reevaluated before the job can be stopped again by it.  At last,
	correct behaviour!
	(job_change_state): No reason to reset the stop_on operator when
	starting since it's always reset after evaluating to TRUE now;
	likewise no reason to reset on re-entering running or waiting,
	job_unblock() is sufficient.
	(job_failed): No reason to iterate stop_on to set failed, it's
	empty - job_unblock() does what we want.
	* init/tests/test_job.c (test_handle_event): Check that the operator
	is actually reset and the event not referenced when handling from
	the event.
	(test_change_state, test_child_handler): Don't put anything in stop_on
	and thus don't expect anything to come out of it -- event environment
	is all done in stop_env and blocking done in blocking.

	* init/job.c (job_handle_event): Collect the stop events and store
	them in the blocking list, unblocking any that were there before
	such as the start events.
	(job_change_state): Unblock blocking events when returning to running
	from pre-stop.
	* init/tests/test_job.c (test_handle_event): Make sure the stop
	events are collected and replace any previously blocking events.
	(test_change_state, test_child_handler): Test that stop events in
	the blocking list are kept and unblocked when necessary.

2008-03-02  Scott James Remnant  <scott@netsplit.com>

	* init/job.c (job_change_state): Shouldn't emit the started event
	on pre-stop cancellation, and shouldn't unblock the job because
	it's a service.

	* init/job.c (job_change_state): Throw away the stop environment
	when starting and returning to running.
	* init/tests/test_job.c (test_change_state): Make sure the stop
	environment is actually thrown away.

	* init/job.c (job_run_process): Append the environment from the
	stop events if given the pre-stop process to run; do this before
	the special events so they can never be overriden.
	* init/tests/test_job.c (test_run_process): Check that the stop event
	environment is included for pre-stop and not for other jobs.

	* init/job.c (job_handle_event): Remove setting of UPSTART_JOB
	and UPSTART_JOB_ID, we set that when we run the process.
	* init/tests/test_job.c (test_handle_event): Don't check for
	UPSTART_JOB and UPSTART_JOB_ID since we no longer copy it in here.

	* init/job.c (job_run_process): Copy the environment to pass it to
	the job, appending the UPSTART_JOB and UPSTART_JOB_ID variables here;
	we never want to be able to match these, etc.
	* init/tests/test_job.c (test_run_process): Add tests to make sure
	that the environment is actually set in the processes we run.

	* init/job.h (Job): Add stop_env member to store environment from
	stop events for the stop script.
	* init/job.c (job_new): Initialise stop_env to NULL.
	(job_handle_event): Copy environment from the stop_on operator into
	the stop_env member.
	* init/tests/test_job.c (test_new): Check that stop_env is NULL.
	(test_handle_event): Add lots of tests to make sure that the
	environment is collected from the events and stored in stop_env
	properly, overwriting what was there already if necessary.

	* init/init.supp (job-run-process-args): Add a suppression for the
	fact that job_run_process will leak its arguments to a new process
	assuming that it will call exec() or exit()

	* init/tests/test_job.c (test_child_handler): Remove bogus free tag
	of the list, which we don't use in this test (valgrind failure)

	* init/job.h (Job): Remove the start_on member.
	* init/job.c (job_new): Don't initialise start_on since it's gone.
	(job_change_state): Drop call to unblock the start_on operator since
	the events are already unblocked by job_unblock.
	(job_failed): Drop setting of start_on events to failed since this
	is already done by job_unblock.  This results in a slight change in
	behaviour, now when a job fails to start - the event or command will
	be immediately unblocked since there's no point waiting until it
	stops again - it was waiting for it to start.
	* init/tests/test_job.c (test_new): Remove start_on checks
	(test_change_state, test_child_handler, test_handle_event): Remove
	all references to start_on, instead relying on the blocking checks
	instead.
	* init/tests/test_event.c (test_poll): Remove solitary reference
	to job's start_on, this wasn't necessary anyway - we proved that it
	was the right event by affecting the job.  Revert previous commit
	that temporarily increased the number of references, they should be
	one again now only the blocking list holds them.

	* init/job.h (job): Add blocking member, a list of events that we're
	blocking from finishing.
	* init/job.c (job_new): Initialise blocking member to NULL.
	(job_handle_event): Collect the list of events from the operator
	and store them in the job's blocking list (unblocking any existing
	first); if the job is already running, unblock unref and discard.
	(job_unblock): New function to deal with unblocking the events we're
	holding onto and resetting the blocking list; this will be extended
	later to also unblock any command.
	(job_change_state): Unblock events in running for services and in
	waiting for everything.
	(job_failed): Unblock events and mark them as failed.
	* init/tests/test_job.c (test_new): Check that it's initialised to NULL
	(test_handle_event): Extend the test cases to check the value of the
	blocking list, and to make sure that the previous blocking list is
	overwritten when necessary.
	(test_change_state, test_child_handler): Extend test cases so that
	wherever we're had a blocked event in start_on, we also have that in
	the blocking list.
	* init/tests/test_event.c (test_poll): Temporarily increase the
	expected number of references/blockers to the event in the poll
	test.

	* init/job.h (Job): Add start_env member, this stores the environment
	to use when starting the event so it doesn't overwrite the current
	environment of a restarting job.
	* init/job.c (job_handle_event): Do the heavy lifting of starting a
	new job instance here; construct the environment from the built-ins
	and configured, append that collected from the start events, locate
	or create a new instance, add the job name and id then copy into
	the new start_env member before starting the job.  At some point
	this will probably all become a function since it'll be similar for
	the control functions.
	(job_change_state): Copy the start_env member into the env member
	when in the starting state; thus the job environment remains the same
	until restarted.
	(job_new): Remove code to initialise the environment, we now do that
	when actually starting the instance.
	* init/tests/test_job.c (test_handle_event): Add test cases for
	starting the job, making sure that the environment is correctly
	copied into the right field and also checking what happens if it's
	already stopping or running.
	(test_change_state): Make sure that start_env is correctly copied
	over into env, overwriting what is there if non-NULL or keeping it
	if NULL.
	(test_new): Remove checks for environment setup, since we don't do
	that anymore here; replace with checking for NULL and restore the
	alloc fail tests.
	* TODO: Update.

	* init/environ.c (environ_add): Allow it to accept NULL length, since
	we can't always keep that around.

	* init/process.c (process_spawn): Accept the environment list as
	a parameter, then finally we can change this function to take a
	JobConfig as the first argument.
	(process_error_read): Remove the associated error handler.
	* init/process.h: Change prototype.
	(ProcessErrorType): Remove error enum for environment.
	* init/tests/test_process.c (test_spawn): Update calls in test to
	just pass in an environment array (direct testing).
	* init/job.c (job_run_process): Pass configuration and environment
	to process_spawn.

	* init/process.c (process_spawn): Take the environment directly out
	the job structure, rather than recreating it.
	(process_environment): Drop function, absorbed elsewhere.
	* init/process.h: Remove prototype.
	* init/tests/test_process.c (test_spawn): Set the job_id variable
	before calling job_new and set config->start_on instead of
	job->start_on so that job_new can pick up both.
	(test_environment): Remove test cases.

	* init/job.h (Job): finally gains env pointer of its own.
	* init/job.c (job_new): Initialise the environment, moving the last
	of the code from process_environment -- this is only temporary
	though in the interests of refactoring, it'll move out of here again
	soon enough.
	* init/tests/test_job.c (test_new): Make sure that the environment is
	set in a manner which tests the overriding of things by other things;
	we have to temporarily comment out the alloc fail stuff though :-(

	* init/event.c (event_operator_collect): Make list the last argument
	for consistency with future functions.
	* init/event.h: Update prototype.
	* init/tests/test_event.c (test_operator_collect): Swap arguments.
	* init/process.c (process_environment): Update.

	* init/job.c (job_config_environment): Function to generate an
	environment table from a JobConfig, code largely moved from process.c
	* init/job.h: Add protoyype.
	(JOB_DEFAULT_ENVIRONMENT): List of environment variables to always
	copy from the environment (moved from process.h)
	* init/tests/test_job.c (test_config_environment): Add test case,
	again largely copied from test_process.c
	* init/process.c (process_environment): Call job_config_environment
	instead of the code moved out.
	* init/process.h (PROCESS_ENVIRONMENT): Move to job.h
	* TODO: Update.

	* TODO: Update.

2008-03-01  Scott James Remnant  <scott@netsplit.com>

	* init/event.c (event_operator_collect): Create a mega-function to
	iterate an EventOperator tree (filtering out those bits that aren't
	TRUE) and collect the events, adding them to a linked list, adding
	their environment to a table and making a string list for another
	environment variable.  Fundamentally this function marshals data
	out of the Event subsystem into the right format for the Job subsystem.
	* init/event.h: Add prototype.
	* init/tests/test_event.c (test_operator_collect): Tests for the
	collector function; some bits may seem similar to test_process.c
	* init/process.c (process_environment): Use event_operator_collect
	to gather the environment, instead of its own code (which pretty
	much got pasted into event_operator_collect anyway).  Force everything
	else to allocate matching the caller.
	* init/tests/test_process.c (test_spawn, test_environment): Had
	forgotten to set the value of the intermediate AND operator to TRUE,
	necessary now.

	* init/process.c (process_environment_add): Move and rename this
	function, since it's not really process associated
	(process_environment): Change to use environ_add or environ_setf
	instead.
	* init/process.h: Remove prototype.
	* init/environ.c (environ_add): New name/location of
	process_environment_add, modified to not take a copy of the string
	(environ_set): Wrapper for the above for common dealing with
	environment we want to set from a format string.
	(environ_get, environ_getn, environ_lookup): Functions to get an
	environment variable entry; largely cripped from event.c but
	bug-fixed at the same time.
	* init/environ.h: Function prototypes.
	* init/event.c (event_operator_match): Change to use environ_lookup
	* init/tests/test_process.c (test_environment_add): Move the tests.
	* init/tests/test_environ.c: Test suite for environment handling
	* init/Makefile.am (init_SOURCES): Build environ.c and environ.h
	(TESTS): Build environment test suite
	(test_environ_SOURCES, test_environ_LDFLAGS, test_environ_LDADD):
	Details for environment test suite
	(test_process_LDADD, test_job_LDADD, test_event_LDADD)
	(test_parse_job_LDADD, test_parse_conf_LDADD, test_conf_LDADD):
	Link environ.o to other test suites

	* init/job.c (job_new): Increment the number of instances.
	(job_instance): Simplify the function, it now only returns the
	existing instance or NULL.  This makes it easier to extend when
	we have env-limited instances later on.
	(job_handle_event): If job_instance returns NULL, create
	a new instance with job_new() and always reset the operator afterwards.
	* init/tests/test_job.c (test_new): Check that the instances variable
	is incremented when a new job is created.
	(test_instance): Change to check that it returns NULL when there is
	no active instance, or for multi-instance jobs, instead of creating
	a new one itself.
	(test_config_replace, test_find_by_pid)
	(test_find_by_id, test_change_goal, test_change_state)
	(test_next_state, test_run_process, test_kill_process)
	(test_child_handler, test_handle_event)
	(test_handle_event_finished): Call job_new to create a new instance
	from a config, instead of job_instance.

	* init/tests/test_conf.c (test_source_reload_job_dir)
	(test_file_destroy): Call job_new to create a new instance from a
	config, instead of job_instance.
	* init/tests/test_event.c (test_poll): Call job_new to create a new
	instance from a config, instead of job_instance.
	* init/tests/test_process.c (test_spawn, test_environment): Call
	job_new to create a new instance from a config, instead of job_instance

2008-02-29  Scott James Remnant  <scott@netsplit.com>

	* configure.ac: Compare the evaluated $sbindir against the common
	things we put in PATH, if it doesn't match, define EXTRA_PATH to
	contain it.
	* init/paths.h: Append EXTRA_PATH to PATH if defined.

	* init/Makefile.am (AM_CPPFLAGS): Replace TELINIT definition with
	SBINDIR, pointing at the common directory.
	* compat/sysv/Makefile.am (AM_CPPFLAGS): Replace SHUTDOWN definition
	with SBINDIR, pointing at the common directory.
	* init/paths.h (TELINIT): Redefine to be SBINDIR with "/telinit"
	on the end; define SBINDIR if necessary.
	* compat/sysv/reboot.c (SHUTDOWN): Redefine to be SBINDIR with
	"/shutdown" on the end; define SBINDIR if necessary.

2008-02-22  Scott James Remnant  <scott@netsplit.com>

	* init/event.c (event_operator_match): Rewrite to match both
	positionally and by name.
	* init/tests/test_event.c (test_operator_match): Update tests to
	check the new behaviour works.

	* init/parse_job.c (parse_on_operand): Add arguments to env list
	rather than args; sanity check afterwards to ensure that positional
	doesn't follow name-based -- when parsing the job is the right place
	to catch this.
	* init/tests/test_parse_job.c (test_stanza_start)
	(test_stanza_stop): Change args to env when checking operators.
	Check that arguments may be quoted in manners that we expect to be
	sane.  Check that positional arguments cannot follow name-based ones.
	* init/errors.h: Add new error.
	* init/conf.c (conf_reload_path): Treat expected variable as a
	permanent error.

	* init/tests/test_process.c (test_spawn, test_environment): 
	Update event_new() calls to remove extra argument.

	* init/main.c (main, cad_handler, kbd_handler, pwr_handler):
	Update event_new() calls to remove extra argument.

	* init/job.c (job_change_state): Update event_new () call.
	(job_emit_event): Update to put failure information in environment.
	* init/tests/test_job.c (test_new, test_instance)
	(test_child_handler, test_handle_event)
	(test_handle_event_finished): Remove extra argument to event_new,
	rename args to env in operator where necessary.
	(test_change_state): Update to check emitted event by full environment.

	* init/event.h (Event): Remove args member.
	(EventOperator): Rename args member to env.
	Update prototypes to match.
	* init/event.c (event_new): Remove args member.
	(event_finished): Remove copying of args member to failed event.
	(event_operator_new): Rename args member to env.
	(event_operator_copy): Rename args copying to env.
	(event_operator_match): ??
	* init/tests/test_event.c (test_new): Update test to remove args.
	(test_operator_new): Update test to rename args to env.
	(test_operator_copy): Update test to rename args to env.
	(test_operator_match): ???

	* TODO: Update with job atomicity notes.

2008-02-20  Scott James Remnant  <scott@netsplit.com>

	* init/job.c: Switch around job_find_by_pid and job_find_by_id
	* init/job.h: Likewise.

	* init/job.h: Update prototypes to match variable names in the
	code.

2008-02-17  Scott James Remnant  <scott@netsplit.com>

	* init/process.c (process_kill): Change to accept a JobConfig rather
	than a Job, since in theory this should only ever need that in a
	future where we can specify a kill signal (right now it's not used
	for anything!)
	* init/process.h: Update prototype.
	* init/tests/test_process.c (test_kill): Update test cases.
	* init/job.c (job_kill_process, job_kill_timer): Pass in JobConfig
	instead of Job.

	* init/process.c (process_spawn): Accept trace as an argument instead
	of using a random piece of job state to determine whether to trace
	or not.
	* init/process.h: Update prototype.
	* init/tests/test_process.c (test_spawn): Update tests to pass in
	via argument whether to trace the job or not.
	* init/job.c (job_run_process): Pass in the trace variable rather
	than relying on it working it out for itself; this means we don't
	need to set the state until after, therefore don't need to reset it.

	* AUTHORS, logd/jobs.d/logd.in: Update e-mail addresses.

	* README: Update kernel recommendation to 2.6.24, since that's
	the oldest version that the test suite will complete under.

2008-01-17  Scott James Remnant  <scott@netsplit.com>

	* TODO: Update.

	* init/job.c (job_run_process): Don't append the list of event
	names, they can be found in $UPSTART_EVENTS now.  This is better
	since it's consistent for exec and script.
	* init/tests/test_job.c (test_run_process): Drop test case.

	* init/process.c (process_environment): Function to build an
	environment table for a job containing built-in variables, those
	from the configuration, events and finally the upstart job ones.
	(process_environment_add): Helper function for the above that
	handles adding a variable to the array; dealing with fetching the
	value from init's environment if necessary.
	(process_setup_environment): This function now gets dropped in
	favour of the new ones.
	(process_spawn): Call the new process_environment() function and set
	the environ variable directly.
	* init/process.h (PROCESS_ENVIRONMENT): Define built-in environment
	variables that are always copied from our own environment.
	Add prototypes.
	* init/tests/test_process.c (test_environment): Check that the
	environment is built correctly and that each bit overrides the
	right other bit.
	(test_environment_add): Check that the array is built correctly.
	(test_spawn): Adjust order and values of expected environment
	to match what's now set.

2008-01-16  Scott James Remnant  <scott@netsplit.com>

	* init/job.c (job_failed): Separate the logic that marks the job
	and its associated events as failed into its own function, since
	it's a large enough amount of code that we were otherwise duplicating
	everywhere else (and in a few places, failing to mark the events as
	failed as well).
	(job_change_state, job_process_terminated): Call job_failed instead
	of doing it ourselves.
	(job_emit_event): De-nest the logic and fix so that we don't add
	environment to the failed respawn event.
	* init/tests/test_job.c (test_change_state): Add checks on whether
	the event was marked as failed or not.

	* TODO: Update.

	* configure.ac (AC_COPYRIGHT): Update copyright to 2008.

	* TODO: Update.

	* init/tests/test_job.c (test_child_handler): Don't run the signal
	and ptrace tests while in valgrind, sometimes signals (specifically
	SIGCONT after SIGSTOP) don't behave right and we kinda need that
	reliability.

	* init/tests/test_job.c (test_child_handler): After adding extra
	processes, make sure we clean up again so each test is roughly
	independant.  Fix the final test case to not rely on previous
	setup and work on its own.

	* init/tests/test_job.c (test_change_state): Remove useless check
	of job->start_on from a killed/post-stop check (noticed while
	writing the other).

	* init/job.c (job_change_state): Check the return value of
	job_run_process() and if particular processes fail, change the
	goal to stop and push the job into the next state; setting the job
	as failed along the way.
	(job_emit_event): If the exit_status is -1 then it means the job
	failed to spawn, so don't place EXIT_SIGNAL or EXIT_STATUS in the
	event environment.
	* init/tests/test_job.c (test_change_state): Check what happens when
	each process type fails, make sure that the job is stopped for
	pre-start, spawned and post-stop and the failure is ignored for
	post-start and pre-stop.

2008-01-15  Scott James Remnant  <scott@netsplit.com>

	* init/main.c: Selectively compile out certain pieces when make is
	run with CPPFLAGS=-DDEBUG, giving us a build that'll happily run from
	a user terminal.
	* init/event.h: Change the startup event to "debug" when built like
	that, so we don't accidentally do bad things.

	* init/job.c (job_run_process): Catch PROCESS_ERROR and abort the
	attempt to run the process, returning a non-temporary error condition.
	* init/tests/test_job.c (test_run_process): Add test case for
	attempting to spawn a file that doesn't exist.

	* init/process.c (process_error_read): Avoid the word process, since
	it's likely included in the higher error message.

	* init/process.c (process_spawn): Call process_error_abort() on any
	error condition.
	* init/tests/test_process.c (test_spawn): Add a test case for failing
	to spawn a process and receiving ProcessError correctly; fix other
	cases to ensure they return a pid.

	* init/errors.h: Add PROCESS_ERROR to the enum, but not to the string
	list since there's no specific defined string for this one.
	* init/process.h (ProcessError): Structure that builds on NihError
	to add additional information for a process error.
	(ProcessErrorType): enum of different process error types.
	* init/process.c (process_spawn): After forking read the error in
	the parent, returning if we raise one.
	Ensure we close the pipe if the fork fails.
	Re-order so that we set the environment, umask and priority after the
	resource limits (which should apply to them).
	(process_error_abort): New function to immediately abort with an
	error, writing it on the pipe first.
	(process_error_read): Counterpart function to read the error from
	the pipe and raise it, with appropriate error messages.

	* init/process.c (process_spawn): Create a pipe to use for
	communication with the child, ensuring its closed before the parent
	returns and ensuring that the writing end is close-on-exec in the
	child.

	* init/job.c (job_run_process): Change to return a value indicating
	whether there's been a non-temporary error (always returns zero so
	far).
	* init/job.h: Update prototype.
	* init/tests/test_job.c (test_run_process): Check that job_run_process
	always returns zero.

	* init/job.c (job_change_goal): Document in which states this function
	has unexpected side-effects such as freeing the job, since we do
	attempt to call it from within job_change_state().

	* init/process.c (process_setup_limits): Integrate this function back
	into process_spawn() since there's no reason for it to be separate.
	(process_setup_console): Alter this function so it closes the original
	console descriptors, opens the new ones and can reset them to if
	required -- in particular, this no longer takes a Job parameter.
	(process_spawn): Use the new process_setup_console function and
	integrate code from process_setup_limits().
	* init/process.h: Update function prototype.
	* init/main.c (main): Use the new process_setup_console() argument
	form.  Move syslog opening to the end of the function, rather than
	where it is now where it could be at risk of being closed again
	immediately.  Change the root directory in case we're run in some
	weird way.
	(reset_console): Remove function since the code is now in
	process_setup_console()
	* init/enum.h (console_type): Remove CONSOLE_LOGGED and make the
	CONSOLE_NONE constant be zero.
	* init/parse_job.c (stanza_console): Drop parsing of "logged"
	* init/tests/test_parse_job.c (test_stanza_console): Drop testing
	of "logged" parsing.

2008-01-14  Scott James Remnant  <scott@netsplit.com>

	* HACKING: Correct bzr URLs to trunk.

2007-12-15  Scott James Remnant  <scott@netsplit.com>

	* init/process.c (process_spawn): Fix some documentation strings.
	
	* init/process.c (process_kill): Move to beneath the process setup
	functions.
	* init/process.h: Adjust ordering here too.

	* init/process.c (process_spawn): Group console closing and setup
	together, becoming the session and process group leader first.

2007-12-07  Scott James Remnant  <scott@netsplit.com>

	* init/process.c (process_spawn): Drop the debug message since
	it's always repeated by the caller.
	* init/job.c (job_run_process): Drop the word Active which is a
	hold-over from when we had different process states.

	* TODO: Update.

	* init/job.c (job_child_handler): Add code to handle the trapped
	signal and ptrace event cases, distinguishing between a trapped
	signal and process stopped after exec or fork using our trace
	state member.  Call out to other functions to do the work.
	(job_process_trace_new): Called after the first exec to set the
	ptrace options, update the trace state and allow the process to
	continue without delivering the signal.  Also called after the
	fork to do the same.
	(job_process_trace_new_child): Called after a fork for the new child;
	increments the fork counter and if it goes over the number we want,
	detaches from the process and allows it to move to running.  Otherwise
	calls job_process_trace_new() instead.
	(job_process_trace_signal): Called when a signal is trapped, simply
	delivers it to the process unchanged.
	(job_process_trace_fork): Called before a fork for the parent, obtains
	the new child process id from the event, updating the job structure,
	and detaches from the parent which we're no longer interested in.
	(job_process_trace_exec): Called after an exec other than the first,
	assumed to be the end of forking so detaches from the process and
	allows it to move to running.
	* init/tests/test_job.c (test_child_handler): Add test cases for
	the various ptrace states.

	* init/job.c (job_run_process): Set process trace state to new for
	the main job if we need to wait for the daemon or fork; otherwise
	reset the state.
	* init/tests/test_job.c (test_run_process): Add test cases to make
	sure the trace state is set right and picked up by process_spawn.

	* init/process.c (process_spawn): Set a ptrace before execing the
	binary if the trace state is TRACE_NEW, set by the caller.
	* init/tests/test_process.c (test_spawn): Make sure that a job is
	ptraced if set up properly.
	(child): Add a simple case that just exits immediately for testing
	the above.

	* init/job.h (Job): Add new trace_forks member to keep count of how
	many forks we've seen and trace_state member to track whether we've
	just started the trace or just forked.
	* init/enum.h (TraceState): Add enumeration to keep track of ptrace
	state to differentiate between a signal and an event.
	* init/job.c (job_new): Initialise new members.
	* init/tests/test_job.c (test_new): Check new members are initialised

	* init/enum.h (JobWaitType): Add new daemon and fork wait types.
	* init/parse_job.c (stanza_wait): Add parsing for daemon and fork.
	* init/tests/test_parse_job.c (test_stanza_wait): Add tests too.

	* init/job.h (JobConfig): Remove daemon and pid members.
	(Job): Remove pid_timer member.
	(JOB_DEFAULT_PID_TIMEOUT): Remove this constant.
	* init/job.c (job_config_new, job_new): Remove initialisation of
	removed members.
	(job_change_state): Stay in spawned unless we're not waiting for
	anything -- remove the daemon flag.
	* init/tests/test_job.c (test_config_new, test_new): Remove checks
	for initialisation of removed members.
	(test_change_state): Remove daemon flag stays in spawned check since
	the daemon flag has gone.
	* init/parse_job.c (stanza_daemon, stanza_pid): Remove these
	functions since they have no members to set.
	* init/tests/test_parse_job.c (test_stanza_daemon, test_stanza_pid):
	Remove the tests for the now non-existant functions.

	* init/process.c (process_spawn): raise the system error before
	calling another syscall, in case we overwrite errno.

2007-12-06  Scott James Remnant  <scott@netsplit.com>

	* init/job.c (job_child_handler): Implement a combined child event
	handler to replace the multiple separate ones.  This handler deals
	with adding appropriate messages to the log and decoding any state
	information before calling specific action functions.
	(job_child_reaper): Remove, moving the bulk of the code into new
	(job_process_terminated): function that handles it cleanly.
	(job_child_minder): Remove, moving the bulk of the code into new
	(job_process_stopped): function that's a lot cleaner.
	* init/job.h: Update prototypes.
	* init/tests/test_job.c (test_child_reaper, test_child_minder):
	Combine unit tests from both functions into single new
	(test_child_handler): function.
	* init/main.c (main): Call the combined function on child events
	instead of separate ones.

	* init/job.c (job_child_minder): Add informational message and
	improve style and documentation.

2007-12-02  Scott James Remnant  <scott@netsplit.com>

	* init/enum.h (JobWaitType): Introduce a new enum that specifies
	how to transition the job from spawned to running; either we don't
	wait, or we wait for it to emit the stopped signal.
	* init/job.h (JobConfig): Add the wait_for member.
	Add protoype for job_child_minder.
	* init/job.c (job_config_new): Initialise to JOB_WAIT_NONE.
	(job_child_minder): New function to catch when a process is stopped
	by a signal, and move it to the next state when it does so.
	* init/tests/test_job.c (test_config_new): Check the initialisation
	of wait_for to JOB_WAIT_NONE.
	(test_child_minder): Tests for the new function.
	(test_change_state): Copy the daemon test case to refer to waiter.
	* init/main.c (main): Call job_child_minder whenever the job is
	stopped by a signal
	* init/parse_job.c (stanza_wait): Parse a new "wait" stanza that
	specifies what to wait for before leaving the spawned state.
	* init/tests/test_parse_job.c (test_stanza_wait): Check the new
	stanza.

2007-11-29  Scott James Remnant  <scott@netsplit.com>

	* init/tests/test_job.c (test_change_state): Add a few sets to NULL
	so gcc is happy.

2007-11-15  Scott James Remnant  <scott@netsplit.com>

	* init/job.c (job_child_reaper): Update argument names and types
	to match new NihChildHandler pattern; switch on event instead,
	which can now have three values not two (it always could, this was
	a bug) to output warning and assume that status is always non-zero
	if killed so no need to check that separately.
	* init/job.h: Update prototype.
	* init/tests/test_job.c (test_child_reaper): Update calls to
	job_child_reaper to pass an NihChildEvents member instead of FALSE
	or TRUE for killed.
	* init/main.c: Adjust call to nih_child_add_watch to indicate which
	events we want to pass to the reaper; we don't use NIH_CHILD_ALL
	since we're going to add ptrace stuff to a different function.

2007-11-07  Scott James Remnant  <scott@netsplit.com>

	* init/main.c (main): Tidy up.

2007-11-04  Scott James Remnant  <scott@netsplit.com>

	Complete the simplification of job config; rather than try and
	precompute job replacements, keeping them all in the same hash table
	and chaining them together, we just work it out when it's actually
	necessary based on what's in the conf_sources list.

	* init/job.h (JobConfig): Remove the replacement and replacement_for
	members and put a deleted member in instead.
	* init/job.c (job_config_new): Initialise deleted to FALSE; don't
	replace the job into the hash table, since we only want the current
	one in there now.
	(job_config_find_by_name): Now that there is only ever one job
	config in the hash table, we don't need any special function and
	can just use nih_hash_lookup directly, so drop this function.
	(job_config_should_replace): Rename to job_config_replace
	(job_config_replace): Rework, it now checks to see whether there
	are instances, and if not removes the job from the hash table
	before selecting a new one (which might be the same job).
	* init/tests/test_job.c (test_config_new): Update test to check
	deleted starts off as FALSE and that the job isn't in the hash.
	(test_config_find_by_name): Drop.
	(test_config_should_replace): Rename and rewrite to test replacement
	actually works as we expect.
	(test_change_state): Update tests for entering the waiting mode and
	replacing jobs.
	(test_find_by_pid, test_find_by_id, test_handle_event)
	(test_handle_event_finished): Add jobs to the hash table, otherwise
	we can't find them
	(test_child_reaper): Add job to the hash table, and also create a
	source for it since we end up with it in the waiting state so need
	to be able to keep it.
	* init/Makefile.am (test_process_LDADD, test_job_LDADD)
	(test_event_LDADD): Need the full .o file list now.
	* init/conf.c (conf_file_destroy): Rewrite to mark the job deleted,
	call job_config_replace if it's the current job and free it if
	it isn't the current job either before or after that call.
	(conf_reload_path): Handle job replacement here; look up the
	old job in the hash table, if it exists attempt a replacement
	otherwise add the new job to the hash table.
	* init/tests/test_conf.c (test_source_reload_job_dir)
	(test_source_reload_conf_dir, test_source_reload_file): Update
	tests to check job->deleted and use nih_hash_lookup to see whether
	it's the current job.
	(test_file_destroy): Write tests to check the common cases, we don't
	need to worry about the intermediate now since they can't happen.
	* init/parse_job.c (parse_job): Massively simplify, this only creates
	the config and parses it now.
	* init/tests/test_parse_job.c (test_parse_job): Remove the replacement
	checks.
	* init/tests/test_event.c (test_poll): Add configs to the hash
	table so they can be found.
	* TODO: Update.

2007-11-03  Scott James Remnant  <scott@netsplit.com>

	* init/conf.h (ConfSource): Remove priority, we'll place these
	in a linked list and use that order instead.
	(ConfSourcePriority): Drop accordingly.
	(ConfItem): Drop this structure; permitting jobs and states to be
	defined inside larger conf files made things complicated for no
	benefit; move the item union into
	(ConfFile): here, instead of the items list.
	(ConfItemType): Drop accordingly.
	* init/conf.c (conf_init): Store sources in a linked list, instead
	of a hash table; no idea why it ever was.
	(conf_source_new): Drop priority argument and add to list not hash.
	(conf_file_new): Set data to NULL instead of initialising items,
	set destructor to conf_file_destroy.
	(conf_item_destroy): Rename to conf_file_destroy
	(conf_file_destroy): and adjust to refer to ConfItem instead,
	getting the item type through the source.
	(conf_item_new): Drop.
	(conf_reload): Iterate as linked list not hash table.
	(conf_reload_path): Simplify handling of old files and items a
	little, just look it up and always free if it exists before parsing
	the new file.
	(conf_file_get): No longer any need for this function.
	* init/tests/test_conf.c (test_file_get, test_item_new): Drop
	test functions for those that have been removed.
	(test_item_destroy): Rename to test_file_destroy.
	(test_source_new): Don't pass or check priority, or hash lookup.
	(test_file_new): Check data is set correctly.
	(test_source_reload_job_dir, test_source_reload_conf_dir)
	(test_source_reload_file): Update tests accordingly.
	* init/parse_conf.c (stanza_job): Drop the job stanza, jobs
	may only be defined in dedicated directories.  
	* init/tests/test_parse_conf.c (test_parse_conf): Simply check to only
	make sure the file is parsed.
	(test_stanza_job): Drop function.
	* init/main.c: Update calls to conf_source_new.
	* init/init.supp: Update intermediate function in suppression.

2007-10-26  Scott James Remnant  <scott@netsplit.com>

	* init/process.c (process_spawn): Mask out all signals across the
	fork() rather than just SIGCHLD; reset the signal handlers to default
	before unmasking again.  The original rationale was we needed to
	avoid SIGCHLD occurring before we'd stashed the pid, but that's no
	longer a problem; the new rationale is that we want to avoid the
	signal handlers running in the newly forked child.

2007-10-20  Scott James Remnant  <scott@netsplit.com>

	* init/job.c (job_init): The job's name is the first item in the
	structure again, so we can use nih_hash_string_key.
	(job_config_name): Drop this function, then.

	* init/conf.h (ConfSourcePriority): Add a priority enum
	(ConfSource): Add priority member.
	* init/conf.c (conf_source_new): Take priority as an argument and
	set it in the structure.
	* init/tests/test_conf.c (test_source_new): Make sure priority
	is set from the argument.
	(test_file_new, test_file_get, test_item_new)
	(test_source_reload_job_dir, test_source_reload_conf_dir)
	(test_source_reload_file, test_source_reload, test_item_destroy):
	Pass in a priority when creating a ConfSource.
	* init/tests/test_parse_conf.c (test_parse_conf): Likewise.
	* init/main.c (main): Set relative priorities for the configuration
	directories.

	* init/conf.h (conf_file, conf_item): Add source and file members
	respectively that point to the parent structure.
	* init/conf.c (conf_file_new, conf_item_new): Set the members.
	* init/tests/test_conf.c (test_file_new, test_file_get)
	(test_item_new): Make sure the new members are set properly.

	* util/Makefile.am (install-data-hook, install-exec-hook): Apply
	transform to source and destination of both manpage and program
	symlinks.
	* compat/sysv/Makefile.am (install-data-hook, install-exec-hook): 
	Likewise for the compatibility symlinks.

	* TODO: Update.

	* init/tests/test_process.c (test_spawn): Make the event a child
	of the operator so it doesn't get freed first.

	* init/job.c (job_instance): Increment an instances counter each
	time we spawn an instance.
	(job_change_state): Decrement the instances counter again.
	(job_detect_stalled): Drop the main loop function, since we perform
	active detection of stall now.
	* init/job.h: Update header.
	* init/tests/test_job.c (test_change_state): Check that we get the
	stalled event for the last instance.
	(test_detect_stalled): Drop the test.
	* init/main.c: Remove job_detect_stalled from the main loop.

	* init/event.c (event_operator_destroy): Destructor for an
	EventOperator that unblocks and unreferences the event first.
	(event_operator_new): Set the operator.
	(event_operator_copy): Remove error handling since it's unnecessary
	with the destructor in place.
	* init/event.h: Add prototype.
	* init/tests/test_event.c (test_operator_destroy): Make sure it
	works properly.
	(test_operator_copy): Don't unblock or unref events before freeing
	them, since that's now taken care of when it's referenced.
	* init/job.c (job_new): Remove unnecessary error handling.
	* init/tests/test_job.c (test_run_process): Reference the event
	when setting it, otherwise we'll assert when we try to free it.
	* TODO: Update.

	* init/job.c (job_new): Drop the parent argument for consistency.
	(job_instance): Update call to job_new.
	* init/job.h: Update prototype.
	* init/tests/test_job.c (test_new): Adjust call, check the parent
	and make sure that start_on and stop_on are copied over properly.
	* TODO: Update.

	* init/conf.c (conf_file_get): Split out the allocation code from here
	(conf_file_new): into this new function.
	* init/conf.h: Add prototype.
	* init/tests/test_conf.c (test_file_new): New tests.
	* TODO: Update.

	* init/job.c (job_change_state): Hardcode the next state when we
	catch a runaway job to be JOB_WAITING.
	(job_next_state): Change next state for JOB_STARTING when goal is
	JOB_STOP to be JOB_STOPPING for consistency with the others; otherwise
	if our goal is stopped during our starting event, we'll never emit
	a stopping event to match it.
	* init/tests/test_job.c (test_next_state): Update test case.
	* doc/states.dot: Adjust the state transitions.
	* doc/states.png: Regenerate.
	* TODO: Update.

2007-10-19  Scott James Remnant  <scott@netsplit.com>

	Dealing with instances has always been tricky since they're copies
	that exist in the hash table; this patch changes that so the job's
	configuration is separated from its state.  The only difference
	between instance and non-instance jobs now is that non-instance
	jobs only ever have one entry in their instances list.

	* init/job.h (Job): Separate out the members that come from the
	configuration into a new JobConfig structure which can be shared
	amongst all of the instances; this means we can drop instance_of.
	(JobConfig): Add instances list.
	(JobProcess): Remove pid member, replaced by pid list in Job.
	Update prototypes of functions to match.
	* init/job.c (job_new): Split off initialisation of configuration
	pieces into new job_config_new function leaving the state here;
	copy the start_on and stop_on members from JobConfig
	(job_copy): Drop this function, we don't need to copy jobs now.
	(job_name): Rename to job_config_name.
	(job_init): Set key function to job_config_name.
	(job_process_new): Drop initialisation of pid.
	(job_process_copy): Drop this function entirely, we don't need it.
	(job_find_by_name): Rename to job_config_find_by_name; massively
	simplify now we won't find instances or deleted jobs in the list.
	(job_should_replace): Rename to job_config_should_replace; simplify
	now that we can do a simple check to see whether a job exists or not
	(job_find_by_pid, job_find_by_id): Loop through the instances after
	looping through the hash table.
	(job_instance): Simplify, now all it needs to do is call job_new()
	if there isn't anything in the instances list, or it's multi-instance.
	(job_change_goal): Document that job should not be used on return.
	No need to check for instance jobs anymore.  Place the job id in
	the output.
	(job_change_state): Document that job should not be used on return.
	Place the job id in the output.  Check for information in the job's
	config.  Merge the waiting and deleted states, so that a job instance
	is automatically deleted when it finishes.
	(job_next_state): Assert that we never call job_next_state when
	in JOB_WAITING since there's no possible next state.  Check config
	for whether a main process exists.
	(job_emit_event): Obtain config-replaced pieces from the job's config
	(job_run_process): Obtain process information from the job's config
	but store the pid in the Job.  Put job id in the output.
	(job_kill_process, job_kill_timer): We don't need to obtain the
	JobProcess just the pid from the job.  Put job id in the output.
	(job_child_reaper): Put job id in the output.  Check job config.
	(job_handle_event): Iterate job instances and process their stop_on
	operators, but process the start_on from the job configs.
	(job_handle_event_finished): Loop through the instances too.
	(job_detect_stalled): Check start_on from the config and just
	check whether there are any instances in the list.
	(job_free_deleted): No deleted state, so drop this function.
	* init/tests/test_job.c (test_new): Split into test_new and
	new test_config_new function.  Create JobConfig object and spawn
	Job instances from that.
	(test_copy): Drop the tests.
	(test_process_new): Drop check of pid.
	(test_process_copy): Drop test.
	(test_find_by_name): Rename to test_config_find_by_name.
	(test_should_replace): Rename to test_config_should_replace.
	(test_instance): Create JobConfig object, and adjust tests to ensure
	that we always get a Job object.
	(test_find_by_pid, test_find_by_id, test_change_goal): Create
	JobConfig object and spawn Job instances from that.
	(test_change_state): Create JobConfig object and spawn Job
	instances from that.  Adjust tests that previously checked for
	JOB_WAITING to check for job being freed.  Drop checks for JOB_DELETED.
	(test_next_state): Create JobConfig object and spawn Job instances
	from that.  Drop JOB_DELETED and JOB_WAITING checks.
	(test_run_process, test_kill_process, test_child_reaper)
	(test_handle_event, test_detect_stalled): Create JobConfig object
	and spawn Job instances from that.
	(test_free_deleted): Drop.
	* init/main.c: Don't add job_free_deleted to the main loop.
	* init/enum.h (JobState): Drop JOB_DELETED.
	* init/enum.c (job_state_name, job_state_from_name): Drop JOB_DELETED.
	* init/tests/test_enum.c (test_state_name, test_state_from_name):
	Drop tests that use the JOB_DELETED value.
	* init/process.c (process_spawn, process_setup_limits)
	(process_setup_environment, process_setup_console): Get details
	from the job config.  Put job id in the output.
	* init/tests/test_process.c (test_spawn, test_kill): Create
	a JobConfig object and make Job instances from that.
	* init/tests/test_event.c (test_poll): Create a JobConfig object
	and make Job instances from that.
	(test_operator_copy): Set pointers to NULL to avoid gcc complaining.
	* init/conf.h (ConfItem): Make the type for a job be JobConfig.
	* init/conf.c (conf_item_destroy): Don't attempt to replace the
	new middle-man target, if it was due to be replaced it would have
	already been.  If we can replace the config, ensure nothing points
	at it and then free it, rather than kicking state.
	* init/tests/test_conf.c (test_source_reload_job_dir)
	(test_source_reload_conf_dir, test_source_reload_file)
	(test_source_reload, test_item_destroy): Call job_config_new to
	create JobConfig objects, track when they are freed rather than
	marked in the deleted state.  Create instances with job_instance,
	and fetch from the instances list.  Expect the job to be freed
	with the item.
	* init/tests/test_parse_conf.c (test_parse_conf)
	(test_stanza_job): Change expected type from Job to JobConfig.
	* init/parse_job.c: Update prototypes of all functions to refer to
	JobConfig instead of Job.
	(parse_job): If the old job already has a replacement, remove the
	replacement from the hash table -- but don't free it because it's
	linked by a ConfItem -- this is temporary.  Likewise for when we
	replace the old job.
	* init/parse_job.h: Update prototype.
	* init/tests/test_parse_job.c: Update all functions to use JobConfig
	instead of Job.
	(test_parse_job): Create an instance.
	* doc/states.dot: Remove the deleted state.
	* doc/states.png: Regenerate.
	* TODO: Update with notes from the conversion.

2007-10-16  Scott James Remnant  <scott@netsplit.com>

	Update to catch up with changes in libnih that make code a little
	bit easier to follow (we hope).

	* init/tests/test_process.c (test_spawn, test_kill): Replace calls
	to nih_list_free() with nih_free()
	* init/event.c (event_poll): Replace nih_list_free with nih_free
	since the former function has gone from libnih.
	(event_new): Adjust setting of the destructor.
	(event_operator_new): Set destructor for the tree node.
	* init/tests/test_event.c (test_new, test_find_by_id, test_ref)
	(test_unref, test_block, test_unblock, test_poll)
	(test_operator_match): Replace nih_list_free with nih_free.
	(test_poll): Use TEST_FREE_TAG and TEST_FREE rather than abusing
	destructors.
	* init/job.c (job_new): Set destructor to nih_list_destroy.
	(job_copy, job_free_deleted): Use nih_free instead of nih_list_free
	* init/tests/test_job.c (test_new, test_copy, test_find_by_name)
	(test_find_by_pid, test_find_by_id, test_instance)
	(test_change_goal, test_change_state, test_next_state)
	(test_should_replace, test_run_process, test_kill_process)
	(test_child_reaper, test_handle_event)
	(test_handle_event_finished, test_detect_stalled)
	(test_free_deleted): Replace all uses of nih_list_free with nih_free
	(test_child_reaper, test_free_deleted): Replace destructor abuse
	with TEST_FREE, etc.
	* init/conf.c (conf_reload_path): Use nih_free instead of nih_list_free
	(conf_source_new, conf_file_get, conf_item_new): Set destructor
	(conf_source_reload, conf_delete_handler): Use nih_free not the
	custom conf_file_free() function.
	(conf_reload_path): Use nih_free not the custom conf_item_free()
	function.
	(conf_delete_handler): Use nih_free not nih_watch_free()
	(conf_source_free, conf_file_free): Drop these functions, since
	all the free chaining happens properly with destructors.
	(conf_item_free): Rename to conf_item_destroy and turn into destructor
	* init/conf.h: Update prototypes.
	* init/tests/test_conf.c (test_source_new, test_file_get)
	(test_item_new, test_source_reload_job_dir)
	(test_source_reload_conf_dir, test_source_reload_file)
	(test_item_free): Replace nih_list_free calls with nih_free
	(test_source_reload_job_dir, test_source_reload_conf_dir)
	(test_source_reload_file, test_source_reload, test_item_free): Replace
	calls to conf_source_free with nih_free
	(test_source_free, test_file_free): Drop functions.
	(test_item_free): Rename to test_item_destroy
	(test_item_new): Assign a job before freeing, otherwise the destroy
	function will foul up as it expects one.
	* init/parse_conf.c (stanza_job): Replace nih_list_free with nih_free
	* init/tests/test_parse_conf.c (test_parse_conf)
	(test_stanza_job): Replace conf_source_free() with nih_free()
	(test_parse_conf, test_stanza_job): Replace conf_item_free()
	with nih_free()
	* init/parse_job.c (parse_job, parse_on_paren, parse_on_collect):
	Replace nih_list_free with nih_free
	(parse_on): always cut out the stack head before returning (it won't
	be empty on error) otherwise we end up with a bunch of list entries
	pointing to it -- and it's way out of scope when we try and free them
	(parse_on_operator, parse_on_operand): Use the job as the context
	not the operator for consistency of freeing.
	* init/tests/test_parse_job.c: Replace all instances of nih_list_free
	with nih_free (too many functions to list).

2007-10-15  Scott James Remnant  <scott@netsplit.com>

	Strip out all of the IPC code, removing it and consigning it to the
	great revision control history in the sky.  We're going to switch
	from home-brew to D-BUS. so all this is somewhat obsolete.  Rather
	than maintain this while we carry on developing, we'll strip it out
	now and put the D-BUS code in ater once the rest of the core changes
	are done (otherwise we'd just be dragging those through maintenance
	too).

	* Makefile.am (SUBDIRS): Remove the upstart sub-directory entirely;
	comment out util, compat/sysv & logd since we'll fix them up later
	* configure.ac (AC_CONFIG_FILES): Remove from here too.
	* upstart/enum.c, upstart/enum.h, upstart/tests/test_enum.c: Move
	these files into the init/ sub-directory; strictly speaking we'll
	probably need to share them again later in some way, but for now
	they can live with the rest of the daemon code.
	* upstart/: Delete.
	* init/Makefile.am (init_SOURCES): Remove control.c, control.h,
	notify.c and notify.h;  add enum.c and enum.h
	(TESTS): Remove test_control and test_notify; add test_enum
	(test_control_SOURCES, test_control_LDFLAGS, test_control_LDADD)
	(test_notify_SOURCES, test_notify_LDADD): Remove.
	(test_enum_SOURCES, test_enum_LDFLAGS, test_enum_LDADD): Add details
	(init_LDADD): Remove libupstart
	(test_process_LDADD, test_job_LDADD, test_event_LDADD)
	(test_parse_job_LDADD, test_parse_conf_LDADD, test_conf_LDADD): Remove
	libupstart, control.o and notify.o; add enum.o
	* init/control.c, init/control.h, init/tests/test_control.c: Delete
	* init/notify.c, init/notify.h, init/tests/test_notify.c: Delete
	* init/enum.c, init/job.c, init/job.h: Update include path for enum.h
	* init/parse_job.c: Remove unnecessary enum.h include
	* init/tests/test_enum.c: Update to reflect where it is.
	* init/main.c (main): Drop control socket opening.
	* init/tests/test_job.c: Remove unnecessary control.h include
	* init/event.c (event_pending, event_finished): Remove calls to
	notify_event and notify_event_finished
	* init/job.c (job_change_goal, job_change_state): Remove calls
	to notify_job.
	* init/tests/test_parse_conf.c: Remove calls to notify_init
	* init/tests/test_parse_job.c: Remove calls to notify_init
	* init/tests/test_event.c (test_poll): Strip out the part of the
	test that checks processes are notified.
	(check_event, check_event_finished): Remove.

	* configure.ac: Bump Autoconf dependency to 2.61 to match libnih
	* HACKING: Bump dependency in docs too.

	* NEWS: Copy in news from 0.3.9; that release doesn't appear in
	this ChangeLog since it was made on a separate branch by backporting
	bug fixes made here.
	* configure.ac: Bump version to 0.5.0, which is where development
	is heading for.

2007-10-12  Scott James Remnant  <scott@netsplit.com>

	* HACKING: Change URL for libnih.

2007-10-08  Scott James Remnant  <scott@netsplit.com>

	* configure.ac (AM_GNU_GETTEXT_VERSION): Bump to 0.16.1 since this
	version of gettext is needed for compatibility with Automake 1.10
	* HACKING: Bump version in the docs too.

	* compat/sysv/Makefile.am: Only create symlinks if COMPAT_SYSV is
	enabled, otherwise we leave dangling ones.

	* Makefile.am (ACLOCAL_AMFLAGS): Specify that aclocal install
	ordinarily system-wide macros into m4 (libtool.m4, specifically).
	This makes it easier for packagers to modify autoconfery since
	aclocal is no longer a destructive event.
	* configure.ac (AM_INIT_AUTOMAKE): Increase Automake requirement to
	1.10 to ensure we have aclocal --instal
	* HACKING: Increase Automake version in the docs.

2007-09-21  Scott James Remnant  <scott@netsplit.com>

	* init/job.c (job_detect_stalled, job_free_deleted): Call job_init()
	on entry, since we don't have a Job pointer passed to us, we need
	to make sure we don't dereference a potentially NULL list.

2007-06-22  Scott James Remnant  <scott@netsplit.com>

	* TODO: Update.

	* init/job.h: Update prototype of job_change_goal.
	(Job): Remove cause member.
	* init/job.c (job_change_goal): Drop additional argument since cause
	is no longer used.
	(job_change_state, job_child_reaper, job_handle_event): Only pass
	two arguments to job_change_goal.
	* init/control.c (control_job_start, control_job_stop): Only pass
	two argumenst to job_change_goal.
	* init/tests/test_job.c (test_change_goal, test_change_state): Only
	pass two arguments to job_change_goal.

	* init/job.c (job_new): Drop setting of cause.
	(job_change_cause): Drop this function entirely.
	(job_change_goal, job_change_state): Drop calls to job_change_cause
	(job_change_state, job_child_reaper): Don't pass job->cause to
	job_change_goal calls.

	* init/tests/test_job.c: Remove all tests that checked the value of
	job->cause, since that variable is going away.
	(test_change_goal): Remove the specific tests that checked whether
	cause was updated or not.

	* init/job.c (job_run_process): Replace the arguments from the event
	with a list of event names.
	* init/tests/test_job.c (test_run_process): Update test case to
	supply arguments from the list of events.

	* init/process.c (process_setup_environment): Drop the UPSTART_EVENT
	environment variable; it doesn't make sense when you can have multiple
	events.
	(process_setup_environment): Put all variables from the job's start
	events into the job's environment; replacing the UPSTART_EVENT variable

	* init/job.c (job_change_cause): Don't notify the job event
	subscribers when changing the cause.
	* init/notify.c (notify_job_finished): Instead notify them when
	the job reaches a rest state.

	* init/notify.c (notify_job): Call notify_job_event regardless,
	since this now looks over the start_on and stop_on fields.
	(notify_job_event): Rewrite to iterate over start_on and stop_on,
	and notifying for each cause event found.
	(notify_job_event_caused): Static function that is the guts of the
	above function.
	* init/tests/test_notify.c (test_job, test_job_event): Modify tests
	to refer exclusively to the start_on/stop_on expressions rather than
	the cause.

	* init/job.c (job_change_cause): Only notify the job event and
	update the cause member, we don't need to ref or block it anymore
	since that's handled by start_on and stop_on.
	* init/tests/test_job.c (test_change_goal): Drop checks on cause
	being referenced and blocked.
	(test_change_state, test_child_reaper, test_handle_event): Update
	test cases to not reference ->cause, and not count any references
	or blockers towards it.
	* init/tests/test_event.c (test_poll): Update expected reference
	and block counts for events handled by jobs.
	
	* init/tests/test_process.c (test_kill): Make sure that all processes
	in the process group are killed, rather than just the lone one.
	* init/process.c (process_kill): Send the signal to all processes
	in the same process group as the pid.
	* init/tests/test_job.c (test_change_state, test_kill_process):
	After spawning a child, call setpgid() to put it in its own process
	group otherwise we could end up TERMing ourselves.

	* init/tests/test_job.c (test_child_reaper): Update test cases to
	include checking of the start_on and stop_on expression trees.
	* init/job.c (job_child_reaper): Mark all blocked events in the
	start_on and stop_on trees as failed; since these are copies of
	the cause event, we can drop that setting already.

	* TODO: Update again, still thinking about the atomicity of event
	expressions.

2007-06-21  Scott James Remnant  <scott@netsplit.com>

	* init/tests/test_job.c (test_change_state): Include tests on a job's
	start_on and stop_on event expression trees, and make sure that events
	are unblocked and unreferenced at the appropriate moments.
	* init/job.c (job_change_state): Unblock the events that started the
	job in running (if a service), and reset when we reach waiting (leave
	referenced otherwise so the environment is always present).
	Unblock and unreference the events that stopped the job in
	starting (for restarting), running (if coming from pre-stop) and
	waiting.
	
	* init/tests/test_job.c (test_handle_event): Rewrite tests using
	event expressions, and make sure events are referenced and blocked
	correctly matching how jobs are affected.  Include tests for correct
	instance behaviour.
	(test_instance): Make sure that instances copy across the expression
	state, and reset the parent.
	* init/job.c (job_instance): After spawning a new instance, reset
	the start_on expression of the master job.

	* init/event.c (event_operator_copy): Change to making the parent
	of copies nodes be the actual tree parent, rather than the top
	parent; otherwise you can't free an entire tree in one go.
	* init/tests/test_event.c (test_operator_copy): Check parents of
	copied nodes.
	* init/tests/test_job.c (test_copy): Update parent checks here too.

	* init/tests/test_job.c (test_copy): Make sure that the job copy
	references and blocks the event; and in the event of failure, doesn't
	* init/job.c (job_copy): Reset the start_on and stop_on expressions
	in the event of failure.

2007-06-20  Scott James Remnant  <scott@netsplit.com>

	* TODO: Update.

	* init/parse_job.c (parse_on): New generic parsing function to deal
	with event expressions, including operators, parentheses, etc.
	(parse_on_operator): Function called by parse_on() to deal with an
	operator or operand.
	(parse_on_paren): Function called by parse_on() to deal with a
	parenthesis.
	(parse_on_operand): Function called by parse_on_operator() to deal
	with a non-operator token.
	(parse_on_collect): Function called by all of the above to collect
	the operators on the stack and deposit them into the output box,
	either for collection by a later operator or for returning from
	parse_on().
	(stanza_start, stanza_stop): Call the new parse_on() function to
	deal with "start on" and "stop on", storing it in the appropriate
	part of the job.
	* init/tests/test_parse_job.c (test_parse_job): Replace list empty
	checks for start_events/stop_events with NULL checks on the new
	start_on/stop_on members.
	(test_stanza_start, test_stanza_stop): Test new stanza code.

	* init/errors.h (PARSE_EXPECTED_EVENT, PARSE_EXPECTED_OPERATOR)
	(PARSE_MISMATCHED_PARENS): Add numerics and strings for the errors
	that can be generated by parsing an event expression.
	* init/conf.c (conf_reload_path): Handle the new errors properly,
	including the line number where they occurred.
	* logd/jobs.d/logd.in: Update "stop on" to work with the new parser.

	* init/parse_job.c (stanza_emits): Each entry in the emits list
	is now an NihListEntry with the event name as the string data
	pointer, rather than an EventInfo structure (since that structure
	is gone).
	* init/tests/test_parse_job.c (test_stanza_emits): Update test
	case to check for NihListEntry structures.

	* init/parse_job.c: Where the stanza function parses an argument and
	can possibly reject it, save the position and line number and do not
	return that unless we're happy with the argument.  This ensures errors
	are raised pointing *at* the argument, rather than past it.
	* init/tests/test_parse_job.c: Fix several test case errors where
	the buffer was built incorrectly.  Pedantically check pos and lineno
	after successful parsing, and after errors, to make sure they are
	where they should be.

2007-06-18  Scott James Remnant  <scott@netsplit.com>

	* init/job.h (Job): Replace the start_events and stop_events NihLists
	with start_on and stop_on EventOperators.
	* init/job.c (job_new): Drop list initialising, and instead just set
	the new start_on/stop_on members to NULL.
	(job_copy): Copy the entire event operator tree to the new job,
	including references and blockers.  emits has changed to a list of
	NihListEntry with embedded strings, so copy them that way.
	(job_run_process): Drop "->info."
	(job_handle_event): Instead of iterating the events lists, call
	event_operator_handle and check the return value and top node value.
	(job_detect_stalled): Modify to iterate the start_on tree.
	* init/tests/test_job.c (test_change_state, test_detect_stalled): 
	Drop references to "->info." since we can get the variables directly.
	(test_new): Check that start_on and stop_on are NULL.
	(test_copy): Adjust tests of copying start_on and stop_on trees as
	well as the emits list.
	(test_handle_event, test_handle_event_finished) 
	(test_detect_stalled): Change references from start_events to start_on,
	stop_events to stop_on and construct using EventOperators instead.
	(test_handle_event): Update number of blockers now that the event
	expressions themselves will block the event.
	* init/tests/test_event.c (test_poll): Update number of blockers since
	both the events and cause will block it for now; also change
	start_events and stop_events to start_on and stop_on respectively.

	* init/event.c (event_operator_copy): Copy the children nodes as well.
	* init/tests/test_event.c (test_operator_copy): Test copying
	with children nodes.

	* init/tests/test_control.c (test_event_emit): Drop "->info."

	* init/notify.c (notify_event, notify_event_finished): Drop
	"->info." from event references.

	* init/process.c (process_setup_environment): Drop "->info." from
	cause references
	* init/tests/test_process.c (test_spawn): Likewise.

	* init/event.h (Event): Directly include the name, args and env
	fields rather than using an interim structure; this makes more sense
	since we use them differently than a match does.
	(EventOperatorType, EventOperator): New structure to build event
	expression trees that combine a match with "or" and "and" boolean
	operators; solve some problems by holding the reference and blocker
	on the matched event inside this structure directly and provide
	methods to unblock and reset them.
	(EventInfo): Drop this structure completely now that it is unused.
	* init/event.c (event_info_new): Rename this structure to
	event_operator_new() and initialise the new fields properly.
	(event_info_copy): Likewise rename to event_operator_copy and deal
	with copying event references and blockers over to the new structure,
	since the state is useful to copy.
	(event_match): Rename to event_operator_match and switch the arguments
	around since it makes slightly more sense that way.
	(event_operator_update): Function to update the value of an EVENT_OR
	or EVENT_AND operator based on the value of the two children.
	(event_operator_handle): Function to iterate an entire expression
	tree looking for a given event, and update the values of other
	operators if matched.
	(event_operator_unblock): Function to iterate an expression tree
	and release any events we're blocking.
	(event_operator_reset): Function to iterate an expression tree,
	unreferencing any events and resetting all values back to FALSE.
	(event_new, event_pending, event_finished): Update references to
	the Event structure to discard the intermediate "->info."
	* init/tests/test_event.c (test_info_new): Rename to
	test_operator_new() and test various features of the function added
	in the converstion.
	(test_info_copy): Likewise rename to test_operator_copy() and add a
	few more tests, especially that blockers and references are copied.
	(test_match): Rename to test_operator_match() and adjust argument
	order to match the change.
	(test_new) Call event_init() to avoid a valgrind error and update
	references to drop "->info."
	(test_poll): Use EventOperators in the job to test event polling,
	rather than the old structures.
	(test_operator_update, test_operator_handle, test_operator_unblock)
	(test_operator_reset): Test behaviour of the new functions.

2007-06-13  Scott James Remnant  <scott@netsplit.com>

	* TODO: Update utmp/wtmp thoughts.

2007-06-12  Scott James Remnant  <scott@netsplit.com>

	* init/paths.h: Remove extra /, oops.
	* init/Makefile.am (install-data-local): Make destination
	configuration directories as part of "make install".
	(AM_CPPFLAGS): Define LEGACY_CONFDIR to be $(sysconfdir)/event.d
	* logd/Makefile.am (jobs.d/logd): Replace mkdir_p with MKDIR_P
	* init/main.c: Use macro to pick up /etc/event.d so it can be moved
	by configure

	* TODO: Update.

	* init/Makefile.am (AM_CPPFLAGS): Define CONFDIR to be
	$(sysconfdir)/init, replacing the old CFG_DIR definition.
	* init/paths.h (CFG_DIR): Replace with CONFDIR definition,
	and set the default to /etc/init
	* init/main.c: Load configuration from /etc/init/init.conf,
	/etc/init/conf.d and /etc/init/jobs.d; retain loading from /etc/event.d
	for the time being.
	* init/man/init.8: Change reference to directory.
	* logd/Makefile.am: Replace references of eventdir with jobsdir,
	and event.d with jobs.d
	* logd/event.d: Rename to logd/jobs.d

	* init/conf.c (conf_reload): Ignore ENOENT, it's not interesting
	in the general case.

	* init/tests/test_conf.c (test_source_reload): Test the general
	reload function.

	* init/tests/test_conf.c (test_source_free): s/unlink/rmdir/
	(test_source_reload_file): Test that configuration files work, and
	are parsed with anything alongside ignored automatically.
	* init/conf.c (conf_file_filter): As well as not filtering out the
	source path itself, we also need to not filter out the path we're
	watching which is different in the case of files; we need to know
	about it because we handle its removal.
	(conf_delete_handler): Compare the path deleted against the path
	we're watching, rather than the source path, since this means the
	watch needs to be freed.

	* compat/sysv/shutdown.c: Use nih pidfile functions since they're
	more reliable than doing it ourselves.

2007-06-11  Scott James Remnant  <scott@netsplit.com>

	* init/conf.c (conf_reload_path): Call parse_conf for mixed files
	and directories.  Make a correction to the old_items code, was
	passing the wrong arguments to nih_list_add; the effect we wanted
	was that we add the old items head into the list, and remove the
	existing head (what we did was add the first item to the old_items
	list and then cut the rest out).
	* init/tests/test_conf.c (test_source_reload_dir): Rename to
	test_source_reload_job_dir, since that's what this does.
	(test_source_reload_conf_dir): Add another function that tests
	directories of mixed configuration.

	* init/parse_conf.c (parse_conf): Parse a configuration file that
	defines jobs by name.
	(stanza_job): Job stanza, slightly trickier than it would appear to
	need to be, to parse the block in-place and keep pos/lineno
	consistent.
	* init/parse_conf.h: Prototype for external function.
	* init/tests/test_parse_conf.c: Test suite for mixed configuration
	parsing.
	* init/Makefile.am (init_SOURCES): Build and link parse_conf.c and
	parse_conf.h
	(TESTS): Build and run parse_conf tests
	(test_parse_conf_SOURCES, test_parse_conf_LDFLAGS) 
	(test_parse_conf_LDADD): Details for parse_conf test suite.
	(test_conf_LDADD): Add parse_conf.o and conf.o since this calls
	them now.

	* init/conf.c (conf_source_reload, conf_source_reload) 
	(conf_reload_path): Add some debugging messages.

	* init/conf.c (conf_source_new): Add missing call to conf_init()

	* init/conf.c (conf_item_new): Drop source parameter, since it's
	unused in the function and makes it harder to call this when we
	only have one data pointer.
	(conf_reload_path): Drop source from conf_item_new() call.
	* init/conf.h: Update prototype.
	* init/tests/test_conf.c (test_item_new, test_item_free) 
	(test_file_free): Drop source parameter from calls.

2007-06-10  Scott James Remnant  <scott@netsplit.com>

	* init/main.c (main): Add a handler for the SIGHUP signal
	(hup_handler): Handler for SIGHUP, just calls conf_reload().

	* init/main.c (main): Read the configuration again.

	* TODO: Update.

	* init/tests/test_conf.c (test_source_reload_dir): Reset the priority
	and clean up consumed inotify instances.
	(test_source_free, test_file_free, test_item_free): Test the free
	functions on their own, paying special attention to conf_item_free()
	even though this really duplicates other tests.

	* init/conf.c (conf_reload_path): In the case where we fail to map
	the file into memory, we still need to purge all the items that
	previously existed.
	* init/tests/test_conf.c (test_source_reload): Rename to
	test_source_reload_dir, so that we can keep this and the file
	tests separate to make it easier to deal with.
	(test_source_reload_dir): Add tests for physical and parse errors
	when re-loading jobs with and without inotify, and for inotify-based
	modification handling of jobs.

	* init/tests/test_conf.c (test_source_reload): Add test for walk
	of non-existant directory with and without inotify; also test for
	what happens when the top-level directory is deleted, again with
	and without inotify.
	* init/conf.c (conf_delete_handler): Handle the case of the top-level
	directory being deleted by freeing the watch (so next time we asked
	to reload, we can restore it).

	* init/tests/test_conf.c (test_source_reload): Add a test for
	deletion of a running job.

	* init/conf.c (conf_item_free): Fix this up; when deleting an item
	from a source, we first mark it for deletion unless it's already
	marked for replacement.  Then if it's the replacement for something
	else, we mark that to be replaced by whatever we're being replaced
	by (so there are no references to us) and change that state if
	necessary.  Finally we replace our own item and free the record
	before returning.
	* init/tests/test_conf.c (test_source_reload): Check that we handle
	the cases of modiciation of a running job, modification of a
	replacement of a running job and deletion of a replacement for a
	running job.

	* init/parse_job.c (parse_job): Instead of freeing the previous
	replacement, which could leave invalid references to it, mark it
	for deletion and change the state.
	* init/tests/test_parse_job.c (test_parse_job): Adjust the test so
	that we hold a reference to the replacement job and make sure that
	the state is changed to deleted, rather than checking for a destructor
	being called on it.

	* init/init.supp (conf-init): Add valgrind suppression for the
	configuration sources hash table.

	* init/conf.c (conf_item_free): Don't overwrite any previous
	replacement, only mark us for deletion if we wouldn't otherwise
	be replaced.  Add some commented possible code for testing.
	* init/tests/test_conf.c (test_source_reload): Test replacement of
	jobs works properly; test modification with direct write and with
	atomic rename replace; test deletion.

	* init/conf.c (conf_reload_path): It turns out that the flag trick
	doesn't work for items since we often reparse them within the same
	file tag (it works with files because they're atomic and reparsed).
	Store the old items in a different list instead.
	(conf_source_free): We need to be careful about freeing sources,
	so have a function to do it properly.
	(conf_item_new): Since the flag member isn't useful, don't bother
	setting it.
	* init/conf.h: Add conf_source_free prototype.
	(ConfFile): Remove flag member.
	* init/tests/test_conf.c (test_source_reload): Add test for inotify
	create detection.

	* init/conf.c (conf_file_delete): Rename to conf_file_free and match
	the pattern of those kinds of functions.
	(conf_item_delete): Likewise rename to conf_item_free and match the
	pattern of these kinds of functions.
	* init/conf.h: Add prototypes.

	* init/conf.c (conf_reload_path): Fix bug with job name generation.
	Allow non-parsing errors to be returned from the function.
	(conf_item_delete): Drop all replacement management code, we'll put
	this back through testing.
	* init/tests/test_conf.c (test_source_reload): Test reloading adds
	the right inotify watch and parses the files, also check that loading
	without inotify and mandatory reloading work.

	* init/conf.c (conf_source_reload): Move the item deletion detection
	code from this function, where it would only happen on a mandatory
	reload
	(conf_reload_path): to this function, where it will happen every time
	the file is parsed; which is actually what we want.

2007-06-08  Scott James Remnant  <scott@netsplit.com>

	* init/conf.h (ConfItem): Drop the name and replace it with a type.
	(ConfItemType): Enum for different types of configuration items
	(ConfFile): Change items from a hash table to a list.
	* init/conf.c (conf_file_get): Initialise the items member as a list.
	(conf_item_set): Rename to conf_item_new again.
	(conf_item_new): Allocates a new ConfItem and adds it to the file's
	list, we won't reuse items anymore since it doesn't really make sense.
	(conf_source_reload): Adjust clean-up code now that items is a list.
	(conf_reload_path): Work out the name of jobs found by filename,
	allocate a new item for them and parse the job into it.  Perform
	handling of errors by outputting a warning.
	(conf_item_delete): Takes both source and file so we can make
	intelligent decisions.
	(conf_file_delete): Takes a source and passes it to conf_item_delete
	(conf_delete_handler): Pass both source and file to conf_file_delet
	* init/tests/test_conf.c (test_file_get): Check that the items
	list is empty; rather than the hash being unallocated.
	(test_item_set): Rename back to test_item_new and only allocate a
	single item which should get added to the list.

2007-06-06  Scott James Remnant  <scott@netsplit.com>

	* init/parse_job.c (stanza_respawn): Permit the word "unlimited",
	raise a specific error for illegal limit and illegal interval.
	(stanza_pid, stanza_kill, stanza_normal, stanza_umask) 
	(stanza_nice, stanza_limit): Raise specific errors rather than
	a generic "illegal value" error.
	* init/tests/test_parse_job.c (test_stanza_respawn): Check that
	we can use "unlimited", also check for new error return.
	(test_stanza_pid, test_stanza_kill, test_stanza_normal) 
	(test_stanza_umask, test_stanza_nice, test_stanza_limit): Check
	for new specific errors.
	* init/errors.h: Replace CFG_ILLEGAL_VALUE with a series of parse
	errors.

	* init/conf.c: Comments.

	* init/conf.c (conf_item_set): Call out to conf_item_delete() to
	handle unsetting of an item's data.
	(conf_source_reload): Add code to deal with mandatory reloading,
	calls conf_file_delete() and/or conf_item_delete() as appropriate.
	(conf_delete_handler): Call conf_file_delete() on the ConfFile that
	we find.
	(conf_file_delete): Function to delete all items in a file.
	(conf_item_delete): Placeholder function to delete an item.

	* init/conf.c (conf_file_new): Rename to conf_file_get; in practice
	we never just want to allocate one of these, we always want to
	return the existing entry if it exists.
	(conf_item_new): Rename to conf_item_set; again in practice we always
	want to update an existing item.  This function will grow the "deal
	with replacement" stuff.
	(conf_reload): Start putting in place the code that will allow
	mandatory reloads, as well as initial setup.  This function iterates
	over the sources and deals with errors.
	(conf_source_reload): Function to reload an individual source, calls
	out to one of the following two functions and will eventually perform
	the deleted items scan.
	(conf_source_reload_file): Set up a watch on a file, and reload it.
	(conf_source_reload_dir): Set up a watch on a directory and reload it.
	(conf_file_filter): Filter for watching parent directory of files.
	(conf_create_modify_handler): File creation and modification handler.
	(conf_delete_handler): File deletion handler.
	(conf_file_visitor): Tree walk handler.
	(conf_reload_path): Function that deals with files themselves,
	currently just sorts out the ConfFile structure and maps the file
	into memory.
	* init/conf.h: Add new prototypes, update existing ones.
	* init/tests/test_conf.c (test_file_new): Rename to test_file_get,
	also test repeated calls when already in the table.
	(test_item_new): Rename to test_item_set, also test repeated calls
	when already in the table.
	(test_source_reload): Start of test for reloading sources.

2007-06-05  Scott James Remnant  <scott@netsplit.com>

	* init/conf.c: Make a start on the new configuration management
	routines, which will allow finer-grained tracking of configuration
	and support mandatory reloading.
	(conf_source_new, conf_file_new, conf_item_new): Start off with the
	functions to allocate the tracking structures we need to use.
	* init/conf.h: Structures and prototypes
	* init/tests/test_conf.c: Test suite for allocation functions.
	* init/Makefile.am (init_SOURCES): Build and link conf.c and conf.h
	(TESTS): Run the conf test suite.
	(test_conf_SOURCES, test_conf_LDFLAGS, test_conf_LDADD): Details for
	the conf test suite.

2007-06-04  Scott James Remnant  <scott@netsplit.com>

	* init/parse_job.c (stanza_description, stanza_author, stanza_version)
	(stanza_chroot, stanza_chdir, stanza_pid): Instead of erroring when
	the string has already been allocated, free it and replace it with the
	new one. Attempting to forbid duplicates is just too inconsistent,
	especially for the integer ones which we compare against the default;
	using the last one allows us to be entirely consistent.
	(stanza_daemon, stanza_respawn, stanza_service, stanza_instance):
	Don't error if the flag is already set, just ignore it.
	(stanza_respawn, stanza_pid, stanza_kill, stanza_console) 
	(stanza_umask, stanza_nice): Don't compare the current value against
	the default, just overwrite it!
	(parse_exec, parse_script): Free existing process command string
	before setting a new one over the top.
	(parse_process, stanza_exec, stanza_script, stanza_limit): Instead of
	erroring if the structure is already set and allocated, just don't
	allocate a new one and allow its members to be overwritten.
	* init/tests/test_parse_job.c (test_stanza_exec) 
	(test_stanza_script, test_stanza_pre_start) 
	(test_stanza_post_start, test_stanza_pre_stop) 
	(test_stanza_post_stop, test_stanza_description) 
	(test_stanza_author, test_stanza_version, test_stanza_daemon) 
	(test_stanza_respawn, test_stanza_service, test_stanza_instance) 
	(test_stanza_pid, test_stanza_kill, test_stanza_console) 
	(test_stanza_umask, test_stanza_nice, test_stanza_limit) 
	(test_stanza_chroot, test_stanza_chdir): Replace tests that check
	for an error in the case of duplicate stanzas with tests that make
	sure the last of the duplicates is used.
	* init/errors.h (CFG_DUPLICATE_VALUE, CFG_DUPLICATE_VALUE_STR): Drop
	this error, since we don't consider this a problem anymore.

	* upstart/Makefile.am (libupstart_la_LIBADD): Add $(LTLIBINTL)
	* init/Makefile.am (init_LDADD): Reorder and add $(LTLIBINTL)
	* util/Makefile.am (initctl_LDADD): Reorder and add $(LTLIBINTL)
	* compat/sysv/Makefile.am (reboot_LDADD): Reorder and add $(LTLIBINTL)
	(runlevel_LDADD): add $(LTLIBINTL)
	(shutdown_LDADD): Reorder and add $(LTLIBINTL)
	(telinit_LDADD): Reorder and add $(LTLIBINTL)
	* logd/Makefile.am (logd_LDADD): Add $(LTLIBINTL)

2007-06-03  Scott James Remnant  <scott@netsplit.com>

	* init/tests/test_job.c (test_run_process): Add a test case for a
	crasher when the event has no arguments.
	* init/job.c (job_run_process): Fix the bug, we need to check the
	arguments before trying to append them.

	* init/cfgfile.c, init/cfgfile.h, init/tests/test_cfgfile.c: Rename
	to parse_job and strip out all functions except the parsing and stanza
	ones.
	* init/Makefile.am (init_SOURCES): Build and link parse_job.c and h
	(TESTS): Run the parse job test suite
	(test_cfgfile_SOURCES, test_cfgfile_LDFLAGS, test_cfgfile_LDADD):
	Rename and update.
	* init/parse_job.c: Rename all cfg_stanza_*() functions to just
	stanza_*(), rename all cfg_parse_*() functions to just parse_*().
	(parse_job, parse_process, stanza_exec, stanza_script, stanza_start)
	(stanza_stop, stanza_emits, stanza_normal, stanza_env, stanza_limit):
	Don't use NIH_MUST, it's fine to be out of memory and we should fail
	in that case with a useful error.  The user can always reload the
	config file.
	(cfg_read_job, cfg_watch_dir, cfg_job_name, cfg_create_modify_handler)
	(cfg_delete_handler, cfg_visitor): Drop these functions for now.
	* init/parse_job.h: Update so it just contains the one prototype.
	* init/tests/test_parse_job.c: Update all tests to pass a string
	to parse_job(), and check errors raised; rather than mucking around
	with file descriptors all of the time.  Spend the effort while we're
	in here to run TEST_ALLOC_FAIL where we can.
	* init/main.c: Drop config file loading for now since it's missing.

2007-05-27  Scott James Remnant  <scott@netsplit.com>

	* init/cfgfile.h (CFG_DIR): Drop this define, since it's in paths.h
	(CfgDirectory): 

	* init/cfgfile.c (cfg_read_job): Separate out the job-handling code
	into a new function that we could call from a stanza if we want
	later; this one now just maps the file into memory and deals with
	exceptions from the parsing.
	(cfg_parse_job): Function containing the seperated out code; parses
	a new job, marking it as a replacement for any existing job with the
	same name.  Drop the warnings for using pid options without a daemon,
	since these are actually useful for other things later.
	* init/tests/test_cfgfile.c (test_read_job): Drop the check on
	unexpected daemon options, since we don't issue these warnings
	anymore.

2007-05-20  Scott James Remnant  <scott@netsplit.com>

	* init/event.c (event_match): Change to accept Event as the first
	argument and EventInfo as the second, making it obvious that this
	matches a received Event against known EventInfo rather than just
	comparing two info structs (since the order matters).
	* init/event.h: Update prototype.
	* init/tests/test_event.c (test_match): Update test accordingly.
	(test_poll): Fix typo.
	* init/job.c (job_handle_event): Pass in the event as the first
	argument to event_match, rather than its info.
	* TODO: Update.

	* init/job.c (job_emit_event): Return the event that we emit; don't
	bother tracking block status or setting blocked, leave that to the
	state loop so things are more obvious.
	(job_change_state): Set the blocked flag here for starting and stopping
	to the return value of job_emit_event().

	* init/event.c (event_ref, event_unref): Reference counting of events
	so we don't free those we still need.
	(event_block, event_unblock): Blocker counting that replaces the
	previous jobs member.
	(event_new): Initialise refs and blockers fields.
	(event_emit_finished): Remove this function.
	(event_poll): Handle the new done state, and deal with the blockers
	and references counts; turns out that we can fall all the way through
	this switch if these are zero without needing to check again.
	(event_pending): Remove call to event_emit_finished, the event_poll()
	loop handles this case now.
	(event_finished): Set progress to done on the way out.
	* init/event.h (EventProgress): Add new done state
	(Event): Add refs and blockers members, replacing jobs
	* init/tests/test_event.c (test_new): Check refs and blockers are
	initialised to zero.
	(test_ref, test_unref, test_block, test_unblock): Check the ref
	counting function behaviours.
	(test_emit_finished): Drop this function since it's not used
	* init/job.c (job_change_cause): Reference and block the event,
	and unblock and unreference before changing.
	(job_emit_event): Reference the event that blocks the job from
	continuing.
	(job_handle_event_finished): Unreference the blocking event again.
	(job_change_state): Make sure that blocked has been cleared before
	allowing a state change.
	* init/tests/test_job.c: Change tests to use refs/blockers on the
	cause event when counting, and also to follow the status of blocked
	since that is now ref-counted as well.

2007-05-18  Scott James Remnant  <scott@netsplit.com>

	* init/main.c (main, cad_handler, kbd_handler, pwr_handler): Use
	event_new rather than event_emit.
	* init/job.h (Job): Change type of cause and blocked to Event
	* init/job.c (job_change_goal, job_change_cause, job_emit_event) 
	(job_handle_event, job_handle_event_finished): Update all references
	to EventEmission to use Event instead.
	(job_detect_stalled): Call event_new instead of event_emit
	(job_run_process): Use the info member of cause, not event member
	* init/tests/test_job.c (test_change_goal, test_change_state) 
	(test_run_process, test_child_reaper, test_handle_event) 
	(test_handle_event_finished): Update all references to EventEmission
	to use Event instead.
	(test_detect_stalled): Correct to use right structure types.
	* init/process.c (process_setup_environment): Use cause's info member,
	rather than event member.
	* init/tests/test_process.c (test_spawn): Update to use Event.
	* init/notify.h (NotifySubscription): Change member to event
	* init/notify.c (notify_subscribe_event) 
	(notify_subscription_find, notify_job_event, notify_event) 
	(notify_event_finished): Update functions to use event member and
	Event structures.
	* init/tests/test_notify.c (test_subscribe_event) 
	(test_subscription_find, test_job, test_job_event, test_event) 
	(test_event_finished): Update to use Event instead of EventEmission
	* init/control.c (control_event_emit): Update to use event_new.
	* init/tests/test_control.c (test_event_emit) 
	(test_subscribe_events, test_unsubscribe_events): Update to use
	Event rather than EventEmission.

	* init/event.h: Fix up a few references.
	* init/tests/test_event.c (test_new): Remove reference to emission.

	* init/event.h (EventEmission): Rename to Event, and rename event
	member to info.
	* init/event.c (event_emit_next_id): Rename to event_next_id
	(event_emit): Rename to event_new, and add standard parent argument.
	(event_emit_find_by_id): Rename to event_find_by_id
	(event_poll): Iterate over Events in the list
	(event_pending, event_finished): Operate on Event
	* init/tests/test_event.c (test_emit): Rename to test_new and
	adjust for names and arguments.
	(test_emit_find_by_id): Rename to test_find_by_id and adjust for
	names.
	(test_emit_finished, test_poll): Adjust names.

	* init/cfgfile.c (cfg_stanza_start, cfg_stanza_stop) 
	(cfg_stanza_emits): Convert to use EventInfo and event_info_*.
	* init/job.c (job_copy): Use EventInfo and event_info_copy.
	(job_handle_event, job_detect_stalled): Iterate EventInfo structures
	* init/tests/test_cfgfile.c (test_stanza_start, test_stanza_stop) 
	(test_stanza_emits): Update to use EventInfo
	* init/tests/test_job.c (test_copy, test_handle_event) 
	(test_handle_event_finished, test_detect_stalled): Update to use
	EventInfo and event_info_new
	* init/event.c (event_copy): Use nih_str_array_copy here, to make the
	code somewhat simpler.
	(event_finished): Copy the arguments and environment from the old
	event, rather than stealing and reparenting.
	* init/job.c (job_copy): Use nih_str_array_copy here too.
	(job_run_process): Use nih_str_array_append to add the arguments from
	the emission onto the command run.

	* init/event.h (Event): Rename to EventInfo, since this structure
	representations information about an event, rather than an actual
	event in progress.
	* init/event.c (event_new): Rename to event_info_new, also now can
	take arguments and environment like event_emit() can.
	(event_copy): Rename to event_info_copy.
	* init/tests/test_event.c (test_new): Rename to test_info_new,
	update names in test and test being given args or env.
	(test_copy): Rename to test_info_copy and update names in test.
	(test_match, test_poll): Use EventInfo.

	* TODO: Update.

2007-04-24  Scott James Remnant  <scott@netsplit.com>

	* configure.ac: Add AM_PROG_CC_C_O since we use per-target flags
	for one of the test cases.

2007-03-16  Scott James Remnant  <scott@netsplit.com>

	* upstart/message.c (upstart_message_newv): Add va_end to match
	va_copy because the standard says so.
	* upstart/wire.c (upstart_push_packv, upstart_pop_packv): Add
	va_end here as well.

2007-03-13  Scott James Remnant  <scott@netsplit.com>

	* init/main.c: Wait until we've closed inherited standard file
	descriptors and opened the console instead before trying to open the
	control socket; otherwise we end up closing it by accident if we
	weren't opened with sufficient descriptors in the first place.
	Also wait until we've set up the logger before trying to parse the
	configuration.  In fact both of these things need to be pretty low
	down the main() function.

	* init/tests/test_job.c (test_run_process): Skip /dev/fd test cases
	if that's not available.

	* init/tests/test_control.c (test_log_priority): Make sure we know
	that the message has been sent before calling the watcher.

	* init/cfgfile.c (cfg_watch_dir): We get ENOSYS for missing inotify
	support, not EOPNOTSUPP.
	* init/tests/test_cfgfile.c (test_watch_dir): Actually make the
	directory tree before testing for inotify, since we use the same
	tree there too.

	* util/initctl.c (job_info_output): Restructure so gcc doesn't think
	name can be used uninitialised.
	* init/tests/test_cfgfile.c (test_watch_dir): Correct an error where
	i wouldn't be initialised if we skipped the inotify tests.

	* util/initctl.c (job_info_output): Restructure so gcc doesn't think
	* init/process.c (process_setup_environment): job id fits inside
	a %u now

	* upstart/message.h: Style; always refer to "unsigned int" as
	"unsigned int", and never "unsigned.
	* upstart/tests/test_message.c (my_handler): Catch a stray couple
	of "unsigned"s

	* init/control.c (control_job_query, control_job_start) 
	(control_job_stop): Change type of id argument to unsigned int,
	and call printf with %u to output it.
	* init/tests/test_control.c (check_job, check_job_instance) 
	(check_job_instance_end, check_job_status__waiting) 
	(check_job_status_end__waiting, check_job_status__starting) 
	(check_job_status_end__starting, check_job_status__running) 
	(check_job_status_end__running, check_job_status__pre_stop) 
	(check_job_status_end__pre_stop, check_job_status__stopping) 
	(check_job_status_end__stopping, check_job_status__deleted) 
	(check_job_status_end__deleted, check_job_unknown) 
	(check_job_invalid, check_job_unchanged, check_event): Change
	type of id arguments to unsigned int.
	(check_list): Change type of id to unsigned int.
	* init/tests/test_notify.c (check_job_status) 
	(check_job_status_end, check_job_finished, check_event) 
	(check_event_caused, check_event_finished): Change type of id
	arguments to unsigned int.

	* init/job.h (Job): Change the type of the id to unsigned int.
	* init/job.c (job_next_id): Change ids to be unsigned ints, and now
	we can just use %u in the nih_error call.
	(job_find_by_id): Change argument to be unsigned int
	* init/tests/test_job.c (test_find_by_id): Change id type to unsigned
	int.
	* init/event.h (Event): Change the type of the id to unsigned int.
	* init/event.c (event_emit_next_id): Change ids to be unsigned ints,
	and now we can just use %u in the nih_error call.
	(event_emit_find_by_id): Change argument to be unsigned int
	* init/tests/test_event.c (test_emit, test_emit_find_by_id) 
	(check_event, check_event_finished): Change id type to unsigned int.

	* util/initctl.c (output_name): Use an unsigned int for the job id,
	which means we can use ordinary %u for the printf argument.
	(handle_job, handle_job_finished, handle_job_instance) 
	(handle_job_instance_end, handle_job_status) 
	(handle_job_status_end, handle_job_unknown, handle_job_invalid) 
	(handle_job_unchanged, handle_event, handle_event_caused) 
	(handle_event_finished): Change argument type of id from uint32_t
	to unsigned int.
	(job_info_output): Change output type of id from %zu to %u

	* upstart/message.c (upstart_message_handle): Use unsigned int for
	ids, rather than a fixed-width type.
	* upstart/tests/test_message.c (my_handler): Use unsigned int for
	the ids, and give "unsigned int" instead of "unsigned" to va_arg as
	a matter of style.

	* upstart/wire.c (upstart_push_int, upstart_pop_int): Send over the
	wire using a plain old integer type, instead of a fixed width type;
	there's no advantage to using the fixed-width type and we could hurt
	ourselves if we tried running on ILP64.
	(upstart_push_unsigned, upstart_pop_unsigned): Likewise use a plain
	unsigned int over the wire.
	(upstart_push_string, upstart_pop_string): Use an unsigned int for
	the length of the string, technically this means that we silently
	truncate any string that's greater than 4GB on 64-bit platforms;
	it's either that or make the test cases harder (we did this before
	anyway).
	(upstart_push_header, upstart_pop_header): Type is always an unsigned
	int (best conversion from an enum)

2007-03-11  Scott James Remnant  <scott@netsplit.com>

	* configure.ac: Bump version to 0.3.9

	* NEWS: Update.

	* util/man/initctl.8: Document the new commands.

	* TODO: Update.

	* init/job.c (job_handle_event): Correct the function so we don't
	try and stop the master of an instance, and cause an assertion error.

	* util/initctl.c: Oops, correct function pointers in command table

	* util/tests/test_initctl.c (test_version_action): 

	* util/initctl.c (handle_version): Handle receipt of the version
	reply.
	(version_action): Send the version-query message to the server and
	expect one response.
	(log_priority_action): Parse the single argument into an NihLogLevel
	and send it to the server.

	* init/control.c (control_version_query, control_log_priority):
	Functions to handle the new messages from the server pov
	* init/tests/test_control.c (test_version_query) 
	(test_log_priority): Test the new messages are handled properly.
	(check_version): Check the version string matches.
	* upstart/message.h: Add messages for querying the version of the
	init daemon and changing the log priority.
	* upstart/message.c (upstart_message_newv)
	(upstart_message_handle): Marshal the new messages.
	* upstart/tests/test_message.c (test_new, my_handler) 
	(test_handle): Test the marshalling of the new messages,

	* upstart/libupstart.ver: Add enum functions to the global list.

	* util/initctl.c (start_action, stop_action): Imply --no-wait if
	we take the job id or name from an environment variable, since we'd
	end up waiting for ourselves otherwise
	* util/tests/test_initctl.c (test_start_action, test_stop_action):
	Update test cases to make sure no-wait is implied.

2007-03-09  Scott James Remnant  <scott@netsplit.com>

	* configure.ac: Bump version to 0.3.8

	* NEWS: Updated.
	* configure.ac: Increase version to 0.3.7

	* init/tests/test_job.c (test_change_state): Add a test case for
	deleting the last instance of a replaced job.
	* init/job.c (job_change_state): When moving a instance of a job into
	the deleted state, check whether we should replace the job it's an
	instance of, and if so, change that job's state too.
	* TODO: Update.

	* util/initctl.c (handle_job_list): Always allocate current_list,
	since we need it to be the parent of pointers we attach to it.
	(handle_job_list_end): Always free the current list, only suppress
	output if there aren't any entries in it.
	(initctl_recv): Check the current_list pointer, no need for in_list
	(handle_job_instance, handle_job_instance_end, handle_job_status):
	Check current_list not in_list.
	* util/tests/test_initctl.c: Correct some memory leaks.

	* init/process.c (process_setup_environment): Set the UPSTART_JOB_ID
	environment variable to the job's unique id.
	* init/tests/test_process.c (test_spawn): Make sure it's set.

	* util/man/initctl.8: Update the initctl manpage.
	* compat/sysv/man/reboot.8: Correct a minor grammar error.
	* compat/sysv/man/shutdown.8: Fix reference from runlevel to telinit.

	* README: Add a README that copies the text from the web page and
	adds some notes about recommended operating system versions.

	* util/initctl.c: Completely rewrite initctl, top to bottom; handling
	of the new messages is done natively, meaning that the commands just
	vary the requests send and number of responses expected.
	* util/tests/test_initctl.c: Test all of the new code.

	* init/main.c: Improve restarting and rescuing a little; store the
	program path in a static variable so we can always access it, and
	use the exported loglevel to pass the same to the new process.
	* TODO: Update.

	* compat/sysv/shutdown.c: More error/fatal adjustments.
	* compat/sysv/telinit.c: More error/fatal adjustments.

2007-03-08  Scott James Remnant  <scott@netsplit.com>

	* init/main.c (main, crash_handler): Promote deadly errors to nih_fatal
	* logd/main.c (main): Promote deadly errors to nih_fatal
	* compat/sysv/reboot.c (main): Promote deadly errors to nih_fatal
	* compat/sysv/shutdown.c (main, shutdown_now): Promote deadly errors
	to nih_fatal
	* compat/sysv/telinit.c (main): Promote deadly errors to nih_fatal

	* init/event.c (event_pending): The message that we're handling an
	event should be logged with --verbose.

	* init/cfgfile.c (cfg_parse_script): Remove the unnecessary check for
	a token inside a script block.

	* TODO: Update.

	* init/control.c (control_watch_jobs): Rename to control_subscribe_jobs
	and update to handle new event name.
	(control_unwatch_jobs): Rename to control_unsubscribe_jobs and update
	to handle the new event name.
	(control_watch_events): Rename to control_subscribe_events and update
	to handle the new event name.
	(control_unwatch_events): Rename to control_unsubscribe_events and
	update to handle the new event name.
	* init/tests/test_control.c (test_watch_jobs): Rename to
	test_subscribe_jobs and update to new event name.
	(test_unwatch_jobs): Rename to test_unsubscribe_jobs and update to 
	new event name.
	(test_watch_events): Rename to test_subscribe_events and update to
	new event name.
	(test_unwatch_events): Rename to test_unsubscribe events and update
	to new event name.

	* upstart/message.h: Rename the watch commands to subscribe/unsubscribe
	and regroup with new message numbers.
	* upstart/message.c (upstart_message_newv) 
	(upstart_message_handle): Marshal the updated subscription messages.
	* upstart/tests/test_message.c (test_new, my_handler) 
	(test_handle): Update tests to new names and numbers.
	* TODO: Update.

	* upstart/message.c (upstart_message_handle): Raise a the unknown
	message error if the type is unknown, rather than the invalid message
	error.
	* upstart/tests/test_message.c (test_handle): Correct test case.

	* init/job.c (job_change_state): Correct a problem here too, when
	moving from pre-stop to running, we don't want to emit a started event
	since we never emitted a stopping event and never killed the process
	anyway.  We do need to notify the job as finished, since the process
	that tried to stop it will need to be told not to wait any longer.
	* init/tests/test_job.c (test_change_state): Add a test for pre-stop
	back to running.

	* doc/states.dot: Fix an error in the state diagram; when moving from
	starting back to waiting, due to a failed respawn, we need to emit
	the stopped event otherwise it will never happen.
	* doc/states.png: Update.

2007-03-05  Scott James Remnant  <scott@netsplit.com>

	* upstart/message.c (upstart_message_new): Make this a wrapper around
	(upstart_message_newv): which has all the old code, but accepts a
	va_list instead of making its own.
	* upstart/message.h: Add prototype.

	* init/main.c (crash_handler): Simply trying to leave a SEGV handler
	doesn't work so well, we end up repeating the problem instruction.
	We really can't resume from this point, and can't even jump elsewhere
	since our state is probably buggered up.  Only thing for it is to
	re-exec ourselves with a clean state.

	* init/cfgfile.c (cfg_read_job, cfg_delete_handler): Don't try and
	free the magic (void *)-1 replacement (delete).

	* util/events.c, util/events.c, util/jobs.c, util/jobs.h: With the
	new message responses, that intermix event and job information freely,
	it no longer makes sense to distinguish between them.  So fold these
	files back into the main initctl.c
	* util/initctl.h: Drop unused header.
	* util/Makefile.am (initctl_SOURCES): Update sources list.
	(TESTS): Change which tests we build
	(test_initctl_SOURCES, test_initctl_CFLAGS, test_initctl_LDFLAGS) 
	(test_initctl_LDADD): Build the new combined test case binary, use
	an automake feature to rebuild initctl.c with -DTEST and a different
	.o file, and thus be able to define out main()

	* util/tests/test_events.c, util/tests/test_jobs.c: Collapse the two
	test case files into one single
	* util/tests/test_initctl.c

	* init/control.c (control_job_find): And implement the find function
	that returns a list of jobs matching an optional pattern.
	* init/tests/test_control.c: Make sure we do send all messages.
	(check_list): Complex function to check the responses to a job list
	(test_job_find): Test a couple of job lists.
	* init/tests/test_notify.c: Make sure we do send all messages.

	* init/control.c (control_job_query): Implement the query message,
	this just needs to return the status or instance set.
	* init/tests/test_control.c (test_job_query): Test the query command.
	(check_job_status__deleted, check_job_status_end__deleted): Pair of
	functions to check we can query deleted jobs directly.

	* init/control.c (control_send_instance): Function to send an instance
	job, collating all of its instances together.
	* init/control.h: Update.
	* init/tests/test_control.c (test_send_instance): Check we receive
	the right messages.
	(check_job_instance, check_job_instance_end): Pair of functions to
	check the instance messages.

	* upstart/message.h: Add new UPSTART_JOB_INSTANCE and
	UPSTART_JOB_INSTANCE_END messages which we'll use to communicate that
	a job is an instance, and group the instances of it together.
	* upstart/message.c (upstart_message_new, upstart_message_handle):
	Marshal the new instance messages.
	* upstart/tests/test_message.c (test_new, my_handler) 
	(test_handle): Test the new message types.

	* upstart/message.h: Restore arguments to JOB_LIST, but rename to
	pattern since that's what it is.
	* upstart/message.c (upstart_message_handle): Restore arguments
	with updated name.
	* upstart/tests/test_message.c (test_new, my_handler) 
	(test_handle): Restore tests for arguments, rename and make sure we
	include a wildcard.

2007-03-04  Scott James Remnant  <scott@netsplit.com>

	* upstart/message.h: Drop arguments to JOB_LIST.
	* upstart/message.c (upstart_message_new, upstart_message_handle):
	Drop arguments to JOB_LIST.
	* upstart/tests/test_message.c (test_new, my_handler) 
	(test_handle): Drop the arguments from the test.

	* init/control.c (control_job_start): Update to return INVALID for
	instances and replacements; add the forgotten UPSTART_JOB message.
	(control_job_stop): Update to return INVALID for replacements; add
	the forgotten UPSTART_JOB message.  Deal with instance masters
	magically by iterating all instances and stopping those instead.
	* init/tests/test_control.c (check_job_deleted): Rename to 
	check_job_invalid and check that message.
	(check_job): Function to check the job we've acted upon.
	(test_job_start): Check that we get the UPSTART_JOB message first,
	restore the check on deleted jobs causing an error and add checks
	that instance and replacement jobs also cause an error.
	(test_job_stop): Check that we get the UPSTART_JOB message first,
	restore the check on deleted jobs causing an error.  Make sure
	instances are handled.

	* upstart/message.h: More message changes; add a JOB_FIND message
	and replace UPSTART_JOB_DELETED with UPSTART_JOB_INVALID since there's
	a few more problem conditions.
	* upstart/message.c (upstart_message_new, upstart_message_handle):
	Marshal the new message and update names.
	* upstart/tests/test_message.c (test_new, my_handler) 
	(test_handle): Update tests to check the new message and update the
	values and names of the existing ones.

	* init/job.h (Job): Remove the delete flag, add replacement and
	replacement_for pointers instead.
	* init/job.c (job_new): Initialise replacement and replacement_for
	pointers to NULL.
	(job_find_by_name): Update to return what job the one we found is
	a replacement for, and to skip DELETED jobs.
	(job_instance): Make it simply illegal to call this for deleted jobs,
	instances or replacements.
	(job_change_goal): Make it illegal to change the goal of a replacement
	job.
	(job_free_deleted): Remove the previous code to handle deleted instance
	masters, because it's now bogus.
	(job_should_replace): New function to determine whether a job is
	replaceable.
	* init/tests/test_job.c (test_new): Check pointers are set.
	(test_copy): Check that replacement and replacement_for are not
	copied, since their state of an individual job.
	(test_find_by_name): Update tests to make sure we ignore deleted jobs,
	instances and replacements.
	(test_instance): Remove test that will now cause an assertion,
	and no longer check delete is set.
	(test_change_goal): Remove test that will now cause an assertion.
	(test_free_deleted): Remove test cases for deleted masters.
	(test_should_replace): Test the new check function.
	(test_change_state): Make sure that we end up in deleted for instances
	and replaced jobs, and that replacements become the real job.
	* init/cfgfile.c (cfg_read_job): Update to handle replacement jobs;
	the old job's previous replacement is discarded, and set to the
	current job; and then if the job should be replaced, it's moved
	to deleted (which should promote the new job).
	(cfg_delete_handler): Handle deletion of a job in a similar manner,
	except we sent the replacement pointer to the special -1 value since
	we have no actual replacement.
	* init/tests/test_cfgfile.c (test_watch_dir): Update tests to make
	sure that deletion and modification are handled wrt replacement.
	(test_read_job): Make sure that reparsing an existing file is handled.
	* init/tests/test_control.c (test_job_start): Remove checks that
	delete gets set to true for instances.
	(test_job_stop, test_job_start): Temporarily comment out deleted
	job behaviour, since that's been somewhat changed.

	* upstart/message.h: We're not going to return JOB_LIST for JOB_STOP
	since that's just awkward for the client; just act on the master,
	and return JOB_UNCHANGED.

	* init/notify.c (notify_job_status): Move this function to
	* init/control.c (control_send_job_status): here, since we need it for
	the new control responses.
	(control_job_query): New single function to list all jobs or a
	particular job.
	* init/control.h: Add prototype.
	* init/tests/test_control.c (test_error_handler): Simplify this a
	little to just sending a NO_OP message, since we can send an entire
	stream of messages and leave them in the queue.
	(check_job_status__stopping, check_job_process) 
	(check_job_status_end__stopping): Trio of check functions for a job
	status that's stopping, with an active main process.
	(test_send_job_status): Test the now global status function.
	(check_job_status__starting, check_job_status_end__starting): Pair
	of check functions for a starting job with no process yet.
	(test_watch_jobs, test_unwatch_jobs): Update to expect the full new
	job status messages, with an optional process part as well.
	(check_event): Function to check an event.
	(test_watch_events): Minor update to use above function.
	(check_job_status__waiting, check_job_status_end__waiting): Pair of
	check functions for the first step in starting a job (goal change only)
	(check_job_unknown, check_job_deleted, check_job_unchanged): Trio
	of functions to check common error responses.
	(test_job_start): Update tests to newer behaviour.
	(check_job_status__running, check_job_status_end__running) 
	(check_job_status__pre_stop, check_job_status_end__pre_stop): Checks
	for the states we go through when stopping a job.
	(test_job_stop): Update tests to newer behaviour.
	* init/notify.c (notify_job, notify_job_event, notify_job_finished):
	Update to call the newly exported function.
	* init/job.c: Make job_id and job_id_wrapped externally available.
	* init/job.h: Update.
	* init/event.c: Make emission_id and emission_id_wrapped externally
	available.
	* init/event.h: Update.

	* upstart/message.h: Rename UPSTART_JOB_INVALID to
	UPSTART_JOB_UNCHANGED, as it's not really invalid just a no-op
	* upstart/message.c (upstart_message_new, upstart_message_handle):
	Update the constant, fields are unchanged,
	* upstart/tests/test_message.c (test_new, my_handler) 
	(test_handle): Rename constants/messages.

	* upstart/message.h: Turns out we need extra errors to indicate that
	the job was deleted or already at that goal, otherwise the client
	would sit there waiting for the finished event.	
	* upstart/message.c (upstart_message_new, upstart_message_handle):
	Marshal the new error messages.
	* upstart/tests/test_message.c (test_new, my_handler) 
	(test_handle): Test the handling of the new messages.

	* init/tests/test_job.c (test_free_deleted): Found a bug; because
	master instances never change state, they never end up in the deleted
	state so are never reaped.  Add some test cases for cleaning them up,
	but not while they have remaining instances.
	* init/job.c (job_free_deleted): Implement the bug fix.

	* init/job.c (job_instance): Split out the instance spawning code
	into its own function, as we'll frequently need a pointer to the
	instance before we try and change the goal.
	(job_change_goal): Clean this function back up again, it no longer
	needs to return values and can assert that it's never called for
	deleted jobs or instance mastersr.
	(job_handle_event): Spawn an instance when we get a start event.
	* init/job.h: Update.
	* init/tests/test_job.c (test_instance): Check instance creation.
	(test_change_goal): Update tests now that it doesn't return a value
	again, and doesn't spawn instances itself.
	(test_handle_event): Make sure instances are spawned.

	* init/tests/test_event.c (test_poll): Needs a slight fix now that
	we generate more events than we check, and that subscriptions go
	away automatically.

	* init/notify.c (notify_job_status): Static function to handle
	sending the more complicated job status message series 
	(notify_job): Call notify_job_status() to send the new-style message
	(notify_job_event): Send the new UPSTART_EVENT_CAUSED message with
	the emission id, then call notify_job_status() to send the new-style
	common status message.
	(notify_job_finished): New function to be called when we reach the
	job rest state, notifies and unsubscribes directly subscribed
	processes, and includes failed information.
	(notify_event_finished): Unsubscribe processes after sending the
	finished event, since the event has gone away.  Also don't send
	this to processes subscribed to all events, since it's not useful
	for them.
	* init/notify.h: Add prototype.
	* init/tests/test_notify.c: Update all test cases and helper
	functions to the new message types.
	(test_job_finished): Check the new finished message is sent with
	a status message preceeding it.
	* init/job.c (job_change_state, job_change_state): Notify subscribed
	processes with notify_job_finished() when in the running (for service)
	or waiting states, just before we drop the cause.

	* upstart/message.h: Add failed, failed_process and exit_status
	arguments to UPSTART_JOB_FINISHED.
	* upstart/message.c (upstart_message_new, upstart_message_handle): 
	Marshal the new arguments.
	* upstart/tests/test_message.c (test_new, my_handler) 
	(test_handle): Test the new arguments.

	* upstart/message.h: Update the message types, introducing a more
	structured job message set and replacing the UPSTART_EVENT_JOB_STATUS
	message with UPSTART_EVENT_CAUSED which will be immediately followed
	by an ordinary UPSTART_JOB_STATUS message.
	* upstart/message.c (upstart_message_new, upstart_message_handle):
	Marshal the new messages.
	* upstart/tests/test_message.c (test_new, my_handler) 
	(test_handle): Test the new message types.
	* TODO: Update.

2007-03-03  Scott James Remnant  <scott@netsplit.com>

	* TODO: Update.

	* init/cfgfile.c (cfg_parse_exec, cfg_parse_script): Separate out
	the parsing of an exec or script stanza into separate functions,
	seeing as this is quite a common operation.  This also means we
	just need to change them in one place now.
	(cfg_parse_process): Function to call either of the above depending
	on the next argument.
	(cfg_stanza_exec): Call cfg_parse_exec instead.
	(cfg_stanza_script): Call cfg_parse_script instead.
	(cfg_stanza_pre_start, cfg_stanza_post_start) 
	(cfg_stanza_pre_stop, cfg_stanza_post_stop): Call cfg_parse_process
	with the right arguments instead of doing by hand in each function.

	* init/event.c (event_emit_next_id): Split the id assigning code into
	a static inline function for easier modification.
	* init/job.c (job_next_id): Use the same style function here too.

2007-03-02  Scott James Remnant  <scott@netsplit.com>

	* init/event.c (event_emit): Port the slightly more efficient in the
	early case code from job_new.

	* init/job.h (Job): Add a unique id to the job structure.
	* init/job.c (job_new): Assign an incrementing id to each new job
	allocated.
	(job_find_by_id): Locate a job by its unique id, sadly not very
	efficient in a hash table ;-)
	(job_name): New hash key function since name isn't the first entry
	anymore.
	(job_init): Change hash key function.
	* init/tests/test_job.c (test_find_by_id): Make sure we can find a
	job by its id.

	* init/job.c (job_change_goal): Return the new instance in that
	circumstance, and clean up a little bit.
	* init/job.h: Update prototype.
	* init/tests/test_job.c (test_change_goal): Update tests.

	* init/job.c (job_find_by_name): Skip jobs marked for deletion too.
	* init/tests/test_job.c (test_find_by_name): Update test case.

	* init/event.h, init/notify.h, upstart/message.h: Provide C-level names
	for enums, this makes the compiler generate things that gdb can get.

	* init/job.c (job_run_process, job_kill_process, job_kill_timer):
	Change process argument to be a plain ProcessType, this means we
	know exactly which process we're trying to run or kill.
	(job_change_state): Update calls to job_run_process
	and job_kill_process
	* init/tests/test_job.c (test_run_process, test_kill_process): Update
	function calls to just pass a ProcessType in.

	* upstart/enum.h: Rename JobAction to ProcessType.
	* upstart/enum.c (job_action_name): Rename to process_name.
	(job_action_from_name): Rename to process_from_name.
	* upstart/tests/test_enum.c (test_action_name, test_action_from_name):
	Rename and update to match.
	* init/job.c (job_new, job_copy, job_change_state) 
	(job_next_state): Change JOB_*_ACTION constants to PROCESS_*.
	(job_find_by_pid): Change JobAction argument to ProcessType.
	(job_emit_event): Call process_name on the failed process.
	(job_child_reaper): Update to use ProcessType instead of JobAction.
	* init/job.h (Job): Change type of failed_process to ProcessType.
	* init/tests/test_job.c (test_find_by_pid): Update to use ProcessType
	instead of JobAction in tests.
	(test_new, test_copy, test_change_goal, test_change_state) 
	(test_next_state, test_run_process, test_kill_process) 
	(test_child_reaper, test_handle_event_finished): Change JOB_*_ACTION
	constants to PROCESS_*
	* init/cfgfile.c (cfg_stanza_exec, cfg_stanza_script) 
	(cfg_stanza_pre_start, cfg_stanza_post_start) 
	(cfg_stanza_pre_stop, cfg_stanza_post_stop): Change JOB_*_ACTION
	constants to PROCESS_*
	* init/tests/test_cfgfile.c (test_stanza_exec) 
	(test_stanza_script, test_stanza_pre_start) 
	(test_stanza_post_start, test_stanza_pre_stop) 
	(test_stanza_post_stop, test_read_job, test_watch_dir): Change
	JOB_*_ACTION constants to PROCESS_*
	* init/tests/test_event.c (test_poll): Change JOB_*_ACTION constants
	to PROCESS_*
	* init/tests/test_control.c (test_job_start, test_job_stop): Change
	JOB_*_ACTION constants to PROCESS_*

	* init/cfgfile.c (cfg_watch_dir): Restore the prefix argument; pass
	as the data pointer to the inotify callbacks and visitor function.
	Change the return value to be the watch structure.
	(cfg_job_name): Add prefix argument and prepend to relative path.
	(cfg_create_modify_handler, cfg_delete_handler, cfg_visitor): Get
	the prefix for the job names from the data pointer and pass to
	cfg_job_name().
	* init/cfgfile.h: Update prototypes.
	* init/tests/test_cfgfile.c (test_watch_dir): Actually test the
	watch functions.
	* init/main.c (main): Pass NULL for the prefix for the global job
	directory, compare the return value against (void *)-1.
	* TODO: Update.

	* init/cfgfile.c (cfg_stanza_on): Drop the simple on stanza.
	* init/tests/test_cfgfile.c (test_stanza_on): Remove test case.

	* TODO: Update.

2007-03-01  Scott James Remnant  <scott@netsplit.com>

	* util/jobs.c (handle_job_status): Drop the process field from the
	output for now.
	* util/events.c (handle_event_job_status): Likewise
	* util/tests/test_jobs.c (test_start_action, test_list_action) 
	(test_jobs_action): Drop pid from messages we simulate.
	* util/tests/test_events.c (test_emit_action): Likewise.

	* upstart/message.c (upstart_message_new, upstart_message_handle):
	Remove the pid field from the job status and event job status
	messages.
	* upstart/message.h: Update description of job status and event
	job status message to remove the pid field.
	* upstart/tests/test_message.c (test_new, my_handler) 
	(test_handle): Remove checks using the pid field.

	* init/control.c (control_job_start, control_job_stop) 
	(control_job_query, control_job_list): Remove the pid field from
	the messages, it'll come back later when we get better message
	formats.
	* init/tests/test_control.c (check_job_status, check_job_waiting) 
	(check_job_started, check_job_stopped): Remove checks on the process
	id, since that field is gone from the message.
	(test_job_stop): Use the pid field of the main process.
	(test_job_start): Initialise the main action process.

	* init/notify.c (notify_job, notify_job_event): Remove the pid field
	from the message, it'll come back later when we get better message
	formats.
	* init/tests/test_notify.c (check_job_status) 
	(check_event_job_status): Remove checks on the pid, since that field
	is no longer present.

	* init/job.c (job_process_copy): Use job_process_new here, oops.

	* init/cfgfile.c (cfg_stanza_exec, cfg_stanza_script) 
	(cfg_stanza_pre_start, cfg_stanza_post_start) 
	(cfg_stanza_pre_stop, cfg_stanza_post_stop): Use job_process_new
	to allocate process structures and store in the process array.
	* init/tests/test_cfgfile.c (test_read_job, test_stanza_exec) 
	(test_stanza_script, test_stanza_pre_start) 
	(test_stanza_post_start, test_stanza_pre_stop) 
	(test_stanza_post_stop): Update test cases to use process array
	member information.

	* init/tests/test_event.c (test_poll): Update to use newer job process
	array and find the pid under there.

	* init/job.h (Job): Remove the pid and aux_pid fields; replace the
	individual JobProcess pointers with an array of them of a fixed
	minimum size; replace failed_state with failed_process.
	(JobProcess): add a pid field here, so now we can obtain the pid on
	an individual process/action basis rather than global.
	* init/job.c (job_process_new): Function to create a JobProcess
	structure, setting the initial values to FALSE/NULL/0.
	(job_process_copy): Function to copy a JobProcess.
	(job_new): Don't initialise the pid or aux_pid members, initialise
	the process array to a fixed initial size and set the members to NULL,
	initialise the failed_process member to -1.
	(job_copy): Update to use job_process_copy and copy the process array.
	(job_find_by_pid): Look through the process structures in the job's
	process array to find the pid, and optionally return which action it
	was.
	(job_change_state): Call job_kill_process in the JOB_KILLED state if
	we have a main process and that has a pid, pass in the main process.
	(job_next_state): Check the process id of the main process when
	deciding what the next state is for running.
	(job_run_process): Store the process id in the process structure
	(job_kill_process): Accept a process structure and use that to obtain
	the process id we need to send TERM too.  Remove the code that forced
	a state change if kill() failed, since we will get a child signal
	anyway and should do it there.
	(job_kill_timer): Likewise, accept a process structure and don't
	forcibly change the state anymore.
	(job_child_reaper): Rewrite to switch based on the action that died,
	rather than the state we were in; assert that the state is what we
	expected.
	(job_emit_event): The argument to the failed event is now the action
	name, rather than the state name; an action of -1 indicates that
	respawn failed.
	* init/tests/test_job.c (test_process_new, test_process_copy): Make
	sure the structure is created and copied properly.
	(test_new, test_copy): Drop checks on the pid and aux_pid members,
	add checks for the process array and pid members of processes.
	(test_find_by_pid): Update test case to make sure we can find the pid
	of any process, returning the action index rather than the process
	pointer.
	(test_run_process, test_kill_process, test_change_goal)
	(test_change_state, test_next_state, test_child_reaper): Update test
	cases to use pid fields inside process structures rather than the
	pid or aux_pid members.
	(test_handle_event, test_handle_event_finished) 
	(test_free_deleted): Update to avoid pid field checks.

	* upstart/enum.h (JobAction): Enumeration of different actions.
	* upstart/enum.c (job_action_name, job_action_from_name): Enumeration
	to string conversion functions.
	* upstart/tests/test_enum.c (test_action_name) 
	(test_action_from_name): Tests for the new functions.

	* init/cfgfile.c (cfg_read_job): Instead of trying to copy over an
	old job's state and instances into the new one, mark the old job
	as deleted.  This ensures we never end up applying a new post-stop
	script to a job started with an old pre-start script, etc.  It also
	makes life so much simpler.
	* init/tests/test_cfgfile.c (test_read_job): Update tests to make
	sure the old job is marked for deletion, instead of freed.
	* TODO: Update.

	* init/notify.c (notify_job): Split out notification to processes
	subscribed to the cause event into a new function
	(notify_job_event): We can call this when we change cause.
	* init/job.c (job_change_state): Notify anyone subscribed to the
	job after we've changed the state, rather than before, otherwise
	we won't know the new pids or anything.
	(job_change_cause): Call notify_job_event before changing the cause
	so that subscribers get a final status update.
	* init/tests/test_notify.c (test_job_event): Check the new function.
	* TODO: Update.

	* init/cfgfile.c (cfg_stanza_respawn): Remove the shortcut that
	lets you specify "respawn COMMAND".  It was confusing as it hid
	the common "[when] exec"/"[when] script" syntax, made it non-obvious
	that "exec" and "respawn" were the same flag, etc.
	* init/tests/test_cfgfile.c (test_stanza_respawn): Update tests.
	(test_stanza_service): Fix test case to not use shortcut.
	* logd/event.d/logd.in: Update to not use respawn shortcut.

2007-02-25  Scott James Remnant  <scott@netsplit.com>

	* init/job.c (job_child_reaper): Shift the signal value into the
	higher byte to make it easier to detect, and not stamp over exit
	statuses between 128 and 255.
	(job_emit_event): Detect the signal stored in the new way.
	* init/cfgfile.c (cfg_stanza_normal): Store signal in the higher bytes.
	* init/tests/test_job.c (test_copy, test_change_state) 
	(test_child_reaper): Update test cases.
	* init/tests/test_cfgfile.c (test_stanza_normal): Update test.

	* TODO: Update.

	* init/event.h (PWRSTATUS_EVENT): Add new power-status-changed event.
	* init/main.c (pwd_handler): Handle the SIGPWR signal by generating
	the new event, leave it up to a job to parse the file and do
	whatever it likes.

	* TODO: Update.

2007-02-13  Scott James Remnant  <scott@netsplit.com>

	* upstart/tests/test_message.c (test_reader, test_handle_using)
	(test_handle); Usual fix for gcc optimiser thinking that fixed
	for loops might not be.
	* init/tests/test_job.c (test_run_process, test_kill_process):
	Likewise.
	* init/tests/test_notify.c (test_subscription_find): I still don't
	know what a type-punned pointer is, nor why dereferencing such a
	thing would break strict-aliasing rules.
	* init/tests/test_cfgfile.c (test_read_job): More type-punning.
	* util/tests/test_jobs.c (test_start_action): More for-loop action.
	* util/tests/test_events.c (test_emit_action): And again.

2007-02-11  Scott James Remnant  <scott@netsplit.com>

	* init/job.c (job_change_goal): We need to be able to stop a running
	job without a process, because that's what a job-as-state is!  The
	check was added because job_child_reaper calls job_change_goal and
	then job_change_state immediately after, we should fix that instead.
	(job_child_reaper): If we call job_change_goal while in the running
	state, it will call job_change_state for us; so check for that first
	and don't change the state!
	* init/tests/test_job.c (test_change_goal): Update the test to ensure
	that we can stop a job with no running process.

	* init/cfgfile.c (cfg_stanza_normalexit): normalexit is inconsistent,
	change to "normal exit"
	* init/tests/test_cfgfile.c (test_stanza_normalexit): Update.

	* init/cfgfile.c (cfg_stanza_start, cfg_stanza_stop) 
	(cfg_stanza_pre_start, cfg_stanza_post_start) 
	(cfg_stanza_pre_stop, cfg_stanza_post_stop, cfg_stanza_respawn):
	We're not going to allow stanza keywords to be quoted, since this
	gives us an easy way to allow users to make something explicitly
	not a keyword.

2007-02-10  Scott James Remnant  <scott@netsplit.com>

	* configure.ac: Bump version to 0.3.6

	* configure.ac: Increase version to 0.3.5
	* NEWS: Update.
	* TODO: Update.

	* TODO: More notes.

	* TODO: Note an issue with using JobProcess->pid

	* init/cfgfile.c (cfg_stanza_pre_start, cfg_stanza_post_start) 
	(cfg_stanza_pre_stop, cfg_stanza_post_stop): Add a needed check
	for a token when parsing "exec".  Correct line number we expect
	to see the duplicated value on.  Correct expected error for missing
	argument from "Unexpected token" to "Expected token".

	* init/tests/test_cfgfile.c (main): Actually invoke the tests for
	the scripts.

	* init/cfgfile.c (cfg_read_job): Correct type of lineno in error.

	* TOOD: Minor notify bug

	* TODO: Big update.

	* init/tests/test_job.c (test_child_reaper): Make sure that we can
	reap post-start and pre-stop processes, and have only the aux_pid
	changed.  Also make sure that if the running process dies while
	in these states, with or without an aux process, that we don't
	transition badly.

	* init/job.c (job_find_by_pid): Check aux_pid as well.
	* init/tests/test_job.c (test_find_by_pid): Make sure we can find it.

	* init/job.h (Job): Add an auxiliary pid member.
	* init/job.c (job_new): Initialise the aux_pid member.
	(job_change_state): Run the post-start and pre-stop scripts when we
	enter the state with the same name (assuming they exist).
	(job_run_process): Store the pid in aux_pid when starting the
	post-start or pre-stop processes.
	* init/tests/test_job.c (test_change_state): Add tests for running
	the new post-start and pre-stop scripts; which get their process ids
	stored in aux_pid instead of pid.
	(test_new): Make sure the aux_pid member is initialised properly.
	(test_copy): Make sure the aux_pid member is not copied.

	* TODO: Update.

	* init/tests/test_job.c (test_change_state): Add a check for the
	daemon stanza holding the job in spawned; we snuck this in a while
	back and never tested it (there's no support to get it out of
	spawned yet).

	* init/job.h (Job): Add new post_start and pre_stop scripts.
	* init/job.c (job_new): Initialise new scripts to NULL.
	(job_copy): Copy the information from the new scripts over as well.
	* init/tests/test_job.c (test_new): Check they're initialised.
	(test_copy): Check that the information is copied properly.
	* init/cfgfile.c (cfg_stanza_post_start, cfg_stanza_pre_stop): Add
	new script stanza functions for the additional two scripts that
	we want.
	* init/tests/test_cfgfile.c (test_stanza_post_start) 
	(test_stanza_pre_stop): Add tests for the new stanzas.

	* init/cfgfile.c (cfg_stanza_exec, cfg_stanza_script): Rewrite to
	allocate a JobProcess and parse the command or script into it.
	(cfg_read_job): Fix the long broken assumption that pid_file and
	pid_binary are required for respawn, when they're actually required
	for daemon.
	(cfg_stanza_start, cfg_stanza_stop): Remove script second-level.
	(cfg_stanza_respawn): Parse into the job's process.
	(cfg_stanza_pre_start, cfg_stanza_post_stop): New stanzas for the
	processes alone.
	* init/tests/test_cfgfile.c (test_read_job): Update a few test
	cases to match reality.
	(test_stanza_start, test_stanza_stop): Remove script-related checks.

2007-02-09  Scott James Remnant  <scott@netsplit.com>

	* init/tests/test_job.c (test_kill_process): Poll the event queue
	after each test to get rid of the allocated events and make valgrind
	happy.
	* init/tests/test_control.c (test_job_start, test_job_stop)
	(test_event_emit): Poll the event queue after each test to get rid
	of the allocated events, as they make valgrind complain.
	(test_event_emit): Free args and env when done.

	* init/job.h (JobName): Drop obsolete structure
	(JobProcess): Add a new structure to represent a single process
	within the job, instead of using two variables to pick either the
	script or command.
	(Job): Change command and script to a single JobProcess called process;
	change start_script and stop_script to a JobProcess called pre_start
	and post_stop respectively.
	* init/job.c (job_new): Initialise new members to NULL.
	(job_copy): Copy the process structures across, including contents.
	(job_change_state): Call job_run_process passing in the structure;
	rather than fiddling with if statements.
	(job_run_script, job_run_command, job_run_process): Combine all of
	these three functions into a single new job_run_process function.
	* init/tests/test_job.c (test_new, test_copy, test_change_goal) 
	(test_change_state, test_child_reaper) 
	(test_handle_event_finished): Change to using JobProcess for when
	we need to construct a command.
	(test_run_script, test_run_command): Merge into single new
	(test_run_process) function.
	* init/tests/test_event.c (test_poll): Replace command with process.
	* init/tests/test_control.c (test_job_start): Change to using
	JobProcess to specify the command.

	* init/main.c (main): Run job_free_deleted each time through the
	main loop.

	* init/job.c (job_change_goal): Minor tweak to the logic; we may
	have just made the job an instance, that should still let us stop
	the one underneath.

	* TODO: Update.

	* util/jobs.c (do_job): Always expect a list of replies.

	* init/control.c (control_job_status, control_job_stop)
	(control_job_query): Reply with information about all instances of
	the job.
	* init/tests/test_control.c (test_job_status, test_job_stop)
	(test_job_query): Make sure we get the list end even for a single job;
	and make sure we get details of all instances attached to the job.

	* init/tests/test_job.c (test_change_goal): Check that starting
	an instance job actually starts a new instance of it.

	* init/cfgfile.c (cfg_stanza_limit): Support the word "unlimited" in
	limit arguments for both the soft and hard values.
	* init/tests/test_cfgfile.c (test_stanza_limit): Make sure that we
	can make limits be unlimited.

	* init/event.c (event_copy): Function to copy an event structure.
	* init/event.h: Add prototype.
	* init/tests/test_event.c (test_copy): Make sure we copy the event
	correctly, with or without arguments and/or environment.
	* init/job.c (job_copy): Function to copy a job structure, leaving
	the state as it is.
	* init/job.h: Add prototype.
	* init/tests/test_job.c (test_copy): Make sure that we copy the
	job details whether they are NULL or non-NULL, but don't copy the
	state.
	* init/init.supp: Update supression.
	* init/job.c (job_find_by_name): If we get a job that's an instance,
	return what it's an instance of.
	* init/tests/test_job.c (test_find_by_name): Restore accidentally
	deleted test function; test that we get the real job, not an instance.

	* init/job.c (job_new): instance_of is initialised to NULL.
	* init/job.h: Add a new instance_of pointer, pointing to the parent
	that we're an instance of.
	* init/tests/test_job.c (test_new): Check that.
	* init/tests/test_cfgfile.c (test_read_job): Make sure instance_of
	pointers are updated.

	* init/job.c (jobs): Store jobs in a hash table.
	(job_new): Add to hash table, not to a list.
	(job_handle_event, job_handle_event_finished, job_detect_stalled) 
	(job_free_deleted): Iterate across the hash table, rather than list.
	(job_find_by_name): Use nih_hash_lookup, we keep this function because
	we'll add "is instance or not" smarts soon!
	(job_find_by_pid): Iterate across the entire hash table.
	* init/tests/test_job.c (test_find_by_name): Drop test since this
	function is now gone.
	(test_free_deleted): Can't assume things are in a line now.
	* init/control.c (control_job_list): Iterate the hash table.

	* init/event.c: Don't hide the events list anymore
	* init/event.h: Publish it and the init function.
	* init/job.c: Don't hide the jobs list anymore.
	(job_list): Since we don't hide it, we can drop this.
	* init/job.h: Publish it and the init function.
	* init/notify.c: Don't hide the subscriptions list anymore.
	* init/notify.h: Publish it and the init function.
	* init/control.c (control_job_list): Iterate the job list directly
	* init/tests/test_control.c (test_event_emit): Use the events list
	available to us.
	* init/tests/test_event.c (test_poll): Call job_init directly and
	just use the events list available to us.
	* init/tests/test_job.c (test_new): Call job_init directly.
	(test_change_state): Use the events list available to us.
	* init/tests/test_notify.c (test_unsubscribe): Use the subscriptions
	list available to us.

	* doc/states.dot: Add updated state graph.
	* doc/Makefile.am (EXTRA_DIST): Ship the states diagram.
	(states.png): Include rules to build the png, we'll put it in bzr
	anyway, but this is useful.

	* init/cfgfile.c (cfg_delete_handler): Handle deleted jobs; mark
	the job as deleted, and if it's dormant, invoke a state change.

	* upstart/enum.h: Add a new JOB_DELETED state.
	* upstart/enum.c (job_state_name, job_state_from_name): Add the new
	state to the string functions.
	* upstart/tests/test_enum.c (test_state_name) 
	(test_state_from_name): Check the enum works.
	* init/job.c (job_change_goal): New decision; we can start a waiting
	job if it's marked delete (it might be a new instance) -- we'll use
	the new deleted state to decide that we shouldn't.
	(job_change_state): Once we reach waiting, if the job is to be deleted,
	move to the next state.
	(job_next_state): The next state for a waiting job if the goal is stop
	is deleted.  We should never call job_next_state () for a deleted job.
	(job_free_deleted): Very simple function, just detects
	deleted jobs and frees them.
	* init/job.h: Add prototype for new function.
	* init/tests/test_job.c (test_change_goal): Update test to use new
	deleted state; and don't even change the goal.
	(test_change_state): Add a check to make sure we end up in deleted.
	(test_next_state): Make sure waiting goes to deleted.
	(test_free_deleted): Check the function.

	* init/job.c (job_change_goal): Don't try and start a job if it's
	marked to be deleted and is just waiting for cleanup.
	* init/tests/test_job.c (test_change_state): Make sure that the cause
	is released when we reach waiting.

	* init/tests/test_cfgfile.c (test_read_job): Make sure that a deleted
	job gets resurrected.

	* init/cfgfile.c (cfg_visitor): Correct number of arguments and call
	to cfg_job_name.

	* TODO: Update.

	* init/cfgfile.c (cfg_stanza_daemon): Don't allow arguments anymore.
	* init/tests/test_cfgfile.c (test_stanza_daemon): Update tests.

	* init/job.c (job_handle_event_finished): Function to unblock all
	jobs blocked on a given event emission.
	(job_new, job_emit_event): Rename blocker to blocked; it's useful for
	testing for truth.
	* init/job.h: Add prototype, rename member.
	* init/tests/test_job.c (test_handle_event_finished): Test it.
	(test_new, test_change_state): Update name here too.
	* init/event.c (event_finished): Call job_handle_event_finished
	function to unblock jobs.
	* init/tests/test_event.c (test_poll): Make sure the job gets
	unblocked; a few other tests have to change since running event_poll
	always unblocks the job if nothing listens to it.

	* init/job.c (job_child_reaper): Set failed back to FALSE if
	we're respawning, since we don't want to be failing.
	* init/tests/test_job.c (test_child_reaper): cause will be NULL.
	also free and poll events when done.
	(test_handle_event): pid can never be -1
	(test_change_state): poll events when done

	* init/tests/test_job.c (test_child_reaper): Process will always
	be zero on return from reaper.

	* init/tests/test_job.c (test_child_reaper): Killed doesn't go past
	stopping; it goes to waiting, which will clear the cause.

	* init/tests/test_job.c (test_child_reaper): Fill in values before
	we test against them.

	* init/tests/test_job.c (test_kill_process): Fix violated assertion

	* init/tests/test_job.c (test_change_state): This should be failed
	because nothing cleared it.

	* init/tests/test_job.c (test_change_state): Fix a couple of array
	index problems.

	* init/tests/test_job.c (test_change_state): Why set that which
	does not change?

	* init/tests/test_job.c (test_change_state): Add newline to test.

	* init/job.c (job_emit_event): Add the job name as an argument;
	oops.

	* init/tests/test_control.c (test_job_stop): Need to kill the process
	ourselves, as we're blocked on an event.
	(test_job_query): Fix wrong value in test.
	(check_job_stopped, test_job_stop, test_unwatch_jobs): Change job
	name to match the test.

	* init/job.c (job_change_state): Must only not enter some states
	with no process now; others like killed actually usually want one!

	* init/tests/test_cfgfile.c (test_read_job): Fix test case.

	* init/tests/test_job.c (test_handle_event): Clean up tests.
	(test_detect_stalled): Clean up.

	* init/job.c (job_child_reaper): Update the reaping of the child
	processes; there's a much larger state range for the main process
	now, so that needs to be taken into account.
	* init/tests/test_job.c (test_child_reaper): New test cases.

	* init/job.c (job_next_state): Encapsulate the slightly odd three
	exit states of running in this function, otherwise we'll end up
	special-casing it in places I'd rather not think about.
	(job_change_goal): Only change the state of a running job if it
	has a process.
	* init/tests/test_job.c (test_next_state): Add a test case for the
	dead running job
	(test_change_goal): Add test case for the dead running job

	* init/tests/test_job.c (test_change_state): Add test cases for
	the forgotten stopping to killed transition.

	* init/job.c (job_kill_process, job_kill_timer): Just check the pid
	and state, and no longer any need to notify jobs since we're just
	called from one state amongst many.
	(job_change_state): Skip over the killed state if there's no process.
	* init/tests/test_job.c (test_kill_process): Update test cases.

	* init/job.c (job_run_process): Simplify a little bit, no need to
	do the state assertions here, just make sure there's no already
	a process running.
	* init/tests/test_job.c (test_run_command, test_run_script): Run
	tests in the spawned state, since that's where we run the primary
	command or script.  Drop check for process state since that's no
	longer set.

	* init/job.c (job_change_state, job_next_state): Ok, here's the big
	one ... rewrite this to use the new state transitions.  This has
	suddenly got a lot simpler and easier to read, this was definitely a
	good idea.
	(job_emit_event): Function to make emission of events easier.
	(job_failed_event): replaces this one which wasn't so easy.
	* init/tests/test_job.c (test_change_state): I can't say how much I
	wasn't looking forwards to rewriting these test cases; anyway, it's
	done now and I hope they're all right;
	(test_next_state): Make sure the state transitions are correct too.

	* init/job.h: Rename is_instance to delete and spawns_instance to
	just instance.
	* init/job.c (job_new): Update.
	* init/tests/test_job.c (test_new): Update.
	* init/cfgfile.c (cfg_stanza_instance): Update.
	* init/tests/test_cfgfile.c (test_stanza_instance): Update.

	* init/event.h: Correct the event names.

	* init/job.h: Add blocker event member.
	* init/job.c (job_new): Initialise it to NULL.
	* init/tests/test_job.c (test_new): Check it.

	* init/job.c (job_change_goal): Have a stab at this function with the
	new state machine; it gets somewhat simpler (until we introduce the
	second scripts), now we just induce things by a state change.
	* init/tests/test_job.c (test_change_goal): Made easier (for now)
	because we don't need to deal with processes and can just wait to
	be blocked on an event.

2007-02-08  Scott James Remnant  <scott@netsplit.com>

	* init/cfgfile.c (cfg_read_job): Drop check for useless respawn script
	(cfg_stanza_respawn): Drop handling of "respawn script"
	* init/tests/test_cfgfile.c (test_stanza_respawn): Drop the checks
	for "respawn script"

	* init/job.h: Move things about a bit more; remove respawn_script
	since that state is going away.
	* init/job.c (job_new): Drop initialisation of process_state.
	* init/tests/test_job.c (test_new): Improve the tests.

	* init/main.c (STATE_FD): Remove this define, not used anymore.

	* init/tests/test_event.c (test_poll): Update the event checking
	to match what's likely to happen.

	* init/event.h: Remove commented out bit.

	* init/tests/test_notify.c (check_job_status, test_job): Correct
	state usage to match a possible state.

	* init/control.c (control_job_start, control_job_stop) 
	(control_job_query, control_job_list): Drop process state and
	description from the job status messages we send back.
	* init/tests/test_control.c (test_error_handler) 
	(check_job_started, test_job_start, check_job_stopped) 
	(check_job_stopping, test_job_query, check_job_starting) 
	(test_job_list, test_watch_jobs, test_unwatch_jobs): Remove
	process_state and description, and update usage of job states.

	* init/notify.c (notify_job): Don't include process state or
	description in the job status message anymore.
	* init/tests/test_notify.c (check_job_status, test_job): Update tests

	* init/cfgfile.c (cfg_read_job): Drop the copying of the process_state
	member, since it doesn't exist anymore.
	* init/tests/test_cfgfile.c (test_read_job): Drop the check too.

	* init/job.h (Job): Drop the process_state member.

	* util/jobs.c (handle_job_status): Drop the process_state and
	description arguments; output a process id only if it's greater
	than zero.
	* util/tests/test_jobs.c (test_start_action, test_list_action) 
	(test_jobs_action): Update tests to use newer states and arguments.
	* util/events.c (handle_event_job_status): Simplify in the same way

	* upstart/message.h: Remove process_state and description from the
	job status event (we already had the foresight to not put them in
	the event job status event).
	* upstart/message.c (upstart_message_new, upstart_message_handle):
	Update handling of the messages to reduce the arguments.
	* upstart/tests/test_message.c (test_new, my_handler) 
	(test_handle): Update the tests for the new job status message.

	* upstart/enum.h (JobState): Change the job states to the new set
	of states that we've planned.
	(ProcessState): Drop process state entirely; this information is now
	contained in the single JobState field.
	* upstart/enum.c (job_state_name, job_state_from_name): Update
	strings to match the new state names.
	(process_state_name, process_state_from_name): Drop these functions.
	* upstart/tests/test_enum.c (test_state_name) 
	(test_state_from_name): Update test cases to match new names.
	(test_process_state_name, test_process_state_from_name): Drop.

	* init/main.c (main): Remove the logd hack for now.
	* init/job.c (job_new): Change the default console to none for now.
	* init/tests/test_job.c (test_new): Update test.
	* init/cfgfile.c (cfg_stanza_console): Can't guard against duplicates
	for a while.
	* init/tests/test_cfgfile.c (test_stanza_console): Comment out dup test

	* init/cfgfile.c (cfg_read_job): Remove the restriction that there
	must be either an 'exec' or 'script' for a job; jobs without either
	define states others can use.
	* init/tests/test_cfgfile.c (test_read_job): Convert the test to
	a "must work".
	* init/job.c (job_change_state): Remove restriction that we must
	have either a script or a command; having neither should just wedge
	the job at the running rest state.  Note that there's no way to get
	it out yet, because we don't force that particular state change.
	* init/tests/test_job.c (test_change_state): Make sure that works.

	* init/job.c (job_change_cause): Put the knowledge about how to
	change the cause into a separate function, since it's slightly
	tricky.
	(job_change_goal, job_change_state): Set the cause using the above
	function.

	* init/job.h (Job): Rename goal_event to cause, also shuffle things
	around so that the state is mostly together.
	* init/job.c, init/process.c, init/notify.c, init/cfgfile.c: Update
	references (and comments) to match the new name.
	* init/tests/test_job.c, init/tests/test_event.c,
	init/tests/test_process.c, init/tests/test_cfgfile.c,
	init/tests/test_notify.c: Likewise.

	* init/job.c (job_child_reaper): Don't change the goal event; the
	state changes will handle this.
	(job_change_goal): Only dereference/reference the goal event if we're
	actually changing it.
	* init/tests/test_job.c (test_change_state, test_child_reaper):
	Update tests to not assume that the goal event gets changed.
	(test_kill_process): Eliminate race condition.

	* init/job.c (job_child_reaper): Correct some problems with job and
	event failure; we now don't overwrite an existing failure record,
	and don't record failure if the main process failed and the goal was
	stop; since we likely caused it.
	* init/tests/test_job.c (test_child_reaper): More test cases.

	* logd/event.d/logd.in: Stop on the new runlevel events, not the
	shutdown event.

	* compat/sysv/shutdown.c (shutdown_now): Emit an ordinary runlevel
	change event now; including the INIT_HALT environment variable
	* compat/sysv/man/shutdown.8: Update the manual

	* compat/sysv/telinit.c: Now just sends out a runlevel event with
	an argument giving the new runlevel.
	* compat/sysv/man/telinit.8: Update description of the command.

	* upstart/message.h: Remove the UPSTART_SHUTDOWN message.
	* upstart/message.c (upstart_message_new, upstart_message_handle):
	Remove handling for the shutdown message.
	* upstart/tests/test_message.c (test_new, test_handle): Remove
	tests against the shutdown message.
	* init/control.c (control_shutdown): Remove the shutdown command
	from the server.
	* init/tests/test_control.c (test_shutdown): Remove tests for it.
	* init/event.h: Remove the shutdown event.
	* util/initctl.c: Remove the shutdown command reference.
	* util/events.c (shutdown_action): Remove the command.
	* util/events.h: Update.
	* util/tests/test_events.c (test_shutdown_action): Remove tests.

	* init/job.c (job_detect_idle): Rename to job_detect_stalled
	(job_detect_stalled): Remove the idle state detection
	(job_set_idle_event): Idle event has been removed.
	* init/job.h: Update.
	* init/tests/test_job.c (test_detect_idle): Rename to
	(test_detect_stalled): and remove idle detection tests.
	* init/main.c (main): Replace job_detect_idle with job_detect_stalled
	* init/control.c (control_shutdown): Don't set the idle event.
	* init/tests/test_control.c (test_shutdown): Don't detect the idle
	event (and thus the second event)

	* init/cfgfile.c (cfg_stanza_service): Parser for service stanza.
	* init/tests/test_cfgfile.c (test_stanza_service): Test the service
	stanza.
	(test_stanza_respawn): Check that respawn implies service.
	* TODO: Update.

	* init/job.h (Job): Add a new service member.
	* init/job.c (job_new): Service starts off as false.
	(job_change_state): Check service instead of respawn.
	* init/tests/test_job.c (test_change_state): Check with service
	instead of respawn, since that's what we really mean.

	* init/cfgfile.c (cfg_read_job): Copy a whole bunch more state
	into the newly parsed job.
	* init/job.c (job_run_process): Only output the first error.
	* init/tests/test_cfgfile.c (test_read_job): Make sure important
	things are copied.
	* TODO: Update.

	* init/main.c: Restore a much simplified version of the term
	handler that doesn't try and copy across any state.

	* compat/sysv/telinit.c: Update call to event_emit; we'll revisit
	this shortly when we get rid of the shutdown event.

	* util/events.c (handle_event): Add new id field (but ignore it)
	Functio
	(handle_event_job_status): New function to handle the new event.
	(handle_event_finished): Function to handle the end of the event.
	(emit_action): Send the newer event, and loop over replies until
	we get a finished one.
	* util/tests/test_events.c (test_emit_action): Update tests cases.

	* init/control.c (control_event_emit): New function to handle the
	new-style emit message.
	* init/tests/test_control.c (test_event_emit): Make sure the new
	message function behaves.

	* init/event.c, init/job.c, init/main.c, init/tests/test_event.c,
	init/tests/test_job.c: Completely drop the serialisation code, it's
	getting out of date and in the way.

	* init/event.h: Remove compatibility macros.
	(EventEmission): Drop the callback function; it was too error prone
	to try and do it this way, and we only ever wanted to release a job
	anyway as control requests are better handled through the notify
	interface.
	(EventEmissionCb): Drop unused typedef.
	* init/event.c (event_emit): Drop callback argument.
	(event_finished): Don't call the callback
	* init/tests/test_event.c: Update to avoid callbacks.
	* init/job.c (job_change_state): Convert to using event_emit and
	EventEmission.
	(job_detect_idle): Drop extra arguments to event_emit.
	* init/main.c (main, cad_handler, kbd_handler): Drop extra arguments
	to event_emit.
	* init/control.c (control_shutdown): Use event_emit instead of
	event_queue.
	* init/tests/test_control.c (test_shutdown): Convert to using
	EventEmission.
	(test_watch_events, test_unwatch_events): Drop extra arguments to
	event_emit.
	* init/tests/test_notify.c (test_subscribe_event, test_job) 
	(test_event, test_event_finished): Drop extra arguments to event_emit
	* init/tests/test_job.c (test_change_goal, test_change_state) 
	(test_run_script, test_child_reaper, test_detect_idle): Drop
	extra arguments to event_emit.
	* init/tests/test_process.c (test_spawn): Drop extra arguments to
	event_emit.

	* TODO: Update.

	Rewrite the notification subsystem quite significantly; now we
	have individual functions to subscribe to different types of
	notification, and can even subscribe to individual jobs or events.

	* init/notify.c (notify_subscribe_job, notify_subscribe_event) 
	(notify_unsubscribe): New subscription and unsubscription functions
	that assume one record per subscription, not process.
	(notify_subscription_find): Function to find a subscription.
	(notify_job): Send a message to anything subscribed to the goal event
	as well.
	(notify_event): Use EventEmission and include the id in the event.
	(notify_event_finished): New function, sends a finished message and
	includes both the id and whether the event failed.
	* init/notify.h (NotifySubscribe): New notify structure that is
	once per subscription, rather than per-process; and allows
	subscription to individual jobs or events.
	* init/tests/test_notify.c (test_subscribe_job) 
	(test_subscribe_event, test_unsubscribe): Test the new subscription
	functions, replacing the old
	(test_subscribe): tests.
	(test_subscription_find): Check finding works
	(check_event, test_event): Update to use emissions, and check that the
	id is correct.
	(test_event_finished): Check this one works too
	(check_event_job_status, test_job): Make sure processes subscribed
	via the goal event are notified too.
	* init/event.c (event_pending): Pass the emission directly.
	(event_finished): Notify subscribers that the event has finished.
	* init/control.c (control_error_handler): Call notify_unsubscribe
	(control_watch_jobs, control_unwatch_jobs, control_watch_events) 
	(control_unwatch_events): Update to the new subscription API.
	* init/tests/test_control.c (test_error_handler): Use new API
	(test_watch_jobs, test_unwatch_jobs, test_watch_events)
	(test_unwatch_events): Also update these to the new API; use a
	destructor to make sure the subscription is freed.

	* init/tests/test_process.c: Don't use printf, use TEST_FUNCTION

2007-02-07  Scott James Remnant  <scott@netsplit.com>

	* upstart/message.h: Allocate new grouped event messages.
	* upstart/message.c (upstart_message_new, upstart_message_handle):
	Add support for the new grouped event messages.
	* upstart/tests/test_message.c (test_new, test_handle) 
	(my_handler): Make sure the new messages are passed correctly.

	* init/job.c (job_change_state): Clear the goal event whenever we
	reach the final rest state of a job (waiting for all jobs, running
	for services).
	* init/tests/test_job.c (test_change_state): Check that the goal
	event goes away at the right times.
	* TODO: Update.

	* init/tests/test_job.c (test_child_reaper): Make sure that the
	event is marked failed properly

	* init/job.c (job_start_event, job_stop_event): There's no reason
	for these to exist as seperate functions anymore, especially since
	we want to eventually have some kind of match table.
	(job_handle_event): Perform the iterations and match calls here
	instead, since we just call job_change_goal now.
	* init/job.h: Remove prototypes.
	* init/tests/test_job.c (test_start_event, test_stop_event): Fold into
	(test_handle_event): which now handles all the cases.

	* init/job.c (job_detect_idle): Call event_emit
	* init/main.c (main, cad_handler, kbd_handler): Call event_emit
	instead of event_queue.
	* init/tests/test_event.c (test_new): Call event_poll
	* init/tests/test_job.c (test_change_state, test_child_reaper) 
	(test_detect_idle, test_change_state): Update to use newer event API.
	* TODO: Update.

	* init/job.c (job_start, job_stop): Drop these functions; call
	job_change_goal instead (which is now public).
	(job_change_state, job_child_reaper): Call job_change_goal instead.
	* init/job.h: Update.
	* init/tests/test_job.c (test_start, test_stop): Merge into new
	(test_change_goal): function.
	* init/main.c (main): Call job_change_goal instead of job_start.
	* init/control.c (control_job_start, control_job_stop): Call
	job_change_goal instead.

	* init/tests/test_job.c (test_new, test_change_state) 
	(test_run_script, test_start, test_stop, test_start_event): 

	* init/job.h (Job): goal_event is now an EventEmission, and is
	a direct pointer to the one in the events queue, rather than a copy.
	* init/process.c (process_setup_environment): Reference the event
	name and environment through the goal event, not directly.
	* init/job.c (job_run_script): Reference the event name and
	environment through the goal event, not directly.
	(job_change_state, job_child_reaper): Replace direct setting of the
	job goal with a call to job_stop; the process state is always
	PROCESS_NONE in all three cases, so this is completely safe.
	(_job_start, _job_stop): Merge these two functions together into
	(job_change_goal): which behaves a lot more like job_change_state,
	except that it doesn't loop.  This handles the changing of the
	emission.
	(job_start, job_start_event, job_stop, job_stop_event): Simplify
	these functions, now they just call job_change_goal passing in
	the emission pointer (or NULL).

	* init/main.c, init/job.c, init/job.h, init/event.c, init/event.h,
	init/tests/test_job.c, init/tests/test_event.c: Remove state
	serialisation code for the time being; maintaining it is getting
	increasingly harder, and it introduces some major bugs.  It will
	get rewritten shortly.

	* init/event.c (event_pending): Pass the emission directly to
	job_handle_event now.
	* init/job.c (job_handle_event, job_start_event, job_stop_event):
	Deal with event emissions rather than just plain events, the change
	so far doesn't do anything else other than take the structure change.
	* init/job.h: Change prototypes.
	* init/tests/test_job.c (test_start_event, test_stop_event)
	(test_handle_event): Update tests to use emissions.

	* init/tests/test_event.c (test_read_state, test_write_state): Check
	the passing of the progress information.
	* init/event.c (event_read_state, event_write_state): Add progress
	field to the serialisation (oops).

	* init/event.h: Add missing attribute for event_read_state.
	* init/cfgfile.h: Add missing attributes.
	* init/main.c (read_state): Don't discard return value.
	* TODO: Update.

	* init/main.c (read_state): Handle the Emission keyword; also handle
	Event really being an EventEmission.
	* init/event.c (event_emit): Make the next emission id a static global
	(event_read_state, event_write_state): Serialise event emission
	structures, not plain events; also send over the last id we used so
	it appears seamless.  This doesn't yet handle the callback/data bit
	of the serialisation, which turns out to be a little tricky ... oops
	* init/event.h: Update.
	* init/tests/test_event.c (test_read_state, test_write_state): Check
	that serialisation is done with EventEmissions instead, and all the
	fields are passed (except callback and data which are ... tricky).

	* init/main.c (main): Call event_poll instead of event_queue_run.

	* init/event.c (event_poll): Add the new function that replaces
	event_queue_run(); handles the new-style event emission structures
	in the list and only returns when there are no non-handling events.
	(event_pending, event_finished): Handling of particular event states
	during poll; split out for readability.
	(event_queue, event_queue_run): Drop these obsolete functions.
	(event_read_state): Force type from event_queue.
	* init/event.h: Add event_poll prototype; remove prototypes of old
	functions, replacing with #defines for now so things still compile.
	* init/tests/test_event.c (test_queue): Drop tests.
	(test_read_state, test_write_state): Force type from event_queue
	Change type we check size of.
	(test_poll): Pretty thoroughly test the new poll function.
	* init/job.c (job_change_state): Force type from event_queue
	* init/control.c (control_event_queue): Force type from event queue
	* init/tests/test_job.c (test_detect_idle): Force type from event_queue
	* init/tests/test_control.c (test_event_queue, test_shutdown):
	Force type from event_queue

	* init/event.c: Revert to a single list of events with an enum
	(event_emit): Set the progress to pending initially.
	(event_emit_find_by_id): Simplify now it just checks one list
	(event_emit_finished): Function for jobs to call once they've done
	with an event; just sets the progress to finished for the event
	queue to pick up.
	* init/tests/test_event.c (test_emit_finished): Check it.

	* init/event.h: Add prototype.
	(EventProgress): Add new enum	
	(EventEmission): And add progress member to this structure
	* init/tests/test_event.c (test_emit): Make sure the event is pending

	* init/event.c (event_emit_find_by_id): Locate an event emission
	by its id in either the pending or handling queue.
	* init/event.h: Add prototype
	* init/tests/test_event.c (test_emit): Make sure that the emission
	id is unique each time.
	(test_emit_find_by_id): Test the function.

	* init/event.c (event_emit): New function to replace event_queue();
	returns an EventEmission structure with the details filled in as
	given.
	* init/event.h: Add prototype.

	* init/event.c (event_init): Rename the single events queue to
	pending and add a new handling list.

	* init/event.h (EventEmission, EventEmissionCb): Add a new emission
	structure that wraps an event, for use in the queue.

	* util/tests/test_events.c (test_events_action): Update test now
	that nih_message is more sensible.
	* util/tests/test_jobs.c (test_start_action, test_list_action) 
	(test_jobs_action): Update test

	* util/events.c (emit_action): Actually pass the emit_env array
	* util/tests/test_events.c (test_emit_action): Make sure it does.

	* util/initctl.c (main): Catch nih_command_parser() returning a
	negative value to indicate an internal error, and always exit 1.

	* util/events.c (handle_event): Build up multiple lines to describe
	the event, including its arguments and environment.
	* util/tests/test_events.c (test_events_action): Check the new output
	format is right.

	* init/main.c (main): Take out inadvertantly leaked debugging code;
	sorry about that.

	* init/job.c (job_child_reaper): Rewrite this to make the logic a
	little easier to follow, and support signals in normalexit.  This
	also now applies to deciding whether the job failed, if it did, we
	store that information in the job so the stop and stopped events
	can get it.
	* init/tests/test_job.c (test_child_reaper): Add new test cases for
	the setting of the failed flags.

	* init/cfgfile.c (cfg_stanza_normalexit): Allow signal names in the
	arguments, which are added to the normalexit array or'd with 0x80
	* init/tests/test_cfgfile.c (test_stanza_normalexit): Check that we
	can now parse signal names correctly.

	* init/job.c (job_failed_event): Change add to addp to fix leak.

	* init/job.c (job_failed_event): Function to turn an event into one
	that includes all the necessary arguments and environment.
	(job_change_state): Call job_failed_event for the stop and stopped
	events (bit hacky at the moment, will improve later).
	* init/tests/test_job.c (test_change_state): Check that the failed
	events are generated properly.

2007-02-06  Scott James Remnant  <scott@netsplit.com>

	* init/job.c (job_change_state): Reset the failed member when
	we enter the starting state.
	* init/tests/test_job.c (test_change_state): Make sure that the
	failed member is reset when we enter the starting state.

	* init/job.h (Job): Add failed, failed_state and exit_status members.
	* init/job.c (job_new): Initialise new members.

	* init/job.c (job_child_reaper): Convert signals to names when
	outputting status messages.
	* init/tests/test_job.c (test_child_reaper): Check that the signal
	name gets converted over.

	* init/event.h (CTRLALTDEL_EVENT): Now we've broken the shared
	namespace of events and jobs, rename the control-alt-delete event
	back to control-alt-delete.

	* init/job.c (job_change_state): Replace the events generated as
	part of the job state, named for the job and state, with new state
	events that have the job name as an argument.
	* init/event.h: Define new job event names.
	* init/tests/test_job.c (test_change_state): Make sure the new
	events are correct, with the job name as an argument.

	* init/job.c (job_change_state): Remove the job event; this has
	been repeatedly proved to be confusing.
	* init/tests/test_job.c (test_change_state): Remove checks for the
	job event.

	* util/events.c (emit_action): Pass in extra arguments.
	(env_option): Function to parse an option given an environment
	variable.
	* util/events.h: Add prototype.
	* util/tests/test_events.c (test_emit_action): Make sure that the
	emit action works with no arguments and with arguments.
	(test_events_action): Send back events with the right number of args.
	(test_env_option): Check the env option parser works.
	* util/initctl.c: Give shutdown its own command and options, give
	emit a new -e option.

	* util/events.c (shutdown_action): Split out from emit, seeing as
	these are going to be different from now on.
	* util/events.h: Add prototype.
	* util/tests/test_events.c (test_shutdown_action): Copy test cases.

	* init/control.c (control_event_queue): Take the arguments and
	environment from the event queue request; and reparent into the
	event.
	* init/tests/test_control.c (test_event_queue): Check that arguments
	and environment are copied across properly.

	* init/notify.c (notify_event): Pass in the arguments and environment
	for the event.
	* init/tests/test_notify.c (check_event): Check for event arguments
	and environment from the notify process.
	(test_event): Add arguments and environment to the event we test with

	* upstart/tests/test_message.c (test_new, test_handle): Send
	arguments and environment with the UPSTART_EVENT_QUEUE and
	UPSTART_EVENT messages.
	* upstart/wire.c (upstart_pop_int, upstart_pop_unsigned): Shrink
	only once.
	(upstart_pop_string): Check the length is at least one first, as
	we may just have an 'S'.

	* upstart/message.c (upstart_message_new, upstart_message_handle):
	The UPSTART_EVENT and UPSTART_EVENT_QUEUE messages gain new array
	arguments containing the arguments and environment for the event.
	* upstart/message.h: Document the new arguments.

	* util/tests/test_events.c, util/tests/test_jobs.c: Update the
	message format checks here too.

	* upstart/tests/test_wire.c (test_pop_pack): Free the array.

	* upstart/tests/test_message.c (test_new, test_handle)
	(test_handle_using, test_reader): Update tests to include and
	expect new type markers between each field.

	* upstart/wire.c (upstart_push_int, upstart_push_unsigned):
	Take out silly asserts; it must have room!

	* upstart/wire.c (upstart_push_string, upstart_pop_string): Rewrite
	to use a type like the rest of the functions; this removes the strange
	length restriction and allows us to make the pop function
	non-destructive.
	* upstart/tests/test_wire.c (test_push_string): Update.
	(test_pop_string): Update, adding in non-destructive, wrong type
	and insufficient space for type test cases.
	(test_push_array, test_pop_array): These needed updated too,
	changing the string format changed the array format.
	(test_push_pack, test_pop_pack): And obviously the pack format changed.

	* upstart/wire.c (upstart_pop_header): Make the function
	non-destructive in the face of errors.
	* upstart/tests/test_wire.c (test_pop_header): Make sure that
	invalid headers are non-destructive on error.

	* upstart/tests/test_wire.c (test_pop_int, test_pop_unsigned):
	Make sure that insufficient space is non-destructive.

	* upstart/wire.c (upstart_push_int, upstart_pop_int) 
	(upstart_push_unsigned, upstart_pop_unsigned): Convert to array-style
	type first format.
	(upstart_push_string, upstart_push_header): Write the length and
	type fields out by hand so they don't get an 'i' prefix.
	(upstart_pop_string, upstart_pop_header): Read the length and type
	fields by hand so they don't get an 'i' prefix.
	* upstart/tests/test_wire.c (test_push_int, test_pop_int) 
	(test_push_unsigned, test_pop_unsigned): Update test cases to match.
	(test_push_pack, test_pop_pack): Pack format was changed too.

	* upstart/wire.c (upstart_push_packv, upstart_pop_packv): Add calls
	to push and pop array.
	* upstart/tests/test_wire.c (test_push_pack, test_pop_pack): Test
	support for arrays.

	* upstart/wire.c (upstart_push_array, upstart_pop_array): Implement
	new array functions; note that these use a newer format that allows
	us to transmit NULL without needing to limit the size of the array.
	* upstart/wire.h: Add prototypes.
	* upstart/tests/test_wire.c (test_push_array, test_pop_array):
	Test the new array functions.

	* init/job.c (job_run_script): Build up the argument list, appending
	those from the goal event if one is set.
	(job_run_command): Use nih_str_array_add to build up the arguments,
	but don't append those from the goal event (use script).
	* init/tests/test_job.c (test_run_script): Make sure the arguments get
	passed to the running shell scripts.

	* init/job.c (job_run_script): Only use the /dev/fd trick if we can
	actually stat /dev/fd; also don't hardcode that path ...
	* init/paths.h (DEV_FD): Add here.

	* init/process.c (process_setup_environment): Copy environment
	variables from the goal event into the job's process.
	* init/tests/test_process.c (test_spawn): Make sure the environment
	reaches the job, but doesn't override that in the job already.

	* init/tests/test_job.c (test_start_event): 

	* init/job.c (job_start_event, job_stop_event): Copy the arguments
	and environment from the event into the goal event.

	* init/job.c (job_read_state, job_write_state): Read and write
	arguments and environment for goal event.
	* init/tests/test_job.c (test_read_state, test_write_state): Test
	with arguments and environment to the goal event.

	* init/event.c (event_read_state, event_write_state): Read and write
	the arguments and environment of the event.
	* init/tests/test_event.c (test_read_state, test_write_state): Make
	sure arguments and environment are correctly serialised.

	* init/cfgfile.c (cfg_stanza_console): Fix a leak of the console
	argument in the case of duplicated options.
	(cfg_stanza_env): Drop the counting now nih_str_array_addp does it;
	and be sure to use that function.
	(cfg_stanza_umask): Fix leak of umask argument
	(cfg_stanza_nice): Fix leak of nice argument
	* init/tests/test_event.c (test_new): Call event_queue_run so init
	is called outside of a TEST_ALLOC_FAIL block.

	* init/event.c (event_new): Start off with NULL args and env, to
	match job (saves a few bytes).
	(event_match): Watch for NULL arguments!
	* init/tests/test_event.c (test_new): Check for NULL not alloc'd

	* init/cfgfile.c (cfg_stanza_on, cfg_stanza_start) 
	(cfg_stanza_stop): Parse arguments to the on stanza and store them
	directly in the event.
	* init/tests/test_cfgfile.c (test_stanza_on, test_stanza_start) 
	(test_stanza_stop): Make sure arguments are parsed into the event.

	* init/event.c (event_new): Use nih_str_array_new.
	* init/cfgfile.c (cfg_stanza_env): Rewrite to use nih_str_array.

	* init/job.c (job_run_script): Check the error returned from
	nih_io_reopen; don't just loop.  We only ever expect ENOMEM (the
	other error, EBADF, is impossible).

	* init/job.c (job_change_state): Reset the goal_event to NULL when
	we catch a run-away job (as it's not stopping for the same event
	it started with).
	(job_child_reaper): Reset the goal_event to NULL after setting the
	goal to STOP.
	* init/tests/test_job.c (test_change_state, test_child_reaper):
	Check that the goal event gets reset whenever the goal gets changed.

	* init/tests/test_event.c: Use TEST_ALLOC_FAIL

	* init/event.c (event_match): Match arguments using fnmatch() and
	allow more arguments in event1 than event2 (but not the other way
	around).
	* init/tests/test_event.c (test_match): Check the new permitted
	combinations.

	* init/event.h (Event): Add args and env members to Event.
	* init/event.c (event_new): Initialise args and env members to
	zero-length arrays.
	* init/tests/test_event.c (test_new): Use TEST_ALLOC_FAIL and
	make sure args and env are both initialised to a list containing
	just NULL.

	* util/jobs.c (start_action): Get the UPSTART_JOB environment variable
	and use that if we don't have any arguments passed to us.
	(do_job): Code split from the above function that handles a named job
	* util/tests/test_jobs.c (test_start_action): Make sure UPSTART_JOB
	is picked up.

	* init/process.h: Add necessary attributes.

	* init/process.c (process_setup_environment): Set the UPSTART_JOB
	environment variable from the job, and the UPSTART_EVENT environment
	variable from the job's goal_event member (if set).
	* init/tests/test_process.c (test_spawn): Make sure we get the
	environment in the job.

	* init/job.h: Add attributes to job_new and job_read_state.
	* init/tests/test_job.c: Use CHECK_ALLOC_FAIL on the functions we
	didn't get around to touching while we were in here.

	* init/job.c (job_start_event, job_stop_event): Set the goal_event
	member to a copy of the event we found.
	(job_read_state): Use event_new instead of trying to do it by hand.
	* init/tests/test_job.c (test_start_event, test_stop_event): Use 
	CHECK_ALLOC_FAIL; and make sure the goal_event is set properly.
	(test_start, test_stop, test_write_new): Use event_new here too

	* init/job.c (job_write_state): Output a goal_event field containing
	the event name or nothing for NULL.
	(job_read_state): Parse the goal_event field
	* init/tests/test_job.c (test_write_state): Make sure the state is
	written out properly.
	(test_read_state): Make sure that the state is parsed correctly too.

	* init/job.c (job_start, job_stop): Split all of the code except
	the goal_event setting into two new static functions that this calls
	(_job_start, _job_stop): New static functions
	(job_start_event, job_stop_event): Call _job_start and _job_stop
	instead of job_start and job_stop

	* init/job.c (job_catch_runaway): Move this function up a bit.

	* init/job.c (job_start, job_stop): Clear the goal_event member,
	these functions are called for a manual start.
	* init/tests/test_job.c (test_start, test_stop): Make sure the
	goal_event member is freed and set to NULL.

	* init/job.h (Job): Add a new goal_event member
	* init/job.c (job_new): Initialise the goal_event member to NULL.
	* init/tests/test_job.c (test_new): Check with TEST_ALLOC_FAIL;
	also make sure goal_event is initialised to NULL.

2007-02-05  Scott James Remnant  <scott@netsplit.com>

	* configure.ac: Bump version to 0.3.3

	* NEWS: Update.

	* init/process.c (process_spawn): Exit with 255 so we don't clash
	with anything that uses 1 as a normal exit code.  Note why we only
	close 0..2 (everything else is FD_CLOEXEC).
	* init/cfgfile.c (cfg_watch_dir): Mark the inotify watch descriptor
	as FD_CLOEXEC.
	* init/control.c (control_open): nih_io_set_cloexec can only ever
	return EINVAL, so no point checking it.

2007-02-04  Scott James Remnant  <scott@netsplit.com>

	* init/tests/test_control.c: Remove strange old code.

2007-02-03  Scott James Remnant  <scott@netsplit.com>

	* init/control.c (control_open_sock, control_reopen)
	(control_close_handler): Drop these functions; unconnected datagram
	sockets don't close -- so why try dealing with it?
	(control_error_handler): Don't reopen the socket on error, just log
	it -- the socket should be fine, there's no remote end to be lost,
	after all.
	* init/tests/test_control.c (test_close_handler): Drop.
	(test_error_handler): Drop the reopen tests.

	* init/tests/test_job.c (test_run_script): Control socket doesn't
	get unexpectedly opened anymore; so no need to close it.

	* init/control.c (control_open): Remove the strange behaviour that
	this can be called to get the socket.  Instead make control_io
	global; we're all adults after all.
	* init/tests/test_control.c (test_open): Remove the test for the
	silly behaviour.
	* init/notify.c (notify_job, notify_event): Use the control_io
	pointer directly, and just do nothing if we lost it somehow.

	* init/main.c (main): Being unable tp open the control socket, or
	parse the configuration, should be a fatal error; stop being so
	damned liberal! <g>   Don't reset the signal state if we're
	being restarted, as this loses any pending signals -- be happy
	that our parent left them in a good state.  Set SIGCHLD to the
	standard handler, otherwise we might lose this before we start
	the main loop (which does the same anyway).
	(term_handler): Rework so we don't need to close and open the
	control socket; instead we just close it in the child that's
	going to send the state, and notify the parent that it's safe to
	exec (which will cause it to be closed so the new init can open it).

	* init/tests/test_control.c (test_open): Fix valgrind error
	* init/tests/test_notify.c (test_subscribe): Fix valgrind error

	* init/notify.c (notify_subscribe): Make safe against ENOMEM.
	* init/tests/test_notify.c (test_subscribe): Use TEST_ALLOC_FAIL

	* init/control.c: Add needed attributes; tidy up formatting.
	(control_open): Don't let ENOMEM fail opening the control socket.
	* init/control.h: Add needed attributes.
	* init/tests/test_control.c (test_open): Test for failed allocation.
	* init/main.c (term_handler): Make sure we catch failure to open
	the control socket again.

	* TODO: Update

	* init/cfgfile.c (cfg_watch_dir): Clean this up a bit; now we only
	output a warning if inotify failed for any reason other than not
	being supported AND walking worked.

	* init/cfgfile.c (cfg_watch_dir): Update to even newer watch API;
	our create_handler is now always called if inotify is successful,
	so we just need to fall back to walking the directory when it
	isn't -- if inotify isn't supported, don't even bother complaining.
	(cfg_create_modify_handler): Check the stat of the file visited to
	make sure it's a regular file.
	(cfg_visitor): Check the stat of the file visited to make sure it's
	a regular file.

	* init/cfgfile.c: Update include to upstart/enum.h
	* init/job.c: Update include to upstart/enum.h
	* init/job.h: Update include to upstart/enum.h

	* logd/main.c: Add attribute to open_logging

	* util/initctl.c: Split out the command functions into new files;
	* util/jobs.c: This gets the job-related commands
	* util/events.h: This gets the event-related commands
	* util/initctl.h, util/jobs.h, util/events.h: Headers
	* util/tests/test_jobs.c: Test suite for job-related commands.
	* util/tests/test_events.c: Test suite for event-related commands.
	* util/Makefile.am (initctl_SOURCES): Add new files.
	(TESTS): Build new test suites.
	(test_jobs_SOURCES, test_jobs_LDFLAGS, test_jobs_LDADD):
	Details for job-related commands test suite binary.
	(test_events_SOURCES, test_events_LDFLAGS, test_events_LDADD):
	Details for event-related commands test suite binary.
	* TODO: Remove item about splitting initctl now we've done it.

	* TODO: Big update; strip anything we have a spec for.

	* upstart/message.c (upstart_message_handle): Make sure that if we
	fail to parse a message, we don't leave strings around in memory.
	* upstart/tests/test_message.c (test_open): Check that we get a
	raised EADDRINUSE if we try an open a socket twice.
	(test_handle): Add lots of checks for things like NULL names and
	incomplete messages; as well as the obvious unknown message.
	(test_reader): Make sure that errors while handling messages are
	dealt with by logging it.

	* upstart/job.c, upstart/job.h, upstart/tests/test_job.c: Rename to
	enum.c, enum.h and tests/test_enum.c; since this just includes enums
	and convert functions really.
	* upstart/Makefile.am: Update.
	* upstart/libupstart.h: Update include.
	* upstart/tests/test_message.c: Update include.

2007-02-01  Scott James Remnant  <scott@netsplit.com>

	* logd/main.c (main): Ensure we error if daemonise fails.

	* compat/sysv/shutdown.c (main): Ensure that signals and timers
	are added, even if we run out of memory.

	* upstart/tests/test_message.c: Change from assert to assert0 
	* upstart/tests/test_wire.c: Change from assert to assert0
	* init/tests/test_notify.c: Change from assert to assert0
	* init/tests/test_control.c: nih_io_message_send should always return
	a value greater than zero.

	* upstart/tests/test_wire.c: Change to use assert instead of NIH_ZERO;
	the rationale here is that in test cases we just want to fail, not
	try again repeatedly.
	* upstart/tests/test_message.c: Likewise.

	* init/tests/test_control.c: Use assert to ensure we get the expected
	return values of functions that raise errors.
	* init/tests/test_notify.c: Use assert to ensure we get the expected
	return values of functions that raise errors.

	* init/cfgfile.c (cfg_watch_dir): Port to the new NihWatch API and
	use nih_dir_walk().  This also fixes the long-standing bug where we
	wouldn't watch the configuration directory if inotify was disabled.
	Drop both the parent and prefix members for now, until we clean this
	up later.
	(cfg_create_modify_handler): Wrap cfg_read_job after figuring out
	the job name.
	(cfg_job_name): Function to figure out the job name from a path.
	(cfg_visitor): Visitor function to handle initial parsing, figuring
	out the job name; otherwise identical to the standard handler.
	* init/cfgfile.h: Update prototype for cfg_watch_dir.
	* init/main.c (main): Update call to cfg_watch_dir.

2007-01-31  Scott James Remnant  <scott@netsplit.com>

	* upstart/tests/test_message.c: Use TEST_ALLOC_FAIL to make sure
	allocations are handled properly.

2007-01-30  Scott James Remnant  <scott@netsplit.com>

	* upstart/wire.c: Note that if any of the push functions fail, the
	entire buffer should be discarded.
	* upstart/tests/test_wire.c (test_push_int, test_push_unsigned) 
	(test_push_string, test_push_header, test_push_pack): Us
	TEST_ALLOC_FAIL to ensure that failing to allocate memory is caught.

	* upstart/tests/test_message.c (my_handler): Free the name and
	description after checking; they aren't otherwise.

	* upstart/wire.c (upstart_push_packv, upstart_pop_packv): Consume
	a copy of the va_list, so these can be called multiple times on the
	same list without ill effect.

	* upstart/message.h: Add warn_unused_result attributes to
	upstart_message_handle and upstart_message_handle_using as they raise
	errors.

	* upstart/wire.c: push functions return negative values to indicate
	insufficient memory.
	* upstart/wire.h: Add warn_unused_result attributes to push functions

	* upstart/tests/test_message.c: Guard calls to nih_io_buffer_push and
	nih_io_message_add_control with NIH_ZERO to ensure they succeed.
	* upstart/tests/test_wire.c: Guard calls to nih_io_buffer_push

	* HACKING: Update from libnih with new Documentation,
	Function Attributes and Test Cases sections.

2007-01-10  Scott James Remnant  <scott@netsplit.com>

	* init/main.c (crash_handler): s/SEGV/SIGSEGV/

	* init/main.c (main): Rename variable

	* TODO: Update.

	* init/main.c (main): Change the way we clear the arguments; by
	deleting just the final NULL terminator, we fool the kernel into
	only returning one argument in cmdline.

	* init/main.c (segv_handler): Rename to crash_handler and handle
	SIGABRT as well, so we can catch assertion errors.  Of course, in
	theory, with our high test converage this should never happen in
	practice <chortle>

2007-01-09  Scott James Remnant  <scott@netsplit.com>

	* init/main.c (main): Clear arguments so that upstart only ever
	appears as /sbin/init in ps, top, etc.

	* TODO: Update.

	* util/initctl.c: Add data pointer to functions and handle calls.

	* init/control.c: Add data pointer to all functions.
	* init/tests/test_control.c: Pass data pointer to
	upstart_message_handle_using()
	* init/tests/test_notify.c: Pass data pointer to
	upstart_message_handle_using()

	* upstart/message.c (upstart_message_handle) 
	(upstart_message_handle_using): Add a data pointer argument to these
	functions and pass it to the handler.
	(upstart_message_reader): Pass the io structure's data pointer.
	* upstart/message.h (UpstartMessageHandler): Add a data pointer to
	the message handler.
	* upstart/tests/test_message.c (test_handle, test_handle_using):
	Pass a data pointer to the function call and check it's passed
	to the handler correctly.
	(test_reader): Check that the io data pointer gets passed.

	* init/tests/test_cfgfile.c (test_stanza_console, test_stanza_env) 
	(test_stanza_umask, test_stanza_nice, test_stanza_limit): Finish off
	the newer style test cases.

	* init/cfgfile.c (cfg_stanza_console, cfg_stanza_umask)
	(cfg_stanza_nice, cfg_stanza_limit, cfg_stanza_chroot)
	(cfg_stanza_chdir): Guard against duplicate uses of the stanzas.
	* init/tests/test_cfgfile.c (test_stanza_daemon) 
	(test_stanza_respawn): Check that neither daemon or respawn override
	exec if they have no arguments.
	(test_stanza_script): Add missing function
	(test_stanza_chroot, test_stanza_chdir): Add tests for these simple
	stanzas.

	* init/cfgfile.c: Change remaining uses of nih_error_raise and
	return to just nih_return_error.

	* init/cfgfile.c (cfg_stanza_exec, cfg_stanza_daemon)
	(cfg_stanza_respawn, cfg_stanza_script): Disallow duplicates,
	both of command strings, scripts, limits and of just the flags.
	* init/tests/test_cfgfile.c (test_stanza_exec) 
	(test_stanza_daemon, test_stanza_respawn, test_stanza_instance):
	Check the behaviour of these stanzas.
	
	* init/cfgfile.c (cfg_stanza_start, cfg_stanza_stop): Disallow
	duplicate values for the script.
	* init/tests/test_cfgfile.c (test_stanza_start, test_stanza_stop):
	Test cases for those two functions.

	* init/cfgfile.c (cfg_stanza_description, cfg_stanza_author) 
	(cfg_stanza_version): Don't allow stanza to be duplicated anymore.
	* init/tests/test_cfgfile.c (test_stanza_description) 
	(test_stanza_author, test_stanza_version): Test cases for these
	simple stanza; making sure duplication is not permitted.
	(test_stanza_on): Add a test case for this stanza too.

	* init/cfgfile.c (cfg_stanza_kill): Guard against duplicate uses
	of the kill timeout stanza.
	* init/tests/test_cfgfile.c (test_stanza_kill): Test the complex
	kill stanza.
	(test_stanza_pid): Check duplicate usage results in an error.

	* init/job.h (Job): Rename pidfile to pid_file and binary to pid_binary
	* init/job.c (job_new): Update names here too.
	* init/errors.h: Add a new "duplicate value" error.
	* init/cfgfile.c (cfg_read_job): Change name of variables, and catch
	the duplicate value error to add the line number.
	(cfg_stanza_pid): Change variable names, and clean this function up
	a little.  Make it an error to use a stanza more than once.
	* init/tests/test_cfgfile.c (test_stanza_pid): Write a newer test
	case function for the pid stanza.

	* init/cfgfile.c (cfg_stanza_normalexit): Use do/while instead of
	while, that we don't have to test has_token first as next_arg does
	that for us.

	* init/cfgfile.c (cfg_stanza_normalexit): Change to peek at the next
	token to see whether it's missing or not, and then just fetch each
	next argument at a time.  This is more efficient than parsing them
	all in one go, and also means we can report the error in the right
	place!
	* init/tests/test_cfgfile.c (test_stanza_normalexit): Since we've
	changed the function that parses the stanza, add a proper test case
	function for it, covering all the behaviours.

	* init/job.c (job_new): Initialise the emits member to an empty list.
	* init/job.h (Job): Add the emits member as a list.
	* init/tests/test_job.c (test_new): Check the emits list starts off
	empty.
	* init/tests/test_cfgfile.c (test_stanza_emits): Test the new emits
	stanza; this function will also serve as a prototype for cleaning up
	the config tests.

	* init/cfgfile.c (cfg_stanza_emits): Add function to parse the new
	emits stanza.

	* init/cfgfile.c (cfg_stanza_depends): Remove the depends stanza
	from the configuration file.  Dependency support has never been used,
	and is to be replaced by a more flexible event/state configuration
	and blocking on the starting/stopping events.
	* init/tests/test_cfgfile.c: Remove references and tests for the
	depends stanza.
	* init/job.h: Remove the depends list from the job structure.
	* init/job.c (job_new): No depends list to initialise.
	(job_change_state): No dependencies to release
	(job_start): No dependencies to iterate; this removes a particularly
	hairy and complex interaction between state changes.  Remove the
	dependency event.
	(job_release_depends): Drop this function.
	* init/tests/test_job.c (test_start, test_stop): Massively simplify
	these tests cases now we don't have dependencies to worry about.
	(test_release_depends): Drop tests

2007-01-08  Scott James Remnant  <scott@netsplit.com>

	* init/cfgfile.c: Rewrite using the nih_config API, rather than one
	huge function we now just have seperate handler functions for each
	stanza.  We can also use more fine-grained parsing than slurping
	all args in and counting them.
	(cfg_read_job): Catch exceptions from the configuration parser and
	add the line number where the problem occurred to an output message.
	Parser errors are now fatal, and not ignored.
	* init/errors.h: Add a file containing errors raised within the init
	daemon codebase.
	* init/Makefile.am (init_SOURCES): Build with errors.h
	* init/tests/test_cfgfile.c: Update test cases now we don't expect
	a job to be returned if there's a parser error.

	* TODO: Update

2007-01-06  Scott James Remnant  <scott@netsplit.com>

	* logd/main.c (logging_reader): Fix inadvertent shadowing of the
	len parameter.

	* compat/sysv/telinit.c: Oops, nearly forgot to port this to send
	the messages in the new way.
	* compat/sysv/shutdown.c (shutdown_now): Likewise, port this too.

	* TODO: Update.

	* util/initctl.c (handle_job_status): Output the process argument,
	not the pid argument which contains the origin of the message.

	* upstart/message.c (upstart_message_handle): Raise a new unknown
	message error if we don't have a handler  and a new illegal message
	error if the source is illegal.
	* upstart/tests/test_message.c (test_handle): Adjust tests to check
	for the new errors that we raise.
	* upstart/errors.h: Define strings for new errors.

	* util/initctl.c: Yet another makeover for this little program,
	port it to the new message/control framework using handler functions
	and NihIoMessage.  This starts to make each action function look
	very similar, so there's method to this madness.

2007-01-05  Scott James Remnant  <scott@netsplit.com>

	* logd/main.c (main): Make sure that we add the SIGTERM handler.

	* init/tests/test_job.c (test_run_script): This test case relies
	on there only being one file descriptor watch, which won't be true
	if the control socket has been opened because there's a message to
	go out.  Make sure it's closed first.

	* init/init.supp: Update supressions file now that control_init
	has been renamed to notify_init

	* init/Makefile.am: Include notify.o from all tests.
	* init/job.c (job_change_state, job_kill_process, job_start) 
	(job_stop): Use the new notify_job function name.
	* init/event.c (event_queue_run): Use the new notify_event function
	name.

	* init/control.c (control_error_handler): Handle ECONNREFUSED now
	that the process id is available to us.
	* init/tests/test_control.c (test_error_handler): Make sure children
	going away is handled properly.

	* upstart/message.c (upstart_message_new): Store the process id in
	the int_data message field.
	* upstart/tests/test_message.c (test_new): Check the int_data field
	is filled in.

	* init/main.c (main): Guard against various things returning an error
	that we weren't catching.

	* init/tests/test_notify.c: Whitespace fix.

	* init/control.c (control_watch_jobs, control_unwatch_jobs) 
	(control_watch_events, control_unwatch_events): Restore functionality
	to subscribe and unsubscribe from job and event notifications.	
	* init/tests/test_control.c (test_watch_jobs, test_unwatch_jobs) 
	(test_watch_events, test_unwatch_events): Check that the subscription
	and unsubscription messages work.
	* init/Makefile.am (test_control_LDADD): Link to notify.o

	* init/control.c: Drop unused include of upstart/errors.h

	* init/notify.c: Move functions that handle subscription and
	notification from control.c.  Other than changing the names, we're
	keeping the API the same for now; expect it to change later when we
	add the ability to subscribe to individual jobs or events.
	(notify_init): initialise the subscriptions list; we don't have a
	separate send queue now that the control I/O is always asynchronous.
	* init/notify.h: Moved notification enum, structure and prototypes
	from control.h, changing the names so they match notify_* in the
	process.
	* init/Makefile.am (init_SOURCES): Build and link notify.c using
	notify.h
	(TESTS): Build the notify test suite binary.
	(test_notify_SOURCES, test_notify_LDFLAGS, test_notify_LDADD): Details
	for notify test suite binary.
	* init/tests/test_notify.c: Rewrite test cases in the manner of
	test_control.c so that we have one function for notify_job and
	one for notify_event, each of which contains the child process that
	receives the notification,

	* init/control.c (control_open): Allow this to be called to obtain
	the control socket, which means we can make it static.
	* init/tests/test_control.c (test_open): Check that it works.

	* init/control.c, init/control.h, init/tests/test_control.c: Move
	functions that handle subscription and notification to new notify.c
	(control_init): Drop completely, no need to maintain a send queue now
	(control_open): Change to return an NihIo that uses the default
	control watcher, and our error handler.  Split socket opening into
	(control_open_sock): which can be called from other functions.
	(control_close): Use nih_io_close() to close the socket and free the
	structure in one go.
	(control_reopen): Close the open control socket and open it again
	without destroying the NihIo structure, its queues or state.
	(control_close_handler): Handle the control socket going away
	(control_error_handler): Handle errors on the control socket,
	including the connection refused error that indicates a client went
	away.
	(control_handle): Split this into a miriad of small functions with
	a table to link them to the message type; this will make expanding
	each message handler much easier in future.
	* init/control.h: Update.
	* init/tests/test_control.c: Rewrite test cases to check the new
	handler functions; as a side-effect, this gets rid of the evil giant
	child/parent functions in favour of one test function per handler
	function.

	* upstart/message.c (upstart_message_handle_using): Wrapper function
	around upstart_message_handle that ensures all messages as passed to
	a single function.
	* upstart/message.h: Update.
	* upstart/tests/test_message.c (test_handle_using): Make sure it
	calls the single function.

2007-01-04  Scott James Remnant  <scott@netsplit.com>

	* upstart/message.c (upstart_message_reader): Handle any errors
	that occurred while handling the message.

2007-01-02  Scott James Remnant  <scott@netsplit.com>

	* upstart/message.c (upstart_message_handle): Check that the name
	argument is never NULL.
	(upstart_message_reader): Simple message reader function that can
	be associated with an I/O watch and handles each message received.
	* upstart/message.h: Add prototype.
	* upstart/tests/test_message.c (test_reader): Test the reader function.

	* upstart/control.c: Rename to upstart/message.c
	* upstart/control.h: Rename to upstart/message.h
	* upstart/tests/test_control.c: Rename to upstart/tests/test_message.c
	* upstart/libupstart.h: Update includes.
	* upstart/wire.c: Include message.h
	* upstart/wire.h: Update includes.
	* upstart/tests/test_wire.c: Update includes.
	* upstart/errors.h: Rename UPSTART_INVALID_MESSAGE to
	UPSTART_MESSAGE_INVALID so that it's prefixed.
	* upstart/Makefile.am (libupstart_la_SOURCES) 
	(upstartinclude_HEADERS, TESTS): Update filenames.

	* upstart/control.c (upstart_message_new): New function that
	creates an NihIoMessage directly from its arguments, which are a type
	followed by a variable number of args depending on that type.
	(upstart_message_handler): Function to find a handler function for
	a particular message type and origin process.
	(upstart_message_handle): New function that takes an NihIoMessage
	and invokes a handler function with a variable number of args
	depending on the message type.
	(upstart_send_msg, upstart_send_msg_to, upstart_recv_msg): Drop these
	functions, leave it up to the caller to decide whether to send and
	receive the messages synchronously or asynchronously; now that the
	capability is in nih_io_*.
	* upstart/control.h (UpstartMsgType): Rename to UpstartMessageType.
	(UpstartMessageHandler): Function with variable number of arguments
	that handles a message received.
	(UpstartMsg): Drop this structure entirely, we'll encode or decode
	the wire format directly from or into a function call, rather than
	use an intermediate structure to marshal it.
	(UpstartMessage): New structure to make a table that can be passed
	to upstart_message_handle to determine which handler should be called.
	* upstart/tests/test_control.c: Test new behaviour.
	* upstart/wire.c (upstart_push_header, upstart_pop_header): Change
	structure name for type parameter.
	* upstart/wire.h: Update.
	* upstart/tests/test_wire.c: Update.

	* configure.ac (AC_COPYRIGHT): Update copyright to 2007.

2006-12-29  Scott James Remnant  <scott@netsplit.com>

	* upstart/wire.c (upstart_write_int, upstart_write_unsigned) 
	(upstart_write_string, upstart_write_header, upstart_write_packv) 
	(upstart_write_pack): Rename to *_push_*
	(upstart_read_int, upstart_read_unsigned, upstart_read_string) 
	(upstart_read_header, upstart_read_packv, upstart_read_pack): Rename
	to *_pop_*.
	All of the above modified to modify an NihIoMessage structure,
	instead of trying to carry around buffers ourself.
	* upstart/wire.h: Update to match above.
	* upstart/tests/test_wire.c: Update all tests to match the above
	changes.

2006-12-21  Scott James Remnant  <scott@netsplit.com>

	* upstart/wire.c (upstart_read_packv, upstart_write_packv): Change
	nih_assert_notreached to nih_assert_not_reached.

	* init/job.c (job_run_script): Open the NihIo structure in stream mode.
	* logd/main.c (logging_watcher): Open the NihIo structure in
	stream mode.
	(logging_reader): Need to pass the length of the size_t as a pointer
	so that it can be modified if less is read.

2006-12-17  Scott James Remnant  <scott@netsplit.com>

	* upstart/wire.c (upstart_write_packv, upstart_write_pack) 
	(upstart_read_packv, upstart_read_pack): Functions to write a pack
	of different variables to the stream, or read them from it
	* upstart/wire.h: Add prototypes.
	* upstart/tests/test_wire.c (test_write_pack, test_read_pack):
	Check we can read and write a pack of variables at once.

	* upstart/wire.c (upstart_write_header, upstart_read_header): Drop
	the version from the header, we'll just keep the protocol always
	backwards compatible.
	* upstart/wire.h: Update.
	* upstart/tests/test_wire.c (test_write_header, test_read_header):
	Check that everything works.

	* upstart/wire.c (upstart_write_string, upstart_read_string):
	Transmit the length as an unsigned, and use 0xffffffff to mean NULL
	instead of zero so we can still transmit the empty string.
	* upstart/wire.h: Update.
	* upstart/tests/test_wire.c (test_write_string, test_read_string):
	Tests for the functions to make sure the wire is at it should be.

	* upstart/wire.c (upstart_read_str, upstart_write_str): Rename to
	upstart_read_string and upstart_write_string.
	* upstart/wire.h: Update.
	
	* upstart/wire.c (upstart_write_unsigned, upstart_read_unsigned):
	Functions to send unsigned values over the wire, which we'll use
	to get a bit extra for the string lengths.
	* upstart/wire.h: Update.
	* upstart/tests/test_wire.c (test_write_unsigned) 
	(test_read_unsigned): Test the new functions.

	* upstart/wire.c (upstart_write_ints, upstart_read_ints): Drop
	these functions, we'll go with something far more generic and
	useful.
	* upstart/wire.h: Remove prototypes.

	* upstart/wire.c (upstart_write_int, upstart_read_int): Transmit
	integers as signed 32-bit values in network byte order.
	* upstart/tests/test_wire.c (test_write_int, test_read_int): Test
	the functions to make sure the wire is at it should be,

	* upstart/control.c (upstart_read_int, upstart_write_int) 
	(upstart_read_ints, upstart_write_ints, upstart_read_str) 
	(upstart_write_str, upstart_read_header, upstart_write_header): Move
	functions to new wire.c file.
	* upstart/wire.c: Source file to hold wire protocol functions.
	* upstart/wire.h: Prototypes.
	* upstart/tests/test_wire.c: (empty) test suite.
	* upstart/libupstart.h: Include wire.h
	* upstart/Makefile.am (libupstart_la_SOURCES): Build and link wire.c
	(upstartinclude_HEADERS): Install wire.h
	(TESTS): Build and run wire test suite.
	(test_wire_SOURCES, test_wire_LDFLAGS, test_wire_LDADD): Details for
	wire test suite binary.

	* upstart/control.c (MAGIC): Change to "upstart\n", the final
	character was originally \0 and then was a " " for the 0.2 series.
	* upstart/tests/test_control.c (test_recv_msg): Change to match.

2006-12-15  Scott James Remnant  <scott@netsplit.com>

	* util/initctl.c, compat/sysv/telinit.c, compat/sysv/shutdown.c:
	Update all uses of the UpstartMsg structure to avoid the
	intermediate union that no longer exists.	

	* init/control.c, init/tests/test_control.c: Update all uses of
	the UpstartMsg structure to avoid the intermediate union that no
	longer exists.	

	* upstart/control.h: Combine all the previous message structures
	into just one that has all of the fields anyway.
	* upstart/control.c, upstart/tests/test_control.c: Update all uses of
	the UpstartMsg structure to avoid the intermediate union that no
	longer exists.

	* upstart/control.h (UPSTART_API_VERSION): Define API version macro
	to be public.
	* upstart/control.c (MSG_VERSION, upstart_send_msg_to): Replacing the
	previous MSG_VERSION macro here.

	* upstart/control.c (upstart_read_int, upstart_write_int) 
	(upstart_read_ints, upstart_write_ints, upstart_read_str) 
	(upstart_write_str, upstart_read_header, upstart_write_header):
	New functions to replace the old "write a struct" protocol with
	something a little more regimented and supportable.
	(IOVEC_ADD, IOVEC_READ, WireHdr, WireJobPayload, WireJobStatusPayload)
	(WireEventPayload): Remove these structures, use the functions
	instead.
	(upstart_send_msg_to): Call write functions intead of using macros,
	this makes the code somewhat neater.
	(upstart_recv_msg): Call read functions instead of using macros,
	again making the code somewhat neater.
	* upstart/tests/test_control.c (test_recv_msg): Change wire
	tests to match new protocol, and thus actually work properly,
	previously these were endian sensitive.

2006-12-14  Scott James Remnant  <scott@netsplit.com>

	* compat/sysv/shutdown.c (wall): Construct the wall message so that
	we don't put \r into a po file; for some reason, gettext hates that
	and bitches about it.  Someone's confusing internationalisation with
	operating system portability, I expect.

	* util/man/initctl.8: Drop reference to start(8), as that's just
	a symlink to initctl now.

	* init/man/init.8: Link to initctl.

	* compat/sysv/reboot.c (main): Clear up help text a little.

	* HACKING: Correct some typos.

	* configure.ac (AC_INIT): Correct bug reporting address.

2006-12-13  Scott James Remnant  <scott@netsplit.com>

	* configure.ac: Bump version to 0.3.2

	* NEWS: Update.

	* util/initctl.c (print_job_status): Drop the newline from the
	output.

2006-12-13  Alex Smith  <alex@alex-smith.me.uk>

	* util/initctl.c (print_job_status): Clean up initctl job status
	output, which was badly converted from printf to nih_message.

2006-12-13  Scott James Remnant  <scott@netsplit.com>

	* compat/sysv/man/shutdown.8: Add missing documentation on the
	format of TIME by copying it from --help output.

2006-12-13  Alex Smith  <alex@alex-smith.me.uk>

	* init/process.c (process_setup_console): Actually send output to
	/dev/null instead of /dev/console, when CONSOLE_NONE.

2006-12-13  Scott James Remnant  <scott@netsplit.com>

	* Makefile.am (EXTRA_DIST): Distribute the nih ChangeLog as well.

	* init/tests/test_job.c: Port to the new test framework.
	* init/job.c (job_set_idle_event): Fix a slight memory leak,
	repeated setting of the idle event never freed the previous one set.

2006-12-12  Scott James Remnant  <scott@netsplit.com>

	* init/tests/test_cfgfile.c: Port to the new test framework.

	* init/tests/test_control.c: Port to the new test framework.
	* init/init.supp: Suppress the list head allocated within control_init.

	* init/control.c (control_watcher): Need to save the pid when we
	get ECONNREFUSED, otherwise we lose it when we free the message.

	* init/tests/test_process.c: Port to the new test framework.
	* init/init.supp: Suppress the list head allocated within job_init.

	* init/init.supp: Include a valgrind suppressions file.
	* init/Makefile.am (EXTRA_DIST): Distribute the suppressions file.

	* init/tests/test_event.c: Port to the new test framework.

	* logd/Makefile.am, util/Makefile.am, compat/sys/Makefile.am
	(AM_CPPFLAGS): Add -I$(srcdir), necessary for testing "programs"
	that don't have usual library path semantics.

	* upstart/tests/test_control.c: Port to the new test framework.
	* upstart/control.c (upstart_free): Drop this function, while not
	exposing libnih is a valiant effort, it already slips out because
	of the error handling.

	* upstart/tests/test_job.c: Add missing include.

	* upstart/tests/test_job.c: Port to the new test framework.
	(test_process_state_name): Check that this returns NULL.

	* HACKING: Update location of download directory.  Document
	requirement that all code have test cases.

	* logd/main.c (open_logging): Likewise.

	* init/control.c (control_open): No need to set ENOMEM, errno is
	always set anyway.

	* configure.ac (AM_INIT_AUTOMAKE): Include nostdinc so we don't get
	Automake's broken default includes.
	* upstart/Makefile.am (DEFAULT_INCLUDES): Drop override now that
	we don't need it.
	(DEFS, INCLUDES): Replace these variables with the combined
	(AM_CPPFLAGS): variable that declares everything.
	* init/Makefile.am (DEFAULT_INCLUDES): Drop override now that
	we don't need it.
	(DEFS, INCLUDES): Replace these variables with the combined
	(AM_CPPFLAGS): variable that declares everything.
	* util/Makefile.am (DEFAULT_INCLUDES): Drop override now that
	we don't need it.
	(DEFS, INCLUDES): Replace these variables with the combined
	(AM_CPPFLAGS): variable that declares everything.
	* compat/sysv/Makefile.am (DEFAULT_INCLUDES): Drop override now that
	we don't need it.
	(DEFS, INCLUDES): Replace these variables with the combined
	(AM_CPPFLAGS): variable that declares everything.
	* logd/Makefile.am (DEFAULT_INCLUDES): Drop override now that
	we don't need it.
	(DEFS, INCLUDES): Replace these variables with the combined
	(AM_CPPFLAGS): variable that declares everything.

2006-11-02  Scott James Remnant  <scott@netsplit.com>

	* util/initctl.c (start_action): Remove break calls which shouldn't
	be there.

2006-10-18  Sean E. Russell  <ser@ser1.net>

	* init/main.c: Include sys/time.h
	* init/cfgfile.c: Include sys/time.h and sys/resource.h
	* init/job.c: Include sys/time.h and sys/resource.h

2006-10-17  Scott James Remnant  <scott@netsplit.com>

	* configure.ac: Bump version to 0.3.1

	* NEWS: Update.
	* TODO: Update.

	* configure.ac (AM_GNU_GETTEXT_VERSION): Quote version number.

	* logd/Makefile.am (event.d/logd): Make the event.d sub-directory
	in case we're building outside of the source tree.

	* compat/sysv/runlevel.c (store): Don't break strict-aliasing rules
	by avoiding dereferencing type-punned pointer.  Answers on a
	postcard, please.

2006-10-13  Scott James Remnant  <scott@netsplit.com>

	* util/initctl.c (start_action, emit_action): Add missing \n

	* util/initctl.c: Rewrite using nih_command_parser.
	* util/man/initctl.8: Improve.

	* util/start.c: Remove, replaced by initctl.
	* util/man/start.8: Remove, replaced by initctl.
	* util/Makefile.am (sbin_PROGRAMS): Drop start, now just a symlink
	to initctl.
	(dist_man_MANS): Drop start.8, now a symlink to initctl.8
	(install-exec-hook): Make symlinks to initctl, add start
	(install-data-hook): Make symlinks to initctl.8, add start.8

	* initctl: Rename to util again, I don't want a separate directory
	for every single little tool; and we'll be shipping more than just
	initctl (e.g. a non-compat reboot).
	* configure.ac (AC_CONFIG_FILES): Make util/Makefile instead of
	initctl/Makefile.
	* Makefile.am (SUBDIRS): Descend into util, not initctl.

	* compat/sysv/reboot.c: Remove long options where they didn't exist
	before.  Write help text.
	* compat/sysv/man/reboot.8: Update.

	* init/main.c (main): Formatting.
	* logd/main.c (main): Formatting.
	* logd/man/logd.8: Formatting.
	* compat/sysv/runlevel.c (main): Formatting.
	* compat/sysv/telinit.c (main): Formatting.
	* compat/sysv/man/shutdown.8: Remove long options.

	* compat/sysv/shutdown.c: Remove -e/--event, it has no place in a
	compatibility tool.  Get rid of long options that never existed
	before.  Specify help text to describe the options.
	* compat/sysv/man/shutdown.8: Spruce up a bit.

	* compat/sysv/telinit.c (main): Set help text to list the valid
	runlevels.
	* compat/sysv/man/telinit.8: Refine the notes to mention runlevel(8).

	* compat/sysv/runlevel.c (main): Make the help text describe the
	options, rather than the behaviour.
	* compat/sysv/man/runlevel.8: Flesh out a little more.

	* configure.ac (AC_INIT): Change bug reporting address to the
	mailing list, since Launchpad doesn't accept random bugs without
	accounts and complicated control messages.
	* init/main.c, logd/main.c: Add a period to the synopsis.

	* init/main.c (main): Set the synopsis, and direct people to look
	at telinit in the --help output.
	* init/man/init.8: Flesh this out a little more, still a lot of
	explaining to do about jobs and events, but we'll wait until we've
	changed that code before documentating the behaviour.

	* logd/main.c (main): Correct help text to describe the options,
	rather than what the program does.  As per standard style.
	Don't become a daemon until the logging socket is open, and make
	that exclusive with waiting for SIGCONT.
	* logd/man/logd.8: Write some more extensive documentation,
	including describing the startup interlock and the socket protocol.
	* TODO: Plan to get rid of the signal interlock from  logd.

2006-10-12  Scott James Remnant  <scott@netsplit.com>

	* configure.ac: Expand AC_GNU_SOURCE so we get _GNU_SOURCE and so
	that gettext doesn't complain.
	(AM_GNU_GETTEXT_VERSION): Increase to 0.15
	(AC_PREREQ): Increase to 2.60
	* HACKING: Update autoconf and gettext requirements.

2006-10-11  Scott James Remnant  <scott@netsplit.com>

	* init/control.c (control_init): Pass NULL to nih_list_new.
	Clarify list item types.
	* init/event.c (event_init): Pass NULL to nih_list_new.
	* init/job.c (job_init): Pass NULL to nih_list_new.

	* init/main.c: Change nih_signal_add_callback to nih_signal_add_handler
	and NihSignalCb to NihSignalHandler.

	* init/cfgfile.c, init/cfgfile.h, init/control.c, init/control.h,
	init/event.c, init/event.h, init/job.c, init/job.h, init/main.c,
	init/process.c: Clean up documentation strings and parent pointer
	types.

	* compat/sysv/shutdown.c: Change nih_signal_add_callback to
	nih_signal_add_handler.

	* compat/sysv/reboot.c: Set synopsis text depending on command
	used (probably should use nih_command_parser?)
	* compat/sysv/runlevel.c: Set synopsis and help text, and correct
	usage.
	* compat/sysv/shutdown.c: Set synopsis text.
	* compat/sysv/telinit.c: Set synopsis text.

	* compat/sysv/runlevel.c, compat/sysv/shutdown.c: Clean up
	documentation strings.

	* logd/main.c: Set synopsis and help text.

	* logd/main.c: Clean up documentation strings.
	Change nih_signal_add_callback to nih_signal_add_handler.

	* upstart/control.c, upstart/control.h, upstart/job.c: Clean up
	documentation strings and correct parent pointer type.

	* HACKING: Detail function documentation requirement and format.

2006-10-10  Scott James Remnant  <scott@netsplit.com>

	* event.d/logd.in: Move to logd/event.d
	* event.d/Makefile.am: Remove
	* logd/Makefile.am: Create the logd job definition and install
	* Makefile.am (SUBDIRS): event.d directory has been removed.
	* configure.ac (AC_CONFIG_FILES): No longer make event.d/Makefile

	* configure.ac: Check for --enable-compat, default to sysv if given
	or no compat if not given.
	* compat/sysv/Makefile.am: Don't build binaries or install manpages
	unless COMPAT_SYSV is defined.

2006-10-06  Scott James Remnant  <scott@netsplit.com>

	* doc/upstart-logo.svg: Include the logo Alexandre designed.
	* doc/Makefile.am (EXTRA_DIST): Ship the logo in the tarball.
	* Makefile.am (SUBDIRS): Install under doc
	* configure.ac: Generate doc/Makefile
	* AUTHORS: Ensure he's credited fully.

2006-09-27  Scott James Remnant  <scott@netsplit.com>

	* event.d/Makefile.am (do_subst): Eliminate duplicate /s

	* man/init.8: Move to init/man
	* init/Makefile.am: Update to install man page.
	* man/logd.8: Move to logd/man
	* logd/Makefile.am: Update to install man page.
	* man/initctl.8, man/start.8: Move to initctl/man
	* initctl/Makefile.am: Update to install man pages.
	* man/reboot.8, man/runlevel.8, man/shutdown.8, man/telinit.8:
	Move to compat/sysv/man
	* compat/sysv/Makefile.am: Update to install man pages.
	* man/Makefile.am: Remove
	* configure.ac (AC_CONFIG_FILES): Remove man/Makefile
	* Makefile.am (SUBDIRS): Don't build in man

	* util: Rename to initctl
	* configure.ac (AC_CONFIG_FILES): Update.
	* Makefile.am (SUBDIRS): Update.

	* util/reboot.c: Move to compat/sysv
	* util/shutdown.c: Move to compat/sysv
	* util/Makefile.am: Update.
	* compat/sysv/Makefile.am: Update.

	* configure.ac: Replace macros with single call to NIH_INIT.
	Bump version to 0.3.0 to begin new development cycle.

2006-09-21  Scott James Remnant  <scott@netsplit.com>

	* logd/main.c: Revert the change that logged to the console, in
	practice this doesn't work so well.  I want to get rid of logd
	in the long term, or at least just have it as a simple logging
	proxy, so giving it features seems wrong.

2006-09-20  Scott James Remnant  <scott@netsplit.com>

	* configure.ac: Bump version to 0.2.8
	* NEWS: Updated.

	* logd/main.c (main): Check the kernel command-line for "quiet"
	(line_reader): Write to console unless silent or a daemon

	* man/Makefile.am (dist_man_MANS): Drop sulogin.8
	* man/sulogin.8: Drop, we don't include an sulogin

2006-09-19  Michael Biebl  <mbiebl@gmail.com>

	* event.d/Makefile.am (logd): Drop $(srcdir)
	* init/Makefile.am (init_SOURCES): Distribute paths.h

2006-09-18  Michael Biebl  <mbiebl@gmail.com>

	* configure.ac: Check for sys/inotify.h

2006-09-18  Scott James Remnant  <scott@netsplit.com>

	* util/shutdown.c (warning_message): Adjust method of constructing
	the message to not confuse poor translators who think \r and \n are
	the same thing!

2006-09-14  Scott James Remnant  <scott@netsplit.com>

	* init/job.c (job_change_state): Catch runaway respawns when we
	enter the running state, so we catch stop/start loops too.
	* init/tests/test_job.c (test_change_state): Update test.

	* event.d/logd: Rename to logd.in
	* event.d/logd.in: Replace /sbin with @sbindir@ so we can transform
	* event.d/Makefile.am: Generate logd from logd.in

	* util/reboot.c: Don't hardcode the location of /sbin/shutdown
	* util/Makefile.am (DEFS): Use autoconf to seed it
	* util/shutdown.c (sysvinit_shutdown): Don't hardcode the location
	of /dev/initctl

	* init/paths.h: Create a new configuration file that can contain
	all of the path definitions, and in particular, allow them to be
	overidden elsewhere.
	* init/Makefile.am (DEFS): Override definitions of CFG_DIR and
	TELINIT using autoconf
	* init/main.c: Include paths.h.  Don't hardcode location of telinit
	* init/job.c: Include paths.h
	* init/process.c: Include paths.h
	* init/process.h: Remove definitions from here.

	* configure.ac: Bump version to 0.2.7

2006-09-13  Scott James Remnant  <scott@netsplit.com>

	* NEWS: Updated.

	* TODO: More TODO.

2006-09-10  Scott James Remnant  <scott@netsplit.com>

	* util/reboot.c (main): Don't give -H with "halt".

2006-09-09  Scott James Remnant  <scott@netsplit.com>

	* configure.ac: Bump version to 0.2.6

	* NEWS: Update.
	* TODO: Update.

	* upstart/control.c (upstart_send_msg_to, upstart_recv_msg): Change
	the magic to be the package string.
	* upstart/tests/test_control.c (test_recv_msg): Update tests.

	* util/initctl.c (main): Set the usage string.
	* util/shutdown.c (main): Set the usage string.
	* util/start.c (main): Set the usage string.
	* compat/sysv/runlevel.c (main): Set the usage string.
	* compat/sysv/telinit.c (main): Set the usage string.

	* man/Makefile.am: Use install-data-hook and $(man8dir)
	* util/Makefile.am: Also use install-exec-hook

	* Makefile.am (SUBDIRS): Install contents of the man directory
	* configure.ac (AC_CONFIG_FILES): Generate man/Makefile
	* man/Makefile.am: Install manpages in the appropriate places.
	* man/init.8, man/logd.8, man/initctl.8, man/reboot.8,
	* man/shutdown.8, man/start.8, man/sulogin.8, man/runlevel.8,
	* man/telinit.8: Include some basic manpages so we at least have
	some level of documentation.

	* init/job.c (job_child_reaper): Don't check the exit status of
	a respawning job if the goal is to stop it.

	* compat/sysv/telinit.c (main): Generate events rather than
	starting and stopping jobs directly, the events are named
	"runlevel-X".  0, 1, 6 and s/S are shutdown events.

	* logd/main.c (main): Raise SIGSTOP before entering the main loop.
	* init/main.c (main): Interlock with logd.

	* event.d/logd: Should not be a console owner, but should stop
	on shutdown.

	* init/process.c (process_setup_console): Revert part of the previous
	change, should just output to /dev/null if we don't have logd.

	* configure.ac: Bump version to 0.2.5

	* init/main.c (main): Start the logd job if it exists.

	* init/process.c (process_setup_console): Ignore ECONNREFUSED as
	that just means that logd isn't around, handle errors by falling
	back to opening the console.

	* init/process.c (process_setup_console): Implement handling for
	CONSOLE_LOGGED and generally clean up the other handling.
	* init/process.h: Update.
	* init/main.c (main): Pass NULL for the job to setup console.
	* TODO: Update.

	* logd/main.c: Implement the logging daemon, it accepts connections
	on a unix stream socket with the abstract name
	"/com/ubuntu/upstart/logd", expects the length of the name and the
	name to follow; then sequences of lines which are logged to
	/var/log/boot, or memory until that file can be opened.

2006-09-08  Scott James Remnant  <scott@netsplit.com>

	* util/shutdown.c (event_setter): Change the event names to
	distinguish between "shutdown -h" and "shutdown -h -H".

	* init/job.c (job_handle_event): Allow jobs to react to their own
	events, this is how we'll do respawn eventually.
	* init/tests/test_job.c (test_handle_event): Remove test.

	* init/main.c (cad_handler, kbd_handler): Generate the new event
	names.
	* init/event.h (CTRLALTDEL_EVENT, KBDREQUEST_EVENT): Add definitions
	of these event names, change the ctrlaltdel event to just that.

	* logd/main.c (main): Add the code to daemonise, etc.

2006-09-07  Scott James Remnant  <scott@netsplit.com>

	* TODO: Long discussion today on #upstart, many improvements to the
	job and event model that make it more elegant.
	* AUTHORS: Include a list of thanks.

	* util/shutdown.c (shutdown_now): If we get ECONNREFUSED when we
	try and send the shutdown event to init, it probably means we're
	still in sysvinit.  So try that instead.
	(sysvinit_shutdown): Function to send a hand-crafted runlevel
	change message across /dev/initctl.

	* util/initctl.c (main): Add a shutdown command that takes an
	arbitrary event name to be issued after "shutdown".  You'll
	nearly always want the /sbin/shutdown tool instead.

	* init/job.c (job_detect_idle): Only generate the stalled event
	if at least one job handles it in its start_events list.
	* init/tests/test_job.c (test_detect_idle): Make sure that works.

	* init/event.h (STARTUP_EVENT, SHUTDOWN_EVENT, STALLED_EVENT):
	Macros to define the standard event names.
	* init/main.c (main): Use STARTUP_EVENT macro instead of "startup"
	* init/control.c (control_handle): Use SHUTDOWN_EVENT macro
	instead of "shutdown".
	* init/job.c (job_detect_idle): Use STALLED_EVENT macro instead
	of "stalled".

	* init/job.c (job_detect_idle): Add some log messages for when we
	detect the idle or stalled states.
	(job_kill_process, job_kill_timer): Increase log verbosity.
	* init/event.c (event_queue_run): Log which events we're handling
	if --debug is given.

	* compat/sysv/telinit.c (main): Send a shutdown command when
	requesting to enter runlevel 0 or runlevel 6, likewise for
	runlevel 1, s or S which all run "rc1" not "rcS".
	* init/main.c (main): When called directory (pid != 1) try and
	run telinit before complaining that we're not init.  Make sure
	errors aren't lost.

2006-09-04  Johan Kiviniemi  <johan@kiviniemi.name>

	* upstart/control.c (upstart_addr): Replace use of __builtin_offsetof
	with offsetof.
	* upstart/tests/test_control.c (test_recv_msg): Likewise.

2006-09-04  Scott James Remnant  <scott@netsplit.com>
	
	* util/shutdown.c (main): Exit normally after sending the warning
	message if -k is given.

2006-09-01  Scott James Remnant  <scott@netsplit.com>

	* configure.ac: Bump version to 0.2.2

	* NEWS: Update.
	* configure.ac: Bump version to 0.2.1

	* init/process.c (process_setup_console): Ensure that the console
	is always initialised to at least /dev/null
	* init/job.c (job_change_state): Initialise event to NULL.
	* init/event.c (event_read_state): Don't mask initialisation of
	other variable.
	* init/cfgfile.c (cfg_job_stanza, cfg_parse_script, cfg_next_token): 
	Print lineno using %zi not %d
	* compat/sysv/runlevel.c (store): Cast pointer type of timeval.

	* init/main.c: Move the kernel headers include beneath the C
	library ones, so that compilation doesn't fail on !i386.
	* util/reboot.c: Likewise.

	* init/main.c (term_handler): Close the control connection if we
	re-exec init, otherwise it won't be able to bind.  Drop debugging.

	* init/main.c (term_handler): It always helps if we dup2 the
	right file descriptor.

	* init/main.c: Use the TERM signal instead of USR1, as old init
	used that for something else.  Also rather than passing across
	file descriptor numbers, use a fixed descriptor and just pass
	"--restart".  When we get that option we need to unmask signals
	otherwise we sit there looking like a lemon.

	* init/job.c (job_change_state): Don't free the event unless we
	generate one.

	* NEWS: Update.

	* init/cfgfile.c (cfg_watcher): Ignore any file with '.' or '~'

	* TODO: Update.

	* init/main.c (main): Parse command-line arguments, specifically
	look for --state-fd which we'll use for reexec.  Don't do a couple
	of things if we're passed this.
	(read_state): Parse the line-buffered state.
	* init/job.c (job_read_state, job_write_state): Job state
	serialisation so that we can re-exec ourselves.
	* init/job.h: Update.
	* init/tests/test_job.c: Test the serialisation.
	* init/event.c (event_read_state, event_write_state): And similar
	functions for serialising the event queue.
	* init/event.h: Update.
	* init/tests/test_event.c: Test the serialisation.
	* init/cfgfile.c (cfg_read_job): Fix a bug, need to subtract current
	time to get due time.

	* upstart/job.c (job_goal_from_name, job_state_from_name) 
	(process_state_from_name): Add opposite numbers that convert a
	string back into an enumeration.
	* upstart/job.h: Update.
	* upstart/tests/test_job.c: Test the new functions.

2006-08-31  Scott James Remnant  <scott@netsplit.com>

	* init/job.h (Job): Add respawn_limit, respawn_interval,
	respawn_count and respawn_time members so that we can keep track of
	runaway processes.
	* init/job.c (job_catch_runaway): Increment the respawn_count
	within respawn_interval, or reset it if we go over.
	(job_new): Initialise respawn_limit and respawn_interval to sensible
	defaults.
	* init/tests/test_job.c (test_new): Check the defaults are set.
	(test_change_state): Check the respawning code works.
	* init/cfgfile.c (cfg_job_stanza): Parse the "respawn limit" stanza.
	* init/tests/test_cfgfile.c (test_read_job): Test the new stanza.

	* init/process.c (process_setup_console): Remove the console reset
	code, it tends to just crash X and seems to do nothing interesting.
	* init/main.c (reset_console): Instead put it here and just do it
	on startup.

	* configure.ac: Bump version to 0.2.0

	* util/Makefile.am (install-exec-local): Create symbolic links,
	not hard links.

	* init/main.c: Can't catch STOP.

	* util/reboot.c: Pause init while shutting down or rebooting.

	* init/main.c (stop_handler): Catch STOP/TSTP and CONT.
	* init/event.c (event_queue_run): Don't run the event queue while
	paused.
	* init/job.c (job_detect_idle): Don't detect idle jobs while paused.

	* util/reboot.c: if we get the -w argument ("only write to wtmp")
	we need to exit, and not behave as halt normally would.

	* compat/sysv/runlevel.c (main): Add missing newline.
	* compat/sysv/telinit.c (main): And here too.

	* init/main.c (main): Check for idle after the startup event queue
	has been run, otherwise we may just sit there.

	* compat/sysv/Makefile.am (sbin_PROGRAMS): Build and install telinit
	(telinit_SOURCES, telinit_LDFLAGS, telinit_LDADD): Details for
	telinit binary.
	* compat/sysv/telinit.c: Trivial telinit program that just runs
	the appropriate rcX job.
	* compat/sysv/runlevel.c (main): Suggest help on illegal runlevel.

	* util/Makefile.am: Tidy up.

	* configure.ac (AC_CONFIG_FILES): Create compat/sysv/Makefile
	* Makefile.am (SUBDIRS): Build things found in compat/sysv
	* compat/sysv/Makefile.am (sbin_PROGRAMS): Build and install runlevel
	(runlevel_SOURCES, runlevel_LDFLAGS, runlevel_LDADD): Details for
	runlevel binary.
	* compat/sysv/runlevel.c: Helper to store and retrieve the current
	"runlevel" from utmp/wtmp; as well as the reboot time.

	* init/main.c (main): Drop debugging set.

	* init/job.c (job_change_state): As well as the job/state events,
	send the job event when a service is running or a task is stopping.
	* init/tests/test_job.c (test_change_state): Check the events get
	sent properly.

	* util/start.c: Write a simple utility to start, stop, or query
	the status of the named jobs.
	* util/Makefile.am (sbin_PROGRAMS): Build and install start
	(start_SOURCES, start_LDFLAGS, start_LDADD): Details for start
	(install-exec-local): Also install as stop and status.
	* util/reboot.c (main): Drop the debugging set.

	* init/cfgfile.c (cfg_job_stanza): Correct nih_alloc error.

	* init/process.c (process_setup_environment): Guard memory alloc.
	* init/job.c (job_set_idle_event): Likewise.
	(job_change_state): And here too.
	(job_run_command): Likewise.
	* init/control.c (control_send): Likewise.
	* init/cfgfile.c: And throughout this file.
	* upstart/control.c (upstart_recv_msg): And once here too.

	* upstart/control.h: Abolish the separate halt, reboot and poweroff
	messages and replace with a single shutdown message that takes
	an event name (for the idle event issued afterwards).
	* upstart/control.c (upstart_send_msg_to, upstart_recv_msg): Handle
	the new shutdown event type by just treating it as an event.
	* upstart/tests/test_control.c (test_messages): Update tests.
	* init/job.c (job_set_idle_event): Store a copy of the idle event
	name.
	* init/control.c (control_send): Copy the shutdown event name.
	(control_handle): Replace individual handling with the new
	single event.
	* init/tests/test_control.c (test_watcher): Update.
	* util/initctl.c: Drop handling for things that shutdown does now.
	* util/shutdown.c: Send the UPSTART_SHUTDOWN event and let the user
	specify anything they want, just give defaults.

	This is quite a big change and abolishes level events entirely,
	along with the event history.  We now just treat events as a
	transient queue of strings that go past, may cause things to change,
	but are otherwise forgotten.  This turns out to be much easier to
	understand and has no real loss of power.

	* init/event.c: Vastly simplify; gone are the separate notions of
	edge and level events, instead we just treat them as one-shot
	things that go past and are forgotten about.
	* init/event.h (Event): Remove value member.
	Update prototypes.
	* init/tests/test_event.c: Update.
	* init/job.c (job_change_state): Change the event pattern to be
	one that includes the job name and a description of the transition
	instead of the new state.
	(job_detect_idle): Call event_queue rather than event_queue_edge.
	* init/tests/test_job.c: Update.
	* init/cfgfile.c (cfg_job_stanza): Drop "when" and "while".
	* init/tests/test_cfgfile.c (test_read_job): Drop mentions of
	"when" and "while".
	* init/control.c (control_send, control_handle): Drop cases for
	level events.
	(control_handle_event): Don't include a level in the event.
	* init/tests/test_control.c: Update
	* init/main.c: Call event_queue rather than event_queue_edge.
	* upstart/control.c (upstart_send_msg_to, upstart_recv_msg): Change
	event handling so that only a name is read.
	* upstart/control.h: Remove value/level event structures.
	* upstart/tests/test_control.c (test_messages): Update.
	* upstart/job.c (process_state_name): Not used for events, adjust
	documentation so it doesn't lie.
	* util/initctl.c (main): Drop the set function, simplify trigger.
	* util/shutdown.c (shutdown_now): Call UPSTART_EVENT_QUEUE for
	shutdown into maintenance mode.

	* init/control.c (control_handle): Place a message in the syslog
	before halting, powering off or rebooting.

	* util/shutdown.c: Adjust so that the warning message is sent out
	if shutdown is immediate, and when it actually happens.  Include
	the hostname as wall does.

2006-08-30  Scott James Remnant  <scott@netsplit.com>

	* TODO: Update.

	* util/shutdown.c: Implement shutdown utility along the same lines
	as the sysvinit one, but with rather different code.

	* util/initctl.c (main): Call setuid on the effective user id so
	that we can be made setuid root and executable by a special group.
	* util/reboot.c (main): Likewise.

	* util/initctl.c (main): Check the effective rather than the real
	user id, if we're effectively root, that's good enough.

	* util/reboot.c: Implement reboot/halt/poweroff utility.
	* util/Makefile.am (sbin_PROGRAMS): Build and install reboot
	(reboot_SOURCES, reboot_LDFLAGS, reboot_LDADD): Details for reboot
	(install-exec-local): Create hardlinks to reboot for halt and poweroff.

2006-08-29  Scott James Remnant  <scott@netsplit.com>

	* init/main.c (main): Actually run the idle-detect function.
	* init/job.c (job_detect_idle): Interrupt the main loop, otherwise
	we may end up waiting for a signal before we process the event
	we just issued.

2006-08-27  Scott James Remnant  <scott@netsplit.com>

	* util/shutdown.c: Template main function.
	* util/Makefile.am (sbin_PROGRAMS): Build and install the
	shutdown binary.
	(shutdown_SOURCES, shutdown_LDFLAGS, shutdown_LDADD): Details for
	the shutdown binary

	* util/initctl.c (main): Add commands for halt, poweroff and reboot.

	* init/event.c (event_queue_run): Remove the parameters.
	* init/event.h: Update.
	* init/main.c (main): Update.
	* init/tests/test_control.c (test_watcher): Update.
	* init/tests/test_job.c (test_detect_idle): Update.

	* upstart/control.c (upstart_send_msg_to, upstart_recv_msg): Deal
	with halting, rebooting and powering off; or at least the appropriate
	messages.
	* upstart/control.h: Add control message structures for halting,
	powering off and rebooting the machine.
	* upstart/tests/test_control.c (test_messages): Run the tests.
	* init/control.c (control_handle): Add handling for halt, power off
	and reboot that issue the shutdown event and arrange for the halt,
	poweroff or reboot to be issued the next time the system is idle.
	* init/tests/test_control.c (test_watcher): Test the events.

	* TODO: Update.

	* init/job.c (job_detect_idle): Function to detect when the system is
	stalled or idle.
	* init/job.h: Update
	* init/tests/test_job.c (test_detect_idle): Test the new function.

	* util/initctl.c (main): Handle the list command.

	* TODO: Update.

	* upstart/control.c (WireJobStatusPayload): add description to the
	job status payload.
	(upstart_send_msg_to, upstart_recv_msg): Send and receieve the
	description over the wire.
	* upstart/control.h (UpstartJobStatusMsg): add a description field
	* upstart/tests/test_control.c: Update test cases.
	* init/control.c (control_handle): Include the job description in
	the message.
	(control_send): Copy the description when we put the message on
	the queue.
	(control_handle_job): Copy the description here too
	* init/tests/test_control.c: Update test cases.

	* init/job.c (job_list): Add a function to return the job list.
	* init/job.h: Update.
	* init/control.c (control_handle): Handle the JOB_LIST message
	by sending back a list of job status messages followed by the
	JOB_LIST_END message.
	* init/tests/test_control.c (test_watcher_child): Check the
	JOB_LIST message works properly.

	* upstart/control.c (upstart_send_msg_to, upstart_recv_msg): Handle
	the JOB_LIST and JOB_LIST_END messages which have no payload.
	* upstart/control.h: Add enums and structures for job list messages.
	* upstart/tests/test_control.c (test_messages): Update tests.

	* init/main.c (main): Check that we're both uid and process #1

	* init/main.c (main): Stop handling SIGTERM, we never want people
	to kill init.  Handle SIGINT and SIGWINCH through the ordinary
	handler and SIGSEGV through a direct handler.
	(segv_handler): Write a sensible core dump handler, we use a child
	to dump core while we carry on in the parent hopefully stepping over
	the bad instruction.
	(cad_handler): Generate the control-alt-delete event.
	(kbd_handler): Generate the kbdrequest event.

2006-08-25  Scott James Remnant  <scott@netsplit.com>

	* configure.ac: Bump version to 0.1.2
	* NEWS: Update.

	* TODO: Update.

	* init/process.c (process_setup_environment): Inherit the PATH
	and TERM environment variables from the init process, so the
	console works properly.
	* init/process.h (PATH): Declare a default value for this variable
	* init/main.c (main): Set the value of PATH to the default.
	* init/tests/test_process.c (child): Update test case.

	* NEWS: Update.
	* configure.ac: Bump version to 0.1.1

2006-08-24  Scott James Remnant  <scott@netsplit.com>

	* init/cfgfile.h (CFG_DIR): Change configuration directory to
	/etc/event.d -- it's not been used by anyone, but is similar to
	other directories that have which is a good precedent.
	* event.d/Makefile.am (eventdir, dist_event_DATA): Install files
	into the new directory name.
	* Makefile.am (SUBDIRS): Rename sub directory
	* configure.ac (AC_CONFIG_FILES): Rename generated Makefile

	* init/Makefile.am (DEFAULT_INCLUDES): Set to include the right
	directories so out of tree builds work.
	* logd/Makefile.am (DEFAULT_INCLUDES): Set to include the right
	directories so out of tree builds work.
	* upstart/Makefile.am (DEFAULT_INCLUDES): Set to include the right
	directories so out of tree builds work.
	(upstartinclude_HEADERS): Install errors.h
	* util/Makefile.am (DEFAULT_INCLUDES): Set to include the right
	directories so out of tree builds work.

	* Makefile.am (SUBDIRS): Add m4 to the list
	* configure.ac (AC_CONFIG_FILES): Generate m4/Makefile
	* upstart/Makefile.am (upstartinclude_HEADERS): Add errors.h

	* upstart/control.c (upstart_open): 

	* init/control.c (control_open): Raise the error before
	performing other actions so errno is not lost.

	* TODO: Update.o
	* init/cfgfile.c (cfg_next_token): Don't count quote characters
	unless we're actually planning to dequote the file, otherwise we
	end up allocating short.

	* init/control.c (control_close): Free the io_watch using list_free
	in case a destructor has been set.
	* init/tests/test_control.c: Initialise the type of the message, and
	free job correctly.

	* upstart/tests/test_control.c: Fix overwrite of buffer.
	* init/tests/test_job.c: Clean up not-freed job.

2006-08-23  Scott James Remnant  <scott@netsplit.com>

	* init/tests/test_event.c: free the entry allocated and initialise
	the return values.

	* init/cfgfile.c (cfg_skip_token): Drop this function; we'll
	make sure *pos is pointing at the start of the thing we want
	to parse, not the first token.  Update the other functions
	accordingly.
	(cfg_read_job): Implement function to look over a job file and
	parse all of the stanzas that are found.  Also sanity checks the
	job afterwards and deals with reloading existing jobs.
	(cfg_job_stanza): Function that parses an individual stanza,
	calling out to the other parse functions; this is the main config
	file parser!
	(cfg_parse_args, cfg_parse_command): Drop requirement that filename
	and lineno be passed, so we can be called to reparse arguments after
	we've already done so.
	(cfg_parse_script): Remove requirement that it be called at the
	start of the entire stanza, and instead at the start of the script.
	When hitting EOF, return the script so far, not NULL.
	(cfg_parse_args): Correct bug where we didn't check sufficient
	characters while skipping whitespace.
	(cfg_next_token): Correct bug where we didn't copy the character
	after a slash into the text, instead of just not copying the slash.
	Adjust line numbers to match the fact that it's zero based now.
	* init/cfgfile.h: Define prototype.
	* init/tests/test_cfgfile.c (test_read_job): Pretty thoroughly
	test the config file parser code.

2006-08-22  Scott James Remnant  <scott@netsplit.com>

	* init/cfgfile.c (cfg_tokenise): Rename to cfg_next_token.
	(cfg_skip_token): Code to skip whitespace, token and whitespace.
	(cfg_parse_args): Function to parse an argument list.
	(cfg_next_token): Extend to support the removal of quotes and
	slashes from the token.

	* init/cfgfile.c (cfg_parse_script): Pass filename and lineno and
	increment the latter as we go.
	(cfg_script_end): Pass and increment lineno.

	* init/cfgfile.c: Correct a missing semi-colon in prototypes.
	(cfg_parse_command): Function to parse any stanza that requires
	a command and arguments list, e.g. exec/respawn/daemon.  We don't
	want to require that the list be quoted, etc. and do want to allow
	it to be folded over lines.
	(cfg_tokenise): Function used by the above to tokenise the file,
	handling things like \, quoted strings and newlines, etc.  Can be
	used both to determine the length of the token and to copy it.

	* init/cfgfile.c (cfg_read_script): Rename to cfg_parse_script.

	* init/cfgfile.c (cfg_read_script): Function to parse a script
	fragment ("foo script\n....end script\n") from the job file, which
	is the most complex form we can find.  Write it assuming the file is
	in a character array which may not be NULL terminated (ie. a mmap'd
	file).
	(cfg_script_end): Used by the above to detect the end of the
	fragment.
	* init/cfgfile.h: Empty header file.
	* init/Makefile.am (init_SOURCES): Build and link cfgfile.c
	using the cfgfile.h header
	(TESTS): Build and run the config file test cases.
	(test_cfgfile_SOURCES, test_cfgfile_LDFLAGS, test_cfgfile_LDADD):
	Details for config file test case binary.

	* init/main.c (main): Remove the calls to the unfinished config
	file code.

2006-08-21  Scott James Remnant  <scott@netsplit.com>

	* init/main.c: Add missing include for unistd.h
	* init/process.c (process_setup_console): Drop use of job.
	* util/initctl.c (main): Check that we're run as root.

	* init/main.c (main): Write the main function

	* init/event.c (event_queue_cb): Rename to event_queue_run.
	* init/event.h: Update.

	* init/process.c (process_setup_console): Become an exported
	function that includes the code to reset a console.

2006-08-19  Scott James Remnant  <scott@netsplit.com>

	* logd/main.c (main): Write the basic main function.

	* util/initctl.c (main): Fill in the details to give us a basic
	test client.

	* TODO: Update.

	* util/initctl.c (main): Provide the most basic main function.
	* util/Makefile.am (sbin_PROGRAMS): Build the initctl binary
	* Makefile.am (SUBDIRS): Build the utilities.
	* configure.ac (AC_CONFIG_FILES): Generate the util Makefile.

2006-08-18  Scott James Remnant  <scott@netsplit.com>

	* init/Makefile.am (test_job_LDADD): Remove the duplicate link.

	* TODO: Update.

	* init/job.c (job_handle_child): Rename to job_child_reaper.
	* init/job.h: Update.
	* init/tests/test_job.c: Update function names.

	* init/control.c (control_cb): Rename to control_watcher
	* init/tests/test_control.c: Update function names.

	* TODO: Update.

	* Makefile.am (SUBDIRS): Install the rc.d files.
	* configure.ac (AC_CONFIG_FILES): Generate the rc.d Makefile.
	* rc.d/Makefile.am (rcdir): Define rcdir to be /etc/rc.d
	(dist_rc_DATA): Install the logd file into that directory.
	* rc.d/logd: Write a simple service definition for the log daemon,
	this saves us hardcoding any information about it into init; it'll
	just need to know the name.

	* Makefile.am (SUBDIRS): Build the logd daemon
	* configure.ac (AC_CONFIG_FILES): Generate the logd Makefile.
	* logd/Makefile.am (sbin_PROGRAMS): Install the logd binary into
	the sbin directory by default.
	(logd_SOURCES): Build and link main.c
	* logd/main.c (main): Add basic main function for testing purposes.

2006-08-16  Scott James Remnant  <scott@netsplit.com>

	* init/job.c (job_start): Ignore self-dependencies; over-document
	why the dependency event prodding has a surprise in its tail.
	(job_change_state): Move the job_release_depends call to here.

	* init/event.c (event_queue_cb): Add event consumer/dispatcher.
	* init/event.h: Update.

	* init/control.c (control_send): Make the event code clearer.
	(control_handle): Handle the changed event semantics.
	(control_handle_event): Issue the new event type.
	* init/tests/test_control.c: Update tests.

	* upstart/control.c (upstart_send_msg_to, upstart_recv_msg): Adjust
	marshal code to match.
	* upstart/control.h: Update all structures appropriately to the
	previous changes.
	* upstart/tests/test_control.c: Update.

	* init/job.c (job_change_state): Change call to event_trigger_level
	to event_queue_level.

	* init/event.c (event_trigger_edge, event_trigger_level): Place
	the event on the event_queue rather than directly triggering it.
	Rename to event_queue_edge and event_queue_level respectively.
	* init/event.h: Update.
	* init/tests/test_event.c: Update test cases.

	* init/job.c (job_handle_event): Add another sanity check, jobs
	should not be able to react to their own events; that's just silly.
	* init/tests/test_job.c (test_handle_event): Check that the new
	condition does the right thing.
	
	* init/job.c (job_change_state): Make it illegal for a job to exist
	without either a command or script or both.  This is for sanity
	reasons, allowing no primary process makes no sense and can lead
	to event loops if someone is feeling nefarious.
	* init/tests/test_job.c (test_change_state): Drop test on behaviour
	we've just outlawed.

	* init/job.c (job_start): Only announce the change if we're still
	in the waiting state, we could have moved on to running already.

	* init/job.c (job_start): If holding the job, at least announce
	the goal change to subscribed clients.

	* TODO: Update.

	* init/job.c (job_start): Check for dependencies before starting
	the process, if we have any that aren't running we stay in waiting
	until they are.  Any that aren't even starting get poked with a
	dependency event to see whether that wakes them up.
	* init/tests/test_job.c (test_start): Test paths through new
	dependency code.

	* init/job.c (job_run_process): Once we've got an active process
	in the running state, release our dependencies.

	* init/job.c (job_release_depends): Function to release any waiting
	dependencies on the given job.
	* init/job.h: Update.
	* init/tests/test_job.c (test_release_depends): Test the behaviour
	of the function on its own.

	* init/job.h (Job): Add depends list field
	(JobName): New structure to hold the name of a job.
	* init/job.c (job_new): Initialise the depends list.
	* init/tests/test_job.c (test_new): Make sure the depends list is
	initialised properly.

	* init/job.c (job_next_state): Return JOB_STARTING if we're in
	JOB_WAITING and the goal is JOB_START.  This is only called when
	there's some change, and I don't want to hard-code the goal there.
	(job_start): Don't hardcode JOB_STARTING, instead just use the next
	state.
	* init/tests/test_job.c (test_next_state): Adjust test case.

	* init/control.c (control_subscribe): Allow the current
	subscription to be found by passing NOTIFY_NONE.
	(control_handle): Don't remove an existing subscription to jobs,
	a GUI will probably want a permanent one to keep the status up to
	date.

	* init/job.c (job_kill_process, job_kill_timer): Don't hardcode
	JOB_STOPPING here, instead move to the next logical state. 
	(job_kill_process): Notify subscribed processes that we killed
	the job.
	(job_start, job_stop): Notify subscribed processes of a change of
	goal that doesn't result in an immediate state change.

	* init/event.c (event_trigger_edge, event_trigger_level): Swap
	order so that events are announced before processed.

	* init/control.c (control_handle): Handle requests to watch and
	unwatch jobs and events.
	* init/tests/test_control.c (test_cb_child, test_cb): Check that
	subscriptions work.

	* init/tests/test_control.c (test_cb_child): Add a sleep to avoid
	a race that upsets gdb, have tried this with a STOP/CONT interlock
	but can't seem to find where the child should reach first.

	* init/job.c (job_change_state): Notify the control handler.
	* init/event.c (event_trigger_edge, event_trigger_level): Pass
	event to the control handler.
	* init/tests/test_control.c (test_cb_child): Expect to receive
	job status events as well.
	* init/Makefile.am (test_event_LDADD, test_process_LDADD) 
	(test_job_LDADD): Add control.o to the linkage.

	* init/control.c (control_cb): Don't display an error for
	ECONNREFUSED, just remove any subscriptions.
	* init/tests/test_control.c (test_handle_job, test_handle_error):
	Clean up our subscriptions properly.

	* init/control.c (control_handle_job): Function to send out an
	UPSTART_JOB_STATUS message to subscribed processes whenever a
	job state changes.
	(control_handle_event): Function to send out an
	UPSTART_EVENT_TRIGGERED message to subscribed processes whenever
	an event is triggered.
	* init/control.h: Update.
	* init/tests/test_control.c (test_handle_job, test_handle_event):
	Check that the functions work properly.

	* init/control.c (control_handle): Handle messages that trigger
	edge and level events; subscribe the process to receive notification
	of job changes during the event.
	* init/tests/test_control.c (test_cb_child): Check that the messages
	are handled properly (without subscription check).

	* init/control.c (control_cb): Unsubscribe a process if it stops
	listening.

	* init/control.c (control_send): Copy the pointers in the new
	event messages.
	* init/tests/test_control.c (test_send): Check the pointers are
	copied across correctly.

	* init/control.c (control_subscribe): Add function to handle
	processes that want to subscribe to changes.
	(control_init): Initialise the subscriptions list.
	* init/control.h: Add structures and prototypes.
	* init/tests/test_control.c (test_subscribe): Test the function.

	* upstart/control.h (UpstartMsgType): add messages for triggering
	edge and level events, receiving the trigger for an event and for
	watching jobs and events.
	(UpstartEventTriggerEdgeMsg, UpstartEventTriggerLevelMsg)
	(UpstartEventTriggeredMsg, UpstartWatchJobsMsg)
	(UpstartUnwatchJobsMsg, UpstartWatchEventsMsg):
	(UpstartUnwatchEventsMsg): Add structures for the new messages.
	(UpstartMsg): And add them to the union.
	* upstart/control.c (WireEventPayload): The event messages can all
	share a wire payload type; the watch messages don't need any special
	payload.
	(upstart_send_msg_to): Add the payloads onto the wire.
	(upstart_recv_msg): And take the payloads back off the wire.
	* upstart/tests/test_control.c (test_messages): Test the new
	message types.

	* upstart/control.h (UpstartJobStatusMsg): add a process id.
	* upstart/control.c (WireJobStatusPayload): and here too.
	(upstart_send_msg_to): copy the process id onto the wire.
	(upstart_recv_msg): copy the process id from the wire.
	* init/control.c (control_handle): Fill in the pid from the job.
	* upstart/tests/test_control.c (test_messages): Check the pid gets
	passed across the wire properly.

	* init/control.c (control_cb): Disable the poll for write once the
	send queue becomes empty.

	* upstart/Makefile.am (libupstart_la_SOURCES): Correct ordering.

	* init/control.c (control_handle): Add missing break.

	* upstart/job.c (job_goal_name, process_state_name): For completeness
	add these two functions as well.
	* upstart/job.h: Update.
	* upstart/tests/test_job.c (test_goal_name) 
	(test_process_state_name): Test the new functions.

	* init/job.c (job_state_name): Move this utility function from here
	* upstart/job.c (job_state_name): to here so all clients can use
	it.
	* init/job.h: Update.
	* upstart/job.h: Update.
	* init/tests/test_job.c (test_state_name): Move the test case from here
	* upstart/tests/test_job.c: to here as well.
	* upstart/Makefile.am (libupstart_la_SOURCES): Build and link job.c
	(TESTS): Run the job test cases
	(test_job_SOURCES, test_job_LDFLAGS, test_job_LDADD): Details for
	job test case binary.
	* init/Makefile.am (test_job_LDADD, test_process_LDADD) 
	(test_event_LDADD): Link to libupstart.la

	* init/control.c: Code to handle the server end of the control
	socket, a bit more complex than a client as we want to avoid
	blocking on malcious clients.
	* init/control.h: Prototypes.
	* init/tests/test_control.c: Test the control code.
	* init/Makefile.am (init_SOURCES): Build and link control.c
	using the control.h header
	(init_LDADD): Link to libupstart as well
	(TESTS): Build and run the control test suite.
	(test_control_SOURCES, test_control_LDFLAGS, test_control_LDADD):
	Details for control test suite binary.

	* upstart/control.c: Add a way to disable the safety checks.
	* upstart/tests/test_control.c (test_free): Fix bad test case.

	* upstart/control.c (upstart_recv_msg): fixed bogus return type
	for recvmsg from size_t to ssize_t so we don't infiniloop on error.

	* upstart/control.c (upstart_send_msg_to, upstart_recv_msg): Avoid
	job_start as the short-cut for assigning name, as that might become
	a more complex message eventually.  Use job_query instead.

	* upstart/control.c (upstart_free): Add wrapper function around
	nih_free so we're a proper library and don't expose libnih too much
	(upstart_recv_msg): Stash the sender pid in an argument.
	* upstart/control.h: Update.
	* upstart/tests/test_control.c (test_recv_msg): Test pid is
	returned properly.
	(test_free): Test the nih_free wrapper.

	* init/job.c (job_run_script): Document future FIXME.

	* init/exent.h, init/job.h, init/process.h: Fix up headers.

	* upstart/control.c, upstart/control.h, upstart/errors.h,
	upstart/job.h, upstart/libupstart.h: Fix up headers.

	* upstart/control.c: Write the code to handle the control socket
	and communication over it; turns out this was possible to write so
	that both ends are handled in the same code.
	* upstart/control.h: Structures and prototypes.
	* upstart/tests/test_control.c: Test the new code.

	* upstart/Makefile.am (libupstart_la_LIBADD): Link to libnih

	* upstart/errors.h: Header file containing errors raised by
	libupstart.
	* upstart/libupstart.h: Include errors.h

2006-08-15  Scott James Remnant  <scott@netsplit.com>

	* init/event.h: Add missing attribute for event_new()

	* init/job.h (JobGoal, JobState, ProcessState, ConsoleType): Move
	the enums from here
	* upstart/job.h: into here so that we can use them across the
	control socket.

	* Makefile.am (SUBDIRS): Build the libupstart library
	* configure.ac (AC_CONFIG_FILES): Generate upstart/Makefile
	* upstart/Makefile.am: Makefile for sub-directory
	* upstart/libupstart.ver: Linker version script.
	* upstart/libupstart.h: "Include everything" header file.

	* TODO: Update.

	* init/job.c (job_handle_child): Warn when processes are killed
	or exit with an abnormal status.  Warn when respawning.

	* init/job.c (job_handle_child): Respawn processes that were not
	supposed to have died.
	* init/tests/test_job.c (test_handle_child): Test the respawn code.

	* TODO: Update.

	* init/event.c (event_trigger_edge, event_trigger_level): Call
	job_handle_event so that we actually do something useful.
	* init/Makefile.am (test_event_LDADD): Link to process.o and job.o
	now that event.c calls code from job.

	* init/job.c (job_start_event): Function to start a job if an event
	matches.
	(job_stop_event): Function to stop a job if an event matches.
	(job_handle_event): Iterate the job list and dispatch the given event,
	causing jobs to be stopped or started using the above two functions.
	* init/job.h: Update.
	* init/tests/test_job.c: Test the new functions.

	* init/job.c (job_new): Initialise start_events and stop_events to
	an empty list.
	* init/job.h (Job): Add start_events and stop_events list heads.
	* init/tests/test_job.c (test_new): Check the lists are initialised
	correctly to the empty list.

	* init/event.c (event_match): Function to check events for equality.
	* init/event.h: Update.
	* init/tests/test_event.c (test_match): Test function.

	* init/job.c (job_change_state): Trigger the level event with the
	same name as the job, with the value taken from the state.
	* init/tests/test_job.c (test_change_state): Check the event
	gets set to the right values as we go.
	* init/Makefile.am (test_job_LDADD, test_process_LDADD): Link to
	event.o now that job.c uses code from there.

	* init/event.c (event_change_value): Rename event_set_value to this
	as we intended in the first place; makes it more consistent with job.
	Always change the value.
	(event_trigger_edge): Add a high-level function to trigger an edge
	event.
	(event_trigger_level): And another to trigger a level event with
	a given value, this inherits the "don't change it" functionality
	that was in event_set_value.
	* init/event.h: Update.
	* init/tests/test_event.c: Test new behaviours and functions.

	* init/event.c: Add simple code to keep track of events, whether
	they have been recorded or not and their current value if any.
	* init/event.h: Structures and prototypes.
	* init/tests/test_event.c: Test cases for event code.
	* init/Makefile.am (init_SOURCES): Build and link event.c using event.h
	(TESTS): Run the event test suite.
	(test_event_SOURCES, test_event_LDFLAGS, test_event_LDADD): Details
	for event test suite binary.

	* init/job.c (job_run_process, job_kill_process, job_kill_timer):
	Downgrade error messages to warning as they're not fatal.
	(job_change_state): Change info message to be more regular.

	* init/job.c (job_start): A very simple, but very necessary, function.
	Set the goal of the given job to JOB_START and kick it off.
	(job_stop): And its companion, cause a running job to be stopped.
	* init/job.h: Update.
	* init/tests/test_job.c: Test the functions.

	* init/job.c (job_handle_child): Child handler to kick jobs into
	the next state when their process dies.
	* init/job.h: Update.
	* init/tests/test_job.c (test_handle_child): Test the handler
	directly by just invoking it with various job states.

2006-08-14  Scott James Remnant  <scott@netsplit.com>

	* init/tests/test_process.c (test_kill): Use select rather than
	poll for consistency with other test cases.

	* init/job.c (job_kill_process): Add function to send the active
	process of a job the TERM signal, and then set a timer to follow
	up with the KILL signal if the job doesn't get cleaned up in time.
	(job_kill_timer): Timer callback to send the KILL signal; this
	does the same job as the child handler and puts the job into the
	next state as there's no point waiting around now.
	* init/job.h: Update.
	* init/tests/test_job.c (test_kill_process): Test both functions
	in one test case (as one is just the bottom half of the other).

	* init/tests/test_process.c (test_spawn): Use the right thing in
	the test case filename and unlink it to make sure.

	* init/job.c (job_change_state): Write the principal state gate
	function, called once a state has been left to enter the given new
	state (which one should determine with job_next_state).  Spawns
	the necessary processes or moves to the next appropriate state.
	* init/job.h: Update.
	* init/tests/test_job.c: Test the state changes.

	* init/job.c (job_run_process): Internal function to call
	process_spawn and update the job structure.
	(job_run_command): Simple(ish) wrapper for the above to split
	a command by whitespace, or use a shell if it needs more complex
	argument processing.
	(job_run_script): More complex wrapper that uses a shell to execute
	verbatim script, either using -c or a /dev/fd/NN and feeding the
	shell down a pipe to it.
	* init/job.h: Update.
	* init/tests/test_job.c: Test the new functions.

	* init/Makefile.am (init_SOURCES, TESTS): Reorder so that process.c,
	which is arguably lower level, comes first.
	(test_job_LDADD): Link the process code.
	(test_process_LDADD): Swap the order.

	* TODO: Update.

	* init/process.c (process_spawn): Correct typo (progress -> process),
	thanks Johan.

2006-08-12  Scott James Remnant  <scott@netsplit.com>

	* init/process.c (process_spawn): Correct formatting of function.
	* init/process.h (SHELL): Define the location of the shell, all in
	the spirit of not hard-coding stuff like this.

	* init/job.c (job_new): Initialise all structure members to zero
	as this doesn't happen automatically.

2006-08-10  Scott James Remnant  <scott@netsplit.com>

	* init/job.h (job_state_name): Declare as a const function.

2006-08-09  Scott James Remnant  <scott@netsplit.com>

	* init/job.c (job_next_state): State transition logic; this uses
	our departure from the specification (the goal) so that the state
	can always be currently accurate rather than suggestive.
	(job_state_name): Cute function to convert enum into a name.
	* init/job.h: Update.
	* init/tests/test_job.c (test_next_state): Test the transitions.
	(test_state_name): And the return values.

	* TODO: Add file to keep track of things.

	* init/job.c: Include nih/macros.h and nih/list.h
	* init/process.c: Include order fixing, include nih/macros.h
	* init/tests/test_job.c: Include nih/macros.h and nih/list.h
	* init/tests/test_process.c: Include nih/list.h

	* init/job.c: Include order fixing.
	(job_find_by_name): Function to find a job by its (unique) name.
	(job_find_by_pid): Function to find a job by the pid of its process.
	* init/job.h: Update.
	* init/tests/test_job.c (test_find_by_name, test_find_by_pid): Test
	new functions.

	* init/process.c (process_spawn): Spawn a process using the job
	details to set up the environment, etc.
	(process_setup_console): Set up the console according to the job.
	(process_setup_limits): Set up the limits according to the job.
	(process_setup_environment): Set up the environment according to
	the job.
	(process_kill): Simple function to send a kill signal or raise an
	error; mostly just a wrapper without any particular logic.
	* init/process.h: Prototypes and macros.
	* init/tests/test_process.c: Test cases.
	* init/Makefile.am (init_SOURCES): Build and link process.c and
	its header file.
	(TESTS): Run the process test suite.
	(test_process_SOURCES, test_process_LDFLAGS, test_process_LDADD):
	Details for process test sutie binary.

2006-08-08  Scott James Remnant  <scott@netsplit.com>

	* init/job.c (job_new): nih_list_free is necessary.
	* init/tests/test_job.c (test_new): Free job when done.

	* init/job.h: Header file to contain the definition of the Job
	structure and associated typedefs, etc.
	(JobGoal): In a divergence from the specification, we introduced a
	"goal" for a job which tells us which way round the state machine
	we're going (towards start, or towards stop).
	(JobState): Which means this always holds the current state, even
	if we're trying to get out of this state (ie. if we've sent the TERM
	signal to the running process, we're still in the running state until
	it's actually been reaped).
	(ProcessState): And in another divergence, we keep the state of the
	process so we know whether we need to force a state transition or
	can just expect one because something transient is happening.
	* init/job.c (job_new): Function to allocate a Job structure, set
	the pointers to NULL and other important members to sensible
	defaults.
	(job_init): Initialise the list of jobs.
	* init/tests/test_job.c: Test suite.
	* init/Makefile.am (init_SOURCES): Compile and link job.c using
	its header file.
	(TESTS): Run the job test suite.
	(test_job_SOURCES, test_job_LDFLAGS, test_job_LDADD): Details for the
	job test suite binary.

2006-08-02  Scott James Remnant  <scott@netsplit.com>

	* configure.ac: Check for C99

	* HACKING: Document dependency on libnih.

2006-07-27  Scott James Remnant  <scott@netsplit.com>

	* init/Makefile.am (DEFS): Append to the default DEFS list, rather
	than overriding, otherwise we lose HAVE_CONFIG_H

2006-07-13  Scott James Remnant  <scott@netsplit.com>

	* HACKING: Correct incorrect Bazaar URL.

	* AUTHORS: Change e-mail address to ubuntu.com.
	* HACKING: Update Bazaar and Release URLS.
	* configure.ac (AC_COPYRIGHT): Change copyright to Canonical Ltd.
	(AC_INIT): Change bug submission address to Launchpad.
	* init/main.c: Update header to use Canonical copyright and
	credit me as author.

2006-05-16  Scott James Remnant  <scott@netsplit.com>

	* init/main.c: Add the simplest template main.c
	* init/Makefile.am: Add template Makefile.am that builds init from
	main.c and links to libnih statically
	* configure.ac (AC_CONFIG_FILES): Configure nih and init subdirs.
	* Makefile.am (SUBDIRS): Recurse into nih and init subdirs.

2006-05-14  Scott James Remnant  <scott@netsplit.com>

	* ChangeLog: Initial project infrastructure created.<|MERGE_RESOLUTION|>--- conflicted
+++ resolved
@@ -1,4 +1,3 @@
-<<<<<<< HEAD
 2013-11-03  James Hunt  <james.hunt@ubuntu.com>
 
 	* scripts/pyupstart.py:
@@ -32,7 +31,7 @@
 	      matching for directories.
 	* scripts/tests/test_pyupstart_session_init.py: Added file bridge tests
 	  for directory creation, modification and deletion.
-=======
+
 2013-10-24  James Hunt  <james.hunt@ubuntu.com>
 
 	* init/environ.c: Comment.
@@ -50,7 +49,6 @@
 	    - "remove last name=value entry from table of size 2"
 	    - "remove last bare name entry from table of size 2"
 	* test/test_util_common.c: get_initctl(): Added environment checks.
->>>>>>> 84af85a5
 
 2013-10-23  Dmitrijs Ledkovs  <xnox@ubuntu.com>
 
