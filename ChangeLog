--- conflicted
+++ resolved
@@ -1,4 +1,23 @@
-<<<<<<< HEAD
+2013-11-03  James Hunt  <james.hunt@ubuntu.com>
+
+	* init/job_class.c:
+	  - job_class_new(): Set umask for job to current value for Session
+	    Init by default (LP: #1240686).
+	* init/job_process.c: Comments.
+	* init/main.c: main(): Save current umask.
+	* test/test_util_common.c:
+	  - start_upstart_common(): Add extra param for inheriting environment
+	    rather than hard-coding '--no-inherit-env'.
+	  - start_upstart(: Updated call to start_upstart_common().
+	* init/tests/test_main.c: Updated calls to start_upstart_common().
+	* test/test_util_common.h: START_UPSTART(): Updated call to
+	  start_upstart_common().
+	* util/tests/test_initctl.c:
+	  - Updated calls to start_upstart_common().
+	  - test_umask(): New tests:
+	    - "ensure Session Init inherits umask by default"
+	    - "ensure Session Init defaults umask with '--no-inherit-env'"
+
 2013-11-03  James Hunt  <james.hunt@ubuntu.com>
 
 	* scripts/pyupstart.py:
@@ -62,29 +81,6 @@
 	  running in user mode (for 'check-config').
 
 2013-10-04  Steve Langasek  <steve.langasek@ubuntu.com>
-=======
-2013-10-18  James Hunt  <james.hunt@ubuntu.com>
-
-	* init/job_class.c:
-	  - job_class_new(): Set umask for job to current value for Session
-	    Init by default (LP: #1240686).
-	* init/job_process.c: Comments.
-	* init/main.c: main(): Save current umask.
-	* test/test_util_common.c:
-	  - start_upstart_common(): Add extra param for inheriting environment
-	    rather than hard-coding '--no-inherit-env'.
-	  - start_upstart(: Updated call to start_upstart_common().
-	* init/tests/test_main.c: Updated calls to start_upstart_common().
-	* test/test_util_common.h: START_UPSTART(): Updated call to
-	  start_upstart_common().
-	* util/tests/test_initctl.c:
-	  - Updated calls to start_upstart_common().
-	  - test_umask(): New tests:
-	    - "ensure Session Init inherits umask by default"
-	    - "ensure Session Init defaults umask with '--no-inherit-env'"
-
-2013-10-04  Steve Langasek  <steve.langasek@ubuntu.com
->>>>>>> 4a4be965
 
 	* extra/upstart-local-bridge.c: use SOCKET_PATH in our event
 	  environment, instead of clobbering PATH.  (LP: #1235480)
