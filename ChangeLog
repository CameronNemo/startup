<<<<<<< HEAD
2013-04-22  James Hunt  <james.hunt@ubuntu.com>

	* Typo and doc changes.

2013-04-17  James Hunt  <james.hunt@ubuntu.com>

	* init/Makefile.am: Build wrap_inotify library and run test_conf
	  via test_conf_preload.sh.
	* init/tests/test_conf.c: Communicate with wrap_inotify library by
	  setting INOTIFY_DISABLE to reliably disable inotify rather than trying
	  to exhaust inotify instances (LP: #1157713).
	* init/tests/test_conf_preload.sh.in: Script to run test_conf within
	  LD_PRELOAD environment.
	* init/tests/wrap_inotify.c: Wrapper library that provides the inotify
	  API and allows test_conf to believe inotify is disabled by
	  conditionally failing all inotify calls, depending on whether
	  INOTIFY_DISABLE is set.
=======
2013-04-30  James Hunt  <james.hunt@ubuntu.com>

	* init/job.c: job_serialise_all(): Really serialise all JobClasses,
	* init/main.c: Add 'write-state-file' command-line option.
	  regardless of whether they have associated Jobs.
	* init/paths.h: Added STATE_FILE_ENV.
	* init/state.c:
	  - state_read_objects(): Write state file if 'write-state-file'
	    specified or STATE_FILE_ENV set.
	  - event_deserialise():
	    - Preserve the pre-reexec blockers count until JobClasses
	      are deserialised and reverse-dependencies resolved.
	    - Fix incorrect calls for failed and blockers Event attributes.
	* init/state.h: Comments.
	* init/tests/test_state.c:
	  - test_job_class_serialise(): Ensure that all JobClasses get
	    serialised, regardless of whether they have any associated
	    Jobs.
	  - test_event_serialise(): New "with failed" test.
	* init/event.c: event_deserialise(): Don't deserialise Event->blockers -
	  there is no point until we serialise EventOperators.

2013-04-29  James Hunt  <james.hunt@ubuntu.com>

	* init/conf.c:
	  - conf_reload(): Explanation of how reload works.
	  - conf_reload_path(): Defer destruction of original ConfFile until
	    newly-loaded .conf file has a chance to reference any events its
	    'start on' condition requires (LP: 1124384).
	  - debug_show_jobs(): Return if no instances.
	  - debug_show_events(): New function.
	* init/event.c: Comments.
	* init/job.c: Comment.
	* init/job_class.c:
	  - job_class_get_registered(): New function resulting from refactor of
	    job_class_consider() and job_class_reconsider().
	  - job_class_consider():
	    - Use job_class_get_registered().
	    - Call job_class_event_block() to avoid premature event destruction.
	  - job_class_reconsider(): Use job_class_get_registered().
	  - job_class_event_block(): New function to increase reference count
	    for events new JobClass specifies in its 'start on' condition that
	    old JobClass has also referenced (second part of LP: #1124384).
	* init/tests/test_conf.c:
	  - test_source_reload(): New tests:
	    - "ensure reload does not destroy a blocked event used by another job"
	    - "ensure .conf reload causes waiting job to run when 'start on' matches"
	* init/tests/test_conf.h: TEST_ENSURE_CLEAN_ENV(): Check
	  nih_child_watches too.
>>>>>>> bcc52ae2

2013-04-02  James Hunt  <james.hunt@ubuntu.com>

	* extra/man/file-event.7: Correct EVENT values in examples.
	* extra/man/upstart-event-bridge.8:
	  - Corrected bridge name.
	  - Explain that blocking semantics of system jobs not retained.

2013-03-28  James Hunt  <james.hunt@ubuntu.com>

	* scripts/upstart-monitor.py: on_button_press_event():
	  Handle path_info being None (LP: #1161098).
	* extra/upstart-event-bridge.c: main():
	  - Handle daemon pidfile as the upstart-event-bridge does.
	  - Write to stdout, not syslog.
	* init/job_process.[ch]: Removed now unused
	  JOB_PROCESS_ERROR_OPENPT_MASTER.

2013-03-25  James Hunt  <james.hunt@ubuntu.com>

	* extra/man/socket-event.7: Correct section number.
	* init/man/init.5: Correct section number.

2013-03-22  James Hunt  <james.hunt@ubuntu.com>

	* scripts/Makefile.am: Added missing entry for
	  man/upstart-monitor.8.

2013-03-22  James Hunt  <james.hunt@ubuntu.com>

	* NEWS: Release 1.8

2013-03-22  James Hunt  <james.hunt@ubuntu.com>

	* scripts/initctl2dot.py:
	  - footer(): Add details of session.
	  - sanitise(): Handle jobs in sub-directories.
	  - main(): Add --user and --system options and determine
	    correct session to connect to.
	* scripts/man/initctl2dot.8:
	  - Added --user and --system options.
	  - Escape dashes in options.
	  - Update date.

2013-03-21  James Hunt  <james.hunt@ubuntu.com>

	* po/POTFILES.in:
	  - Added missing entries for init/quiesce.c and init/state.c.
	  - Added upstart-monitor.py.
	* scripts/upstart-monitor.py: UpstartEventsGui(): Removed class
	  attributes and added explicit instance ones in __init__().

2013-03-18  James Hunt  <james.hunt@ubuntu.com>

	* configure.ac: Added scripts/data/Makefile.
	* scripts/Makefile.am: Added SUBDIRS=data.
	* scripts/data/Makefile.am: New Makefile.
	* scripts/data/upstart-monitor.desktop: Desktop file for
	  upstart-monitor.

2013-03-15  James Hunt  <james.hunt@ubuntu.com>

	* extra/upstart-file-bridge.c:
	  - main(): String safety for home_dir.
	  - job_add_file():
	    - Initialise events.
	    - Use nih_strdup() rather than arrays for paths.
	    - Removed unecessary error label.
	  - {create_handler,modify_handler,delete_handler}(): Remove strcpy().
	  - watched_dir_new(): Use nih_strdup() rather than arrays for path.
	  - find_first_parent(): Replace strcpy with strncpy().

2013-03-15  James Hunt  <james.hunt@ubuntu.com>

	* extra/man/file-event.7: Simplify language.
	* extra/upstart-file-bridge.c:
	  - skip_slashes(): New macro to make path matching more reliable.
	  - file_filter(): Call skip_slashes().
	  - create_handler(): Call skip_slashes().
	  - modify_handler(): Call skip_slashes().
	  - delete_handler(): Call skip_slashes().
	  - watched_dir_new(): Special case watching the root directory.
	* extra/conf/upstart-file-bridge.conf: Change start on condition
	  to ensure all filesystems are mounted before it starts.

2013-03-13  James Hunt  <james.hunt@ubuntu.com>

	* scripts/man/upstart-monitor.8: New manpage.
	* scripts/upstart-monitor.py: New cli+gui tool to monitor
	  Upstart events.
	* scripts/Makefile.am: Updated for upstart-monitor.

2013-03-11  James Hunt  <james.hunt@ubuntu.com>

	* extra/Makefile.am: Add file bridge and conf file.
	* extra/upstart-file-bridge.c: Inotify file bridge.
	* extra/conf/upstart-file-bridge.conf: Conf file for
	  file bridge.
	* extra/man/file-event.7: New man page.
	* extra/man/upstart-file-bridge.8: New man page.

2013-03-04  James Hunt  <james.hunt@ubuntu.com>

	* init/session.c: session_from_dbus(): Fixed off-by-one
	  readlink error.
	* configure.ac: Only add sbin to path if exec_prefix specified
	  (LP: #1122510).
	* NEWS: Release 1.7
	* configure.ac (NIH_COPYRIGHT): Update

2013-02-27  James Hunt  <james.hunt@ubuntu.com>

	* Removal of gcc 'malloc' function attribute resulting from
	  a clarification in its description which makes its use invalid.
	  (LP: #1123588).

2013-02-26  James Hunt  <james.hunt@ubuntu.com>

	* util/tests/test_initctl.c: test_upstart_open(): Unset
	  UPSTART_SESSION to avoid session-init environment affecting
	  test run.

2013-02-15  James Hunt  <james.hunt@ubuntu.com>

	* util/tests/test_initctl.c:
	  - timed_waitpid(): Back off if no status change.
	  - test_quiesce():
	    - Set XDG_RUNTIME_DIR to a temporary value.
	    - Remove stale session files.
	  - test_job_env(): Remove stale session files.

2013-02-15  James Hunt  <james.hunt@ubuntu.com>

	* init/event_operator.c: Typo.
	* init/job_class.c:
	  - job_class_environment_reset(): Comments.
	  - job_class_environment_set(): Apply to all running job objects too.
	  - job_class_environment_unset(): Apply to all running job objects too.
	* util/man/initctl.8: Updated on environment command semantics.
	* util/tests/test_initctl.c: test_global_and_local_job_env(): Modified
	  test for new semantics.
2013-02-15  James Hunt  <james.hunt@ubuntu.com>

	* init/job_process.c: job_process_run(): Invert meaning.
	* init/main.c: Change '--inherit-env' to '--no-inherit-env'
	  such that inheriting inits environment is now the default
	  for Session Inits.
	* init/man/init.8: Update for '--no-inherit-env'.

2013-02-14  James Hunt  <james.hunt@ubuntu.com>

	* util/tests/test_initctl.c:
	  - wait_for_upstart(): Functional replacement of WAIT_FOR_UPSTART()
	    macro. Now accepts @user.
	  - set_upstart_session(): Poll to ensure we give Upstart time to
	    initialise and write the session file.
	  - _start_upstart(): Extra @user parameter.

2013-02-14  James Hunt  <james.hunt@ubuntu.com>

	* init/Makefile.am: Added quiesce.o, now required by control.o.
	* init/main.c: main():
	  - SIGHUP+SIGUSR1 handling now applies however you run init (since
	    it should react to these signals when run as a Session Init).
	  - Qualified sessions message to avoid confusion.
	* util/initctl.c: upstart_open(): Better handling for user_mode.
	* util/tests/test_initctl.c:
	  - WAIT_FOR_UPSTART(): Made session-aware.
	  - KILL_UPSTART(): Reset user mode flag (taken from STOP_UPSTART()).
	  - set_upstart_session(): New function.
	  - self_pipe_write(): New Function.
	  - self_pipe_setup(): New Function.
	  - timed_waitpid(): New function.
	  - _start_upstart():
	     - Signal handling and extra checks.
	     - Discard init output (unless UPSTART_TEST_VERBOSE set)
	       for saner logs.
	  - test_list_sessions():
	    - Removed need for a dbus-daemon.
	    - Added required initctl reset.
	  - test_quiesce(): Tests for Session Init shutdown (both
	    system-initiated and end-session request).
	  - test_usage(): Added extra checks and tidyup.
	  - main(): Added call to test_quiesce().

2013-02-11  James Hunt  <james.hunt@ubuntu.com>

	* init/log.c: log_serialise(): Handle re-exec scenario where
	  jobs producing output have finished but where log data cannot
	  be persisted (for example where disk is full or log directory
	  is inaccessible). (LP: #1120660)

2013-02-08  James Hunt  <james.hunt@ubuntu.com>

	* dbus/com.ubuntu.Upstart.xml: Added 'EndSession' method.
	* init/Makefile.am: Updated for quiesce.[ch].
	* init/conf.c: conf_destroy(): Cleanup function.
	* init/conf.h: Prototype.
	* init/control.c: control_end_session(): 'EndSession' implemenation.
	* init/control.h: Include.
	* init/events.h: Added SESSION_END_EVENT.
	* init/job_class.c: job_class_max_kill_timeout(): New function.
	* init/job_class.h: Prototype.
	* init/job_process.c:
	  - Added disable_respawn to disallow respawns.
	  - job_process_jobs_running(): New function.
	  - job_process_stop_all(): New function.
	  - job_process_terminated(): Honours disable_respawn.
	* init/job_process.h: Prototypes.
	* init/main.c:
	  - Typos.
	  - term_handler(): Quiesce rather than re-exec on receipt of SIGTERM
	    when running as a Session Init.
	  - main(): Make quiesce() handle cleanup.
	* init/man/init.8: Update for Session Init SIGTERM handling.
	* init/man/startup.7: Update for Session Init.
	* init/session.c: session_destroy(): New function.
	* init/session.h: Prototype.
	* init/man/session-end.7: New man page.
	* init/quiesce.[ch]: New files.

2013-02-08  James Hunt  <james.hunt@ubuntu.com>

	* init/job_process.c: job_process_run(): Copy parent environment if
	  inherit_env in operation for a Session Init.
	* init/main.c: Added 'inherit-env' command-line option.
	* init/man/init.8: Documented --inherit-env.

2013-02-02  James Hunt  <james.hunt@ubuntu.com>

	* util/initctl.c: Remove ability to specify explicitly job and/or job
	  instance values to the job environment commands.
	* util/man/initctl.8: Remove job and job instance value command-line
	  options.
	* util/tests/test_initctl.c: test_global_and_local_job_env(): Remove
	  tests for --job/--instance.

2013-01-31  James Hunt  <james.hunt@ubuntu.com>

	* init/control.c:
	  - Use control_check_permission() rather than
	    control_get_origin_uid() directly.
	* init/control.h: Prototypes.
	* init/job_class.c: Change calls to job_class_environment_init()
	  to asserts as the former only needs to be called once.
	* init/main.c: main(): Make job_class_environment_init() call as
	  early as possible.
	* init/tests/test_event.c: main(): Call
	  job_class_environment_init().
	* util/tests/test_initctl.c:
	  - test_default_job_env():
	    - Set TERM and PATH if not set.
	    - Check line counts before checking expected output.
	  - test_clear_job_env():
	    - Make use of TEST_INITCTL_DEFAULT_PATH.

2013-01-30  James Hunt  <james.hunt@ubuntu.com>

	* TESTING.sessions: Removed as basic sessions have now gone.

2013-01-30  James Hunt  <james.hunt@ubuntu.com>

	* init/control.c:
	  - Typos.
	  - Improved uid checks.
	  - Replaced direct call to control_get_origin_uid() with call to new
	    control_check_permission() (as early as possible) for clarity and
	    to confine policy to one location. 
	  - control_set_log_prioity(): Added missing call to
	    control_check_permission().
	  - control_get_origin_uid(): Check message contents before allowing
	    D-Bus calls.

2013-01-29  James Hunt  <james.hunt@ubuntu.com>

	* init/control.c: More careful uid checking.

2013-01-28  James Hunt  <james.hunt@ubuntu.com>

	* init/xdg.c:
	  - get_subdir(): Remove double-check on @dir.
	  - xdg_get_runtime_dir():
	    - Don't attempt to create as unlikely to be able to if it
	      doesn't already exist.
	    - Simplify logic.

2013-01-28  James Hunt  <james.hunt@ubuntu.com>

	* util/initctl.c: list_session_action():
	  - Test for stale session earlier.
	  - Simplify checks on "UPSTART_SESSION".
	* util/tests/test_initctl.c: test_list_sessions():
	  - Added test with XDG_RUNTIME_DIR explicitly unset.
	  - Changed "with no instances" test to set XDG_RUNTIME_DIR to a
	    temporary value.
	  - Revert XDG_RUNTIME_DIR on cleanup.

2013-01-28  James Hunt  <james.hunt@ubuntu.com>

	* init/control.c:
	  - control_get_env(): Allow PID 1 environment to be queried for
	    consistency with control_list_env().
	* init/man/initctl.8:
	  - Added --job, --instance, --global options for list-env, set-env,
	    get-env, unset-env, reset-env.
	  - Explain PID 1 limitation for set-env, unset-env, reset-env.
	* util/initctl.c:
	  - get_job_details(): Fix order in which arguments are
	    checked.
	* util/Makefile.am: Define INITCTL_BINARY and UPSTART_BINARY to ensure
	  full path available to tests.
	* util/tests/test_initctl.c:
	  - New macros:
	    - _TEST_STR_ARRAY_CONTAINS()
	    - TEST_STR_ARRAY_CONTAINS()
	    - TEST_STR_ARRAY_NOT_CONTAINS()
	    - _TEST_FILE_CONTAINS()
	    - TEST_FILE_CONTAINS()
	    - TEST_FILE_NOT_CONTAINS()
	  - get_initctl(): Function to replace original INITCTL_BINARY define.
	  - test_global_and_local_job_env(): New function to test initctl
	    '--global', '--job' and '--instance' options from within and without
	    a job.

2013-01-25  James Hunt  <james.hunt@ubuntu.com>

	* init/control.c: control_session_file_create(): Simplified.
	* init/xdg.c: Added check for INITCTL_BUILD to hide certain symbols when
	  building with initctl.
	* util/Makefile.am:
	  - Define INITCTL_BUILD.
	  - Make use of xdg.[ch] in build of initctl and its test.
	* util/initctl.c:
	  - list_session_action(): Implementation of 'list-sessions' command.
	* util/man/initctl.8: Updated for 'list-sessions' command.
	* util/tests/test_initctl.c:
	  - _start_upstart(): Replacement for _START_UPSTART() macro.
	  - start_upstart_common(): Start an instance with common options.
	  - start_upstart(): Simplest way to start an instance.
	  - START_UPSTART(): Now calls start_upstart_common().
	  - test_list_sessions(): Test 'list-sessions' command.

2013-01-25  James Hunt  <james.hunt@ubuntu.com>

	* dbus/com.ubuntu.Upstart.xml:
	  - Added 'job_details' string array as first parameter for GetEnv,
	    SetEnv, UnsetEnv, ListEnv and ResetEnv to allow methods to either
	    act globally or on a specific job environment.
	* init/control.c:
	  - control_set_env():
	  - control_unset_env():
	  - control_get_env():
	  - control_list_env():
	  - control_reset_env():
	    - Disallow setting for PID 1.
	    - Operate globally or on specified job.
	* init/control.h: control_get_job(): Macro to simplify extracting job
	  from provided job details.
	* init/job.c: job_find(): New function.
	* init/job_class.c:
	  - job_class_environment_set(): Delimiter handling now moved to
	    control_set_env() so it can be shared by job and global logic.
	  - job_class_find(): New function.
	* init/state.c:
	  - Removed state_get_job() and replaced calls with job_find().
	* util/initctl.c:
	  - Updated *_action() functions for new D-Bus parameters and made use
	    of new function get_job_details().

2013-01-25  James Hunt  <james.hunt@ubuntu.com>

	* init/tests/test_xdg.c: Added test_get_session_dir().
	* init/xdg.c: get_home_subdir(): Handle unset 'HOME' immediately.
	* init/control.c: Make use of SESSION_EXT.
	* init/man/init.5: Added session files.
	* init/paths.h:
	  - Comments.
	  - Added SESSION_EXT.

2013-01-25  James Hunt  <james.hunt@ubuntu.com>

	* init/control.c:
	  - control_reload_configuration(): Added missing permission checks.
	  - control_emit_event_with_file(): Added missing permission checks.
	  - Added calls to new function control_get_origin_uid() to allow
	    D-Bus methods to be policed by filtering on uid, rather than
	    relying on the same information that used to be stored in the
	    old Session object.
	* init/job.c: Typo.
	* init/job_class.c:
	  - job_class_new(): Removed user elements from session code.
	  - job_class_serialise(): Comments.
	  - job_class_deserialise(): Comments.
	* init/job_process.c: job_process_spawn(): Removed user session
	  handling.
	* init/session.c: Removed user session handling since it is
	  about to be replaced by the ability to run Upstart as a
	  non-privileged user (aka a 'Session Init').
	* init/session.h: Updated prototypes.
	* init/state.h: Comments.
	* init/tests/test_conf.c: test_source_reload_job_dir(): Added missing
	  check.
	* init/tests/test_state.c:
	  - session_diff(): Removed user check.
	  - Updated all calls to session_new().
	* util/tests/test_initctl.c: test_notify_disk_writeable(): Ensure this
	  test is not run as root.
	* util/tests/test_user_sessions.sh: Removed.
	* init/man/init.5: Updated to reflect removal of user jobs.

2013-01-24  James Hunt  <james.hunt@ubuntu.com>

	* init/control.c:
	  - control_init(): Create session file in user mode.
	  - control_cleanup(): New function for cleanup activities.
	  - control_session_file_create(): Create session file containing
	    UPSTART_SESSION details.
	  - control_session_file_remove(): Delete the session file.
	* init/main.c: Call control_cleanup() to remove session file.
	* init/paths.h: Added INIT_XDG_SESSION_SUBDIR and SESSION_ENV.
	* init/xdg.c:
	  - get_subdir(): Refactor of get_home_subdir().
	  - get_home_subdir(): Now calls get_subdir().
	  - Replaced mkdir mode values with INIT_XDG_PATH_MODE.
	  - xdg_get_runtime_dir(): Obtain XDG_RUNTIME_DIR value.
	  - get_session_dir(): Obtain path to session directory.
	* init/xdg.h: Added INIT_XDG_PATH_MODE.

2013-01-21  Dmitrijs Ledkovs  <xnox@ubuntu.com>

	* init/xdg.[ch]: add xdg_get_cache_home and get_user_log_dir
	  functions. These retrieve XDG_CACHE_HOME and a subdir inside it
	  for upstart.
	* init/tests/test_xdg.c: reuse test_get_config_home to test both
	  xdg_get_cache_home and xdg_get_config_home. Add test for
	  get_user_log_dir.
	* init/main.c: use get_user_log_dir to setup logging
	  directory in user_mode. For now, command line argument is
	  honoured, while the environment override is not.

2013-01-21  James Hunt  <james.hunt@ubuntu.com>

	* init/log.c:log_clear_unflushed(): Simplify asserts.

2013-01-15  James Hunt  <james.hunt@ubuntu.com>

	* init/log.c:
	  - log_clear_unflushed(): Correct remote_closed assertion to handle
	    early-job-logging scenario where a job satisfies both of the
	    following conditions:
	    - ends before the log directory becomes writeable.
	    - has spawned one or more processes that continue to run after the
	      job itself has exited and which produce output before the log
	      directory becomes writeable.
	    (LP: #1096531).

2013-01-14  James Hunt  <james.hunt@ubuntu.com>

	* util/initctl.c:
	  - Grouped all environment commands in usage output.
	  - Added --global, --job and --instance options for all environment
	    commands. These are currently dummies, but --global will soon be
	    required to make changes to the global job environment table when
	    initctl is invoked from within a job.

2013-01-11  James Hunt  <james.hunt@ubuntu.com>

	* util/tests/test_initctl.c:
	  - Lots of new job environment table tests.

2013-01-10  James Hunt  <james.hunt@ubuntu.com>

	* init/man/init.5: Define job environment table.
	* init/tests/test_job_class.c(): test_environment(): Added call
	  to job_class_environment_init() which is now required to avoid
	  confusing TEST_ALLOC_FAIL().
	* util/man/initctl.8:
	  - Further details in list-env section.
	  - Escape dashes in command names.
	* util/tests/test_initctl.c:
	  - New utility macros: _WAIT_FOR_FILE(), WAIT_FOR_FILE()
	    and TEST_STR_MATCH().
	  - Initial tests for testing job environment table commands.

2013-01-09  James Hunt  <james.hunt@ubuntu.com>

	* scripts/init-checkconf.sh:
	  - Check copy is successful.
	  - Auto-start dbus-launch if not running and command is available (for
	    example in non-desktop environments) (LP: #881885).
	  - Auto-stop dbus-daemon if we started it.
	* init/man/init.5:
	  - Overhauled 'Job environment' section.
	* util/initctl.c:
	  - Added 'unset-env' and 'reset-env' commands.
	  - Added missing periods in usage text.
	  - list_env_qsort_compar(): Renamed from list_env_strcmp_compar(). Now
	    uses strcoll(3) for locale-awareness.
	* init/job_class.c:
	  - job_class_environment_set():
	    - Comments.
	    - Handle scenario where user specifies a variable without an equals.
	* util/man/initctl.8:
	  - Added details for 'get-env', 'set-env', 'unset-env', 'list-env' and
	    'reset-env'.
	  - Tidied up 'usage' stanza section.

2013-01-08  James Hunt  <james.hunt@ubuntu.com>

	* dbus/com.ubuntu.Upstart.xml:
	  - Added UnsetEnv and ResetEnv methods.
	* init/control.c:
	  - control_set_env(): Now uses job_class_environment_set() rather than
	    directly manipulating job_environ array.
	  - control_unset_env(): New function.
	  - control_get_env(): Now calls job_class_environment_get().
	  - control_list_env(): Now calls job_class_environment_get_all().
	    Comments.
	  - control_reset_env(): New function.
	* init/environ.c:
	  - environ_remove(): New function.
	* init/job_class.c:
	  - job_environ now static.
	  - job_class_environment_reset(): New function.
	  - job_class_environment_set(): New function.
	  - job_class_environment_unset(): New function.
	  - job_class_environment_get(): Simplified.
	  - job_class_environment_get_all(): New function.
	* util/initctl.c:
	  - Added following new commands:
	    - 'get-env'
	    - 'set-env'
	    - 'list-env'

2013-01-04  Dmitrijs Ledkovs  <xnox@ubuntu.com>

	* init/conf.c: add ability to apply override files from higher
	  priority configuration sources.
	* init/tests/test_conf.c: test that multiple override files are
	  correctly applied and removed.
	* init/tests/test_conf_static.c: test override file detection.

2012-12-19  James Hunt  <james.hunt@ubuntu.com>

	* dbus/com.ubuntu.Upstart.xml: Added ListEnv method.
	* init/control.c:
	  - Fixed comments.
	  - control_list_end(): New function.
	* init/control.h:
	  - Added missing prototypes for control_set_env() and
	    control_get_env().
	  - Added control_list_env().
	* init/job_class.c:
	  - job_class_environment_get(): New function.
	* init/job_class.h: Added job_class_environment_get().

2012-12-17  James Hunt  <james.hunt@ubuntu.com>

	* init/man/init.5: Document that User Jobs are not supported
	  within a chroot environment.
	* dbus/com.ubuntu.Upstart.xml: Added "GetEnv" and "SetEnv" methods.
	* init/control.c:
	  - control_set_env(): Implementation of "SetEnv" D-Bus method.
	  - control_get_env(): Implementation of "GetEnv" D-Bus method.
	* init/job_class.c:
	  - Added job_environ environment table.
	  - job_class_environ_init(): Initialise job_environ.
	  - job_class_environment: Use job_environ.
	* init/main.c: main(): Call job_class_environ_init().

2012-12-14  Steve Langasek  <steve.langasek@ubuntu.com>
	* init/job_class.[ch]: instead of assuming a fixed value (0) as the
	  default nice value for job processes, use whatever the nice value
	  of the current process is.  This will be important later for user
	  sessions where an entire session may be started with a higher nice
	  value; and it fixes running the test suite as part of a nice'd
	  build.
	* init/tests/test_job_class.c: update test suite to match.

2012-12-11  James Hunt  <james.hunt@ubuntu.com>

	* init/Makefile.am: Add explicit -lrt for tests (LP: #1088863)
	* dbus/com.ubuntu.Upstart.xml: Added "GetEnv" and "SetEnv" methods.
	* init/control.c:
	  - control_set_env(): Implementation of "SetEnv" D-Bus method.
	  - control_get_env(): Implementation of "GetEnv" D-Bus method.
	* init/job_class.c:
	  - Added job_environ environment table.
	  - job_class_environ_init(): Initialise job_environ.
	  - job_class_environment: Use job_environ.
	* init/main.c: main(): Call job_class_environ_init().

2012-12-07  James Hunt  <james.hunt@ubuntu.com>

	* NEWS: Release 1.6.1
	* configure.ac: Change version to 1.6.1

2012-12-07  James Hunt  <james.hunt@ubuntu.com>

	* init/Makefile.am:
	  - TEST_DATA_DIR: use $srcdir, not $PWD.
	  - TEST_DATA_FILES: Corrected filename.
	* dbus/com.ubuntu.Upstart.xml: Restart: Add annotation to make it
	  manifest this is an async call.
	* util/telinit.c: restart_upstart(): Use the async call to avoid the
	  client-side complaining if it detects that Upstart has severed all
	  D-Bus connections in preparation for the re-exec.

2012-12-06  James Hunt  <james.hunt@ubuntu.com>

	* init/job_class.c:
	  - job_class_add_safe(): Don't assert on name collisions for jobs
	    associated with a different session.  (LP: #1079715).
	  - job_class_serialise(): Explicitly disallow user and chroot
	    sessions from being serialised since this scenario is not
	    supported (due to our not serialising ConfSource objects yet).
	  - job_class_deserialise(): Assert that we do not have user and
	    chroot sessions to deal with, and fix potential invalid free if
	    error occurs before JobClass is created.
	  - job_class_deserialise_all(): Explicitly ignore attempted
	    deserialisation of user and chroot sessions.
	* init/state.c:
	  - state_deserialise_resolve_deps(): Ignore classes associated with
	    a user or chroot session.  Specify new session parameter to
	    state_get_job().
	  - state_serialise_blocked(): Encode session index for BLOCKED_JOB.
	    Make function non-static for testing.
	  - state_deserialise_blocked(): Extract session from index index for
	    BLOCKED_JOB to pass to state_get_job().  Default session to NULL
	    to handle upstart 1.6 serialization.  Make function non-static
	    for testing.
	  - state_get_job(): Add @session parameter to allow exact job match.
	  - state_read_objects(): Attempt to write the state to file
	    STATE_FILE if deserialisation fails as an aid to diagnosing the
	    cause of the failure.
	* init/tests/test_state.c: test_blocking(): Additional tests to check
	  that it is possible to deserialise Upstart 1.6 JSON format (which
	  does not include the "session" JSON attribute for blocked objects.
	  Add infrastructure for testing deserialization of reference json
	  files from disk.
	  New tests:
	    - "BLOCKED_JOB serialisation and deserialisation".
	    - "BLOCKED_EVENT serialisation and deserialisation".
	    - "BLOCKED_JOB with JSON session object".
	    - "ensure BLOCKED_JOB with non-NULL session is ignored".
	* dbus/com.ubuntu.Upstart.xml: Added 'GetState' method that returns
	  internal state in JSON format.
	* init/Makefile.am:
	  - Added TEST_DATA_DIR to allow tests to find data files.
	  - Added test data files to distribution.
	* init/control.c: control_get_state(): Implementation for D-Bus
	  'GetState' method.
	* init/tests/data/upstart-1.6.json: Test data used by test_state.c
	  for upgrade testing the upstart 1.6 serialization format.
	* dbus/com.ubuntu.Upstart.xml: New 'Restart' method.
	* init/control.c: control_restart(): New function to request Upstart
	  restart itself.
	* util/telinit.c: use the new dbus interface for restarts;
	  'telinit u' now fails with an error when PID 1 is not upstart,
	  instead of sending it a signal with undefined behavior.
	  (LP: #1083723)
	* util/man/telinit.8: Update for 'telinit u' behaviour if PID 1 is
	  not Upstart.

2012-11-23  James Hunt  <james.hunt@ubuntu.com>

	[ Colin King <colin.king@ubuntu.com> ]

	* init/log.c: log_serialise(): smatch-found issue where
	  additional checks required for log->unflushed to avoid any
	  possibility of NULL dereference.
	* init/state.c: state_read_objects(): smatch-found issue
	  to correct read size and ensure optimal throughput.

2012-11-18  Steve Langasek  <steve.langasek@ubuntu.com>

	* init/tests/test_job_process.c: fix test which was accidentally
	  relying on a variable persisting after it's gone out of scope.
	* init/tests/test_job_process.c: don't test the blocked/ignored
	  signal list in a spawned job; this is not testing the upstart code
	  but the characteristics of the system, and the test is wrong
	  because it assumes the signal lists in /proc/self/status fit in an
	  unsigned long int - patently untrue on mips, where we have 128
	  signals for historical reasons.

2012-11-17  Steve Langasek  <steve.langasek@ubuntu.com>

	* init/Makefile.am: set TERM=xterm, so that tests which rely on
	  TERM being set in the environment don't give different results and
	  gratuitously fail.

2012-11-15  James Hunt  <james.hunt@ubuntu.com>

	* NEWS: Release 1.6
	* configure.ac: Bump version to 1.7
	* NEWS: Begin new release

2012-11-07  James Hunt  <james.hunt@ubuntu.com>

	* Added stateful re-exec support such that when Upstart is asked
	  to restart itself using 'telinit u', the new instance of PID 1
	  will retain knowledge of all system jobs and running instances.

2012-09-10  James Hunt  <james.hunt@ubuntu.com>

	* Merged lp:~jconti/upstart/fix_empty_chroot.

2012-05-23  James Hunt  <james.hunt@ubuntu.com>

	* init/main.c: Add in "bare" re-exec handling from Ubuntu
	  branch.
	* init/main.c: Unhide "restart" option.

2012-10-22  James Hunt  <james.hunt@ubuntu.com>

	* init/parse_job.c: stanza_kill(): Actually save parsed
	  value to avoid crash if kill signal given as a numeric
	  (LP: #1049820).
	* init/tests/test_parse_job.c: test_stanza_kill(): New test:
	  "with signal and single numeric argument".
	* init/Makefile.am: test_job_process must now be linked to the 'util'
	  library for pty helper functionality.
	* init/tests/test_job_process.c:
	  - Compiler appeasement.
	  - Conditionally run tests in a pty for build environments such as
	    modern versions of sbuild(1) that do not provide a controlling
	    terminal (sbuild) (LP: #888910).

2012-08-31  Steve Langasek  <steve.langasek@ubuntu.com>

	[ A. Costa <agcosta@gis.net> ]
	* init/man/init.5, util/man/runlevel.7, util/man/initctl.8: fix a
	number of typos.

2012-08-07  James Hunt  <james.hunt@ubuntu.com>

	* init/main.c: main(): Remove checks for /dev/kmsg, /dev/null,
	  /dev/console and /dev/tty since some environments use different
	  major/minor numbers to the norm (for example on LXC, /dev/console is
	  not (5,1), but (136,*)). Do not attempt to create /dev/console again,
	  due to LXC numbering difference.

2012-08-03  James Hunt  <james.hunt@ubuntu.com>

	* init/main.c:main(): Handle hostile initramfs-less environments by
	  calling umask and creating required device nodes as early as possible.
	* init/system.c: New functions to simplify code:
	  - system_mknod()
	  - system_check_file()

2012-07-31  James Hunt  <james.hunt@ubuntu.com>

	[ Eric S. Raymond <esr@thyrsus.com> ]
	* extra/man/socket-event.7: Fixed incorrect troff (LP: #1018925).

2012-03-22  James Hunt  <james.hunt@ubuntu.com>

	* NEWS: Begin new release.
	* configure.ac: Bump version to 1.6.

2012-03-22  James Hunt  <james.hunt@ubuntu.com>

	* Changelog: Release entry.
	* configure.ac: Bump year.
	* NEWS: Release 1.5.

2012-03-16  James Hunt  <james.hunt@ubuntu.com>

	* init/tests/test_job_process:
	  - Fixed multiple TEST_FAILED() typos
	    ("unexpected" => unexpectedly").
	* job_process_spawn(): Only display single message
	  if pty setup fails. 
	* init/man/init.5: Typo.
	* init/tests/test_job_process:
	  - child(): New TEST_OUTPUT_WITH_STOP test.
	  - test_run(): New test "with multiple processes and log".
	  - test_spawn():
	    - umask reset.
	    - New test "ensure multi processes output logged".
	* dbus/com.ubuntu.Upstart.xml:
	  - added 'NotifyDiskWriteable' method.
	* init/control.c:
	  - control_notify_disk_writeable(): New function to flush early job log.
	* init/job_process.c:
	  - job_process_terminated(): Call log_handle_unflushed() to potentially
	    add log object to unflushed list (the early job log) in certain
	    scenarios.
	* init/log.c:
	  - log_flushed: bool indicating successful flush of early job log.
	  - log_unflushed_files: The "early job log" list.
	  - log_new(): Call log_unflushed_init() and initialize new log members.
	  - log_flush(): Only call log_read_watch() conditionally now.
	  - log_io_reader(): More careful consideration of errno by
	    using saved value from log member.
	  - log_io_error_handler(): Set remote_closed for the benefit of
	    log_flushed() (to avoid flushing multiple times).
	  - log_file_open: Now saves errno value from open(2).
	  - log_read_watch(): Removed log->unflushed->len assert since it was
	    erroneous: even if unflushed data exists, it will be written in
	    order when log_io_reader() calls log_file_write().
	  - log_unflushed_init(): New function to initialise the
	    log_unflushed_files list.
	  - log_handle_unflushed(): New function that potentially adds log
	    object to the log_unflushed_files list to allow the data to be
	    flushed _after_ the parent object has been destroyed.
	  - log_clear_unflushed(): New function to clear the
	    log_unflushed_files list by attempting to flush the data to disk.
	  - log_read_watch(): Set remote_closed for scenarios where
	    error handler never called. (LP: #935585)
	* init/log.h:
	  - Added new Log members: detached, remote_closed and open_errno.
	  - Updated documentation.
	  - extern for log_unflushed_files.
	  - Added prototypes for new functions: log_handle_unflushed(),
	    log_clear_unflushed() and log_unflushed_init().
	* init/tests/test_job_process.c:
	  - test_run():
	    - Call log_unflushed_init().
	    - Corrected grammar in error messages for "ensure sane fds" tests.
	    - "with single line command writing fast and exiting": Call
	      nih_child_add_watch().
	    - added waitid() calls to ensure log data not added to
	      unflushed list.
	  - test_spawn():
	    - Call log_unflushed_init().
	    - Corrected grammar in error messages for "ensure sane fds" tests.
	    - Added TEST_ALLOC_SAFE() to "simple test" to ensure
	      destructors run correctly.
	    - "read single null byte with 'console log'": Call
	      log_handle_unflushed() and added missing free.
	    - "read data from forked process": Call
	      log_handle_unflushed().
	* init/tests/test_log.c: 
	  - Updated documentation.
	  - Added calls to log_unflushed_init().
	  - "ensure logger flushes cached data on request": New test
	    for log_handle_unflushed().
	* util/initctl.c:
	  - notify_disk_writeable_action(): New function to notify
	    Upstart that the disk is writeable.
	  - commands: Added new command "notify-disk-writeable".
	* util/man/initctl.8: Updated for new notify-disk-writeable command.
	* util/tests/test_initctl.c:
	  - STOP_UPSTART(): Check return from kill(2).
	  - test_show_config(): Adding missing rmdir(2).
	  - test_check_config(): Adding missing rmdir(2).
	  - test_notify_disk_writeable(): New function embodying new test
	    "with job ending before log disk writeable".

	[ Steve Langasek <steve.langasek@ubuntu.com> ]
	* init/tests/test_job_process:
	  - close_all_files(): New function to ensure test environment
	    has only expected fds open.
	  - main(): Call close_all_files().

2012-03-07  James Hunt  <james.hunt@ubuntu.com>

	* init/job.c: job_new(): Initialize log array.
	* init/job.h: Change Log element to an array to handle scenario where
	  job has multiple simultaneous processes running (LP: #940290).
	* init/job_process.c:
	  - job_process_run(): pass ProcessType to job_process_spawn().
	  - job_process_spawn():
	    - Now accepts a ProcessType.
	    - Ensure existing matching process type log is destroyed before
	      creating a new one.
	  - job_process_terminated(): Update for log array.
	* init/job_process.h: Updated prototype for job_process_spawn().
	* init/tests/test_job.c: test_new(): Updated logic for log array.
	* init/tests/test_job_process.c: test_run():
	  - Updated logic for log array.
	  - Added ProcessType to job_process_spawn() calls.

2012-03-05  James Hunt  <james.hunt@ubuntu.com>

	* init/job_process.c: job_process_spawn(): If pty setup fails,
	  log message and disable logging for job.
	* init/man/init.5: Explain new behaviour should pty setup fail.
	* init/tests/test_job_process.c: Updated disabled test
	  "when no free ptys" for new behaviour.

2012-03-01  James Hunt  <james.hunt@ubuntu.com>

	* init/job_class.c:
	  - job_class_get_instance():
	    - Use nih_local to avoid memory leak should nih_strcat_sprintf()
	      fail.
	    - Formatting.
	  - job_class_start():
	    - Use nih_local to avoid memory leak should nih_strcat_sprintf()
	      fail.
	    - Formatting.
	* init/man/init.5: Add further pty details.

2012-02-13  James Hunt  <james.hunt@ubuntu.com>

	* init/log.c:
	  - log_flush(): Comments.
	  - log_read_watch():
	    - Improved comments.
	    - Don't re-attempt read on EAGAIN/EWOULDBLOCK since those errors are
	      nominally impossible due to the remote end of the pty already
	      having ended (LP: #926468).
	    - Added a debug-mode warning when 'badly-behaved' application
	      detected that leaks fds to its children, as this is generally a bug.
	* init/tests/test_job_process.c:
	  - test_run():
	    - "with single line command writing fast and exiting": added
	      waitpid() to ensure no EAGAIN.
	  - test_spawn():
	    - "with no such file, no shell and console log": added
	      waitpid() to ensure no EAGAIN.

2012-02-03  James Hunt  <james.hunt@ubuntu.com>

	* init/job_process.c: job_process_spawn():
	  - Set close-on-exec for pty_master.
	  - Ensure stdio buffers flushed prior to forking to ensure no data
	    leakage to child (should init be run with '--debug', or the tests
	    be run with redirected output, for example).
	  - Free log object if child process fails to exec(3) rather than just
	    closing fd. This ensures io watch is removed correctly. (LP: #922754)
	  - Only need to remap pty_master if CONSOLE_LOG in operation.
	* init/tests/test_job_process:
	  - fd_valid(): New helper function to determine if specified fd is valid.
	  - child(): Added new 'TEST_FDS' test to ensure no fd leakage to child
	    processes.
	  - test_run():
	    - New tests:
	      - "ensure sane fds with no console, no script"
	      - "ensure sane fds with no console, and script"
	      - "ensure sane fds with console log, no script"
	      - "ensure sane fds with console log, and script"
	      - "with single-line command running an invalid command, \
	         then a 1-line post-stop script"
	      - "with single-line command running an invalid command, \
	         then a 2-line post-stop script"
	      - "with single-line command running an invalid command, \
	         then a post-stop command"
	      - "with single-line command running an invalid command, \
	         then an invalid post-stop command"
	      - "with single-line command running a valid command, \
	         then a 1-line invalid post-stop command"
	    - Test "with single-line command running an invalid command":
	      - now diverts stderr output for less chatty test-run experience.
	      - Improved checking.
	    - Test "with setuid me" now diverts stderr output for less chatty
	      test-run experience.
	  - test_spawn():
	    - New tests:
	      - "with no such file, no shell and console log"
	      - "ensure sane fds with no console"
	      - "ensure sane fds with console log"
	* init/tests/test_log.c: test_log_destroy():
	  - New test "ensure watch freed when log destroyed"

2012-01-27  James Hunt  <james.hunt@ubuntu.com>

	* init/tests/test_job_process.c: test_run(): Fixed typo in
	  test "with setuid me" where uid value was being set to gid.

2012-01-25  James Hunt  <james.hunt@ubuntu.com>

	* init/job_process.c: job_process_terminated(): Free log to ensure data
	  written as soon as _any_ process ends (consider respawn jobs).
	* init/log.c:
	  - log_destroy():
	    - Improved documentation.
	    - Now calls new function log_flush().
	  - log_flush(): New function to ensure no lingering buffered job data
	    remains. Now considers EBADF (LP: #912558).
	  - log_io_reader():
	    - Added missing assert for @len.
	    - Simplified ENOSPC handling.
	    - Ensure log->io set to NULL to allow other routines to detect it
	      really has gone.
	  - log_file_write(): Added @len checks.
	  - log_read_watch(): New function to drain data from a watch descriptor
	    (which also must consider EBADF).
	* init/log.h: Added define for LOG_READ_SIZE.
	* init/tests/test_job_process.c:
	  - test_run():
	    - Added some extra pointer checks.
	    - Free class *before* checking file to ensure destructor invoked at
	      correct point.
	    - Added test "with single-line command running an invalid command"
	      (for scenario bug 912558 exposed).
	    - Added test "with single-line command writing fast and exiting".
	* init/tests/test_log.c: Changed all tests to use openpty(3) rather than
	  pipe(2) for semantic parity with actual code.
	* util/tests/test_user_sessions.sh:
	  - ensure_no_output(): Now calls check_job_output() and delete_job() to
	    simplify logic.
	  - delete_job(): Call get_job_file() rather than doing it long-hand.
	  - check_job_output(): New function.
	  - start_job(): Added allow_failure parameter.
	  - test_ensure_no_unexpected_output(): New test
	    "ensure command job does not create log file with invalid command".

2012-01-05  James Hunt  <james.hunt@ubuntu.com>

	* init/man/init.5: Explain that all job processes affected
	  by 'setuid' and 'setgid' stanzas.

2011-12-22  James Hunt  <james.hunt@ubuntu.com>

	* init/job_process.c: job_process_spawn():
	  - Set child handler to default rather than explicit ignore
	    to avoid test failures in environments that disallow
	    ignoring SIGCHLD.
	* init/tests/test_job_process.c: test_run():
	  - Changed timeout for test feature "ensure that no log
	    file written for CONSOLE_NONE".

2011-12-15  James Hunt  <james.hunt@ubuntu.com>

	* Makefile.am: Add missing TESTING.sessions to distribution.
	* contrib/vim/syntax/upstart.vim: Meta-data update and addition
	  of more standard (Ubuntu Upstart) events.
	* extra/man/upstart-udev-bridge.8: Ensure literal dashes used
	  for all command-line options.
	* extra/upstart-udev-bridge.c:
	  - udev_monitor_watcher(): Fix leak when obtaining udev value.
	  - make_safe_string(): Don't realloc since overhead too high
	  considering size of strings.
	* init/job_class.c: Typo.
	* init/job_process.c: job_process_spawn():
	  - Correct ignoring of SIGCHLD prior to grantpt(3) call.
	  - Removed redundant close(2) calls.
	  - Move declarations to top of block for
	    getpwnam(3)/getgrnam(3).
	* init/log.c:
	  - log_file_open(): Comments.
	  - log_file_write(): Added missing cast on
	    nih_io_buffer_shrink() call.
	* init/main.c: console_type_setter(): NihOptionSetter's should
	  return 0 on success.
	* init/man/init.5: lower-case all references to system jobs
	  and user jobs.
	* init/tests/test_job_process.c: Add missing include for
	  fnmatch.h.

2011-12-15  James Hunt  <james.hunt@ubuntu.com>

	* init/tests/test_job_process.c: test_run():
	  - Ensure process group killed for multi-process shell scripts.
	  - Change 'command-not-found' tests to use regex matching rather
	    than literal to allow for minor differences in /bin/sh variants
	    error output.

2011-12-13  James Hunt  <james.hunt@ubuntu.com>

	* configure.ac: Bump version to 1.5
	* NEWS: Begin new release

2011-12-13  James Hunt  <james.hunt@ubuntu.com>

	* NEWS: Release 1.4
	* configure.ac (NIH_COPYRIGHT): Update

2011-12-12  James Hunt  <james.hunt@ubuntu.com>

	Simplify logfile name encoding.
	
	* init/job_process.c: job_process_log_path(): Ditch D-Bus job name
	  encoding in path names for saner approach that simply remaps slash
	  characters (minimal surprises for users).
	* init/job_process.h: Addition of macros:
	  - JOB_PROCESS_LOG_FILE_EXT
	  - JOB_PROCESS_LOG_REMAP_FROM_CHAR
	  - JOB_PROCESS_LOG_REMAP_TO_CHAR
	* init/man/init.5: Update console section for simplified log filename
	  encoding approach.
	* init/test_job_process.c: test_log_path(): Updates for simplified
	  logfile name encoding.
	* util/tests/test_user_sessions.sh: Updates for simplified
	  logfile name encoding: removed dbus_encode() and replaced with
	  upstart_encode().

2011-12-12  James Hunt  <james.hunt@ubuntu.com>

	* extra/man/upstart-udev-bridge.8:
	  - Added new '--no-strip' option.
	  - Added missing '--daemon', '--debug' and '--help' options.
	* extra/upstart-udev-bridge.c:
	  XXX: Behavioural change: non-printable bytes are now removed
	  by default from all udev message data to handle buggy
	  hardware devices which expose this data to userland (the
	  kernel simply passes it through verbatim). To revert to old
	  behaviour (where no udev message data is modified), specify
	  the new '--no-strip' option (LP: #829980).
	  - make_safe_string(): New function to cleanse udev data.
	  - udev_monitor_watcher():
	    - Cleanse udev data unless '--no-strip' specified.
	    - Fixed possible crash should 'action' not be set.
	    - Fixed possible crash should 'devname' not be set
	      and '--debug' specified.

2011-12-09  James Hunt  <james.hunt@ubuntu.com>

	* Merge of 'setuid' + 'setgid' stanzas from
	  Evan Broder (lp:~broder/upstart/drop-privileges).

2011-12-09  James Hunt  <james.hunt@ubuntu.com>

	Introduction of 'log' argument to 'console' stanza allowing
	system job output only to be captured.
	
	* contrib/vim/syntax/upstart.vim: Added 'log' and missing
	  'none'.
	* init/Makefile.am: Update for log.c, log.h and test_log.c.
	* init/job.c: job_new(): Initialize log.
	* init/job.h: Add Log pointer to Job.
	* init/job_class.c:
	  - XXX: behaviour change: Default for 'console'
	    is now CONSOLE_LOG rather than CONSOLE_NONE.
	    Rationale is that if a job does produce output, you want to see
	    it since the chances are it will contain useful error details.
	  - Added default_console variable.
	  - job_class_console_type(): New function to parse console type
	    string.
	* init/job_class.h:
	  - Added CONSOLE_LOG to ConsoleType and updated documentation
	    for ConsoleType.
	  - Added prototype for job_class_console_type().
	* init/job_process.c:
	  - New log_dir and disable_job_logging variables.
	  - job_process_run(): Updated to reflect new parameter for
	    job_process_spawn().
	  - job_process_spawn(): Now accepts a Job rather than a
	    JobClass to allow job->log and class->console to be handled
	    appropriately. Now creates pty master and slave fds for
	    console logging. Simplified code for file descriptor
	    switching by using new job_process_remap_fd().
	  - job_process_error_read(): Added entries for:
	    - JOB_PROCESS_ERROR_OPENPT_MASTER
	    - JOB_PROCESS_ERROR_OPENPT_UNLOCKPT
	    - JOB_PROCESS_ERROR_PTSNAME
	    - JOB_PROCESS_ERROR_OPENPT_SLAVE
	  - job_process_log_path(): New function that returns full path to log
	    file for specified Job.
	  - job_process_remap_fd(): New function to ensure file
	    descriptors do not collide.
	* init/job_process.h:
	  - Updated JobProcessErrorType with new entries:
	    - JOB_PROCESS_ERROR_OPENPT_MASTER
	    - JOB_PROCESS_ERROR_OPENPT_UNLOCKPT
	    - JOB_PROCESS_ERROR_PTSNAME
	    - JOB_PROCESS_ERROR_OPENPT_SLAVE
	  - job_process_spawn(): Updated prototype.
	  - job_process_log_path(): Added prototype.
	* init/main.c:
	  - handle_logdir(): New function for overriding log directory.
	  - console_type_setter(): New Function to handle selection of
	    default console value.
	  - Added following command-line options:
	    - '--default-console'
	    - '--logdir'
	    - '--no-log'
	* init/man/init.5:
	  - Update and restructure of section on 'console' stanza.
	  - Added a FILES section.
	* init/man/init.8: Updated with details of new options:
	  - '--default-console'
	  - '--logdir'
	  - '--no-log'
	* init/parse_job.c: stanza_console(): Updated for "log".
	* init/paths.h: Added defines for JOB_LOGDIR and LOGDIR_ENV.
	* init/session.c:
	  - Added missing function headers.
	* init/system.c: system_setup_console(): Update for CONSOLE_LOG.
	* init/test_conf.c:
	  - TEST_FORCE_WATCH_UPDATE(): Removed debug.
	  - test_override(): Removed erroneous comment.
	  - test_select_job(): Added variable attributes to keep gcc 4.6 happy.
	* init/test_event.c: Explicitly set console type to CONSOLE_NONE to
	  retain behaviour of existing tests.
	* init/test_job.c:
	  - test_job_new(): Ensure log object not created on Job instantiation.
	  - test_change_state(): Explicitly set console type to CONSOLE_NONE to
	    retain behaviour of existing tests.
	* init/test_job_class.c:
	  - test_new(): Ensure console type now defaults to CONSOLE_LOG.
	  - Explicitly set console type to CONSOLE_NONE to retain behaviour of
	    existing tests.
	* init/test_job_process.c:
	  - Added various new macros to simplify test code.
	  - child(): New child_tests added for TEST_OUTPUT and TEST_SIGNALS.
	  - get_available_pty_count(): New function.
	  - Explicitly set console type to CONSOLE_NONE to retain behaviour of
	    existing tests.
	  - test_run(): Added new tests for CONSOLE_LOG.
	  - test_spawn(): Added new tests for CONSOLE_LOG.
	  - test_log_path(): New function.
	  - test_handler(): Added UPSTART_LOGDIR support to 
	  - main():
	    - Update to allow number of forks to be specified when run as a child
	      process.
	    - Added call to test_log_path().
	    - initialize various subsystems since before, functions run from
	      main() had to be run in the order specified and exactly as listed
	     (certain tests relied on previous tests initializing a subsystem
	     which gives unexpected results and thus confusing behaviour
	     if the order of tests is changed).
	* init/test_parse_job.c: Added new test to test_stanza_console() for
	  "console log".
	* util/tests/test_user_sessions.sh: Added tests for job logging
	  to ensure no unexpected output recorded for user jobs.

2011-11-16  Petr Lautrbach <plautrba@redhat.com>
	* init/parse_job.c, init/job_class.c, init/job_class.h: Added "usage"
	stanza which is used by initctl command.
	* init/tests/test_parse_job.c: Tests for "usage" stanza
	* init/man/init.5: "usage" stanza documentation.
	* util/initctl.c, util/man/initctl.8: Added "inictl usage" command.
	* util/tests/test_initctl.c: Tests for ""inictl usage" command.

2011-08-11  Scott James Remnant  <keybuk@google.com>

	* init/job_process.c (job_process_spawn): Can't return on
	dup2() error, we're in the child. Return an error back to
	the child properly.

	* init/job_process.c (job_process_spawn), init/main.c: error
	should be ENOENT

	* init/job_class.c, init/job_class.h: Move constants into the
	header file so they can be found from other source files.
	* init/job_process.c (job_process_spawn): Only adjust the OOM
	score if it isn't the default
	* init/main.c: Apply the default OOM score to the init process
	itself.

	* init/main.c: Deal with failure to setup the system console by
	falling back to /dev/null, so we don't end up without default fds
	and castrate the process.

2011-08-10  Scott James Remnant  <keybuk@google.com>

	* init/job_class.c (job_class_new): nit, use #defines for the default
	nice level and oom score adjustment.
2011-07-25  James Hunt  <james.hunt@ubuntu.com>

	* init/job_process.c: job_process_spawn():
	  - Added dup2() return check.
	* TESTING.sessions: Updated with information on user sessions.
	* init/job_process.c:
	  - job_process_spawn():
	    - Change group before user and do it as early as possible.
	    - Ensure non-priv user is able to read script fd. Default system
	      behaviour is seemingly not consistent/defined, so force it
	      to be (LP: #813052)
	    - Ensure cwd for user job is home directory by default.
	  - job_process_error_read():
	    - Added handling for JOB_PROCESS_ERROR_SETUID and
	      JOB_PROCESS_ERROR_SETGID (LP: #807293).
	    - Added new entry for JOB_PROCESS_ERROR_CHOWN.
	* init/job_process.h:
	  - Added entry for JOB_PROCESS_ERROR_CHOWN in JobProcessErrorType.
	* init/man/init.5: Update for user jobs explaining behaviour of stanzas
	  which manipulate system resource limits and when the init
	  daemon reads the users job directory.
	* util/tests/test_user_sessions.sh: New script for testing user sessions
	  (NOTE: this is *NOT* run automatically).
	* init/session.c: session_from_dbus(): Handle case where a users
	  home directory is changed or where a uid is re-used for a
	  different username.
	* init/session.h: Updated comments for Session object.
	* init/man/init.5: Explain that symbolic links are not supported.

2011-07-22  James Hunt  <james.hunt@ubuntu.com>

	* util/man/initctl.8: Clarify semantics of restart(8)
	  command (LP: #731225).

2011-07-20  James Hunt  <james.hunt@ubuntu.com>

	* util/tests/test_initctl.c:
	  - test_show_config(): /* fall through :) */
	  - test_check_config(): Manually start and stop dbus-daemon to work
	    around change in dbus autostart behaviour which causes issues when
	    running the tests in a chroot and non-X11 environment (see dbus commit
	    cea055514a9dfc74e7f0515cf4a256da10a891bc).

2011-06-14  James Hunt  <james.hunt@ubuntu.com>

	* NEWS: Release 1.3

2011-06-14  James Hunt  <james.hunt@ubuntu.com>

	* contrib/vim/syntax/upstart.vim: Updates for kill, oom, expect
	and limit.  

2011-06-07  Scott James Remnant  <scott@netsplit.com>

	* init/job_process.c (job_process_spawn): Make sure we don't close
	our own file descriptor if it already has the right value.

2011-06-06  James Hunt  <james.hunt@ubuntu.com>
	
	Add override file support.

	* init/conf.c:
	  - conf_reload_path(): Now takes an extra override_path parameter.
	  - is_conf_file() / is_conf_file_std() / is_conf_file_override(): New
	    functions to determine type of given file path.
	  - toggle_conf_name(): New function which convert a conf file
	    name to an override name and vice versa.
	  - majority of remaining functions updated to handle override
	    files.
	* init/conf.h: Prototypes.
	* init/job_class.c: Whitespace.
	* init/man/init.5: Updated to document override file support.
	* init/man/init.8: Added reference to control-alt-delete(7) man page.
	* init/paths.h: New macros CONF_EXT_OVERRIDE, CONF_EXT_STD,
	  IS_CONF_FILE_OVERRIDE and IS_CONF_FILE_STD.
	* init/parse_conf.c: Added assertion to remind us forcibly to add
	  override-handling code for directories if we ever allow content in
	  'init.conf'.
	* init/parse_job.c (parse_job): Additional parameter 'update' to
	  allow override files to replace existing Job details.
	* init/parse_job.h: Updated parse_job() prototype.
	* init/test_conf.c
	  - New macros TEST_ENSURE_CLEAN_ENV() and
	    TEST_FORCE_WATCH_UPDATE().
	  - test_override(): New function.
	  - test_toggle_conf_name(): New function.
	* init/test_parse_job.c:
	  - Updated for extra parse_job() parameter.
	  - added a test feature to test_parse_job() to exercise new
	    parameter to parse_job().
	* util/man/initctl.8: Clarified what it means to restart a job.

	Add udev and socket bridges.
	
	* Makefile.am: Added extra directory.
	* New files:
	  - extra/Makefile.am
	  - extra/conf/upstart-socket-bridge.conf
	  - extra/conf/upstart-udev-bridge.conf
	  - extra/man/socket-event.7
	  - extra/man/upstart-socket-bridge.8
	  - extra/man/upstart-udev-bridge.8
	  - extra/upstart-socket-bridge.c
	  - extra/upstart-udev-bridge.c
	* configure.ac:
	  - Check for udev (for upstart-udev-bridge).
	  - Add extra/Makefile to AC_CONFIG_FILES.
	* dbus/com.ubuntu.Upstart.xml: Add EmitEventWithFile method.
	* init/control.c:
	  - control_emit_event(): Now a wrapper for control_emit_event_with_file.
	  - control_emit_event_with_file(): New function that operates on an fd.
	* init/control.h: Prototype for control_emit_event_with_file().
	* init/event.c:
	  - event_new(): Initialize event fd.
	  - event_pending_handle_jobs(): Now calls event_operator_fds().
	* init/event.c: Add fd to Event struct.
	* init/event_operator.c: event_operator_fds(): New function.
	* init/event_operator.h: Prototype for event_operator_fds().
	* init/job.c: job_new(): Initialize fd members.
	* init/job.h: Add fds and num_fds to Job struct.

2011-06-03  James Hunt  <james.hunt@ubuntu.com>

	Add session support. Note that there are no automatically runnable and
	explicit tests yet. However, see TESTING.sessions.
	
	* TESTING.sessions: ASCII (reStructuredText) document explaining
	  how to run manual tests for session support (for chroots).
	* dbus/Upstart.conf: Simplified to support allowing users to invoke
	  all methods (since Upstart now isolates commands by user).
	* init/Makefile.am: Added session.[ch] files.
	* init/session.c: New file. Note that session_from_dbus() will disable sessions
	  (by returning the NULL session) if environment variable "UPSTART_NO_SESSIONS"
	  is set to any value (used by tests).
	* init/session.h: New file.
	* init/parse_job.h: parse_job(): Add session pointer to prototype.
	* init/parse_job.c:
	  - parse_job(): Add session parameter.
	  - Update calls to job_class_new() to pass session pointer.
	* init/job.c: job_new(): Crucial change to ensure chroot sessions have
	  a unique D-Bus name (LP:#728531).
	* init/job_class.c: 
	  - job_class_new(): Add session parameter and session support.
	  - job_class_remove(): Add session parameter to prototype.
	  - job_class_consider(): Only consider jobs from the appropriate session.
	  - job_class_reconsider(): Only consider jobs from the appropriate session.
	  - job_class_start(): Disallow out-of-session modification.
	  - job_class_stop(): Disallow out-of-session modification.
	  - job_class_restart(): Disallow out-of-session modification.
	* init/main.c: Add "--no-sessions" command-line option to disable
	  sessions and revert to traditional behaviour.
	* init/job_class.h: 
	  - job_class_new(): Add session pointer to prototype.
	  - JobClass: Add session member.
	* init/job_process.c: job_process_spawn():
	  - Call chroot(2) for chroot sessions.
	  - Call setuid(2) for user session jobs.
	* init/job.c:
	  - job_emit_event(): Set session for event.
	  - job_start(): Disallow out-of-session modification.
	  - job_stop(): Disallow out-of-session modification.
	  - job_restart(): Disallow out-of-session modification.
	* init/event.h: Event: Add session member.
	* init/event.c:
	  - event_new(): initialize session to NULL.
	  - event_pending_handle_jobs(): Add session handling.
	  - event_finished(): Set session for failure event.
	* init/control.c:
	  - control_get_job_by_name(): Add session handling.
	  - control_get_all_jobs(): Add session handling.
	  - control_emit_event(): Add session handling.
	* init/conf.c:
	  - conf_source_new(): Initialise session to NULL.
	  - conf_reload_path(): Pass session to parse_job().
	  - conf_select_job(): Add session parameter.
	* init/conf.h:
	  - ConfSource: Add session member.
	  - conf_select_job(): Add session parameter to prototype.
	* All tests updated to set "UPSTART_NO_SESSIONS" (to disable
	  sessions).

2011-06-02  James Hunt  <james.hunt@ubuntu.com>

	* contrib/bash_completion/upstart:
	  - Made function names more meaningful:
	  - _upstart_jobs: Now returns a unique list
	  - _upstart_events (nee _upstart_named_events ) now considers all
	    "emits" tokens.
	  - Updates for "check-config" and "show-config".
	  - Added "--session" option.
	  - Added "--no-wait" for emit, reload and restart.

	Man page updates.
	
	* init/man/init.5:
	  - Quoted dashes.
	  - Explain handling of duplicated stanzas.
	  - "respawn": Document default count and interval.
	  - "emits": Reference "initctl check-config".
	  - Added BUGS section.
	  - Added copyright.
	* init/man/init.8:
	  - Quoted dashes.
	  - See Also: Added control-alt-delete(7).
	* util/man/initctl.8:
	  - Quoted dashes.
	  - "restart": Clarified meaning.
	  - "list": Explained "stop/waiting" jobs.

2011-06-01  James Hunt  <james.hunt@ubuntu.com>

	Add D-Bus session support to initctl.
	
	* util/initctl.c:
	  - Added "--session" command-line option.
	  - dbus_bus_type_setter(): New function used by option parser to
	    distinguish system/session D-Bus bus type.
	  - system_bus variable now replaced by two others: use_dbus (boolean)
	    and dbus_bus_type.
	  - upstart_open(): Updated to handle multiple D-Bus bus types.
	* util/man/initctl.8: Update for "--session" option.
	* util/tests/test_initctl.c: Updated to make use of use_dbus and
	  dbus_bus_type rather than system_bus.

	Add "show-config" command to initctl.
	
	* util/initctl.c:
	  - New functions:
	    - job_class_condition_handler(): Handler function to retrieve job conditions.
	    - job_class_condition_err_handler(): Handler error function for
	      job_class_condition_handler().
	    - job_class_parse_events(): Convert RPN "start on" and "stop on" conditions to
	      human-readable format.
	    - job_class_show_emits(): Display events which job emits.
	    - job_class_show_conditions(): Make D-Bus calls to retrieve "start on" and
	      "stop on" conditions.
	    - show_config_action: Handle "show-config" command..
	* util/initctl.h: New file providing stack-handling functionality for
	  RPN parsing for "show-config" command.
	* util/Makefile.am: Added initctl.h to initctl_SOURCES.
	* util/man/initctl.8: Updated for "show-config" command and associated
	  options.
	* util/tests/test_initctl.c:
	  - New macros START_UPSTART, STOP_UPSTART, RUN_COMMAND, CREATE_FILE and DELETE_FILE.
	    These are required since due to the introduction of the
	    "show-config" initctl command, initctl is no longer solely a proxy
	    to Upstart: it now has some intelligence (it parses the 
	    "emits", "start on" and "stop on" conditions) and thus must be
	    tested directly.
	  - test_show_config(): New function to test "initctl show-config".
	  - in_chroot(): New function to detect if tests are being run from
	    within a chroot environment.
	  - dbus_configured(): New function which performs a basic check to
	    establish if D-Bus is configured correctly.
	  - main(): Added call to test_show_config(), conditional on
	    a non-chroot environment and a working D-Bus system.

	Add "check-config" command to initctl.
	
	* util/initctl.c:
	  - New functions:
	    - allow_event(): Determine if specified event is erroneous or not.
	      Handles globbing.
	    - allow_job(): Determine if specified job is erroneous or not.
	      Handles variables (such as instance variables).
	    - check_condition(): High-level function to handle checking start
	      on/stop on conditions.
	    - check_config_action: Handler for "check-config" command.
	    - display_check_errors(): Display errors from expression tree nodes
	      that are in error.
	    - eval_expr_tree(): Evaluate expression tree.
	    - ignored_events_setter(): handler for '--ignore-events' command-line
	      option for "check-config" command.
	    - tree_filter(): Used for filtering expression tree nodes.
	  - show_config_action(): Update for check-config mode.
	  - job_class_parse_events(): Update for check-config mode.
	  - job_class_show_emits(): Update for check-config mode.
	* util/initctl.h:
	  - Added structs for JobCondition, CheckConfigData and ExprNode.
	  - New macros: MAKE_EXPR_NODE() and MAKE_JOB_CONDITION().
	* util/tests/test_initctl.c:
	  - test_check_config(): New function to test "initctl check-config".
	  - main(): Added call to test_check_config(), conditional on
	    a non-chroot environment and a working D-Bus system.
	* util/man/initctl.8: Updated for "check-config" command and associated
	  options.
	* conf/rc-sysinit.conf: Added "emits" stanza, required by
	"check-config".

	Addition of initctl2dot script for visualisation.
	
	* Makefile.am: Added scripts directory.
	* configure.ac: Updated AC_CONFIG_FILES for scripts/Makefile.
	* scripts/Makefile.am: Makefile for scripts.
	* scripts/initctl2dot.py: Python script to produce dot(1) graphs of
	  "initctl show-config" output.
	* scripts/man/initctl2dot.8: Man page for initctl2dot.py script.

	Addition of init-checkconf script.
	
	* scripts/init-checkconf.sh: Script to determine if specified job
	  config file is valid or not.
	* scripts/man/init-checkconf.8: Man page for init-checkconf.sh.
	* scripts/Makefile.am: Added init-checkconf script and man
	  page.

2011-05-31  James Hunt  <james.hunt@ubuntu.com>

	Add command-line option to use D-Bus session bus (for testing).
	
	* init/control.c:
	  - Added new boolean use_session_bus.
	  - Updated comments.
	  - control_handle_bus_type(): New function to allow selection of
	    session bus via env var "UPSTART_USE_SESSION_BUS".
	    Also logs use of session bus if use_session_bus set.
	  - control_bus_open(): Now connects to either D-Bus system bus or session bus.
	* init/control.h: New define for USE_SESSION_BUS_ENV.
	* init/main.c: Addition of "--session" command-line option.
	* init/man/init.8: Update for new "--session" command-line option.

	* Corrected copyright notices.

	Add option to allow alternate location for job config files.
	
	* init/main.c:
	  - Added "--confdir <dir>" command-line option.
	  - handle_confdir(): New function to select alternate confdir using env
	    var "UPSTART_CONFDIR" or command-line option (for testing).
	* init/paths.h: Added define for CONFDIR_ENV.
	* init/man/init.8: Update for new "--confdir" command-line option.

	Add ability to suppress initial event and/or change its name.
	
	* init/main.c: New command-line options: "--no-startup-event" and
	  "--startup-event". If "--no-startup-event" specified, log message as a
	  debug aid.
	* init/man/init.8: Documentation for new command-line options:
	  "--no-startup-event" and "--startup-event".

2011-05-12  Marc - A. Dahlhaus  <mad@wol.de>

	* init/job_class.h (JobClass): Add kill signal member
	* init/job_class.c (job_class_new): Initialise kill signal
	* init/tests/test_job_class.c (test_new): Check kill signal initialised
	correctly.
	* init/system.c (system_kill): Change to accept a signal rather than
	a boolean.
	* init/system.h: Update prototype
	* init/tests/test_system.c (test_kill): Update tests to pass signals
	by value.
	* init/job_process.c (job_process_kill, job_process_kill_timer): Pass
	the configured kill signal, or SIGKILL, to the function rather than
	TRUE/FALSE.
	* init/parse_job.c (stanza_kill): Add parsing for kill signal.
	* init/tests/test_parse_job.c (test_stanza_kill): Check parsing works
	* init/errors.h: Add illegal signal error and string.
	* init/man/init.5: Update documentation

	* init/job_class.h (JobClass): Replace oom_adj with oom_score_adj
	* init/job_class.c (job_class_new): Replace oom_adj with oom_score_adj.
	* init/job_process.c (job_process_spawn): Write the new score
	adjustment, falling back to calculating and writing the old value if
	necessary.
	* init/parse_job.c (stanza_oom): Parse both the new and old values,
	converting the old value to the new value if present.
	* init/errors.h: Add new error string.
	* init/man/init.5: Documentation update.
	* init/tests/test_job_class.c (test_new): Update check.
	* init/tests/test_parse_job.c (test_stanza_oom): Update tests.

2011-05-12  Scott James Remnant  <scott@netsplit.com>

	* init/job_process.c (job_process_run): Always make the shell script
	fd 9, since that's the highest that shells are required by POSIX to
	support.  Pass the file descriptor to job_process_spawn()
	(job_process_run): Accept the extra file descriptor, moving it to fd 9.
	(job_process_error_read): Add handling for error condition.
	* init/job_process.h: Adjust prototypes, add constant
	* init/tests/test_job_process.c (test_spawn): Add argument to call in
	tests

2011-03-22  Scott James Remnant  <scott@netsplit.com>

	* configure.ac: Bump version to 1.3
	* NEWS: Begin new release

	* NEWS: Release 1.2

	* init/job_process.c (job_process_run): Correct shell redirection;
	the form we used dosen't work with at least pdksh

2011-03-16  Scott James Remnant  <scott@netsplit.com>

	* configure.ac: Bump version to 1.2
	* NEWS: Begin new release

	* NEWS: Release 1.1

	* configure.ac (NIH_COPYRIGHT): Update

	* init/main.c: Don't close the console until initialization is
	complete.

	* util/Makefile.am (uninstall-hook): Clean up symlinks on uninstall

	* init/environ.c (environ_all_valid): Only verify that an = is present
	(environ_valid): Drop this function, the part of POSIX I read about
	valid environment variable names only applies to other things defined
	by POSIX, elsewhere it explicitly says Applications may do whatever
	they like (and even encourages to avoid conflict)
	(environ_expand_until): Remove validity check for name.
	* init/environ.h: Update header.
	* init/tests/test_environ.c (test_valid): Drop tests.
	(test_all_valid): Drop name tests.
	(test_expand): Remove illegal expansion test.
	* init/tests/test_control.c (test_emit_event): Remove the test case for
	an invalid name in the environment.
	* init/tests/test_job_class.c (test_start, test_stop)
	(test_restart): Change the invalid argument tests to use an entry
	without an = as the invalid test.

	* util/reboot.c: pass '-H' to shutdown when called as 'halt'

	* init/job_process.c (job_process_handler): Check the job's normal exit
	list, decrease log priority of messages from warning to information if
	the exit status or signal is in the list.
	* init/tests/test_job_process.c (test_handler): Change the normal exit
	test cases to not expect the warning

	* init/job_process.c (job_process_run): Prepend a shell command to the
	pasted script to force the shell to close the file descriptor being
	used to paste the script. The shell will already have a new copy when
	it opened the path.

2011-03-15  James Hunt  <james.hunt@ubuntu.com>

	* init/conf.c (conf_source_reload, conf_source_reload_dir): Fix typos
	in doc-strings
	* init/job_process.c (job_process_run): Fix typo in doc-string
	* init/parse_job.c (stanza_env): Fix typo in doc-string

2011-03-15  Patty Langasek  <harmoney@dodds.net>

	* init/man/init.5: Grammar fixes

2011-03-15  Jacek Konieczny  <jajcus@jajcus.net>

	* contrib/vim/syntax/upstart.vim: Further improve syntax hilighting

2011-03-01  Scott James Remnant  <scott@netsplit.com>

	* configure.ac: Bump version to 1.1
	* NEWS: Begin new release

	* NEWS: Release 1.0

2011-02-17  Scott James Remnant  <scott@netsplit.com>

	* configure.ac, NEWS: Bump version to 1.0
	* TODO: Update.

	* init/tests/test_conf.c (test_source_reload_job_dir): Add tests for
	a crasher bug when a file is created called ".conf"
	* init/conf.c (conf_dir_filter): Apply fix for the crasher; check that
	the character before the ".conf" extension is not "/"
	* NEWS: Update.

2011-01-06  Petr Lautrbach  <plautrba@redhat.com>

	* init/job_process.c (job_process_termianted): Don't rewind the
	utmp file between updates.
	* init/tests/test_job_process.c (test_utmp): Add test case for
	newer mingetty behaviour.

2010-12-21  James Hunt  <james.hunt@ubuntu.com>

	* contrib/bash_completion/upstart: Add bash completion script.
	* contrib/Makefile.am (EXTRA_DIST): Include in tarball.
	* NEWS: Update.

2010-12-20  Scott James Remnant  <scott@netsplit.com>

	* NEWS: update.

2010-12-20  Petr Lautrbach  <plautrba@redhat.com>

	* init/job_process.c (job_process_terminated): On termination of
	a job, update the utmp file replacing any existing entry for that
	pid with a DEAD_PROCESS entry; likewise append an entry to wtmp.
	* init/tests/test_job_process.c (test_utmp): Test utmp handling.

	* util/shutdown.c: Exit non-zero if unable to shutdown the system.

2010-12-14  Scott James Remnant  <scott@netsplit.com>

	* configure.ac: Bump version to 0.6.8
	* NEWS: Begin new release

	* NEWS: Release 0.6.7

	* dbus/com.ubuntu.Upstart.Job.xml (start_on, stop_on, emits): Add new
	properties to return the job's relationship to events.
	* init/job_class.c (job_class_get_start_on)
	(job_class_get_stop_on, job_class_get_emits): Implement the properties
	* init/job_class.h: Add prototypes.
	* init/tests/test_job_class.c (test_get_start_on)
	(test_get_stop_on, test_get_emits): Test the new properties too

2010-12-14  James Hunt  <james.hunt@ubuntu.com>

	* init/parse_job.c (stanza_manual): New function to handle manual
	stanza.
	* init/tests/test_parse_job.c (test_stanza_manual): New function to
	test manual stanza.
	* init/man/init.5: Update for manual stanza.

2010-12-14  James Hunt <james.hunt@ubuntu.com>

	* init/job_class.h: Added debug member.
	* init/job_class.c: Initialized debug member.
	* init/job_process.c: Pause child using raise(3).
	* init/main.c: Display PID+PPID for debug builds.
	* init/parse_job.c: Added new function stanza_debug.
	* init/tests/test_job_process.c (test_spawn): Added test for debug stanza.

2010-12-10  Scott James Remnant  <scott@netsplit.com>

	* dbus/upstart.h (DBUS_SERVICE_UPSTART, DBUS_ADDRESS_UPSTART):
	For debugging purposes, when -DDEBUG is given, change the values of
	these constants.  You'll need to modify your own D-Bus configuration
	of course.

2010-12-09  Scott James Remnant  <scott@netsplit.com>

	* init/tests/test_job.c (test_change_state): Add missing
	DBUS_TYPE_INVALID to dbus_message_get_args() call.

2010-12-08  Colin Watson  <cjwatson@debian.org>

	* dbus/com.ubuntu.Upstart.Instance.xml (GoalChanged, StateChanged)
	(Failed): New signals.
	* init/job.c (job_change_goal): Emit GoalChanged signal after
	(job_change_state): Emit StateChanged signal after changing state.
	(job_failed): Emit Failed signal after marking job as failed.
	* init/tests/test_job.c (test_change_goal): Test for this.
	(test_change_state): Test for this.
	* NEWS: Update.

2010-12-08  James Hunt  <james.hunt@ubuntu.com>

	* init/event.c, init/event_operator.c: Fix grammar and factual errors
	in comments.
	* init/man/init.5: Fix grammar errors and clarify export behaviour.

2010-12-08  Clint Byrum  <clint@ubuntu.com>

	* init/man/init.5: Typo existing -> exiting

2010-08-12  Scott James Remnant  <scott@netsplit.com>

	* init/job_process.c (job_process_spawn): We can fail to open the
	system console for various reasons, sometimes because there isn't
	a console (ENXIO or ENODEV) but worse due to kernel race conditions
	on SMP/multi-core systems (EIO).  If "console output" is used, and
	these happen, fall back to /dev/null.

2010-04-27  Scott James Remnant  <scott@netsplit.com>

	* configure.ac: Bump version to 0.6.7
	* NEWS: Begin new release

	* NEWS: Release 0.6.6

	* configure.ac: Bump the requirement of libnih to 1.0.2 after
	verifying that building using --with-local-libnih and an earlier
	version installed still works.

2010-04-24  Scott James Remnant  <scott@netsplit.com>

	* configure.ac: Replace the --with-local-libnih code with an
	expansion of the NIH_WITH_LOCAL_LIBNIH macro that now contains it.
	* README: Bump libnih version.

2010-03-31  Colin Watson  <cjwatson@ubuntu.com>

	* init/man/init.5 (env): Document behaviour when the environment
	variable's value is omitted.
	* init/parse_job.c (stanza_env): Document that arguments may be
	simply VAR as well as VAR=VALUE.

2010-03-02  Michael Biebl  <mbiebl@gmail.com>

	* configure.ac: Remove double-quoting from NIH_CFLAGS and
	NIH_DBUS_CFLAGS when using --with-local-libnih

2010-02-26  Scott James Remnant  <scott@netsplit.com>

	* NEWS: Update.

	* init/job_process.c (job_process_run): Since /proc is always mounted,
	guaranteed because we mount it ourselves if it isn't, we don't need
	to check for it and can always use /proc/self/fd/NNN when we want.
	* init/tests/test_job_process.c (test_run): Since /proc is always
	mounted, we don't need to check for it and skip tests.

	* init/system.c (system_mount): Add function to mount a kernel
	filesystem (ie. /proc and /sys)
	* init/system.h: Add header.
	* init/main.c: Mount /proc and /sys on initialisation.

	* init/paths.h (DEV_FD): Drop this definition, it's needless.
	* init/job_process.c (job_process_run): Rather than using /dev/fd,
	use /proc/self/fd which is more Linuxish and is always guaranteed to
	exist when /proc is mounted - needing no symlinks.
	* init/tests/test_job_process.c (test_run): Adjust test to match.

2010-02-09  Scott James Remnant  <scott@netsplit.com>

	* configure.ac: Use NIH_COPYRIGHT instead of AC_COPYRIGHT

2010-02-04  Scott James Remnant  <scott@netsplit.com>

	* configure.ac: Bump version to 0.6.6
	* NEWS: Begin new release

	* NEWS: Release 0.6.5

	* util/tests/test_initctl.c (test_reload_action): Don't send
	SIGHUP to the server process, it'll be terminated anyway since
	reload doesn't loop.

	* init/event_operator.c (event_operator_match): Support operator
	negation using !=
	* init/tests/test_event_operator.c (test_operator_update): Add
	test cases for negation.
	* init/man/init.5: Add negation to documentation

	* init/man/init.8: Improve reference to init(5) to make it more
	obvious that this is where documentation can be found.
	* init/man/init.5: Add Upstart to the title to make it show up
	with man -k upstart

	* init/man/init.8: Add missing OPTIONS section, documenting the
	--verbose option.

	* init/main.c (main): After resetting the system console, close it
	again and reopen /dev/null for ourselves so we don't hold the
	system console open.

	* init/job_process.c (job_process_error_abort): Free the error
	before exiting.

	* util/initctl.c (reload_action): Add a reload command, this obtains
	the pid of the main process of the given job instance and sends
	SIGHUP to it.  It might not be in its final form, but it's damned
	useful for now.
	* util/tests/test_initctl.c (test_reload_action): Add test cases.
	* util/man/initctl.8: Add documentation for the reload command,
	and missing documentation for restart.
	* util/Makefile.am (install-data-hook, install-exec-hook): Create
	additional reload symlinks.

	* util/reboot.c (main): Restore the sync() system call before
	calling reboot(); the Linux kernel says we have to do this, and I
	suspect that ext4 is no longer forcing this before power off.

	* init/main.c (hup_handler): Move call to reconnect to D-Bus system
	bus into new function
	(usr1_handler): This is because a config reload "forgets" existing
	state, such as events that were pending.
	(main): Add SIGUSR1 signal handler.

	* init/job_process.c (job_process_handler): Reduce priority of the
	stopped/continued by signal messages to informational.

2010-02-03  Scott James Remnant  <scott@netsplit.com>

	* util/shutdown.c (shutdown_now): Free error before exiting.

2010-02-03  Johan Kiviniemi  <johan@kiviniemi.name>

	* conf/rc-sysinit.conf: Don't replace DEFAULT_RUNLEVEL with an
	empty string when there is no "initdefault" line in /etc/inittab

2010-02-03  Scott James Remnant  <scott@netsplit.com>

	Update code to work with libnih 1.0.1

	* init/tests/test_event.c (test_new): Replace TEST_ALLOC_ORPHAN(env)
	with TEST_ALLOC_PARENT(env, NULL); discard environment after creating
	event from it
	* init/tests/test_event_operator.c (test_operator_new): Replace
	TEST_ALLOC_ORPHAN(env) with TEST_ALLOC_PARENT(env, NULL); discard
	environment after creating event from it
	* init/tests/test_control.c (test_emit_event): Discard event
	environment after emission
	* init/init.supp: Add nih_alloc_ref_new() to init functions

	libnih is now released as its own project, so rather than expecting
	to include it with the source we depend on it being outside of it.

	* Makefile.am (SUBDIRS): Remove m4 directory along with the nih bits.
	(EXTRA_DIST): Remove ChangeLog.nih
	* configure.ac (AM_INIT_AUTOMAKE): Remove dist-bzip2, since we don't
	actually use it; add color-tests and silent-rules.
	(AM_SILENT_RULES): Use silent rules by default
	(AM_MAINTAINER_MODE): Enable maintainer mode by default (as before),
	but allow it to be disabled
	(AM_GNU_GETTEXT_VERSION): Bump to 0.17
	(NIH_INIT): Replace with the expanded out calls that we actually need.
	(AC_CONFIG_FILES): Remove nih directories
	Add magic to allow use of a local libnih source tree.
	* init/Makefile.am (AM_CFLAGS): Add NIH_CFLAGS and NIH_DBUS_CFLAGS
	(init_LDADD, test_system_LDADD, test_environ_LDADD, test_process_LDADD)
	(test_job_class_LDADD, test_job_process_LDADD, test_job_LDADD)
	(test_event_LDADD, test_event_operator_LDADD)
	(test_blocked_LDADD, test_parse_job_LDADD)
	(test_parse_conf_LDADD, test_conf_LDADD, test_control_LDADD):
	Replace library paths with NIH_LIBS and NIH_DBUS_LIBS
	($(com_ubuntu_Upstart_OUTPUTS)),
	($(com_ubuntu_Upstart_Job_OUTPUTS)),
	($(com_ubuntu_Upstart_Instance_OUTPUTS)): Use external nih-dbus-tool
	and obey silent rules.
	(test_system_LDFLAGS, test_environ_LDFLAGS)
	(test_process_LDFLAGS, test_job_class_LDFLAGS)
	(test_job_process_LDFLAGS, test_job_LDFLAGS, test_event_LDFLAGS)
	(test_event_operator_LDFLAGS, test_blocked_LDFLAGS)
	(test_parse_job_LDFLAGS, test_parse_conf_LDFLAGS)
	(test_conf_LDFLAGS, test_control_LDFLAGS): Drop -static
	* util/Makefile.am (AM_CFLAGS): Add NIH_CFLAGS and NIH_DBUS_CFLAGS
	(initctl_LDADD, reboot_LDADD, runlevel_LDADD, shutdown_LDADD)
	(test_initctl_LDADD, test_utmp_LDADD, test_sysv_LDADD)
	(test_telinit_LDADD): Replace library paths with NIH_LIBS and
	NIH_DBUS_LIBS
	($(com_ubuntu_Upstart_OUTPUTS)):
	($(com_ubuntu_Upstart_Job_OUTPUTS)):
	($(com_ubuntu_Upstart_Instance_OUTPUTS)): Use external nih-dbus-tool
	and obey silent rules.
	(initctl_LDFLAGS, reboot_LDFLAGS, runlevel_LDFLAGS)
	(shutdown_LDFLAGS, telinit_LDFLAGS, test_initctl_LDFLAGS)
	(test_utmp_LDFLAGS, test_sysv_LDFLAGS, test_telinit_LDFLAGS): Drop
	-static
	* README: Add libnih to the dependencies.
	* HACKING: Remove the instructions for checking out libnih, replace
	with a description about how to use a libnih source tree instead of
	the installed one.

	* configure.ac: Bump version to 0.6.5, bump copyright year to 2010.
	* NEWS: Begin new release.

2009-08-02  Scott James Remnant  <scott@netsplit.com>

	* NEWS: Release 0.6.3

2009-08-01  Scott James Remnant  <scott@netsplit.com>

	* init/tests/test_job_process.c (test_handler): Add a missing test
	case for the running process exiting while we're in the stopping
	state.
	* init/job_process.c (job_process_terminated): Don't change the
	state or record failure information if we're in the stopping state
	when the main process dies, otherwise we hit an assertion later;
	just wait for the stopping event to finish and carry on as before.

2009-07-31  Scott James Remnant  <scott@netsplit.com>

	* dbus/upstart.h: Allow the service name and address to be overriden

2009-07-29  Michael Biebl  <mbiebl@gmail.com>

	* init/tests/test_job_process.c: Add missing sys/ptrace.h include

2009-07-21  Scott James Remnant  <scott@netsplit.com>

	* configure.ac: Bump version to 0.6.3
	* NEWS: Begin new release

	* NEWS: Release 0.6.2

	* init/main.c (crash_handler): Restore missing chdir ("/") call.

	* init/tests/test_job_process.c (test_handler): We should allow
	a job to exec() before it calls fork() to allow shell scripts to
	exec daemons.
	* init/job_process.c (job_process_trace_exec): Continue the traced
	process instead of detaching if it has not yet forked.

	* init/job.c (job_change_state): Obvious bug fix; the set of states
	into which we can enter JOB_STOPPING includes JOB_STARTING because
	we can get the "stop" event or command there.

2009-07-16  Scott James Remnant  <scott@netsplit.com>

	* configure.ac: Bump version to 0.6.2
	* NEWS: Begin new release

	* NEWS: Release 0.6.1

	* util/runlevel.c: Output the path before the error message,
	to make it clear that it's the utmp file missing not runlevel.

	* util/runlevel.c: If there is no current runlevel because the
	environment variable is empty, output "unknown" instead of "N N".

2009-07-15  Scott James Remnant  <scott@netsplit.com>

	* README: Now that D-Bus 1.2.16 proper has been released, update
	our requirements.

2009-07-14  Scott James Remnant  <scott@netsplit.com>

	* TODO: Update

	* init/tests/test_job_process.c (test_handler): Rework the existing
	ptrace fork handler test case to make sure we test the case where
	we get the fork event before the stopped child.  Add a second test
	case for the opposite (stopped child before the fork event) which
	we don't currently handle.
	* init/job_process.c (job_process_trace_fork): Test for the missed
	child event using ptrace(), if it succeeds the child is ready so
	we can just assume we had the event.

	* util/Makefile.am (EXTRA_DIST): Distribute the valgrind suppressions
	file

	* util/tests/test_utmp.c (test_write_shutdown): Additional instance
	of the same test.

	* util/tests/test_utmp.c (test_write_runlevel): Looks like glibc
	is fixed to return the right error code.

2009-07-11  Scott James Remnant  <scott@netsplit.com>

	* init/control.c (control_server_open): Don't hardcode the server
	address, otherwise the test suite can't test this function.
	* init/tests/test_control.c (test_server_open)
	(test_server_connect, test_server_close): Change the server
	address in the tests.

	* configure.ac: Bump version to 0.6.1
	* NEWS: Begin new release

2009-07-09  Scott James Remnant  <scott@netsplit.com>

	* NEWS: Release 0.6.0

	* README: Note that we need D-Bus GIT HEAD.
	* NEWS: Update.

	* init/man/inittab.5: People keep trying "man inittab", so explain
	that it's gone.
	* init/Makefile.am (dist_man_MANS): Install it

	* NEWS: Declare the "lacks documentation" bug fixed

	* init/man/init.8: Refresh and turn it into more of an overview
	of Upstart now that we have lots of other pages to refer to.
	* init/man/upstart.7: Since it's an overview, people might go
	"man upstart" so redirect to it.
	* init/man/init.5: Actually document the configuration format.
	* init/Makefile.am (dist_man_MANS): Install the configuration
	documentation, and the redirect.

	* util/man/runlevel.8, util/man/telinit.8, util/man/shutdown.8,
	* util/man/reboot.8: Add environment and files sections.

	* init/man/startup.7, init/man/starting.7, init/man/started.7,
	* init/man/stopping.7, init/man/stopped.7
	* init/man/control-alt-delete.7, init/man/keyboard-request.7,
	* init/man/power-status-changed.7: Write manual pages for each
	of the events generated by the init daemon by default.
	* init/Makefile.am (dist_man_MANS): Distribute and install the
	new manpages.
	* util/man/runlevel.7: Indent the example, don't boldface

	* init/job.c (job_start, job_stop, job_restart): Restructure
	slightly to avoid gcc warning
	* init/job_class.c (job_class_start, job_class_restart): Make the
	same change to these too
	* util/shutdown.c: Warn if we can't change directory
	* util/telinit.c: Assert that we don't fall out of the switch
	* init/tests/test_job_class.c (test_get_version)
	(test_get_author, test_get_description, test_get_name): Initialise
	alloc-safe variables to NULL to avoid gcc warning
	* util/tests/test_initctl.c (test_job_status, test_start_action)
	(test_stop_action, test_restart_action, test_status_action)
	(test_list_action, test_emit_action)
	(test_reload_configuration_action, test_version_action)
	(test_log_priority_action, test_upstart_open): Initialise alloc-safe
	variables to NULL and diverted return values to 0 to avoid gcc
	warnings.
	(test_start_action, test_stop_action, test_restart_action):
	Replace sigsetjmp/siglongjmp with a call to _exit() in the handler
	* util/tests/test_sysv.c (test_change_runlevel): Initialise alloc-safe
	variables to NULL to avoid gcc warnings

	* util/man/runlevel.7: Formatting fixes, and mention that rcS
	runs rc-sysinit again.
	* util/man/runlevel.8: s/utilities/tools/
	* util/man/telinit.8: s/utilities/tools/
	* util/man/shutdown.8: s/utilities/tools/
	* util/man/reboot.8: s/utilities/programs/
	* util/man/initctl.8: s/utility/tool/

	* init/job_class.h (JobClass): Drop the leader option; at the time
	it seemed to make sense that Upstart would provide a "daemon"-like
	environment, but it really doesn't in practice.  Software should
	feel safe to daemonise on its own, and I'd rather fix supervision
	of those; freeing up Upstart jobs to run as new sessions by default
	again.  This is also the only real option that would change the
	behaviour between 0.6 and 0.10 in an awkwardly compatible way.
	* init/job_class.c (job_class_new): Remove leader initialisation
	* init/tests/test_job_class.c (test_new): Drop the initialisation
	check for leader
	* init/parse_job.c (stanza_session): Drop the stanza
	* init/tests/test_parse_job.c (test_stanza_session): Drop the
	stanza test cases.
	* init/job_process.c (job_process_spawn): Drop the double-fork.
	This means we don't need to read the pid of our extra child either.
	(job_process_error_read): we no longer need a fork error.
	* init/job_process.h (JobProcessErrorType): Drop the fork error.
	* init/tests/test_job_process.c (test_spawn): Replace the simple job
	test case with the session leader test case, now that's the default.
	(test_run, test_spawn, test_kill, test_handler): Remove all the
	class->leader = TRUE from the tests, we only ever really tested
	session leaders anyway since that's all the test suite could follow
	* init/tests/test_job.c (test_change_goal, test_change_state):
	Remove the leader flag from test jobs
	* init/tests/test_event.c (test_pending, test_finished): Remove
	the leader flag from test jobs.

	* init/job_process.c (job_process_catch_runaway): Use a monotonic
	clock, not the realtime clock, for respawn interval detection.
	* init/tests/test_job_process.c (test_kill, test_handler): Use the
	monotonic clock in test cases too
	* init/Makefile.am (init_LDADD): Link with librt
	* NEWS: Update.

	* util/utmp.c (utmp_write_runlevel): Don't write 'N' to utmp or
	wtmp for the previous runlevel, this will force writing reboot
	records if prevlevel='N'/0 since read_runlevel will always return
	'N' in that case.
	* util/tests/test_utmp.c (test_write_runlevel): Add test case for
	passing 'N' and having it treated as zero
	(test_read_runlevel): Add a couple of test cases for the problems
	we found last night where shutdown and corrupt utmp records result
	in the wrong data being returned.
	* util/tests/test_sysv.c (test_change_runlevel): Add a test case
	for switching from sysinit to the first runlevel

	* init/conf.h,
	* init/control.h,
	* init/event.h,
	* init/job_class.h: Variable declarations in header files need to
	be prefixed with "extern", the NIH_BEGIN_EXTERN stuff only applies
	to C++.

	* util/reboot.c: Reboot can't write the shutdown time before
	calling shutdown, otherwise shutdown won't be able to get the
	current runlevel anymore.
	* util/man/reboot.8: Update, we don't write the shutdown time
	before calling shutdown - it's up to the shutdown scripts to
	call reboot -w before remounting the root filesystem.

	* util/tests/test_utmp.c (test_get_runlevel): Replace test case
	with one that expects 'N' rather than fall-through.
	* util/tests/test_sysv.c (test_change_runlevel): Expect N when
	there is no previous runlevel

	* util/utmp.c (utmp_read_runlevel): Also catch a zero runlevel from
	utmp, replacing with 'N' - these functions should never return 0
	* util/sysv.c (sysv_change_runlevel): Should set prevlevel to N
	when we don't find one

	* util/utmp.c (utmp_read_runlevel): Catch a negative runlevel from
	corrupt utmp data, convert to 'N'
	(utmp_get_runlevel): Return N when RUNLEVEL is set but empty,
	rather than falling through

	* util/telinit.c: Catch a missing argument separately so we don't
	output "(null)"

	* README: Update requirements.
	* TODO: Update.

	* conf/rc-sysinit.conf: Fix typo.

2009-07-08  Scott James Remnant  <scott@netsplit.com>

	* conf/rc-sysinit.conf: Michael Biebl pointed out that by setting
	the runlevel to "S" during sysinit, we end up with the runlevel
	after boot being "S 2" - and that means scripts in rc2.d that
	are also in rcS.d won't get started.  The way we had it before
	("N 2") was correct.  This happily fixes the one corner case our
	reboot handling didn't cover - crashing in single user mode and
	rebooting.

	* util/telinit.c: Fix missing ret = from kill

	* conf/rc-sysinit.conf: Ignore -s/single if we're already coming
	from single-user-mode.

	* util/telinit.c (options): Unignore the -t option
	* NEWS: Update.

	* init/main.c (hup_handler): Also try and reconnect to the message
	bus if we've lost the connection.

	* init/conf.c (conf_source_reload_dir): Don't blacklist certain
	patterns from the configuration directory, instead just filter
	to whitelist.
	(conf_dir_filter): Whitelist filter, only accept files ending
	in .conf
	(conf_reload_path): Strip .conf from the filename to generate
	the job name.
	(conf_file_filter): Add the extra is_dir argument.
	* init/tests/test_conf.c (test_source_reload_job_dir)
	(test_source_reload_conf_dir, test_source_reload_file)
	(test_source_reload): Append .conf to all our filenames
	* init/tests/test_control.c (test_reload_configuration): Append
	.conf to filenames here too
	* NEWS: Update.

	* init/job_process.c (job_process_run): Stop being stingy, the
	post-stop script can have the stop environment too
	* init/tests/test_job_process.c (test_run): Add a test case to
	make sure it is.

2009-07-08  Michael Biebl  <mbiebl@gmail.com>

	* contrib/vim/syntax/upstart.vim: Upstart job syntax highlighting
	* contrib/vim/ftdetect/upstart.vim: Use for the /etc/init directory
	* contrib/Makefile.am: Include the vim syntax files in the
	distribution
	* configure.ac (AC_CONFIG_FILES): Create contrib/Makefile
	* Makefile.am (SUBDIRS): Recurse into the contrib sub-directory

2009-07-08  Scott James Remnant  <scott@netsplit.com>

	* conf/rc.conf: This doesn't need to be an instance job, Upstart
	will do the right thing and stop the task before starting it again
	with the new environment (I spent so much time on that, you'd think
	I'd remember :p)

	* conf/control-alt-delete.conf: Default job for Control-Alt-Delete
	* conf/rc-sysinit.conf: Default job for system initialisation
	* conf/rc.conf: A fully wacky instance job that runs the rc script
	for runlevel changes
	* conf/rcS.conf: And a job for single-user-mode, which calls back
	to rc-sysinit
	* conf/Makefile.am (dist_init_DATA): Install the default files
	into the /etc/init directory
	* configure.ac (AC_CONFIG_FILES): Create conf/Makefile
	* Makefile.am (SUBDIRS): Recurse into the conf directory.

	* util/initctl.c (upstart_open, start_action, stop_action)
	(restart_action, status_action, list_action): Don't auto-start
	the init daemon, it makes no sense.
	(upstart_open): When not running from the test suite, and not as
	root, it makes sense to default to using the system bus daemon.
	* util/tests/test_initctl.c (test_upstart_open): Make sure that
	auto-start is FALSE, not TRUE.
	* NEWS: Update.

	* util/Makefile.am (dist_man_MANS): Oops, had the wrong name for
	the runlevel(7) manpage.

	* util/shutdown.c: Gets a bit of a redress, but not much of rewrite
	since this is largely just compatibility madness.
	(shutdown_now): Port to use sysv_change_runlevel()
	(warning_message): Construct plural forms a little better.
	(wall): use utmpx, rather than utmp
	* util/man/shutdown.8: Minor tweaks and improvements
	* NEWS: Update.

	* util/reboot.c: Following the pattern of the previous, remove much
	of the reboot code, but in the process adding support for reboot
	implying --force in runlevel 0 or 6, and writing the shutdown
	wtmp record.
	* util/man/reboot.8: Minor updates.
	* NEWS: Update.

	* util/telinit.c: Drop quite a bit of the code of telinit too,
	just becoming a wrapper about sysv_change_runlevel() - also support
	Qq/Uu by using kill()
	* util/tests/test_telinit.c (test_env_option): Since we have an
	env option, we should test it.	
	* util/man/telinit.8: Update the manual page.
	* util/man/runlevel.8: Typo (/var/run/wtmp -> /var/log/wtmp)
	* util/Makefile.am (TESTS): Run the new test
	(test_telinit_SOURCES, test_telinit_CFLAGS)
	(test_telinit_LDFLAGS, test_telinit_LDADD): Details for the
	test suite binary
	* NEWS: Update.

	* util/runlevel.c: Drop about 90% of the code, this just becomes
	a wrapper around utmp_get_runlevel()
	* util/man/runlevel.8: Update the runlevel manpage.
	* util/man/runlevel.7: Also put together a manual page that
	describes the runlevel event, as well as the implementation in
	Upstart.
	* util/Makefile.am (dist_man_MANS): Install the new manpage.
	* NEWS: Update.

	* util/Makefile.am (reboot_SOURCES, runlevel_SOURCES): Compile and
	link the utmp handling source, depending on the header.
	(reboot_LDADD, runlevel_LDADD): Drop dependency on libupstart
	(shutdown_SOURCES, telinit_SOURCES): Compile and link both the
	utmp handling and sysv compat source, depending on the headers
	(nodist_shutdown_SOURCES, nodist_telinit_SOURCES): Also link in
	the auto-generated bindings
	(shutdown_LDADD, telinit_LDADD): Drop dependencies on libupstart,
	replacing with dependencies on libnih-dbus and the D-Bus libs.
	(runlevel_SOURCES, runlevel_LDFLAGS, runlevel_LDADD)
	(shutdown_SOURCES, shutdown_LDFLAGS, shutdown_LDADD)
	(telinit_SOURCES, telinit_LDFLAGS, telinit_LDADD): Remove duplicate
	entries mistakenly copied from compat/sysv

	* util/sysv.c (sysv_change_runlevel): Pretty much the core compat
	function for System V, generate a runlevel event and store the
	appropriate things in utmp and wtmp.
	* util/sysv.h: Prototype.
	* util/tests/test_sysv.c: Test cases for the new function.
	* util/Makefile.am (TESTS): Run the sysv test cases
	(test_sysv_SOURCES, nodist_test_sysv_SOURCES, test_sysv_LDFLAGS)
	(test_sysv_LDADD): Details for the sysv test cases, which obviously
	depend on the auto-generated bindings code.

	* util/utmp.c (utmp_write_runlevel): Make sure that it's ok to
	have no previous runlevel.
	* util/tests/test_utmp.c (test_write_runlevel): Add no previous
	runlevel test.

	* util/utmp.c (utmp_read_runlevel): Don't call utmpxname() if we
	don't pass a utmp_file, letting glibc pick the default.
	* util/tests/test_utmp.c (test_read_runlevel): Add a test case for
	no filename.

	* util/util.supp: utmpname leaks memory, so suppress it from valgrind

	* util/utmp.c: Set of functions for dealing with utmp and wtmp
	(utmp_read_runlevel): Read the current runlevel from the file
	(utmp_get_runlevel): Obtain the current runlevel from the
	environment, or the file if not set
	(utmp_write_runlevel): Write a runlevel change record, and also
	deal with the reboot record if the utmp or wtmp files don't quite
	match.
	(utmp_write_shutdown): Write a shutdown time record
	(utmp_entry, utmp_write, wtmp_write): utility functions for creating
	and writing utmp and wtmp records.
	* util/utmp.h: Prototypes for new functions.
	* util/tests/test_utmp.c: Test cases.
	* util/Makefile.am (test_utmp_SOURCES, test_utmp_LDFLAGS)
	(test_utmp_LDADD): Details for utmp test cases
	(tests): Move to the bottom of the file and make PHONY

2009-07-07  Scott James Remnant  <scott@netsplit.com>

	* util/man/initctl.8: Improve the manpage.

2009-07-06  Scott James Remnant  <scott@netsplit.com>

	* util/initctl.c: Rewrite from scratch, utilising the current
	D-Bus API and auto-generated method functions for it.
	* util/tests/test_initctl.c: Rewrite from scratch to test all
	of the new methods.
	* util/Makefile.am (test_initctl_CFLAGS): Include AM_CFLAGS
	(install-data-hook, install-exec-hook): Install a symlink for
	"restart" as well.
	* NEWS: Update.

2009-07-03  Scott James Remnant  <scott@netsplit.com>

	* dbus/com.ubuntu.Upstart.Instance.xml (Start, Stop, Restart): add
	wait arguments to the instance commands as well.
	* init/job.c (job_start, job_stop, job_restart): Add wait arguments,
	when TRUE the functions behave as before; when FALSE the methods
	return after changing the goal and no blocked entries are created.
	* init/job.h: Amend prototypes.
	* init/tests/test_job.c (test_start, test_stop, test_restart): 
	Pass TRUE for wait and check for a blocking entry in existing tests,
	add tests for passing FALSE and making sure that there's no blocking
	but we still get the reply.

	* dbus/com.ubuntu.Upstart.Job.xml (Start, Stop, Restart): Add wait
	arguments to these too
	* init/job_class.c (job_class_start, job_class_stop)
	(job_class_restart): Add wait arguments, when TRUE the functions
	behave as before; when FALSE the methods return after changing
	the goal and no blocked entries are created.
	* init/job_class.h: Amend prototypes.
	* init/tests/test_job_class.c (test_start, test_stop, test_restart): 
	Pass TRUE for wait and check for a blocking entry in existing tests,
	add tests for passing FALSE and making sure that there's no blocking
	but we still get the reply.
	(test_get_name, test_get_description, test_get_author)
	(test_get_version): Add missing code to free the class on enomem

	* dbus/com.ubuntu.Upstart.xml (EmitEvent): Add wait argument
	* init/control.c (control_emit_event): Add wait argument, when TRUE
	this behaves as before; when FALSE the method returns after queuing
	the event and no blocked entry is created for it.
	* init/control.h: Amend prototype.
	* init/tests/test_control.c (test_emit_event): Pass TRUE for wait
	and check for a blocking entry in existing tests, add a test for
	passing FALSE and making sure that there's no blocking but we
	still get the reply.

	* dbus/com.ubuntu.Upstart.Instance.xml: Add a "processes" property
	to obtain the list of current job processes, both their type and
	their pid.
	* init/job.c (job_get_processes): Implement the new property accessor
	* init/job.h: Add prototype
	* init/tests/test_job.c (test_get_processes): Add test cases for
	returning process arrays.
	(test_get_name, test_get_goal, test_get_state): Add missing free
	for job class.

	* init/tests/test_control.c (test_emit_event): Directly acess
	the number from an NihDBusError

	* dbus/com.ubuntu.Upstart.xml: Add a "version" property to obtain
	the version of the init daemon, and a "log_priority" property to
	get and set the daemon's log priority.
	* init/control.c (control_get_version, control_get_log_priority)
	(control_set_log_priority): Methods to support the new properties
	* init/control.h: Prototypes.
	* init/tests/test_control.c (test_get_version)
	(test_get_log_priority, test_set_log_priority): Add tests for the
	property accessor functions.

2009-07-02  Scott James Remnant  <scott@netsplit.com>

	* dbus/Upstart.conf: Need to adjust the security configuration
	* dbus/upstart.h: And the constants as well.

	* dbus/com.ubuntu.Upstart.xml,
	* dbus/com.ubuntu.Upstart.Job.xml,
	* dbus/com.ubuntu.Upstart.Instance.xml: Now we don't hardcode the
	interface name anywhere, we can version it properly.
	* init/Makefile.am ($(com_ubuntu_Upstart_OUTPUTS)): 
	($(com_ubuntu_Upstart_Job_OUTPUTS)): 
	($(com_ubuntu_Upstart_Instance_OUTPUTS)): Update default interface
	names.
	* util/Makefile.am ($(com_ubuntu_Upstart_OUTPUTS)): 
	($(com_ubuntu_Upstart_Job_OUTPUTS)): 
	($(com_ubuntu_Upstart_Instance_OUTPUTS)): Update here too.

	* dbus/Makefile.am (EXTRA_DIST): Make sure we distribute it
	* dbus/upstart.h: Add a header file with the usual D-Bus constants.
	* init/control.h: Drop CONTROL_ROOT, replace with DBUS_PATH_UPSTART
	* init/control.c (control_server_open, control_bus_open)
	(control_register_all): Replace CONTROL_* constants with the new ones
	(control_get_job_by_name): Use DBUS_INTERFACE_UPSTART when constructing
	error names.
	* init/job_class.c (job_class_new, job_class_register)
	(job_class_unregister): Construct paths using DBUS_PATH_UPSTART
	(job_class_get_instance)
	(job_class_get_instance_by_name, job_class_start)
	(job_class_stop, job_class_restart): Use DBUS_INTERFACE_UPSTART to
	construct error names
	* init/job.c (job_new): Construct path using DBUS_PATH_UPSTART
	(job_finished, job_start, job_stop, job_restart): Use
	DBUS_INTERFACE_UPSTART to construct error names.
	* init/event.c (event_finished): Use DBUS_INTERFACE_UPSTART to
	construct error name.
	* init/tests/test_control.c (test_server_open): Don't hardcode
	the address, extract the abstract path from the constant.
	(test_server_connect, test_bus_open, test_emit_event): Don't
	harcode addresses, paths or interfaces - use the constants
	* init/tests/test_job_class.c (test_consider, test_reconsider)
	(test_register, test_unregister, test_start, test_stop)
	(test_restart, test_get_instance, test_get_instance_by_name):
	Use the constants instead of harcoding.
	(test_new): Derive the expected path from the constant
	* init/tests/test_job.c (test_new): Derive the paths from the
	constant, check for jobs by that interface constant.
	(test_change_state): Use DBUS_INTERFACE_UPSTART_JOB
	(test_start, test_stop, test_restart): Use DBUS_INTERFACE_UPSTART_INSTANCE,
	and generate errors from DBUS_INTERFACE_UPSTART

	* dbus/com.ubuntu.Upstart.xml,
	* dbus/com.ubuntu.Upstart.Job.xml,
	* dbus/com.ubuntu.Upstart.Instance.xml: Remove the empty symbol
	annotation for the interfaces.
	* init/Makefile.am ($(com_ubuntu_Upstart_OUTPUTS)): 
	($(com_ubuntu_Upstart_Job_OUTPUTS)): 
	($(com_ubuntu_Upstart_Instance_OUTPUTS)): Define the default
	interface and build-time instead.
	* util/Makefile.am ($(com_ubuntu_Upstart_OUTPUTS)): 
	($(com_ubuntu_Upstart_Job_OUTPUTS)): 
	($(com_ubuntu_Upstart_Instance_OUTPUTS)): Likewise for util

2009-06-30  Scott James Remnant  <scott@netsplit.com>

	* dbus/Upstart.conf: It doesn't make much sense to restrict getting
	the values of properties, or looking up jobs or interfaces, so make
	these public.

2009-06-23  Scott James Remnant  <scott@netsplit.com>

	* Makefile.am (SUBDIRS): Add util to the list of sub-directories
	again.
	* configure.ac (AC_CONFIG_FILES): Generate util/Makefile
	* util/Makefile.am (AM_CFLAGS): Append D-Bus CFLAGS
	(AM_CPPFLAGS): Make sure the build directory is also in the quoted
	include path
	(nodist_initctl_SOURCES): Build and link the generated D-Bus
	bindings, but don't distribute them
	(initctl_LDADD): Drop the libupstart dependency, instead put
	libnih-dbus and DBUS_LIBS in there.
	(com_ubuntu_Upstart_OUTPUTS, com_ubuntu_Upstart_XML)
	($(com_ubuntu_Upstart_OUTPUTS)): Auto-generate D-Bus binding code
	to proxy the manager object
	(com_ubuntu_Upstart_Job_OUTPUTS, com_ubuntu_Upstart_Job_XML)
	($(com_ubuntu_Upstart_Job_OUTPUTS)): Auto-generate D-Bus binding
	code to proxy job class objects
	(com_ubuntu_Upstart_Instance_OUTPUTS)
	(com_ubuntu_Upstart_Instance_XML)
	($(com_ubuntu_Upstart_Instance_OUTPUTS)): Auto-generate D-Bus
	binding code to proxy job instance objects
	(BUILT_SOURCES, CLEANFILES): Built sources have to come first
	and be cleaned up
	(test_initctl_LDADD): Tests need to be linked to libnih-dbus
	and the D-Bus libraries, as well as the auto-generated output
	* init/Makefile.am (EXTRA_DIST): Drop the EXTRA_DIST for the
	sources, already handled since they're in a different directory

	* COPYING: Change licence to version 2 of the GNU GPL.
	All files have been updated to reflect this.

	* init/paths.h (CONFFILE): Add new macro
	* init/Makefile.am (AM_CPPFLAGS): Add CONFFILE definition
	(install-data-local): No need to make conf.d or jobs.d
	* init/main.c: Only parse CONFFILE (/etc/init.conf) as a
	configuration file source and CONFDIR (/etc/init) as a job
	configuration source.

	* configure.ac: Bump version to 0.6.0
	* NEWS: Copy in news from 0.5.3; that release doesn't appear in
	this ChangeLog since it was made on a separate branch.  Begin
	new release.

2009-06-18  Casey Dahlin  <cdahlin@redhat.com>

	* util/man/initctl.8: Fix formatting of SYNOPSIS

2009-06-18  Scott James Remnant  <scott@netsplit.com>

	* dbus/com.ubuntu.Upstart.xml, dbus/com.ubuntu.Upstart.Job.xml,
	dbus/com.ubuntu.Upstart.Instance.xml: Add a comment to these files
	to clarify that you may communicate and interact with Upstart
	through these interfaces without restriction.  It also makes sense
	that these files be copied into software that does so to turn into
	their own bindings, so use the FSF permissive licence for them.

2009-06-17  Scott James Remnant  <scott@netsplit.com>

	* configure.ac: Bump version to 0.5.3

	* NEWS: Copy in news from 0.5.2; that release doesn't appear in
	this ChangeLog since it was made on a separate branch.

	* NEWS: Include 0.3.10 release, which happened from a separate branch.

	* init/parse_job.c (stanza_kill, stanza_respawn, stanza_nice)
	(stanza_oom): Check errno after using strtol() to avoid overflows.
	(stanza_normal, stanza_umask, stanza_limit): Also check with
	strtoul() too
	* init/tests/test_parse_job.c (test_stanza_kill)
	(test_stanza_respawn): Add test cases for the two that don't
	check for overflow already.
	(test_stanza_limit): Add test for the too large case where we don't
	already cope.

	* dbus/Upstart.conf: Allow root to obtain properties

	* dbus/com.ubuntu.Upstart.Instance.xml: Add name, goal and state
	properties to the instance
	* init/job.c (job_get_name, job_get_goal, job_get_state): Add methods
	to return the property values
	* init/job.h: Add prototypes.
	* init/tests/test_job.c (test_get_name, test_get_goal)
	(test_get_state): Test cases.

	* dbus/com.ubuntu.Upstart.Job.xml: Add name, description, author
	and version properties to the job
	* init/job_class.c (job_class_get_name)
	(job_class_get_description, job_class_get_author)
	(job_class_get_version): Add methods to return the property values.
	* init/job_class.h: Add prototypes

	* init/job_process.c (job_process_error_abort): Don't abort() from
	a child process, it confuses people; just exit with an interesting
	error code (which we ignore anyway).

	* dbus/Upstart.conf: Update the D-Bus configuration based on newer
	D-Bus recommended practice with a proper deny-by-default D-Bus,
	making sure to not use send_interface without send_destination.
	Allow introspection as well.

2009-06-17  Jeff Oliver  <Jeffrey.Oliver@panasonic.aero>

	* init/job_process.c (job_process_spawn): Only attempt to set
	the OOM adjustment if set in the class, avoiding issue where /proc
	is not mounted for the first job.
	
2009-06-17  Scott James Remnant  <scott@netsplit.com>

	* init/tests/test_job_process.c (test_handler): Add test cases for a
	respawning job failing while it's post-start or pre-stop processes
	are still running while making sure that it still respawns afterwards.
	* init/job_process.c (job_process_terminated): To fix it, check for
	a running post-start or pre-stop process before checking for a the
	respawn.  That's not enough because then we won't respawn when the
	existing process finishes, so use the goal as a hint.
	* init/job.c (job_next_state): Use that hint goal here, remembering
	to set the goal back to JOB_START afterwards.
	(job_change_goal): Nothing to do in the respawn case
	(job_goal_name, job_goal_from_name): Add the new values
	* init/job.h (job_goal): Add the respawn goal
	* init/tests/test_job.c (test_next_state): Add tests for the respawn
	goal
	(test_goal_name, test_goal_from_name): Tests for the new values

	* configure.ac (AC_CONFIG_FILES): dbus goes before init just in case
	we ever do anything to them later

	* init/job_class.c (job_class_register, job_class_unregister): Update
	name of signal functions that we call.
	(job_class_interfaces): No need to declare this separately
	* init/job.c (job_register, job_change_state): Update name of signal
	functions.
	(job_interfaces): Drop, it comes from the generated header now
	* init/control.c (manager_interfaces): Drop, comes from the header
	as control_interfaces
	(control_register_all): Change array name
	* init/tests/test_job_class.c,
	* init/tests/test_job.c,
	* init/tests/test_control.c,
	* init/tests/test_blocked.c: Rename conn member of NihDBusMessage
	to connection

	* dbus/com.ubuntu.Upstart.xml,
	* dbus/com.ubuntu.Upstart.Job.xml,
	* dbus/com.ubuntu.Upstart.Instance.xml: Use annotation to mark the
	methods as async, rather than a namespaced attribute.  Omit the
	interface symbol.
	* init/Makefile.am (AM_CPPFLAGS): Add builddir to the quoted includes
	(init_SOURCES): Don't distribute the auto-generated outputs
	($(com_ubuntu_Upstart_OUTPUTS))
	($(com_ubuntu_Upstart_Job_OUTPUTS))
	($(com_ubuntu_Upstart_Instance_OUTPUTS)): Generate using the new
	binary tool.
	(BUILT_SOURCES): Remind myself why these are BUILT_SOURCES
	(MAINTAINERCLEANFILES): Change to ordinary CLEANFILES
	(EXTRA_DIST): outputs aren't distributed

2009-05-22  Scott James Remnant  <scott@netsplit.com>

	* init/tests/test_conf.c: Remove nih/inotify.h include

	* COPYING: Change licence from GPL-2+ to GPL-3 only.

2009-05-17  Scott James Remnant  <scott@netsplit.com>

	* init/tests/test_job.c,
	* init/tests/test_job_class.c,
	* init/tests/test_control.c: Include nih-dbus/errors.h

2009-05-09  Scott James Remnant  <scott@netsplit.com>

	* init/init.supp: setenv on tls/i686/cmov

	* init/job_class.c (job_class_get_instance, job_class_start)
	(job_class_stop, job_class_restart): Clean up the code by using
	nih_error_steal()

	* init/conf.c (conf_source_reload_file, conf_source_reload_dir): 
	Steal the error that we stash instead of getting it, otherwise we'll
	fail if another one occurs.

	* init/conf.c (conf_reload_path): Simply return, no need to re-raise
	the error.
	* init/job_class.c (job_class_get_instance, job_class_start)
	(job_class_stop, job_class_restart): If not ENOMEM, we need to
	re-raise the error as a D-Bus one, that means we now have to free
	the old error first (saving the msssage)
	* init/job_process.c (job_process_error_read): Replace call to
	nih_error_raise_again() with nih_error_raise_error()

	* init/Makefile.am ($(com_ubuntu_Upstart_OUTPUTS)): 
	($(com_ubuntu_Upstart_Job_OUTPUTS)): 
	($(com_ubuntu_Upstart_Instance_OUTPUTS)): Use the Python variant
	of nih-dbus-tool for now

2009-03-27  Scott James Remnant  <scott@netsplit.com>

	* init/tests/test_process.c (test_from_name): Cast -1 to ProcessType
	* init/tests/test_job_process.c (test_kill, test_handler): Cast -1
	to ProcessType
	* init/tests/test_job.c (test_new, test_change_state): Cast -1
	to ProcessType
	(test_goal_from_name): Cast -1 to JobGoal
	(test_state_from_name): Cast -1 to JobState
	* init/tests/test_control.c (test_bus_open): Add braces

	* init/Makefile.am (tests): Add rule to build test cases
	* util/Makefile.am (tests): Likewise

	* init/job.c (job_interfaces): Put static first
	(job_emit_event): Cast -1 to ProcessType
	(job_emit_event): Cast -1 to ProcessType
	* init/job_class.c (job_class_interfaces): Put static first.
	* init/job_process.c (job_process_kill_timer): Cast -1 to ProcessType
	* init/control.c (manager_interfaces): Put static first

	* init/Makefile.am (AM_CPPFLAGS): Use -iquote$(srcdir) instead of -I
	since we only need it to pick those paths up.
	* util/Makefile.am (AM_CPPFLAGS): Likewise.

2009-02-20  Scott James Remnant  <scott@netsplit.com>

	* util/initctl.c (handle_job_instance_end, handle_job_process)
	(handle_job_status_end, handle_event),
	* util/shutdown.c (main): No need for new_* temporary variable when
	looping over nih_realloc with NIH_MUST.

	* util/initctl.c (job_info_output, output_name, handle_job_list)
	(handle_job_instance, handle_job_instance_end)
	(handle_job_status, handle_job_process, handle_job_status_end)
	(handle_event, env_option),
	* util/telinit.c (main),
	* util/shutdown.c (main, shutdown_now, timer_callback, wall): 

	* init/event.c (event_init, event_pending_handle_jobs, event_finished),
	* init/event_operator.c (event_operator_events),
	* init/job.c (job_emit_event, job_name),
	* init/job_class.c (job_class_init, job_class_start)
	(job_class_stop, job_class_restart),
	* init/job_process.c (job_process_run, job_process_error_read)
	(job_process_kill),
	* init/conf.c (conf_init, conf_source_reload_file)
	(conf_reload_path),
	* init/control.c (control_init, control_server_connect)
	(control_bus_open): Set variable outside of NIH_MUST macro.

	* init/event.c (event_pending_handle_jobs): Set variable outside
	of NIH_SHOULD macro.

	* init/Makefile.am ($(com_ubuntu_Upstart_OUTPUTS)): 
	($(com_ubuntu_Upstart_Job_OUTPUTS)): 
	($(com_ubuntu_Upstart_Instance_OUTPUTS)): Update expected path
	of nih-dbus-tool

	* configure.ac: Create nih-dbus-tool Makefile
	* Makefile.am (SUBDIRS): Build in nih-dbus-tool

2009-01-29  Scott James Remnant  <scott@netsplit.com>

	* configure.ac: Bump version to 0.5.2
	* NEWS: Begin 0.5.2

	* NEWS: Copy in news from 0.5.1; that release doesn't appear in
	this ChangeLog since it was made on a separate branch.

	* init/tests/test_blocked.c (test_new),
	* init/tests/test_control.c (test_get_job_by_name)
	(test_get_all_jobs, test_emit_event),
	* init/tests/test_event.c (test_finished),
	* init/tests/test_job.c (test_change_state),
	* init/tests/test_job_class.c (test_get_instance)
	(test_get_instance_by_name, test_get_all_instances): Continue the
	battle with the gcc optimiser which declares variables first used
	inside TEST_ALLOC_FAIL as used uninitialized.

	* init/parse_job.c (parse_exec, parse_script, stanza_instance)
	(stanza_description, stanza_author, stanza_version)
	(stanza_start, stanza_stop, stanza_chroot, stanza_chdir):
	Unreference members when replacing them instead of freeing; not
	strictly necessary but the style is the thing.

	* init/job_process.c (job_process_terminated): Unreference the
	kill timer instead of freeing

	* init/job_class.c (job_class_get_instance): Use nih_local for
	instance environment and name
	(job_class_start, job_class_stop, job_class_restart):
	Unreference job environment instead of freeing

	* init/job.c (job_change_state, job_start, job_stop, job_restart):
	Unreference job environment instead of freeing
	(job_name): Discard job name in case a reference was taken.

	* init/event.c (event_pending_handle_jobs): Unreference the job
	environment instead of freeing

	* init/environ.c (environ_add): should unreference the old environment
	string in case anyone took a ref elsewhere
	(environ_set): use nih_local for str
	(environ_expand_until): Should set *str to NULL if we free it,
	just in case.

	* init/conf.c (conf_source_reload): File should be unreferenced,
	not freed.
	(conf_source_reload_file): Use nih_local for dpath
	(conf_delete_handler): Watch and file should be unreferenced,
	not freed.
	(conf_reload_path): File should be unreferenced, not freed;
	use nih_local for file buffer

	* init/blocked.c (blocked_new),
	* init/conf.c (conf_source_new, conf_file_new),
	* init/event.c (event_new),
	* init/event_operator.c (event_operator_new),
	* init/job.c (job_new),
	* init/job_class.c (job_class_new): No need to cast function
	argument to nih_alloc_set_destructor()

	* init/tests/test_job_process.c (test_handler): We can't just
	assume that our child is sitting at the signal otherwise we might
	end up sending the CONT signal before it's even stopped.  Use
	waitid() to wait for the child to stop first.

	* init/init.supp: More expressions for environment memory which
	valgrind can't deal with

	* init/conf.c (conf_source_reload): The ConfFile destructor has
	side-effects that involve the iteration of the sources and their
	files, so we can't simply call it while iterating because of the
	cursor.  Move the sources into a deleted list first, and delete
	them from there.
	* init/conf.h: Fix prototype.
	* init/tests/test_conf.c (test_source_reload_job_dir): Test pointers
	with TEST_EQ_P not TEST_EQ

2009-01-28  Scott James Remnant  <scott@netsplit.com>

	* init/job_class.c (job_class_start): We can't create the blocked
	until we know we're going to block, otherwise we could ref and unref
	the message (freeing it).  Wait until the job is created, which
	means we can't fail to create the blocked item (we'll already have
	announced the new instance).
	(job_class_stop, job_class_restart): For consistency, don't fail
	if OOM when making blocked.

	* init/tests/test_job.c (test_new): Initialise a bunch of subsystems
	outside of TEST_ALLOC_FAIL

	* init/environ.c (environ_add): We can't allocate nih_local with
	a context, it won't be freed; so don't, but then remember to
	reference it when we do just use it.

	* init/event.c (event_pending_handle_jobs): Must reset the start_on
	operator in case of error.

	* init/job_process.c (job_process_kill_timer): Oops, move the
	assert that we have a process pid to after we know which process
	we have.
	* init/tests/test_job_process.c (test_run): Initialise the
	error context and NihIo outside of TEST_ALLOC_FAIL
	(test_kill): Initialise timers and the event system.
	* init/init.supp: Reference from the jobs hash to the bins is
	still reachable, obviously; as is the string inside job_name()
	either way it is allocated

	* init/tests/test_parse_job.c (test_parse_job): Initialise the
	error context outside of TEST_ALLOC_FAIL

	* init/init.supp: Update suppressions for new nih_alloc()

	* init/job_process.c (job_process_run): Had the shell variable
	setting round the wrong way, now it should be ok.

	* init/tests/test_blocked.c (test_new): in the case of allocation
	failure, the message should not be referenced; which we test by
	trying to discard it and seeing whether that works.

	* init/job.c (job_emit_event): event_new() only references the
	environment now, so use nih_local to make sure we clean it up
	if that doesn't happen

	* init/job.h (Job): Add kill_process member
	* init/job.c (job_new): Initialise to -1
	* init/job_process.c (job_process_kill): Store the process to be
	killed in the kill_process member for the timer, since we can't
	pass two sets of data.  Assert that it's not set to anything, this
	all needs fixing, obviously.
	(job_process_kill_timer): Take the job as the data argument,
	eliminating the need for nih_alloc_parent().  Sanity check the job
	and reset kill_timer and kill_process when done.
	(job_process_terminated): Clear the kill_process field too.
	* init/tests/test_job.c (test_new): Check it's -1
	(test_change_state): Check kill_process is set to PROCESS_MAIN
	when active, or -1 when not.
	* init/tests/test_job_process.c (test_kill): Make sure the
	kill_process member is set and cleared.
	(test_handler): Set the kill_process member for the timer and make
	sure it's cleared when appropriate.

	* init/job_class.c (job_class_start, job_class_stop)
	(job_class_restart): Use nih_local to eliminate nih_alloc_reparent,
	and to clean up some of the code too.

	* init/job_class.c: Update documentation to match new nih_alloc()

	* init/parse_job.c (parse_on_operator, parse_on_collect):
	Use an nih_ref/nih_unref pair instead of nih_alloc_reparent; this
	is not ideal, but then this code is rather messy and leaves a lot
	of allocated data attached to the object on the assumption that
	it will be thrown away.

	* init/event_operator.c: Update documentation to match new nih_alloc()
	(event_operator_match): Use nih_local on expanded value.
	(event_operator_environment): Make evlist nih_local, it will be
	referenced by the environment array on success

	* init/event_operator.c (event_operator_new): Reference the
	event instead of reparenting it.

	* init/event.c: Update documentation to match new nih_alloc()
	(event_finished): Use nih_local to tidy up a slight bit.

	* init/event.c (event_new): Reference the event, don't reparent
	(event_pending_handle_jobs): Use nih_local for environment array
	and for the job name, damn I love this thing.  Reference the array
	into the job to avoid freeing.

	* init/parse_job.c (parse_job): Update documentation to match
	new nih_alloc()
	(parse_process, parse_on_operator, stanza_start, stanza_stop)
	(stanza_expect, stanza_kill, stanza_respawn, stanza_normal)
	(stanza_session, stanza_console, stanza_nice, stanza_umask)
	(stanza_oom, stanza_limit): Use nih_local for all the temporary
	arguments where we can.

	* init/parse_job.c (parse_on_operand, stanza_env, stanza_export)
	(stanza_emits): Make temporary string variables use nih_local,
	this gives us a massive code clean-up and makes nih_str_array_addp
	safe to take a reference.

	* init/job_process.c (job_process_run): Make argv, env, script and
	cmd all use nih_local, this cleans up the code a little and makes
	nih_str_array_addp safe to take a reference.

	* init/environ.c: Update documentation to match new nih_alloc()

	* init/tests/test_job_process.c (test_run): Check that trailing
	newlines are ignored when running a script (can verify r1025 is
	fixed with gdb)

	* init/tests/test_environ.c (test_expand): Add a test case for the
	bug fixed in r1027, the implicit case of the gap in the environment
	string being the same size as the value replacing it.

	* init/environ.c (environ_add): Use nih_local for new_str, making
	the code paths a little simpler and ensuring we pass something that
	can be referenced to nih_str_array_addp()

	* init/tests/test_event.c (test_new): Make sure that env is an
	orphan with TEST_ALLOC_ORPHAN.
	* init/tests/test_event_operator.c (test_operator_new): Make sure
	that env is an orphan with TEST_ALLOC_ORPHAN.
	(test_operator_copy): Drop pointless NULL parent check.

	* init/tests/test_control.c: Include limits.h

	* init/blocked.c (blocked_new): Take a reference to the message,
	otherwise it will be freed; we free the Blocked structure when we're
	done, so will automatically unref the message.
	* init/tests/test_blocked.c (test_new): Add tests to make sure the
	reference is taken.
	* init/tests/test_job.c (test_start, test_stop, test_restart):
	Make sure the message is referenced when an error is not returned
	but not referenced when one is.
	* init/tests/test_job_class.c (test_start, test_stop)
	(test_restart): Make sure the message is referenced when an error
	is not returned but not referenced when one is.
	* init/tests/test_control.c (test_emit_event): Make sure that
	the message is referenced.

	* init/tests/test_blocked.c: Change nih/dbus.h include to
	nih-dbus/dbus_message.h
	* init/tests/test_control.c: Change nih/dbus.h include to error,
	connection and object; include D-Bus test macros.
	* init/tests/test_job.c: Change nih/dbus.h include to error, message
	and object; include D-Bus test macros
	* init/tests/test_job_class.c: Change nih/dbus.h include to error,
	message and object; include D-Bus test macros

	* init/job_class.h: Change nih/dbus.h include to
	nih-dbus/dbus_message.h and include the actual D-Bus header
	* init/job_class.c: Change nih/dbus.h include to error, message,
	object and util.

	* init/job.h: Change nih/dbus.h include to nih-dbus/dbus_message.h
	and include the actual D-Bus header
	* init/job.c: Change nih/dbus.h include to error, message, object
	and util.

	* init/control.h: Change nih/dbus.h include to nih-dbus/dbus_message.h
	and include the actual D-Bus header
	* init/control.c: Change nih/dbus.h include to error, connection,
	message and object includes.

	* init/blocked.h: Change nih/dbus.h include to nih-dbus/dbus_message.h
	* init/blocked.c: Change nih/dbus.h include to nih-dbus/dbus_message.h

2009-01-27  Scott James Remnant  <scott@netsplit.com>

	* init/Makefile.am: Update paths to libnih-dbus dependencies.

2009-01-26  Scott James Remnant  <scott@netsplit.com>

	* configure.ac (AC_CONFIG_FILES): Add nih-dbus sub-directory
	* Makefile.am (SUBDIRS): Add nih-dbus sub-directory

	* configure.ac: Bump copyright to 2009

	* configure.ac: Matching libnih, we now mandate libtool 2.2.x
	* HACKING: Update dependency requirement to 2.2.4

	* init/init.supp: Adjust suppression for glibc 2.8

	* init/tests/test_event.c (test_finished): Remove erroneous test
	of free'd memory.

	* configure.ac: Bump version to 0.5.1

	* init/tests/test_event_operator.c (test_operator_handle): Add a
	test for duplicate events when already matched.
	* init/event_operator.c (event_operator_handle): Skip if already
	matched.

	* README: Update features and requirements.
	* NEWS: Copy in news from 0.5.0; that release doesn't appear in
	this ChangeLog since it was made on a separate branch.

2009-01-26  Casey Dahlin  <cdahlin@redhat.com>

	* init/environ.c (environ_expand_until): Handle the implicit case
	of the gap in the string being the same size of the value.

	* init/job_process.c (job_process_handler): Handle the case of a
	child being continued by a signal, otherwise we'll assert.

	* init/job_process.c (job_process_run): Double-check that the
	newline(s) we see are at the end of the script before stripping,
	since we can fall through if the newline is mid-script but /dev/fd
	isn't mounted.

2008-07-05  Scott James Remnant  <scott@netsplit.com>

	* TODO: Update.

2008-07-01  Scott James Remnant  <scott@netsplit.com>

	* init/Makefile.am ($(com_ubuntu_Upstart_OUTPUTS)): 
	($(com_ubuntu_Upstart_Job_OUTPUTS)): 
	($(com_ubuntu_Upstart_Instance_OUTPUTS)): Must be newer than the
	source for the dbus tool, and ensure the dbus tool is built

2008-06-30  Scott James Remnant  <scott@netsplit.com>

	* init/Makefile.am: Update along with libnih so that we leave the
	D-Bus bindings in the dist tarball, meaning Python is no longer a
	build-dependency.

2008-06-11  Scott James Remnant  <scott@netsplit.com>

	* Makefile.am (SUBDIRS): List dbus before init in case we need to
	generate anything in that directory later on.
	
	* Makefile.am (SUBDIRS): List po last so that update-po is run after
	generating any sources.

2008-06-08  Scott James Remnant  <scott@netsplit.com>

	* init/Makefile.am (EXTRA_DIST): Ship the built sources, don't
	clean them.
	(maintainer-clean-local): Well, not unless maintainer-clean anyway

	* init/job.c, init/job_class.c: Add missing errno.h include

	* dbus/com.ubuntu.Upstart.Job.xml (GetInstance): Add method to get
	an instance name in the same basic manner as start and stop would,
	though this one's synchronous.
	* init/job_class.c (job_class_get_instance): Implementing by copying
	the relevant bit of Stop.
	* init/job_class.h: Add prototype.
	* init/tests/test_job_class.c (test_get_instance): Add tests.
	* TODO: Continue to document the C&P madness.

	* init/conf.c (conf_reload_path): Read file directly into memory,
	not using mmap.

	* compat/sysv/reboot.c, compat/sysv/runlevel.c, compat/sysv/shutdown.c,
	* compat/sysv/telinit.c: Move into the util directory; we're going
	to support limited SysV-a-like commands without full compatibility
	which is what we always did, and I'm not going to worry about adding
	others.
	* compat/sysv/man/reboot.8, compat/sysv/runlevel.8,
	* compat/sysv/man/shutdown.8, compat/sysv/telinit.8: Move as well.
	* compat/sysv/Makefile.am, util/Makefile.am: Merge.
	* configure.ac: Remove the (commented out) compat/sysv and logd
	Remove the --enable-compat option.
	* Makefile.am (SUBDIRS): Remove (commented out) compat/sysv and logd

	* logd/Makefile.am, logd/main.c, logd/man/logd.8, logd/jobs.d/logd.in:
	Consign logd to oblivion.  We haven't supported it for ages, it has
	non-working issues, and there's got to be a better way to do this.

	* TODO: Update.

	* init/job.c (job_change_goal): Adjust the documentation.  After
	careful thought, there's no way this can return after freeing the
	job, since it'll either block on an event, a process or do nothing.

	* init/job.c (job_start, job_stop, job_restart): Clear the start
	and stop environment, shouldn't necessarily make a difference, but
	it pays to be consistent.

	* dbus/com.ubuntu.Upstart.Job.xml (Start, Stop, Restart): Add methods
	to control jobs, all take an environment array and both Start and
	Restart return an instance path so properties, etc. can be obtained
	afterwards.
	* init/job_class.c (job_class_start, job_class_stop)
	(job_class_restart): Add the code for the top halves of the methods
	* init/job_class.h: Add prototypes for the new methods.
	* init/job.c (job_finished): And the bottom halves go here.
	* init/tests/test_job_class.c (test_start, test_stop)
	(test_restart): Add test cases for the methods.
	* init/blocked.h (blocked_type): Add enums for the new methods.
	* init/blocked.c (blocked_new): Handle the new methods here.
	* init/tests/test_blocked.c (test_new): Add add tests for handling.

2008-06-07  Scott James Remnant  <scott@netsplit.com>

	* init/job_process.c (job_process_terminated): Don't check the goal
	to see whether the main process was allowed to terminate, check the
	state.  A termination is only not a failure if we're on the KILLED
	state (ie. we killed it), otherwise it can still be a failure even
	if it was going to stop anyway.
	* init/tests/test_job_process.c (test_handler): Add a test case.

	* init/control.c (control_emit_event): Use environ_all_valid here(),
	also reorder the blocking stuff to be less strange, it's ok to free
	environment.
	* init/tests/test_control.c (test_emit_event): The event array should
	be a child of message, which means it doesn't matter if the function
	we call frees it.

	* init/environ.c (environ_all_valid): Add a validation function for
	external input.
	* init/environ.h: Add prototype.
	* init/tests/test_environ.c (test_all_valid): Test function.

	* init/environ.c: Note that we can call this in a loop with OOM,
	since the resulting table will always be the same.

	* init/event_operator.c (event_operator_environment): Use
	environ_append(), and while we're at it, there's no reason this should
	use NIH_MUST.
	* init/event_operator.h: Adjust prototype.
	* init/tests/test_event_operator.c (test_operator_environment): Allow
	for failure.
	* init/event.c (event_pending_handle_jobs): Call with NIH_MUST,
	which is actually safe.

	* init/job_class.c (job_class_environment): Use environ_append()

	* init/environ.c (environ_append): There are multiple cases where we
	append one environment table onto another, so we should have a
	function to do that.
	* init/environ.h: Prototype for it.
	* init/tests/test_environ.c (test_append): Test the new function.

	* init/job_process.c (job_process_run): Invert the logic; we nearly
	always want to pass the script with /dev/fd/NNN.  The only times we
	don't are if it doesn't exist, or if we're dealing with a single-line
	shell script.
	* init/tests/test_job_process.c (test_run): Update test cases to
	only expect an argv-execution for single-line scripts.

	* init/job.c (job_restart): Wrote the blocking bit slightly weirdly
	without neededing to, so leave it as it should be.

	* TODO: Update.

	* dbus/com.ubuntu.Upstart.Instance.xml (Start, Stop, Restart): Add
	simple instance control methods, these only change the goal of an
	existing instance - thus cannot pass environment.
	* init/job.c (job_start, job_stop, job_restart): Add methods, which
	look spookily similar to each other, except for the subtle yet
	important differences.
	(job_finished): Implement bottom halves.
	* init/job.h: Add prototypes.
	* init/tests/test_job.c (test_start, test_stop, test_restart): Add
	tests for the new methods.
	* init/blocked.h (blocked_type): Add enums for methods.
	* init/blocked.c (blocked_new): Handle methods here too
	* init/tests/test_blocked.c (test_new): Add tests for them.

2008-06-06  Scott James Remnant  <scott@netsplit.com>

	* init/blocked.h (blocked_type): Having a single message type won't
	work for the job cases, so expand to have many.
	* init/blocked.c (blocked_new): We'll just have to list them all here.
	* init/control.c (control_emit_event): Happily we create them
	individually anyway.
	* init/event.c (event_finished): And since we have to handle them
	individually, it'll actually protect us replying to the wrong one.

	* init/tests/test_conf.c (test_source_reload): Clean up the temporary
	directory.
	* init/tests/test_control.c (test_reload_configuration): That goes
	for this one too.

	* init/tests/test_control.c (my_connect_handler): Use TEST_DBUS_MESSAGE
	instead of a pop/read/write loop.
	(test_emit_event): Renamed TEST_DBUS_CONN to TEST_DBUS_OPEN.
	* init/tests/test_job.c (test_new, test_register)
	(test_change_state): Use TEST_DBUS_OPEN and TEST_DBUS_CLOSE to setup
	and tear down D-Bus connections and TEST_DBUS_MESSAGE instead of
	a loop.
	* init/tests/test_job_class.c (test_consider, test_reconsider)
	(test_register, test_unregister): Likewise.

	* init/control.c (control_get_job_by_name): Sanity check the name
	of a job in the same way; we don't need to sanity check the instance
	name because "" is valid (and the default for singletons).
	* init/tests/test_control.c (test_get_job_by_name): Test.

	* dbus/com.ubuntu.Upstart.xml (EmitEvent): Add an asynchronous
	method to emit an event, providing the name and accompanying
	environment.  No return value, it either works or you get an
	error.
	* init/control.c (control_emit_event): Implement top half of the
	method, blocking the message in the event.
	* init/control.h: Add prototype.
	* init/event.c (event_finished): Implement the bottom half which
	sends the reply or error, these are actually tested along with
	the top for sanity reasons.
	* init/tests/test_control.c (test_emit_event): Test the various
	ways the method may be used and abused; the async nature means
	we actually need a real D-Bus server to do this.
	* TODO: Update.

	* init/event.c (event_new): There's no reason this shouldn't be
	allowed to return insufficient memory, so do so.
	(event_finished): Wrap call.
	* init/tests/test_event.c (test_new): Add alloc failed test.
	* init/job.c (job_emit_event): Must create the event.
	* init/main.c (main, cad_handler, kbd_handler, pwr_handler): Wrap
	with NIH_MUST

2008-06-05  Scott James Remnant  <scott@netsplit.com>

	* TODO: Update.

	* init/job.c (job_unblock): Rename to job_finished, since this
	does not behave like event_unblock but more like event_finished
	(job_change_state, job_failed): Change name in call.
	* init/job.h: Update prototype.
	* init/tests/test_job.c (test_unblock): Rename to test_finished
	* init/event.c (event_pending_handle_jobs): Update calls here.

	* init/job.h (Job): Rename blocked to blocker to match event, since
	it has the same use as event->blockers except it's a toggle
	* init/job.c (job_new, job_change_state): Rename where used
	* init/event.c (event_finished): Rename here also since its reset
	* init/tests/test_job.c, init/tests/test_job_process.c,
	* init/tests/test_event.c: Rename in test cases too.

	* init/job.c (job_emit_event): Add a Blocked record to the event's
	blocking list for the starting and stopping events.
	* init/tests/test_job.c (test_emit_event): Add tests for the record
	being added to the list with the right details.
	(test_change_goal): Make sure that a Blocked record is added
	(test_change_state): Make sure that Blocked records are added
	* init/tests/test_job_process.c (test_handler): Also make sure
	that Blocked records are added.

	* init/event.c (event_finished): Clear jobs referenced in the
	blocking list, rather than iterating the entire jobs hash.
	(event_finished_handle_jobs): Drop this function.
	* init/tests/test_event.c (test_finished, test_finished_handle_jobs):
	Merge tests again and test using both the blocking list and job's
	blocked member.

	* init/event.h (event): Add blocking member.
	* init/event.c (event_new): Initialising blocking list.
	* init/tests/test_event.c (test_new): Make sure it's initialised
	to an empty list.

	* init/tests/test_job_process.c (test_handler): Update tests to use
	Blocked.

	* init/event.c (event_pending_handle_jobs): Collect environment
	and events independantly, which means we don't have to worry about
	the list contents or freeing them up in case of error.
	* init/event_operator.c (event_operator_events): Fix parent.
	* init/tests/test_event.c (test_pending_handle_jobs): Update tests.
	* init/init.supp: Update collect suppression.

	* init/event_operator.c (event_operator_collect): Break in two.
	(event_operator_environment): Collect the environment from the event,
	appending the list of event names if necessary.
	(event_operator_events): Block events and pass them to the
	given list.
	* init/event_operator.h: Update prototypes.
	* init/tests/test_event_operator.c (test_operator_collect): Also
	split into two new functions
	(test_operator_environment, test_operator_events): Adjust

	* init/event_operator.c (event_operator_collect): Placed Blocked
	structures in the list, rather than ordinary entries; I strongly
	suspect that while it's nice to iterate the operator tree only once,
	this needs to be three functions really.
	* init/tests/test_event_operator.c (test_operator_collect): Update
	test suite.

	* init/job.h (Job): Make blocking a statically defined list.
	* init/job.c (job_new): Initialise rather than setting to NULL.
	(job_unblock): Assume that blocking members are Blocked structures
	and that the list itself is always iterable.
	* init/tests/test_job.c (test_new): Check the list is empty, rather
	than NULL.
	(test_change_state, test_failed, test_unblock): Change tests cases
	to expect blocking to always be present, and create members as Blocked
	structures.

	* init/blocked.c (blocked_new): Set destructor (forgotten)

	* init/init.supp: Add setenv, which has crept in

	* init/blocked.h: Header containing enum, struct and prototype.
	* init/blocked.c (blocked_new): Function to allocate the structure
	with the right details.
	* init/tests/test_blocked.c (test_new): Tests for the new function.
	* init/Makefile.am (init_SOURCES): Compile using blocked.c and header
	(TESTS): Build blocked test suite
	(test_process_LDADD, test_job_class_LDADD)
	(test_job_process_LDADD, test_job_LDADD, test_event_LDADD)
	(test_event_operator_LDADD, test_parse_job_LDADD)
	(test_parse_conf_LDADD, test_conf_LDADD, test_control_LDADD):
	Link blocked.o to most test suites.
	(test_blocked_SOURCES, test_blocked_LDFLAGS, test_blocked_LDADD):
	Details for test suite.

	* init/main.c: Also remove SIGTERM handling, we don't re-exec
	properly and this is a dangerous signal to use anyway.
	(term_handler): Drop function.

	* init/main.c: Remove handling for stop/cont; there's no reason
	a user should be able to pause the event queue.
	(stop_handler): Drop function.
	* init/event.c (event_poll): Remove paused handling.

	* init/control.c: Fix doc string.

	* dbus/com.ubuntu.Upstart.xml (ReloadConfiguration): Add method
	that's effectively the same as the HUP signal.
	* init/control.c (control_reload_configuration): Unsurprisingly,
	the implementation is identical.
	* init/control.h: Add prototype.
	* init/tests/test_control.c (test_reload_configuration): Make sure
	the method works as expected.
	(test_get_job_by_name, test_get_all_jobs): Add missing free calls for
	message in cases of out of memory.

	* dbus/com.ubuntu.Upstart.xml (JobAdded, JobRemoved): Add signals
	for when new jobs are added to the known list and when existing jobs
	are removed, this allows GUIs to always show an up-to-date list.
	* dbus/com.ubuntu.Upstart.Job.xml (InstanceAdded, InstanceRemoved):
	Also add matching signals for when instances are added to the list
	for a job and when they're removed again.
	* init/job_class.c (job_class_register): Emit the JobAdded signal
	for this job when registering if the new signal argument is TRUE;
	pass on the signal argument to job_register()
	(job_class_add): Emit signals when registering jobs with existing
	connections.
	(job_class_unregister): Emit signals when unregistering a job.
	* init/job.c (job_register): Likewise, emit the InstanceAdded signal
	for the job class if the new signal argument is TRUE.
	(job_new): Emit signals when registering instances with existing
	connections.
	(job_change_state): Emit the instance removed signal when destroying
	an inactive instance.
	* init/job_class.h, init/job.h: Add signal argument to prototypes
	* init/control.c (control_register_all): When registering job classes
	on a new connection, do not emit a signal since they will already
	exist at the point when the name appears on the bus or the connection
	is complete.
	* init/tests/test_control.c (test_bus_open): Add comment that we
	are testing for signal non-emission already with the fake server,
	since it was this test that actually made me realise we had to
	not emit them :p
	* init/tests/test_job_class.c (test_register): Test that the signal
	is emitted when signal is TRUE and not emitted when signal is FALSE
	(test_unregister): Test that the JobRemoved signal is emitted
	(test_get_instance_by_name, test_get_all_instances): Free message
	if allocation failed.
	(test_consider, test_reconsider): Test that the JobAdded and
	JobRemoved signals are emitted (or not) when appropriate.
	* init/tests/test_job.c (test_register): Make sure that the
	InstanceAdded signal is emitted when TRUE is passed, and not when
	FALSE is passed.
	(test_new): Make sure the InstanceAdded signal is emitted when the
	job is registered on the bus.
	(test_change_state): Make sure the InstanceRemoved signal is sent
	when deleting an instance.

2008-06-02  Scott James Remnant  <scott@netsplit.com>

	* init/tests/test_job.c (test_new, test_register): Also use a private
	dbus server to avoid session bus problems.

	* init/tests/test_job_class.c (test_consider, test_reconsider)
	(test_register, test_unregister): Use a private dbus server instead
	of connecting to the session bus, which might not be there.

	* init/tests/test_control.c (test_disconnected): Simplify using a
	private dbus server rather than faking one.

	* init/tests/test_control.c (test_bus_close): Don't rely on being
	able to connect to the various buses, instead use a special private
	one.

2008-06-01  Scott James Remnant  <scott@netsplit.com>

	* dbus/com.ubuntu.Upstart.Job.xml (GetAllInstances): And also add
	a similar method to return the object path of all instances of a
	particular job.
	* init/job_class.c (job_class_get_all_instances): Implement the
	method, pretty much the same as the other.
	* init/job_class.h: Add prototype.
	* init/control.c: Fix comment.
	* init/tests/test_control.c (test_get_all_jobs): Ensure that the
	individual paths are children of the array.

	* dbus/com.ubuntu.Upstart.xml (GetAllJobs): Add method to return
	the object path of all known jobs.
	* init/control.c (control_get_all_jobs): Implement the method,
	somewhat simple happily.
	* init/control.h: Add prototype for the method.
	* init/tests/test_control.c (test_get_all_jobs): Test that the
	right data is returned.

	* dbus/com.ubuntu.Upstart.xml, dbus/com.ubuntu.Upstart.Job.xml,
	* dbus/com.ubuntu.Upstart.Instance.xml: Add libnih XML NS to the
	files so that we can tag methods as sync or async later.

	* init/control.c (control_get_job_by_name): Remove const from
	return parameter.
	* init/control.h: Update prototype.
	* init/tests/test_control.c (test_get_job_by_name): Remove const
	from path type.

	* init/job_class.c (job_class_get_instance_by_name): Remove wrong
	const from parameter now that we've fixed the bindings generator.
	* init/job_class.h: Update prototype to match.
	* init/tests/test_job_class.c (test_get_instance_by_name): Change
	type of path to match.

	* HACKING (Dependencies): clarify that autoreconf and configure need
	to be run for libnih first.

	* init/Makefile.am (test_process_LDADD, test_job_class_LDADD)
	(test_job_process_LDADD, test_job_LDADD, test_event_LDADD)
	(test_event_operator_LDADD, test_parse_job_LDADD)
	(test_parse_conf_LDADD, test_conf_LDADD, test_control_LDADD): Link
	the auto-generated D-Bus code in, otherwise the tests won't be
	complete.

2008-05-24  Scott James Remnant  <scott@netsplit.com>

	* HACKING: Changed branch location again, of both upstart and
	libnih.

2008-05-16  Scott James Remnant  <scott@netsplit.com>

	* init/job_class.c (job_class_consider, job_class_reconsider): Find
	the best class first and compare against the current class before
	acting, this avoids the re-register jump every time a job stops.
	(job_class_select): Rename to job_class_add() since this is takes
	a class and is the direct opposite to job_class_remove().

2008-05-15  Scott James Remnant  <scott@netsplit.com>

	* init/event.c (event_new): We can't rely on the event poll function
	being the last in the main loop, it's often the first, so after
	adding an event to the queue ensure the loop is iterated at least
	once so that the event poll occurs for it.

2008-05-09  Scott James Remnant  <scott@netsplit.com>

	* TODO (Anytime): Update.

	* dbus/com.ubuntu.Upstart.Instance.xml: format to match others

	* dbus/com.ubuntu.Upstart.Job.xml (GetInstanceByName): Add method
	* init/job_class.c (job_class_get_instance_by_name): Implementation.
	* init/job_class.h: Add prototype.
	* init/tests/test_job_class.c (test_get_instance_by_name): Tests
	for new method.

	* init/job_class.h (JobClass): Make instances a hash table.
	* init/job_class.c (job_class_new): Initialise instances as a hash
	table now.
	(job_class_register): Iterate instances as hash table.
	(job_class_remove): Slightly odd construct needed to return FALSE
	if there's anything in the hash table.
	(job_class_unregister): Likewise to assert on no instances.
	* init/tests/test_job_class.c (test_new): Check that instances is
	now a hash table.
	* init/job.h (Job): Make name the first member.
	* init/job.c (job_new): Add to instances as hash table.
	(job_instance): Drop entirely, replaced by a hash lookup.
	* init/tests/test_job.c (test_instance): Drop.
	* init/job_process.c (job_process_find): Iterate instances as a
	hash table.
	* init/event.c (event_pending_handle_jobs)
	(event_finished_handle_jobs): Iterate instances as hash table.
	(event_pending_handle_jobs): Replace job_instance call with an
	ordinary hash lookup.
	* init/tests/test_event.c: Update to use hash table.
	* init/tests/test_conf.c: Update instances stealing for hash table

	* init/job_class.c (job_class_new): initialise instance to the
	empty string.
	* init/tests/test_job_class.c: Update job_new() calls.
	(test_new): Check instance against the empty string.
	* init/job.c (job_new): name may no longer be NULL.
	* init/tests/test_job.c: Update job_new() calls.
	(test_instance): Reset back to "" when done.
	* init/event.c (event_pending_handle_jobs): Always expand the
	name, since the class->instance is always non-NULL.
	* init/tests/test_event.c: Update job_new calls.
	* init/tests/test_conf.c: Update job_new calls.
	* init/tests/test_job_process.c: Update job_new calls.

	* init/job.c (job_new): Singleton jobs have a fixed name of "",
	rather than a NULL name, and a D-Bus name of "_".
	(job_instance): Which rather simplifies this function (in fact,
	it makes this function look like a common one).
	(job_emit_event): Always set INSTANCE variable.
	(job_name): Still distinguish in output, to avoid ugly "()" but
	check character rather than NULL.
	* init/tests/test_job.c (test_new): Check name is set to ""
	and path to ".../_"
	(test_change_state, test_emit_event): Update test cases to assume
	an empty INSTANCE variable
	(test_instance): Update to pass "" instead of NULL.
	* init/job_process.c (job_process_run): Always set UPSTART_INSTANCE
	* init/tests/test_job_process.c (test_run): Always assume an
	UPSTART_INSTANCE variable, it may just be empty.
	* init/tests/test_event.c (test_pending_handle_jobs): Expect
	the name to be set to the empty string.

	* init/Makefile.am (com.ubuntu.Upstart.c com.ubuntu.Upstart.h)
	(com.ubuntu.Upstart.Job.c com.ubuntu.Upstart.Job.h)
	(com.ubuntu.Upstart.Instance.c com.ubuntu.Upstart.Instance.h):
	Drop setting of data-type, turns out it doesn't work anyway.

	* dbus/Upstart.conf: Add configuration file.
	* dbus/Makefile.am (dbussystemdir, dist_dbussystem_DATA): Install
	the configuration file into the right place.

	* dbus/com.ubuntu.Upstart.xml (GetJobByName): Add method
	* init/control.c (control_get_job_by_name): Implementation.
	* init/control.h: Prototype.
	* init/tests/test_control.c (test_get_job_by_name): Test the
	method using a fake message.

2008-05-08  Scott James Remnant  <scott@netsplit.com>

	* dbus/com.ubuntu.Upstart.xml, dbus/com.ubuntu.Upstart.Job.xml,
	* dbus/com.ubuntu.Upstart.Instance.xml: Add DTDs.

	* init/control.c (manager_interfaces): Export the general
	com.ubuntu.Upstart interface
	* init/job_class.c (job_class_interfaces): Export the
	com.ubuntu.Upstart.Job interface
	* init/job.c (job_interfaces): Export the
	com.ubuntu.Upstart.Instance interface

	* init/Makefile.am (BUILT_SOURCES)
	(com.ubuntu.Upstart.c com.ubuntu.Upstart.h)
	(com.ubuntu.Upstart.Job.c com.ubuntu.Upstart.Job.h)
	(com.ubuntu.Upstart.Instance.c com.ubuntu.Upstart.Instance.h):
	Generate C code and header files from the XML files which produce
	object bindings.
	(init_SOURCES): Link the built sources.
	(CLEANFILES): Clean them up afterwards

	* dbus/com.ubuntu.Upstart.xml: Initially empty description for
	manager object interface(s).
	* dbus/com.ubuntu.Upstart.Job.xml: Initially empty description
	for job class object interface(s).
	* dbus/com.ubuntu.Upstart.Instance.xml: Initially empty
	description for job instance object interface(s).
	* dbus/Makefile.am: Distribute the three interface files,
	they're used as sources elsewhere.
	* configure.ac (AC_CONFIG_FILES): Generate dbus/Makefile
	* Makefile.am (SUBDIRS): Descend into the dbus sub-directory.

	* init/job_class.c (job_class_consider, job_class_reconsider):
	Separate out the actual meat of the functions, since it's largely
	duplicated between the two.  This makes the difference between
	the two functions clearer, consider always stages an election
	no matter which is registered, reconsider only stages an election
	if the current class is registered.
	(job_class_select, job_class_remove): Functions containing the
	common code, which now also handle registering and unregistering
	the class with D-Bus.  Here is the right place, not in new, since
	we only export the current best class of a given name.
	(job_class_register, job_class_unregister): Function to register
	a job and its instances, and to unregister a job (we assert that
	there must be no instances for us to do this).
	* init/job_class.h: Add prototypes.
	* init/tests/test_job_class.c (test_consider, test_reconsider):
	Check that D-Bus registration and unregistration happens as
	expected.
	(test_register, test_unregister): test on their own.
	* init/job.c (job_new): Register instances with D-Bus, since
	instances can only ever exist for active classes, all instances
	are always registered on the bus.
	(job_register): Function to register an instance on the bus.
	* init/job.h: Add prototype.
	* init/tests/test_job.c (test_new): Test creating a job with an
	active d-bus connection, which should have it registered.
	(test_register): Test registration on its own.
	* init/control.c (control_register_all): Make this always succeed,
	and register existing jobs on the new connection.
	(control_server_connect, control_bus_open): registration is
	always successful.
	* init/tests/test_control.c (test_server_connect, test_bus_open):
	Test with existing jobs when we get a connection or create the
	bus connection, ensure that the jobs and instances are registered.

	* init/tests/test_job.c (test_change_state): Check for a bug where
	a job with multiple instances will be freed when one instance is
	deleted rather than the last instance.
	* init/job.c (job_change_state): Add debugging messages when we
	destroy a job that's no longer the current one or an instance
	that's no longer active; also ensure that we never destroy a job
	that's the current one.
	* init/event.c (event_pending_handle_jobs): Add a debugging message
	when we create a new instance of a job.
	* init/conf.c (conf_file_destroy): Add a debugging message when
	we destroy a job that's no longer the current one.

2008-05-07  Scott James Remnant  <scott@netsplit.com>

	* init/control.c (control_server_open, control_server_close)
	(control_server_connect): Create and manage a listening d-bus server
	that is used for private direct connections to Upstart for when the
	d-bus daemon is not available.  Each new connection has the same
	objects as the d-bus system bus, they only differ in their method.
	(control_conns, control_init): Cache the open connections, including
	the bus daemon and any private connections; we'll iterate this list
	when sending signals.
	(control_bus_open): Store connection in the list, don't worry about
	setting close-on-exec, we check that by test case and rely on d-bus
	to do it.
	(control_bus_disconnected): Rename to control_disconnected
	(control_disconnected): Work for system bus and private connections,
	remove from the connections list.
	* init/control.h: Add prototypes, remove global definition of bus
	name to just being private again.
	* init/tests/test_control.c (test_server_open, test_server_close)
	(test_server_connect): Test the new functions.
	(test_bus_open): add check for list entry
	(test_bus_disconnected): rename to test_disconnected
	* init/main.c: Open the listening server, warning if we're unable
	to do so (but we won't treat it as a hard error since there's the
	d-bus daemon as the default anyway).
	* init/init.supp: suppress the fact that the control connections
	list stays around.

	* init/job_process.c (job_process_run): Use NIH_ZERO instead of
	NIH_MUST and == 0

2008-05-06  Scott James Remnant  <scott@netsplit.com>

	* init/environ.c (environ_expand_until): Odd gcc optimiser warning,
	it reckons arg_start and end may be used uninitialised, but I don't
	see how they can be.

	* init/main.c (main): Warn if we can't set the root directory.
	* init/job_process.c (job_process_spawn)
	(job_process_error_abort): loop on the return of write()
	* init/tests/test_job_process.c (child, main): assert getcwd() works
	(test_handler): initialise list and entry for gcc's blind spot.
	(test_run): initialise ret for gcc's blind spot
	* init/tests/test_job.c (test_name): jump through hoops for gcc
	(test_change_state): list and entry.
	* init/tests/test_event.c (test_finished_handle_jobs, test_finished)
	(test_pending_handle_jobs, test_poll, test_pending): initialise to
	NULL and buy gcc glasses
	* init/tests/test_event_operator.c (test_operator_collect): another
	NULL to make gcc happy.

2008-05-01  Scott James Remnant  <scott@netsplit.com>

	* TODO: Update.

	* init/init.supp: Suppress a few test case artefacts caused by
	valgrind hating reachable memory at exec() time.

	* init/tests/test_job_process.c: Fix a few cases where we were
	still dup'ing the name argument to job_new().
	* init/tests/test_parse_job.c: Include missing signal.h

	* init/event.c (event_pending_handle_jobs)
	(event_finished_handle_jobs): Land the old job event handling
	functions here as static functions, right now they're immense but
	we'll actually move much of the code back out again as we go.
	* init/tests/test_event.c (test_pending_handle_jobs)
	(test_finished_handle_jobs): Also land the test cases in renamed
	and somewhat restructued functions, since we now have to do the
	testing through event_poll().
	(test_poll, test_pending, test_finished): It never hurts to improve
	test cases while you're in there.

2008-04-30  Scott James Remnant  <scott@netsplit.com>

	* init/job.c (job_change_state): Change calls to job_process_run
	and job_process_kill.
	* init/main.c: Change to job_process_handler

	* init/job_process.c, init/job_process.h: Land the code from job.c
	and defs from job.h that deal specifically with a job's processes,
	rename the functions to job_process_*() in the process.
	* init/tests/test_job_process.c: And land the test cases as well.

	* init/job.c: Strip of everything not related to creation and finding
	of instances and the core state machine; process stuff will move to
	job_process.c and event handling to event.c, class (nee config) stuff
	is already moved to job_class.c
	(job_new): Don't reparent the name, it doesn't help anything, just
	take a copy.
	(job_name, job_failed, job_unblock, job_emit_event): Make extern since
	we need to use these outside or just want to test them.
	* init/job.h: Clean out also.
	* init/tests/test_job.c: Also clean out.
	(test_name, test_failed, test_unblock, test_emit_event): Add test cases
	for newly extern functions.

	* init/main.c: Include events.h to get the ones we need.

	* init/control.c (control_job_config_path, control_job_path)
	(control_path_append): Drop these functions (replaced by the more
	generic nih_dbus_path() function)
	* init/control.h: Make CONTROL_ROOT public, and drop other prototypes.
	* init/tests/test_control.c (test_job_config_path)
	(test_job_path): Drop tests.

2008-04-29  Scott James Remnant  <scott@netsplit.com>

	* init/event.c, init/event.h, init/tests/test_event.c: Strip out the
	event operator code and events list.

	* init/job_class.c, init/job_class.h: We only need the event operator
	code here now.

	* init/events.h, init/event_operator.c, init/event_operator.h,
	init/tests/test_event_operator.c: Separate out the event operator
	code and the list of events into separate source files.
	* init/Makefile.am (init_SOURCES): Build and link event operator code
	and use the lists of events.
	(TESTS): Build and run the event operator test suite.
	(test_event_operator_SOURCES, test_event_operator_LDFLAGS)
	(test_event_operator_LDADD): Details for the event operator test
	suite.
	(test_process_LDADD, test_job_class_LDADD)
	(test_job_process_LDADD, test_job_LDADD, test_event_LDADD)
	(test_parse_job_LDADD, test_parse_conf_LDADD, test_conf_LDADD)
	(test_control_LDADD): Link the event operator code.

	* init/job_class.c, init/main.c: Correct includes and some function
	names.

	* init/process.c, init/process.h, init/tests/test_process.c: Land
	original Process code (used by job class and similar).

	* init/process.c, init/process.h, init/tests/test_process.c: Break
	into two pieces, one part becomes job_process which requires both
	job information and process information, the other becomes system
	which requires no job information.
	* init/errors.h: Update error name.
	* init/Makefile.am (init_SOURCES): Build and link job process code
	and header along with system code and header.
	(TESTS): Build and run job process and system test suites.
	(test_job_process_SOURCES, test_job_process_LDFLAGS)
	(test_job_process_LDADD): Details for job process test suite.
	(test_system_SOURCES, test_system_LDFLAGS, test_system_LDADD):
	Details for system test suite.
	(test_process_LDADD, test_job_class_LDADD, test_job_LDADD)
	(test_event_LDADD, test_parse_job_LDADD, test_parse_conf_LDADD)
	(test_conf_LDADD, test_control_LDADD): Link job process and system
	code.

	* init/parse_conf.c: Remove parse_job include.

	* init/init.supp: Update leak check for class init; remove
	valgrind workaround since it's gone away with the change of that
	function.

	* init/conf.h (ConfFile): Change type of job member, but leave name.
	Add prototype for new function.
	* init/conf.c (conf_reload_path): Somewhat simplify the case of
	having parsed a job, we only need to call job_class_consider() now
	to have it dealt with.
	(conf_file_destroy): Likewise after removing the ConfFile from the
	source (so it won't get considered) and marking the job class as
	deleted, we only need to call job_class_reconsider() and check the
	return value to see whether we've been replaced.
	(conf_select_job): In return we provide the function to decide which
	of the available job sources is the best one.
	* init/tests/test_conf.c: Update types in tests.
	(test_select_job): Test the new function.

	* init/parse_job.h: Update to include job_class.h and update prototype
	to return JobClass, we'll keep the name though since we'll never
	parse jobs and otherwise things get annoying.
	* init/parse_job.c: Update to work on job classes.
	* init/tests/test_parse_job.c: Update to match.

	* init/job_class.h (JobClass): Factor out old JobConfig object into
	a new JobClass object with the same properties, but in its own source
	file.
	(ExpectType): Rename old JobExpect to this to match other enums.
	(ConsoleType): Move along with the object that uses it.
	* init/job_class.c (job_class_init, job_class_new)
	(job_class_environment): Bring along methods that only operate on
	a JobClass, cleaning them up in the process.
	(job_class_consider, job_class_reconsider): Replace job_config_replace
	with these two functions that may be used for a new job class and
	when discarding or finishing with an old one respectively.
	* init/tests/test_job_class.c: Tests for the functions.
	* init/Makefile.am (init_SOURCES): Build and link job class source
	and header.
	(TESTS): Build and run job class test suite.
	(test_job_class_SOURCES, test_job_class_LDFLAGS)
	(test_job_class_LDADD): Details for job class test suite.
	(test_process_LDADD, test_job_LDADD, test_event_LDADD)
	(test_parse_job_LDADD, test_parse_conf_LDADD, test_conf_LDADD)
	(test_control_LDADD): Link job class code to other tests too.

2008-04-28  Scott James Remnant  <scott@netsplit.com>

	* init/control.c (control_job_config_path, control_job_path): Add
	functions to generate D-Bus object paths for jobs and instances
	(control_path_append): and a static function used by both to append
	escaped path elements.
	* init/control.h: Add prototypes.
	* init/tests/test_control.c (test_job_config_path)
	(test_job_path): Add test cases for the new functions.
	* init/job.h (JobConfig, Job): Add path member to both structures.
	* init/job.c (job_config_new, job_new): Initialise the path members.
	* init/tests/test_job.c (test_config_new, test_new): Make sure
	the path members are initialised to something sensible.
	* init/init.supp: Valgrind whines, I do not know why.

	* init/control.c (control_bus_open): Call out to register objects
	on the new bus connection.
	(control_register_all): Start off by registering the connection
	manager object, no methods/signals for now.
	* init/tests/test_control.c (test_bus_open): Make sure the manager
	object is registered.

2008-04-27  Scott James Remnant  <scott@netsplit.com>

	* init/tests/test_control.c (test_bus_open): Correct name of
	error macro.

	* init/job.c (job_emit_event): Make INSTANCE the second variable.
	* init/tests/test_job.c (test_next_state): Update tests.

2008-04-25  Scott James Remnant  <scott@netsplit.com>

	* init/tests/test_control.c (test_bus_open): Use D-bus macros for
	error strings instead of naming them by hand.

2008-04-22  Scott James Remnant  <scott@netsplit.com>

	* init/tests/test_control.c (test_bus_close): Add another missing
	call to dbus_shutdown.

2008-04-21  Scott James Remnant  <scott@netsplit.com>

	* init/tests/test_control.c (test_bus_open): Under valgrind we seem
	to get NoReply instead of Disconnected which is a wee bit odd.
	Add missing call
	(test_bus_disconnected): Add missing call to dbus_shutdown.

2008-04-19  Scott James Remnant  <scott@netsplit.com>

	* init/process.c: Add missing limits.h include

	* init/job.h (JobConfig): Merge instance and instance_name; if
	instance is set, the job is multi-instance with the name derived
	from that; if unset the job is singleton.  We will not support
	unlimited instances.
	* init/job.c (job_config_new): Initialise instance to NULL.
	(job_new): Assert that name is set for instance jobs.
	(job_instance): Alter to only deal with singleton and instance
	jobs, the unlimited instances case is gone.
	(job_handle_event): Use instance instead of instance_name
	* init/tests/test_job.c (test_config_new): Check instance is NULL
	(test_find_by_pid): Adjust the way instance jobs are made, which
	means we have to pass a name to job_config_new now.
	(test_instance): Adjust tests to remove unlmited-instance tests
	and pass name to job_config_new
	(test_change_state, test_run_process): Pass instance name to
	job_new as an allocated argument rather than waiting to set it
	until afterwards.
	(test_handle_event): Set instance instead of instance_name
	* init/parse_job.c (stanza_instance): Make the argument mandatory.
	* init/tests/test_parse_job.c (test_stanza_instance): Remove the
	checks for without argument, and make sure that without argument
	is an error.

	* init/parse_job.c (stanza_oom): Oops, forgot to free never arg.

	* init/job.h (JobConfig): NihList is rather overkill for emits,
	which is static configuration; turn into a NULL-terminated array
	which'll make it easier to turn into a D-Bus property later.
	* init/job.c (job_config_new): Initialise to NULL now.
	* init/tests/test_job.c (test_config_new): Make sure it's NULL.
	* init/parse_job.c (stanza_emits): Store in an array instead.
	* init/tests/test_parse_job.c (test_stanza_emits): Redo tests.

	* init/job.c (job_emit_event): Append exported variables to the
	job event without overwriting the builtins.
	* init/tests/test_job.c (test_change_state): Check that exported
	environment is added to the job events.

	* init/parse_job.c (stanza_export): Parse a new export stanza,
	which takes one or more environment variable names.
	* init/tests/test_parse_job.c (test_stanza_export): Test the new
	stanza.

	* init/job.h (JobConfig): Add new export member.
	* init/job.c (job_config_new): Initialise to NULL.
	* init/tests/test_job.c (test_config_new): Make sure it's NULL.

	* init/environ.c (environ_add, environ_set): Add a replace argument
	which when FALSE does not replace existing entries in the environment
	table.
	* init/environ.h: Adjust prototypes.
	* init/tests/test_environ.c (test_add): Add tests for non-replacement
	mode, including corner cases.
	(test_set): Replace should be TRUE in this test.
	* init/event.c (event_operator_collect): Always replace existing
	environment members.
	* init/job.c (job_config_environment, job_run_process): Always replace
	existing environment members.
	(job_emit_event): Always replace existing environment members, and
	rework this function to get rid of the confusing gotos.

	* init/tests/test_job.c (test_change_state): Add tests to make sure
	we include the INSTANCE variable in the event environment.

2008-04-18  Scott James Remnant  <scott@netsplit.com>

	* init/process.c (process_kill): Make sure we do send the signal to
	the process group; in practice this makes no difference, but it pays
	to be explicit in such things.
	* init/tests/test_process.c (test_kill): Add a test case for when
	the session leader is no more.

	* init/job.h (JobConfig): Another day, another obscure job config
	detail.  This one is for adjusting how likely you are to be killed
	by the OOM Killer.
	* init/job.c (job_config_new): Set to zero by default.
	* init/tests/test_job.c (test_config_new): And make sure it is zero.
	* init/parse_job.c (stanza_oom): And it helps to have a function
	to set that one.
	* init/tests/test_parse_job.c (test_stanza_oom): Test it.
	* init/errors.h: And we need an error if its out of bounds.
	* init/conf.c (conf_reload_path): Which also needs to be caught.
	* init/process.c (process_spawn): Of course, we have to do something
	with the oom adjustment.
	(process_error_read): message for failure error.
	* init/process.h (processErrorType): And need an error if it fails

	* init/main.c: Drop the legacy configuration directory, the format
	of jobs has changed sufficiently to not support it.
	* init/Makefile.am (AM_CPPFLAGS): Remove LEGACY_CONFDIR definition.
	(install-data-local): Don't create it, either.

	* init/enum.c, init/enum.h, init/tests/test_enum.c: Remove these
	source files, a hold-over from when we had them in a separate
	library and passed around the integer values.
	* init/job.c, init/job.h, init/tests/test_job.c: Restore in their
	proper place.
	* init/Makefile.am: Remove enum.* from build instructions.

	* init/main.c: Attempt to connect to the system bus on startup,
	but don't expect it to work.

	* init/control.c (control_bus_open, control_bus_disconnected)
	(control_bus_close): Functions to open a connection to the D-Bus
	system bus, clean up if disconnected or disconnect ourselves
	explicitly.
	* init/control.h: Prototypes.
	* init/tests/test_control.c (test_bus_open)
	(test_bus_disconnected, test_bus_close): Test the functions using
	a fake D-Bus system bus daemon.
	* init/errors.h: Add error for "name taken".
	* init/Makefile.am (init_SOURCES): Build and link control.c and
	control.h
	(TESTS): Build and run control test suite.
	(test_control_SOURCES, test_control_LDFLAGS, test_control_LDADD):
	Details for control test suite.
	(test_process_LDADD, test_job_LDADD, test_event_LDADD)
	(test_parse_job_LDADD, test_parse_conf_LDADD, test_conf_LDADD):
	Link control.o

2008-04-16  Scott James Remnant  <scott@netsplit.com>

	* init/job.h (JobConfig): Add leader member.
	* init/job.c (job_config_new): Initialise leader to FALSE.
	* init/tests/test_job.c (test_config_new): Make sure leader is FALSE.
	(test_change_goal, test_change_state, test_run_process)
	(test_kill_process, test_child_handler, test_handle_event)
	(test_handle_event_finished): Jobs have to be leaders now to allow
	waitpid() to work in test cases.
	* init/parse_job.c (stanza_session): Parse "session leader" stanza
	to set to TRUE.
	* init/tests/test_parse_job.c (test_stanza_session): Test new
	stanza parsing.
	(test_stanza_console): Add missing "missing argument" test.
	* init/process.c (process_error_read): Deal with new fork error.
	(process_spawn): If we're not to be a session leader, fork again and
	write the pid back on the open socket.
	* init/process.h (ProcessErrorType): Introduce new fork error.
	* init/tests/test_process.c (test_spawn): Test that we can't start
	a non-session-leader and still have process details.
	(test_spawn, test_kill): Other jobs have to be leaders now to
	allow waitpid() to work.
	* init/tests/test_event.c (test_poll): Jobs have to be leaders now
	to allow waitpid() to work.

2008-04-12  Scott James Remnant  <scott@netsplit.com>

	* configure.ac (NIH_INIT): Require that libnih build D-Bus support,
	failing configure if we can't get it.
	* init/Makefile.am (AM_CFLAGS): Build with D-Bus CFLAGS,
	(init_LDADD, test_process_LDADD, test_job_LDADD, test_event_LDADD)
	(test_parse_job_LDADD, test_parse_conf_LDADD, test_conf_LDADD): and
	link with libnih-dbus.la and D-Bus LIBS.
	(init_LDFLAGS): No need for -static now since libnih will only exist
	statically anyway.

	* init/main.c: Use a better name for kbdrequest
	* init/event.h (KBDREQUEST_EVENT): Rename event to keyboard-request

	* init/main.c: Drop the attempt to rescue a crashed system by
	carrying on with no state
	(crash_handler): After the child has core dumped, the parent will
	die and the kernel will panic.  That's the best we can do, I think.

	* init/job.c (job_change_state): Don't generate the stalled event;
	there's nothing useful you can do with it other than start a root
	shell and that's just a security hole waiting to happen.
	(job_new): Don't increment the instances counter.
	* init/job.h: Remove extern for instances counter.
	* init/tests/test_job.c (test_new): Remove the check that the
	instance counter is incremented.
	(test_change_state): Remove the test for the stalled event.
	* init/event.h (STALLED): Remove stalled event definition,
	* TODO: Update.

	* init/job.h (Job): And while we're at it, the instance name is
	guaranteed unique for a given job name, which is also guaranteed
	to be unique - so don't bother with job ids either, since they
	also get reused in bad cases.
	* init/job.c (job_next_id): Drop this function.
	(job_new): Don't assign an id anymore.
	(job_find_by_id): Drop this function.
	(job_run_process): Set UPSTART_INSTANCE to the instance name if set.
	(job_name): Function to create the string used in messages.
	(job_change_goal, job_change_state, job_run_process)
	(job_kill_process, job_kill_timer, job_child_handler)
	(job_process_terminated, job_process_trace_new)
	(job_process_trace_new_child, job_process_trace_signal)
	(job_process_trace_fork, job_process_trace_exec): Use the instance
	name in messages (if set) in place of the job id.
	* init/tests/test_job.c (test_new): Drop checks on the id field.
	(test_find_by_id): Drop test.
	(test_run_process): Check that UPSTART_INSTANCE is set only for
	named job instances, and contains the instance name.
	(test_change_state, test_run_process, test_child_handler): Remove
	id setting and update error message checks.
	* TODO: Update.

	* init/event.h (Event): We don't use the id field for anything;
	and it can't be guaranteed to be unique since it can wrap over
	and get reused.  Drop it.
	* init/event.c (event_next_id): Drop this function.
	(event_new): Don't assign an id anymore.
	(event_find_by_id): Drop this function.
	* init/tests/test_event.c (test_new): Drop checks on the id field
	(test_find_by_id): Drop test.
	(test_poll): Drop id setting which was needless anyway.

2008-04-11  Scott James Remnant  <scott@netsplit.com>

	* init/tests/test_job.c (test_child_handler): Add tests to make
	sure that respawn works for both services and tasks; the only
	difference we want for tasks is that zero is a normal exit code.
	* init/job.c (job_process_terminated): Status need not be non-zero
	if the job is not a task.

	Change the default job type from task to service, which will
	finally match people's expectations.

	* init/job.h (JobConfig): Replace service member with task
	* init/job.c (job_config_new): Initialise task to FALSE
	(job_change_state): Unblock if not a task instead of if a service
	* init/tests/test_job.c (test_config_new): Make sure task is FALSE
	(test_change_state): Check service by default, task with flag;
	this also means we expect blockers to be cleared if we end up in
	running for the other checks
	(test_child_handler): Expect blockers to be cleared if we end up
	in running now that service is the default.
	* init/tests/test_event.c (test_poll): Test with a task since
	we want to remain blocked for longer.
	* init/parse_job.c (stanza_respawn): Don't set service to TRUE
	(stanza_service): Rename to stanza_task and set task flag instead
	* init/tests/test_parse_job.c (test_stanza_respawn): Remove checks
	for setting of service flag
	(test_stanza_service): Rename to test_stanza_task and test task

	* init/job.c (job_init): Create hash using nih_hash_string_new()
	* init/conf.c (conf_source_new): Likewise.

2008-03-08  Scott James Remnant  <scott@netsplit.com>

	* HACKING: Terminology changes: Bazaar-NG is now just Bazaar;
	Malone is now just Launchpad's bug tracking system.  Update bugs
	URL to match modern form.

	* init/enum.h (JobWaitType): Rename to JobExpect
	* init/job.h (JobConfig): Rename wait_for to expect
	* init/job.c (job_config_new, job_change_state, job_run_process)
	(job_process_stopped, job_process_trace_new_child): Rename wait_for
	to expect in all occurances.
	* init/tests/test_job.c: Likewise rename all occurances.
	* init/parse_job.c (stanza_wait): Rename to stanza_expect and drop
	the intermediate argument.
	* init/tests/test_parse_job.c (test_stanza_wait): Rename to
	test_stanza_expect and adjust tests to match new syntax.
	* init/tests/test_process.c (test_spawn): Remove set of wait_for.

	* doc/states.dot: Remove the state transition from starting to
	waiting ("emit_stopped" in the graph); we don't have a "respawning
	too fast" exit here anymore, so always go to stopping.
	* doc/states.png: Regenerate.

	* TODO: Document the problems with overflowing ids and instance
	counter before I forget about them.

2008-03-07  Scott James Remnant  <scott@netsplit.com>

	* TODO: Update.

	* init/job.h (JobConfig): Add instance_name member.
	(Job): Add name member.
	* init/job.c (job_config_new): Initialise instance name to NULL.
	(job_new): Accept the name as an argument, reparenting and stealing
	(job_handle_event): Expand the instance name and pass to job_new
	(job_instance): Accept a name and look that up in the list of current
	instances returning the instance if found.
	* init/tests/test_job.c: Add extra argument to all job_new calls
	(test_config_new): Make sure instance name is initialised to NULL.
	(test_handle_event): Make sure the job name is set from the instance,
	and make sure an existing instance is reused if we can.
	(test_instance): Make sure that the existing instance is returned.
	* init/parse_job.c (stanza_instance): Check for an optional argument
	and store it in the instance_name member if it exists, otherwise
	free and reset the instance_name member.
	* init/tests/test_parse_job.c (test_stanza_instance): Check the new
	argument is handled properly and stored in the right place.
	* init/tests/test_conf.c (test_source_reload_job_dir)
	(test_file_destroy): Add extra NULL to job_new
	* init/tests/test_event.c (test_poll): Add extra NULL to job_new

	* init/event.c (event_operator_match): Accept an environment array
	and expand the operator value against it before attempting to match.
	(event_operator_handle): Also accept the environment array and pass
	through to calls to event_operator_match().
	* init/event.h: Update prototypes.
	* init/tests/test_event.c (test_operator_match): Add extra NULL
	argument to most tests, and add tests for known and unknown variable
	references.
	(test_operator_handle): Add extra NULL arguments to most tests, and
	add test for passing of environment through.
	(test_operator_reset): Add extra NULL argument to call.
	* init/job.c (job_handle_event): Pass the job environment for the
	stop event handling, but NULL for the start event.
	* init/tests/test_job.c (test_handle_event): Make sure that a stop
	operator is expanded from the job environment before being matched
	against the stop event.

	* init/event.c, init/event.h, init/environ.c: Documentation tweaks.

	* init/job.c (job_change_state): Remove the code to check for runaway
	jobs from here, we'll always let people explicitly start an instance.
	(job_process_terminated): Call job_catch_runaway when actually doing
	the respawn instead.
	* init/tests/test_job.c (test_change_state): Remove "too fast" checks,
	we're going to allow start/stop requests to restart jobs as much as
	they like since this is an external request.
	(test_handle_event, test_handle_event_finished): No need to remove
	a respawn limit with this behaviour.
	(test_child_handler): Instead check that the respawn counter is
	dealt with by the child handler.

	* TODO: Update, I found a bug with the current model.

	* init/tests/test_environ.c (test_expand): Check that a string
	without an expansion still works ok.

2008-03-06  Scott James Remnant  <scott@netsplit.com>

	* init/event.c (event_operator_collect): Just use strcat functions.

2008-03-03  Scott James Remnant  <scott@netsplit.com>

	* init/environ.c (environ_valid): New function to check the validity
	of an environment variable name, should call before accepting any.
	(environ_expand_until): New function to expand variable references
	in a string using an environment table; supports a few common
	shell-like expressions.
	(environ_getn): Change to return the value of the string, not the
	entire environment string.
	* init/environ.h: Add prototypes.
	* init/errors.h: Add errors raised by new functions.
	* init/tests/test_environ.c (test_valid, test_expand): Add test
	cases for the new functions.
	(test_get, test_getn): Change test case to check for the variable
	value instead of returning the whole string.

	* TODO: Add thoughts on blocking commands.

	* TODO: Update.

	* init/event.h (Event): Remove the refs member; we now never hold
	a reference to an event we're blocking since we always copy the
	environment out if we want to keep it.
	(EventOperator): Events are always blocked while we hold them,
	so drop the blocked member.
	(EventProgress): The done state is no longer needed, we can free
	in finished now.
	* init/event.c (event_ref, event_unref): Drop these functions.
	(event_new): Don't ininitialise the refs member since it's gone.
	(event_poll): Remove the done state since it's directly freed
	in event_finished again
	(event_finished): No done state, event is freed before return.
	(event_operator_new): No blocked member.
	(event_operator_copy): Always block the event after copying.
	(event_operator_destroy): Simply unblock.
	(event_operator_handle): Simply block the event on match.
	(event_operator_collect): Always block the copied event
	(event_operator_unblock): This function is no longer required, since
	it has an identical effect to reset.
	(event_operator_reset): Simply unblock the event.
	* init/tests/test_event.c (test_new): Drop the check for refs
	being initialised to zero.
	(test_ref, test_unref, test_operator_collect): Drop test for
	functions that have been dropped in the code.
	(test_operator_new): Drop the check for blocked being initialised
	to FALSE.
	(test_block, test_unblock, test_operator_destroy): Drop any references
	to the refs member.
	(test_operator_destroy): Actually fix the function to test things.
	(test_poll): Drop the check for remaining in the done state.
	(test_operator_new, test_operator_copy): Drop the checks for blocked.
	(test_operator_handle, test_operator_collect, test_opreator_reset):
	Drop references to refs and blocked.
	* init/job.c (job_unblock, job_handle_event): Drop the call to
	event_unref() since the next call was always event_unblock() and
	that's the one that we didn't delete.
	* init/tests/test_job.c (test_change_state, test_child_handler)
	(test_handle_event, test_handle_event_finished): Events don't
	have references anymore, so remove calls to reference, unreference
	and checks for the reference count - it's all done with blocks now.
	(test_new): Remove check that the operator is not blocked for a
	new job since there's no such thing now.
	(test_handle_event): Operators don't have a blocked member anymore,
	if there's an event, it's blocked.

	* init/job.c (job_change_state): Don't reference the event we're
	blocked on, we'll always know when it's finished.
	(job_handle_event_finished): Likewise no reason to unreference it.
	* init/tests/test_job.c (test_change_goal, test_child_handler)
	(test_handle_event, test_change_state)
	(test_handle_event_finished): Remove the expectation that the blocked
	event is referenced by the job.
	* init/tests/test_event.c (test_poll): Don't reference the event,
	since the job would not have.

	* init/job.c (job_emit_event): Use environ_add/set for style
	reasons.

	* init/job.c (job_handle_event): Reset the stop_on operator after
	processing the event, thus the expression needs to be completely
	reevaluated before the job can be stopped again by it.  At last,
	correct behaviour!
	(job_change_state): No reason to reset the stop_on operator when
	starting since it's always reset after evaluating to TRUE now;
	likewise no reason to reset on re-entering running or waiting,
	job_unblock() is sufficient.
	(job_failed): No reason to iterate stop_on to set failed, it's
	empty - job_unblock() does what we want.
	* init/tests/test_job.c (test_handle_event): Check that the operator
	is actually reset and the event not referenced when handling from
	the event.
	(test_change_state, test_child_handler): Don't put anything in stop_on
	and thus don't expect anything to come out of it -- event environment
	is all done in stop_env and blocking done in blocking.

	* init/job.c (job_handle_event): Collect the stop events and store
	them in the blocking list, unblocking any that were there before
	such as the start events.
	(job_change_state): Unblock blocking events when returning to running
	from pre-stop.
	* init/tests/test_job.c (test_handle_event): Make sure the stop
	events are collected and replace any previously blocking events.
	(test_change_state, test_child_handler): Test that stop events in
	the blocking list are kept and unblocked when necessary.

2008-03-02  Scott James Remnant  <scott@netsplit.com>

	* init/job.c (job_change_state): Shouldn't emit the started event
	on pre-stop cancellation, and shouldn't unblock the job because
	it's a service.

	* init/job.c (job_change_state): Throw away the stop environment
	when starting and returning to running.
	* init/tests/test_job.c (test_change_state): Make sure the stop
	environment is actually thrown away.

	* init/job.c (job_run_process): Append the environment from the
	stop events if given the pre-stop process to run; do this before
	the special events so they can never be overriden.
	* init/tests/test_job.c (test_run_process): Check that the stop event
	environment is included for pre-stop and not for other jobs.

	* init/job.c (job_handle_event): Remove setting of UPSTART_JOB
	and UPSTART_JOB_ID, we set that when we run the process.
	* init/tests/test_job.c (test_handle_event): Don't check for
	UPSTART_JOB and UPSTART_JOB_ID since we no longer copy it in here.

	* init/job.c (job_run_process): Copy the environment to pass it to
	the job, appending the UPSTART_JOB and UPSTART_JOB_ID variables here;
	we never want to be able to match these, etc.
	* init/tests/test_job.c (test_run_process): Add tests to make sure
	that the environment is actually set in the processes we run.

	* init/job.h (Job): Add stop_env member to store environment from
	stop events for the stop script.
	* init/job.c (job_new): Initialise stop_env to NULL.
	(job_handle_event): Copy environment from the stop_on operator into
	the stop_env member.
	* init/tests/test_job.c (test_new): Check that stop_env is NULL.
	(test_handle_event): Add lots of tests to make sure that the
	environment is collected from the events and stored in stop_env
	properly, overwriting what was there already if necessary.

	* init/init.supp (job-run-process-args): Add a suppression for the
	fact that job_run_process will leak its arguments to a new process
	assuming that it will call exec() or exit()

	* init/tests/test_job.c (test_child_handler): Remove bogus free tag
	of the list, which we don't use in this test (valgrind failure)

	* init/job.h (Job): Remove the start_on member.
	* init/job.c (job_new): Don't initialise start_on since it's gone.
	(job_change_state): Drop call to unblock the start_on operator since
	the events are already unblocked by job_unblock.
	(job_failed): Drop setting of start_on events to failed since this
	is already done by job_unblock.  This results in a slight change in
	behaviour, now when a job fails to start - the event or command will
	be immediately unblocked since there's no point waiting until it
	stops again - it was waiting for it to start.
	* init/tests/test_job.c (test_new): Remove start_on checks
	(test_change_state, test_child_handler, test_handle_event): Remove
	all references to start_on, instead relying on the blocking checks
	instead.
	* init/tests/test_event.c (test_poll): Remove solitary reference
	to job's start_on, this wasn't necessary anyway - we proved that it
	was the right event by affecting the job.  Revert previous commit
	that temporarily increased the number of references, they should be
	one again now only the blocking list holds them.

	* init/job.h (job): Add blocking member, a list of events that we're
	blocking from finishing.
	* init/job.c (job_new): Initialise blocking member to NULL.
	(job_handle_event): Collect the list of events from the operator
	and store them in the job's blocking list (unblocking any existing
	first); if the job is already running, unblock unref and discard.
	(job_unblock): New function to deal with unblocking the events we're
	holding onto and resetting the blocking list; this will be extended
	later to also unblock any command.
	(job_change_state): Unblock events in running for services and in
	waiting for everything.
	(job_failed): Unblock events and mark them as failed.
	* init/tests/test_job.c (test_new): Check that it's initialised to NULL
	(test_handle_event): Extend the test cases to check the value of the
	blocking list, and to make sure that the previous blocking list is
	overwritten when necessary.
	(test_change_state, test_child_handler): Extend test cases so that
	wherever we're had a blocked event in start_on, we also have that in
	the blocking list.
	* init/tests/test_event.c (test_poll): Temporarily increase the
	expected number of references/blockers to the event in the poll
	test.

	* init/job.h (Job): Add start_env member, this stores the environment
	to use when starting the event so it doesn't overwrite the current
	environment of a restarting job.
	* init/job.c (job_handle_event): Do the heavy lifting of starting a
	new job instance here; construct the environment from the built-ins
	and configured, append that collected from the start events, locate
	or create a new instance, add the job name and id then copy into
	the new start_env member before starting the job.  At some point
	this will probably all become a function since it'll be similar for
	the control functions.
	(job_change_state): Copy the start_env member into the env member
	when in the starting state; thus the job environment remains the same
	until restarted.
	(job_new): Remove code to initialise the environment, we now do that
	when actually starting the instance.
	* init/tests/test_job.c (test_handle_event): Add test cases for
	starting the job, making sure that the environment is correctly
	copied into the right field and also checking what happens if it's
	already stopping or running.
	(test_change_state): Make sure that start_env is correctly copied
	over into env, overwriting what is there if non-NULL or keeping it
	if NULL.
	(test_new): Remove checks for environment setup, since we don't do
	that anymore here; replace with checking for NULL and restore the
	alloc fail tests.
	* TODO: Update.

	* init/environ.c (environ_add): Allow it to accept NULL length, since
	we can't always keep that around.

	* init/process.c (process_spawn): Accept the environment list as
	a parameter, then finally we can change this function to take a
	JobConfig as the first argument.
	(process_error_read): Remove the associated error handler.
	* init/process.h: Change prototype.
	(ProcessErrorType): Remove error enum for environment.
	* init/tests/test_process.c (test_spawn): Update calls in test to
	just pass in an environment array (direct testing).
	* init/job.c (job_run_process): Pass configuration and environment
	to process_spawn.

	* init/process.c (process_spawn): Take the environment directly out
	the job structure, rather than recreating it.
	(process_environment): Drop function, absorbed elsewhere.
	* init/process.h: Remove prototype.
	* init/tests/test_process.c (test_spawn): Set the job_id variable
	before calling job_new and set config->start_on instead of
	job->start_on so that job_new can pick up both.
	(test_environment): Remove test cases.

	* init/job.h (Job): finally gains env pointer of its own.
	* init/job.c (job_new): Initialise the environment, moving the last
	of the code from process_environment -- this is only temporary
	though in the interests of refactoring, it'll move out of here again
	soon enough.
	* init/tests/test_job.c (test_new): Make sure that the environment is
	set in a manner which tests the overriding of things by other things;
	we have to temporarily comment out the alloc fail stuff though :-(

	* init/event.c (event_operator_collect): Make list the last argument
	for consistency with future functions.
	* init/event.h: Update prototype.
	* init/tests/test_event.c (test_operator_collect): Swap arguments.
	* init/process.c (process_environment): Update.

	* init/job.c (job_config_environment): Function to generate an
	environment table from a JobConfig, code largely moved from process.c
	* init/job.h: Add protoyype.
	(JOB_DEFAULT_ENVIRONMENT): List of environment variables to always
	copy from the environment (moved from process.h)
	* init/tests/test_job.c (test_config_environment): Add test case,
	again largely copied from test_process.c
	* init/process.c (process_environment): Call job_config_environment
	instead of the code moved out.
	* init/process.h (PROCESS_ENVIRONMENT): Move to job.h
	* TODO: Update.

	* TODO: Update.

2008-03-01  Scott James Remnant  <scott@netsplit.com>

	* init/event.c (event_operator_collect): Create a mega-function to
	iterate an EventOperator tree (filtering out those bits that aren't
	TRUE) and collect the events, adding them to a linked list, adding
	their environment to a table and making a string list for another
	environment variable.  Fundamentally this function marshals data
	out of the Event subsystem into the right format for the Job subsystem.
	* init/event.h: Add prototype.
	* init/tests/test_event.c (test_operator_collect): Tests for the
	collector function; some bits may seem similar to test_process.c
	* init/process.c (process_environment): Use event_operator_collect
	to gather the environment, instead of its own code (which pretty
	much got pasted into event_operator_collect anyway).  Force everything
	else to allocate matching the caller.
	* init/tests/test_process.c (test_spawn, test_environment): Had
	forgotten to set the value of the intermediate AND operator to TRUE,
	necessary now.

	* init/process.c (process_environment_add): Move and rename this
	function, since it's not really process associated
	(process_environment): Change to use environ_add or environ_setf
	instead.
	* init/process.h: Remove prototype.
	* init/environ.c (environ_add): New name/location of
	process_environment_add, modified to not take a copy of the string
	(environ_set): Wrapper for the above for common dealing with
	environment we want to set from a format string.
	(environ_get, environ_getn, environ_lookup): Functions to get an
	environment variable entry; largely cripped from event.c but
	bug-fixed at the same time.
	* init/environ.h: Function prototypes.
	* init/event.c (event_operator_match): Change to use environ_lookup
	* init/tests/test_process.c (test_environment_add): Move the tests.
	* init/tests/test_environ.c: Test suite for environment handling
	* init/Makefile.am (init_SOURCES): Build environ.c and environ.h
	(TESTS): Build environment test suite
	(test_environ_SOURCES, test_environ_LDFLAGS, test_environ_LDADD):
	Details for environment test suite
	(test_process_LDADD, test_job_LDADD, test_event_LDADD)
	(test_parse_job_LDADD, test_parse_conf_LDADD, test_conf_LDADD):
	Link environ.o to other test suites

	* init/job.c (job_new): Increment the number of instances.
	(job_instance): Simplify the function, it now only returns the
	existing instance or NULL.  This makes it easier to extend when
	we have env-limited instances later on.
	(job_handle_event): If job_instance returns NULL, create
	a new instance with job_new() and always reset the operator afterwards.
	* init/tests/test_job.c (test_new): Check that the instances variable
	is incremented when a new job is created.
	(test_instance): Change to check that it returns NULL when there is
	no active instance, or for multi-instance jobs, instead of creating
	a new one itself.
	(test_config_replace, test_find_by_pid)
	(test_find_by_id, test_change_goal, test_change_state)
	(test_next_state, test_run_process, test_kill_process)
	(test_child_handler, test_handle_event)
	(test_handle_event_finished): Call job_new to create a new instance
	from a config, instead of job_instance.

	* init/tests/test_conf.c (test_source_reload_job_dir)
	(test_file_destroy): Call job_new to create a new instance from a
	config, instead of job_instance.
	* init/tests/test_event.c (test_poll): Call job_new to create a new
	instance from a config, instead of job_instance.
	* init/tests/test_process.c (test_spawn, test_environment): Call
	job_new to create a new instance from a config, instead of job_instance

2008-02-29  Scott James Remnant  <scott@netsplit.com>

	* configure.ac: Compare the evaluated $sbindir against the common
	things we put in PATH, if it doesn't match, define EXTRA_PATH to
	contain it.
	* init/paths.h: Append EXTRA_PATH to PATH if defined.

	* init/Makefile.am (AM_CPPFLAGS): Replace TELINIT definition with
	SBINDIR, pointing at the common directory.
	* compat/sysv/Makefile.am (AM_CPPFLAGS): Replace SHUTDOWN definition
	with SBINDIR, pointing at the common directory.
	* init/paths.h (TELINIT): Redefine to be SBINDIR with "/telinit"
	on the end; define SBINDIR if necessary.
	* compat/sysv/reboot.c (SHUTDOWN): Redefine to be SBINDIR with
	"/shutdown" on the end; define SBINDIR if necessary.

2008-02-22  Scott James Remnant  <scott@netsplit.com>

	* init/event.c (event_operator_match): Rewrite to match both
	positionally and by name.
	* init/tests/test_event.c (test_operator_match): Update tests to
	check the new behaviour works.

	* init/parse_job.c (parse_on_operand): Add arguments to env list
	rather than args; sanity check afterwards to ensure that positional
	doesn't follow name-based -- when parsing the job is the right place
	to catch this.
	* init/tests/test_parse_job.c (test_stanza_start)
	(test_stanza_stop): Change args to env when checking operators.
	Check that arguments may be quoted in manners that we expect to be
	sane.  Check that positional arguments cannot follow name-based ones.
	* init/errors.h: Add new error.
	* init/conf.c (conf_reload_path): Treat expected variable as a
	permanent error.

	* init/tests/test_process.c (test_spawn, test_environment): 
	Update event_new() calls to remove extra argument.

	* init/main.c (main, cad_handler, kbd_handler, pwr_handler):
	Update event_new() calls to remove extra argument.

	* init/job.c (job_change_state): Update event_new () call.
	(job_emit_event): Update to put failure information in environment.
	* init/tests/test_job.c (test_new, test_instance)
	(test_child_handler, test_handle_event)
	(test_handle_event_finished): Remove extra argument to event_new,
	rename args to env in operator where necessary.
	(test_change_state): Update to check emitted event by full environment.

	* init/event.h (Event): Remove args member.
	(EventOperator): Rename args member to env.
	Update prototypes to match.
	* init/event.c (event_new): Remove args member.
	(event_finished): Remove copying of args member to failed event.
	(event_operator_new): Rename args member to env.
	(event_operator_copy): Rename args copying to env.
	(event_operator_match): ??
	* init/tests/test_event.c (test_new): Update test to remove args.
	(test_operator_new): Update test to rename args to env.
	(test_operator_copy): Update test to rename args to env.
	(test_operator_match): ???

	* TODO: Update with job atomicity notes.

2008-02-20  Scott James Remnant  <scott@netsplit.com>

	* init/job.c: Switch around job_find_by_pid and job_find_by_id
	* init/job.h: Likewise.

	* init/job.h: Update prototypes to match variable names in the
	code.

2008-02-17  Scott James Remnant  <scott@netsplit.com>

	* init/process.c (process_kill): Change to accept a JobConfig rather
	than a Job, since in theory this should only ever need that in a
	future where we can specify a kill signal (right now it's not used
	for anything!)
	* init/process.h: Update prototype.
	* init/tests/test_process.c (test_kill): Update test cases.
	* init/job.c (job_kill_process, job_kill_timer): Pass in JobConfig
	instead of Job.

	* init/process.c (process_spawn): Accept trace as an argument instead
	of using a random piece of job state to determine whether to trace
	or not.
	* init/process.h: Update prototype.
	* init/tests/test_process.c (test_spawn): Update tests to pass in
	via argument whether to trace the job or not.
	* init/job.c (job_run_process): Pass in the trace variable rather
	than relying on it working it out for itself; this means we don't
	need to set the state until after, therefore don't need to reset it.

	* AUTHORS, logd/jobs.d/logd.in: Update e-mail addresses.

	* README: Update kernel recommendation to 2.6.24, since that's
	the oldest version that the test suite will complete under.

2008-01-17  Scott James Remnant  <scott@netsplit.com>

	* TODO: Update.

	* init/job.c (job_run_process): Don't append the list of event
	names, they can be found in $UPSTART_EVENTS now.  This is better
	since it's consistent for exec and script.
	* init/tests/test_job.c (test_run_process): Drop test case.

	* init/process.c (process_environment): Function to build an
	environment table for a job containing built-in variables, those
	from the configuration, events and finally the upstart job ones.
	(process_environment_add): Helper function for the above that
	handles adding a variable to the array; dealing with fetching the
	value from init's environment if necessary.
	(process_setup_environment): This function now gets dropped in
	favour of the new ones.
	(process_spawn): Call the new process_environment() function and set
	the environ variable directly.
	* init/process.h (PROCESS_ENVIRONMENT): Define built-in environment
	variables that are always copied from our own environment.
	Add prototypes.
	* init/tests/test_process.c (test_environment): Check that the
	environment is built correctly and that each bit overrides the
	right other bit.
	(test_environment_add): Check that the array is built correctly.
	(test_spawn): Adjust order and values of expected environment
	to match what's now set.

2008-01-16  Scott James Remnant  <scott@netsplit.com>

	* init/job.c (job_failed): Separate the logic that marks the job
	and its associated events as failed into its own function, since
	it's a large enough amount of code that we were otherwise duplicating
	everywhere else (and in a few places, failing to mark the events as
	failed as well).
	(job_change_state, job_process_terminated): Call job_failed instead
	of doing it ourselves.
	(job_emit_event): De-nest the logic and fix so that we don't add
	environment to the failed respawn event.
	* init/tests/test_job.c (test_change_state): Add checks on whether
	the event was marked as failed or not.

	* TODO: Update.

	* configure.ac (AC_COPYRIGHT): Update copyright to 2008.

	* TODO: Update.

	* init/tests/test_job.c (test_child_handler): Don't run the signal
	and ptrace tests while in valgrind, sometimes signals (specifically
	SIGCONT after SIGSTOP) don't behave right and we kinda need that
	reliability.

	* init/tests/test_job.c (test_child_handler): After adding extra
	processes, make sure we clean up again so each test is roughly
	independant.  Fix the final test case to not rely on previous
	setup and work on its own.

	* init/tests/test_job.c (test_change_state): Remove useless check
	of job->start_on from a killed/post-stop check (noticed while
	writing the other).

	* init/job.c (job_change_state): Check the return value of
	job_run_process() and if particular processes fail, change the
	goal to stop and push the job into the next state; setting the job
	as failed along the way.
	(job_emit_event): If the exit_status is -1 then it means the job
	failed to spawn, so don't place EXIT_SIGNAL or EXIT_STATUS in the
	event environment.
	* init/tests/test_job.c (test_change_state): Check what happens when
	each process type fails, make sure that the job is stopped for
	pre-start, spawned and post-stop and the failure is ignored for
	post-start and pre-stop.

2008-01-15  Scott James Remnant  <scott@netsplit.com>

	* init/main.c: Selectively compile out certain pieces when make is
	run with CPPFLAGS=-DDEBUG, giving us a build that'll happily run from
	a user terminal.
	* init/event.h: Change the startup event to "debug" when built like
	that, so we don't accidentally do bad things.

	* init/job.c (job_run_process): Catch PROCESS_ERROR and abort the
	attempt to run the process, returning a non-temporary error condition.
	* init/tests/test_job.c (test_run_process): Add test case for
	attempting to spawn a file that doesn't exist.

	* init/process.c (process_error_read): Avoid the word process, since
	it's likely included in the higher error message.

	* init/process.c (process_spawn): Call process_error_abort() on any
	error condition.
	* init/tests/test_process.c (test_spawn): Add a test case for failing
	to spawn a process and receiving ProcessError correctly; fix other
	cases to ensure they return a pid.

	* init/errors.h: Add PROCESS_ERROR to the enum, but not to the string
	list since there's no specific defined string for this one.
	* init/process.h (ProcessError): Structure that builds on NihError
	to add additional information for a process error.
	(ProcessErrorType): enum of different process error types.
	* init/process.c (process_spawn): After forking read the error in
	the parent, returning if we raise one.
	Ensure we close the pipe if the fork fails.
	Re-order so that we set the environment, umask and priority after the
	resource limits (which should apply to them).
	(process_error_abort): New function to immediately abort with an
	error, writing it on the pipe first.
	(process_error_read): Counterpart function to read the error from
	the pipe and raise it, with appropriate error messages.

	* init/process.c (process_spawn): Create a pipe to use for
	communication with the child, ensuring its closed before the parent
	returns and ensuring that the writing end is close-on-exec in the
	child.

	* init/job.c (job_run_process): Change to return a value indicating
	whether there's been a non-temporary error (always returns zero so
	far).
	* init/job.h: Update prototype.
	* init/tests/test_job.c (test_run_process): Check that job_run_process
	always returns zero.

	* init/job.c (job_change_goal): Document in which states this function
	has unexpected side-effects such as freeing the job, since we do
	attempt to call it from within job_change_state().

	* init/process.c (process_setup_limits): Integrate this function back
	into process_spawn() since there's no reason for it to be separate.
	(process_setup_console): Alter this function so it closes the original
	console descriptors, opens the new ones and can reset them to if
	required -- in particular, this no longer takes a Job parameter.
	(process_spawn): Use the new process_setup_console function and
	integrate code from process_setup_limits().
	* init/process.h: Update function prototype.
	* init/main.c (main): Use the new process_setup_console() argument
	form.  Move syslog opening to the end of the function, rather than
	where it is now where it could be at risk of being closed again
	immediately.  Change the root directory in case we're run in some
	weird way.
	(reset_console): Remove function since the code is now in
	process_setup_console()
	* init/enum.h (console_type): Remove CONSOLE_LOGGED and make the
	CONSOLE_NONE constant be zero.
	* init/parse_job.c (stanza_console): Drop parsing of "logged"
	* init/tests/test_parse_job.c (test_stanza_console): Drop testing
	of "logged" parsing.

2008-01-14  Scott James Remnant  <scott@netsplit.com>

	* HACKING: Correct bzr URLs to trunk.

2007-12-15  Scott James Remnant  <scott@netsplit.com>

	* init/process.c (process_spawn): Fix some documentation strings.
	
	* init/process.c (process_kill): Move to beneath the process setup
	functions.
	* init/process.h: Adjust ordering here too.

	* init/process.c (process_spawn): Group console closing and setup
	together, becoming the session and process group leader first.

2007-12-07  Scott James Remnant  <scott@netsplit.com>

	* init/process.c (process_spawn): Drop the debug message since
	it's always repeated by the caller.
	* init/job.c (job_run_process): Drop the word Active which is a
	hold-over from when we had different process states.

	* TODO: Update.

	* init/job.c (job_child_handler): Add code to handle the trapped
	signal and ptrace event cases, distinguishing between a trapped
	signal and process stopped after exec or fork using our trace
	state member.  Call out to other functions to do the work.
	(job_process_trace_new): Called after the first exec to set the
	ptrace options, update the trace state and allow the process to
	continue without delivering the signal.  Also called after the
	fork to do the same.
	(job_process_trace_new_child): Called after a fork for the new child;
	increments the fork counter and if it goes over the number we want,
	detaches from the process and allows it to move to running.  Otherwise
	calls job_process_trace_new() instead.
	(job_process_trace_signal): Called when a signal is trapped, simply
	delivers it to the process unchanged.
	(job_process_trace_fork): Called before a fork for the parent, obtains
	the new child process id from the event, updating the job structure,
	and detaches from the parent which we're no longer interested in.
	(job_process_trace_exec): Called after an exec other than the first,
	assumed to be the end of forking so detaches from the process and
	allows it to move to running.
	* init/tests/test_job.c (test_child_handler): Add test cases for
	the various ptrace states.

	* init/job.c (job_run_process): Set process trace state to new for
	the main job if we need to wait for the daemon or fork; otherwise
	reset the state.
	* init/tests/test_job.c (test_run_process): Add test cases to make
	sure the trace state is set right and picked up by process_spawn.

	* init/process.c (process_spawn): Set a ptrace before execing the
	binary if the trace state is TRACE_NEW, set by the caller.
	* init/tests/test_process.c (test_spawn): Make sure that a job is
	ptraced if set up properly.
	(child): Add a simple case that just exits immediately for testing
	the above.

	* init/job.h (Job): Add new trace_forks member to keep count of how
	many forks we've seen and trace_state member to track whether we've
	just started the trace or just forked.
	* init/enum.h (TraceState): Add enumeration to keep track of ptrace
	state to differentiate between a signal and an event.
	* init/job.c (job_new): Initialise new members.
	* init/tests/test_job.c (test_new): Check new members are initialised

	* init/enum.h (JobWaitType): Add new daemon and fork wait types.
	* init/parse_job.c (stanza_wait): Add parsing for daemon and fork.
	* init/tests/test_parse_job.c (test_stanza_wait): Add tests too.

	* init/job.h (JobConfig): Remove daemon and pid members.
	(Job): Remove pid_timer member.
	(JOB_DEFAULT_PID_TIMEOUT): Remove this constant.
	* init/job.c (job_config_new, job_new): Remove initialisation of
	removed members.
	(job_change_state): Stay in spawned unless we're not waiting for
	anything -- remove the daemon flag.
	* init/tests/test_job.c (test_config_new, test_new): Remove checks
	for initialisation of removed members.
	(test_change_state): Remove daemon flag stays in spawned check since
	the daemon flag has gone.
	* init/parse_job.c (stanza_daemon, stanza_pid): Remove these
	functions since they have no members to set.
	* init/tests/test_parse_job.c (test_stanza_daemon, test_stanza_pid):
	Remove the tests for the now non-existant functions.

	* init/process.c (process_spawn): raise the system error before
	calling another syscall, in case we overwrite errno.

2007-12-06  Scott James Remnant  <scott@netsplit.com>

	* init/job.c (job_child_handler): Implement a combined child event
	handler to replace the multiple separate ones.  This handler deals
	with adding appropriate messages to the log and decoding any state
	information before calling specific action functions.
	(job_child_reaper): Remove, moving the bulk of the code into new
	(job_process_terminated): function that handles it cleanly.
	(job_child_minder): Remove, moving the bulk of the code into new
	(job_process_stopped): function that's a lot cleaner.
	* init/job.h: Update prototypes.
	* init/tests/test_job.c (test_child_reaper, test_child_minder):
	Combine unit tests from both functions into single new
	(test_child_handler): function.
	* init/main.c (main): Call the combined function on child events
	instead of separate ones.

	* init/job.c (job_child_minder): Add informational message and
	improve style and documentation.

2007-12-02  Scott James Remnant  <scott@netsplit.com>

	* init/enum.h (JobWaitType): Introduce a new enum that specifies
	how to transition the job from spawned to running; either we don't
	wait, or we wait for it to emit the stopped signal.
	* init/job.h (JobConfig): Add the wait_for member.
	Add protoype for job_child_minder.
	* init/job.c (job_config_new): Initialise to JOB_WAIT_NONE.
	(job_child_minder): New function to catch when a process is stopped
	by a signal, and move it to the next state when it does so.
	* init/tests/test_job.c (test_config_new): Check the initialisation
	of wait_for to JOB_WAIT_NONE.
	(test_child_minder): Tests for the new function.
	(test_change_state): Copy the daemon test case to refer to waiter.
	* init/main.c (main): Call job_child_minder whenever the job is
	stopped by a signal
	* init/parse_job.c (stanza_wait): Parse a new "wait" stanza that
	specifies what to wait for before leaving the spawned state.
	* init/tests/test_parse_job.c (test_stanza_wait): Check the new
	stanza.

2007-11-29  Scott James Remnant  <scott@netsplit.com>

	* init/tests/test_job.c (test_change_state): Add a few sets to NULL
	so gcc is happy.

2007-11-15  Scott James Remnant  <scott@netsplit.com>

	* init/job.c (job_child_reaper): Update argument names and types
	to match new NihChildHandler pattern; switch on event instead,
	which can now have three values not two (it always could, this was
	a bug) to output warning and assume that status is always non-zero
	if killed so no need to check that separately.
	* init/job.h: Update prototype.
	* init/tests/test_job.c (test_child_reaper): Update calls to
	job_child_reaper to pass an NihChildEvents member instead of FALSE
	or TRUE for killed.
	* init/main.c: Adjust call to nih_child_add_watch to indicate which
	events we want to pass to the reaper; we don't use NIH_CHILD_ALL
	since we're going to add ptrace stuff to a different function.

2007-11-07  Scott James Remnant  <scott@netsplit.com>

	* init/main.c (main): Tidy up.

2007-11-04  Scott James Remnant  <scott@netsplit.com>

	Complete the simplification of job config; rather than try and
	precompute job replacements, keeping them all in the same hash table
	and chaining them together, we just work it out when it's actually
	necessary based on what's in the conf_sources list.

	* init/job.h (JobConfig): Remove the replacement and replacement_for
	members and put a deleted member in instead.
	* init/job.c (job_config_new): Initialise deleted to FALSE; don't
	replace the job into the hash table, since we only want the current
	one in there now.
	(job_config_find_by_name): Now that there is only ever one job
	config in the hash table, we don't need any special function and
	can just use nih_hash_lookup directly, so drop this function.
	(job_config_should_replace): Rename to job_config_replace
	(job_config_replace): Rework, it now checks to see whether there
	are instances, and if not removes the job from the hash table
	before selecting a new one (which might be the same job).
	* init/tests/test_job.c (test_config_new): Update test to check
	deleted starts off as FALSE and that the job isn't in the hash.
	(test_config_find_by_name): Drop.
	(test_config_should_replace): Rename and rewrite to test replacement
	actually works as we expect.
	(test_change_state): Update tests for entering the waiting mode and
	replacing jobs.
	(test_find_by_pid, test_find_by_id, test_handle_event)
	(test_handle_event_finished): Add jobs to the hash table, otherwise
	we can't find them
	(test_child_reaper): Add job to the hash table, and also create a
	source for it since we end up with it in the waiting state so need
	to be able to keep it.
	* init/Makefile.am (test_process_LDADD, test_job_LDADD)
	(test_event_LDADD): Need the full .o file list now.
	* init/conf.c (conf_file_destroy): Rewrite to mark the job deleted,
	call job_config_replace if it's the current job and free it if
	it isn't the current job either before or after that call.
	(conf_reload_path): Handle job replacement here; look up the
	old job in the hash table, if it exists attempt a replacement
	otherwise add the new job to the hash table.
	* init/tests/test_conf.c (test_source_reload_job_dir)
	(test_source_reload_conf_dir, test_source_reload_file): Update
	tests to check job->deleted and use nih_hash_lookup to see whether
	it's the current job.
	(test_file_destroy): Write tests to check the common cases, we don't
	need to worry about the intermediate now since they can't happen.
	* init/parse_job.c (parse_job): Massively simplify, this only creates
	the config and parses it now.
	* init/tests/test_parse_job.c (test_parse_job): Remove the replacement
	checks.
	* init/tests/test_event.c (test_poll): Add configs to the hash
	table so they can be found.
	* TODO: Update.

2007-11-03  Scott James Remnant  <scott@netsplit.com>

	* init/conf.h (ConfSource): Remove priority, we'll place these
	in a linked list and use that order instead.
	(ConfSourcePriority): Drop accordingly.
	(ConfItem): Drop this structure; permitting jobs and states to be
	defined inside larger conf files made things complicated for no
	benefit; move the item union into
	(ConfFile): here, instead of the items list.
	(ConfItemType): Drop accordingly.
	* init/conf.c (conf_init): Store sources in a linked list, instead
	of a hash table; no idea why it ever was.
	(conf_source_new): Drop priority argument and add to list not hash.
	(conf_file_new): Set data to NULL instead of initialising items,
	set destructor to conf_file_destroy.
	(conf_item_destroy): Rename to conf_file_destroy
	(conf_file_destroy): and adjust to refer to ConfItem instead,
	getting the item type through the source.
	(conf_item_new): Drop.
	(conf_reload): Iterate as linked list not hash table.
	(conf_reload_path): Simplify handling of old files and items a
	little, just look it up and always free if it exists before parsing
	the new file.
	(conf_file_get): No longer any need for this function.
	* init/tests/test_conf.c (test_file_get, test_item_new): Drop
	test functions for those that have been removed.
	(test_item_destroy): Rename to test_file_destroy.
	(test_source_new): Don't pass or check priority, or hash lookup.
	(test_file_new): Check data is set correctly.
	(test_source_reload_job_dir, test_source_reload_conf_dir)
	(test_source_reload_file): Update tests accordingly.
	* init/parse_conf.c (stanza_job): Drop the job stanza, jobs
	may only be defined in dedicated directories.  
	* init/tests/test_parse_conf.c (test_parse_conf): Simply check to only
	make sure the file is parsed.
	(test_stanza_job): Drop function.
	* init/main.c: Update calls to conf_source_new.
	* init/init.supp: Update intermediate function in suppression.

2007-10-26  Scott James Remnant  <scott@netsplit.com>

	* init/process.c (process_spawn): Mask out all signals across the
	fork() rather than just SIGCHLD; reset the signal handlers to default
	before unmasking again.  The original rationale was we needed to
	avoid SIGCHLD occurring before we'd stashed the pid, but that's no
	longer a problem; the new rationale is that we want to avoid the
	signal handlers running in the newly forked child.

2007-10-20  Scott James Remnant  <scott@netsplit.com>

	* init/job.c (job_init): The job's name is the first item in the
	structure again, so we can use nih_hash_string_key.
	(job_config_name): Drop this function, then.

	* init/conf.h (ConfSourcePriority): Add a priority enum
	(ConfSource): Add priority member.
	* init/conf.c (conf_source_new): Take priority as an argument and
	set it in the structure.
	* init/tests/test_conf.c (test_source_new): Make sure priority
	is set from the argument.
	(test_file_new, test_file_get, test_item_new)
	(test_source_reload_job_dir, test_source_reload_conf_dir)
	(test_source_reload_file, test_source_reload, test_item_destroy):
	Pass in a priority when creating a ConfSource.
	* init/tests/test_parse_conf.c (test_parse_conf): Likewise.
	* init/main.c (main): Set relative priorities for the configuration
	directories.

	* init/conf.h (conf_file, conf_item): Add source and file members
	respectively that point to the parent structure.
	* init/conf.c (conf_file_new, conf_item_new): Set the members.
	* init/tests/test_conf.c (test_file_new, test_file_get)
	(test_item_new): Make sure the new members are set properly.

	* util/Makefile.am (install-data-hook, install-exec-hook): Apply
	transform to source and destination of both manpage and program
	symlinks.
	* compat/sysv/Makefile.am (install-data-hook, install-exec-hook): 
	Likewise for the compatibility symlinks.

	* TODO: Update.

	* init/tests/test_process.c (test_spawn): Make the event a child
	of the operator so it doesn't get freed first.

	* init/job.c (job_instance): Increment an instances counter each
	time we spawn an instance.
	(job_change_state): Decrement the instances counter again.
	(job_detect_stalled): Drop the main loop function, since we perform
	active detection of stall now.
	* init/job.h: Update header.
	* init/tests/test_job.c (test_change_state): Check that we get the
	stalled event for the last instance.
	(test_detect_stalled): Drop the test.
	* init/main.c: Remove job_detect_stalled from the main loop.

	* init/event.c (event_operator_destroy): Destructor for an
	EventOperator that unblocks and unreferences the event first.
	(event_operator_new): Set the operator.
	(event_operator_copy): Remove error handling since it's unnecessary
	with the destructor in place.
	* init/event.h: Add prototype.
	* init/tests/test_event.c (test_operator_destroy): Make sure it
	works properly.
	(test_operator_copy): Don't unblock or unref events before freeing
	them, since that's now taken care of when it's referenced.
	* init/job.c (job_new): Remove unnecessary error handling.
	* init/tests/test_job.c (test_run_process): Reference the event
	when setting it, otherwise we'll assert when we try to free it.
	* TODO: Update.

	* init/job.c (job_new): Drop the parent argument for consistency.
	(job_instance): Update call to job_new.
	* init/job.h: Update prototype.
	* init/tests/test_job.c (test_new): Adjust call, check the parent
	and make sure that start_on and stop_on are copied over properly.
	* TODO: Update.

	* init/conf.c (conf_file_get): Split out the allocation code from here
	(conf_file_new): into this new function.
	* init/conf.h: Add prototype.
	* init/tests/test_conf.c (test_file_new): New tests.
	* TODO: Update.

	* init/job.c (job_change_state): Hardcode the next state when we
	catch a runaway job to be JOB_WAITING.
	(job_next_state): Change next state for JOB_STARTING when goal is
	JOB_STOP to be JOB_STOPPING for consistency with the others; otherwise
	if our goal is stopped during our starting event, we'll never emit
	a stopping event to match it.
	* init/tests/test_job.c (test_next_state): Update test case.
	* doc/states.dot: Adjust the state transitions.
	* doc/states.png: Regenerate.
	* TODO: Update.

2007-10-19  Scott James Remnant  <scott@netsplit.com>

	Dealing with instances has always been tricky since they're copies
	that exist in the hash table; this patch changes that so the job's
	configuration is separated from its state.  The only difference
	between instance and non-instance jobs now is that non-instance
	jobs only ever have one entry in their instances list.

	* init/job.h (Job): Separate out the members that come from the
	configuration into a new JobConfig structure which can be shared
	amongst all of the instances; this means we can drop instance_of.
	(JobConfig): Add instances list.
	(JobProcess): Remove pid member, replaced by pid list in Job.
	Update prototypes of functions to match.
	* init/job.c (job_new): Split off initialisation of configuration
	pieces into new job_config_new function leaving the state here;
	copy the start_on and stop_on members from JobConfig
	(job_copy): Drop this function, we don't need to copy jobs now.
	(job_name): Rename to job_config_name.
	(job_init): Set key function to job_config_name.
	(job_process_new): Drop initialisation of pid.
	(job_process_copy): Drop this function entirely, we don't need it.
	(job_find_by_name): Rename to job_config_find_by_name; massively
	simplify now we won't find instances or deleted jobs in the list.
	(job_should_replace): Rename to job_config_should_replace; simplify
	now that we can do a simple check to see whether a job exists or not
	(job_find_by_pid, job_find_by_id): Loop through the instances after
	looping through the hash table.
	(job_instance): Simplify, now all it needs to do is call job_new()
	if there isn't anything in the instances list, or it's multi-instance.
	(job_change_goal): Document that job should not be used on return.
	No need to check for instance jobs anymore.  Place the job id in
	the output.
	(job_change_state): Document that job should not be used on return.
	Place the job id in the output.  Check for information in the job's
	config.  Merge the waiting and deleted states, so that a job instance
	is automatically deleted when it finishes.
	(job_next_state): Assert that we never call job_next_state when
	in JOB_WAITING since there's no possible next state.  Check config
	for whether a main process exists.
	(job_emit_event): Obtain config-replaced pieces from the job's config
	(job_run_process): Obtain process information from the job's config
	but store the pid in the Job.  Put job id in the output.
	(job_kill_process, job_kill_timer): We don't need to obtain the
	JobProcess just the pid from the job.  Put job id in the output.
	(job_child_reaper): Put job id in the output.  Check job config.
	(job_handle_event): Iterate job instances and process their stop_on
	operators, but process the start_on from the job configs.
	(job_handle_event_finished): Loop through the instances too.
	(job_detect_stalled): Check start_on from the config and just
	check whether there are any instances in the list.
	(job_free_deleted): No deleted state, so drop this function.
	* init/tests/test_job.c (test_new): Split into test_new and
	new test_config_new function.  Create JobConfig object and spawn
	Job instances from that.
	(test_copy): Drop the tests.
	(test_process_new): Drop check of pid.
	(test_process_copy): Drop test.
	(test_find_by_name): Rename to test_config_find_by_name.
	(test_should_replace): Rename to test_config_should_replace.
	(test_instance): Create JobConfig object, and adjust tests to ensure
	that we always get a Job object.
	(test_find_by_pid, test_find_by_id, test_change_goal): Create
	JobConfig object and spawn Job instances from that.
	(test_change_state): Create JobConfig object and spawn Job
	instances from that.  Adjust tests that previously checked for
	JOB_WAITING to check for job being freed.  Drop checks for JOB_DELETED.
	(test_next_state): Create JobConfig object and spawn Job instances
	from that.  Drop JOB_DELETED and JOB_WAITING checks.
	(test_run_process, test_kill_process, test_child_reaper)
	(test_handle_event, test_detect_stalled): Create JobConfig object
	and spawn Job instances from that.
	(test_free_deleted): Drop.
	* init/main.c: Don't add job_free_deleted to the main loop.
	* init/enum.h (JobState): Drop JOB_DELETED.
	* init/enum.c (job_state_name, job_state_from_name): Drop JOB_DELETED.
	* init/tests/test_enum.c (test_state_name, test_state_from_name):
	Drop tests that use the JOB_DELETED value.
	* init/process.c (process_spawn, process_setup_limits)
	(process_setup_environment, process_setup_console): Get details
	from the job config.  Put job id in the output.
	* init/tests/test_process.c (test_spawn, test_kill): Create
	a JobConfig object and make Job instances from that.
	* init/tests/test_event.c (test_poll): Create a JobConfig object
	and make Job instances from that.
	(test_operator_copy): Set pointers to NULL to avoid gcc complaining.
	* init/conf.h (ConfItem): Make the type for a job be JobConfig.
	* init/conf.c (conf_item_destroy): Don't attempt to replace the
	new middle-man target, if it was due to be replaced it would have
	already been.  If we can replace the config, ensure nothing points
	at it and then free it, rather than kicking state.
	* init/tests/test_conf.c (test_source_reload_job_dir)
	(test_source_reload_conf_dir, test_source_reload_file)
	(test_source_reload, test_item_destroy): Call job_config_new to
	create JobConfig objects, track when they are freed rather than
	marked in the deleted state.  Create instances with job_instance,
	and fetch from the instances list.  Expect the job to be freed
	with the item.
	* init/tests/test_parse_conf.c (test_parse_conf)
	(test_stanza_job): Change expected type from Job to JobConfig.
	* init/parse_job.c: Update prototypes of all functions to refer to
	JobConfig instead of Job.
	(parse_job): If the old job already has a replacement, remove the
	replacement from the hash table -- but don't free it because it's
	linked by a ConfItem -- this is temporary.  Likewise for when we
	replace the old job.
	* init/parse_job.h: Update prototype.
	* init/tests/test_parse_job.c: Update all functions to use JobConfig
	instead of Job.
	(test_parse_job): Create an instance.
	* doc/states.dot: Remove the deleted state.
	* doc/states.png: Regenerate.
	* TODO: Update with notes from the conversion.

2007-10-16  Scott James Remnant  <scott@netsplit.com>

	Update to catch up with changes in libnih that make code a little
	bit easier to follow (we hope).

	* init/tests/test_process.c (test_spawn, test_kill): Replace calls
	to nih_list_free() with nih_free()
	* init/event.c (event_poll): Replace nih_list_free with nih_free
	since the former function has gone from libnih.
	(event_new): Adjust setting of the destructor.
	(event_operator_new): Set destructor for the tree node.
	* init/tests/test_event.c (test_new, test_find_by_id, test_ref)
	(test_unref, test_block, test_unblock, test_poll)
	(test_operator_match): Replace nih_list_free with nih_free.
	(test_poll): Use TEST_FREE_TAG and TEST_FREE rather than abusing
	destructors.
	* init/job.c (job_new): Set destructor to nih_list_destroy.
	(job_copy, job_free_deleted): Use nih_free instead of nih_list_free
	* init/tests/test_job.c (test_new, test_copy, test_find_by_name)
	(test_find_by_pid, test_find_by_id, test_instance)
	(test_change_goal, test_change_state, test_next_state)
	(test_should_replace, test_run_process, test_kill_process)
	(test_child_reaper, test_handle_event)
	(test_handle_event_finished, test_detect_stalled)
	(test_free_deleted): Replace all uses of nih_list_free with nih_free
	(test_child_reaper, test_free_deleted): Replace destructor abuse
	with TEST_FREE, etc.
	* init/conf.c (conf_reload_path): Use nih_free instead of nih_list_free
	(conf_source_new, conf_file_get, conf_item_new): Set destructor
	(conf_source_reload, conf_delete_handler): Use nih_free not the
	custom conf_file_free() function.
	(conf_reload_path): Use nih_free not the custom conf_item_free()
	function.
	(conf_delete_handler): Use nih_free not nih_watch_free()
	(conf_source_free, conf_file_free): Drop these functions, since
	all the free chaining happens properly with destructors.
	(conf_item_free): Rename to conf_item_destroy and turn into destructor
	* init/conf.h: Update prototypes.
	* init/tests/test_conf.c (test_source_new, test_file_get)
	(test_item_new, test_source_reload_job_dir)
	(test_source_reload_conf_dir, test_source_reload_file)
	(test_item_free): Replace nih_list_free calls with nih_free
	(test_source_reload_job_dir, test_source_reload_conf_dir)
	(test_source_reload_file, test_source_reload, test_item_free): Replace
	calls to conf_source_free with nih_free
	(test_source_free, test_file_free): Drop functions.
	(test_item_free): Rename to test_item_destroy
	(test_item_new): Assign a job before freeing, otherwise the destroy
	function will foul up as it expects one.
	* init/parse_conf.c (stanza_job): Replace nih_list_free with nih_free
	* init/tests/test_parse_conf.c (test_parse_conf)
	(test_stanza_job): Replace conf_source_free() with nih_free()
	(test_parse_conf, test_stanza_job): Replace conf_item_free()
	with nih_free()
	* init/parse_job.c (parse_job, parse_on_paren, parse_on_collect):
	Replace nih_list_free with nih_free
	(parse_on): always cut out the stack head before returning (it won't
	be empty on error) otherwise we end up with a bunch of list entries
	pointing to it -- and it's way out of scope when we try and free them
	(parse_on_operator, parse_on_operand): Use the job as the context
	not the operator for consistency of freeing.
	* init/tests/test_parse_job.c: Replace all instances of nih_list_free
	with nih_free (too many functions to list).

2007-10-15  Scott James Remnant  <scott@netsplit.com>

	Strip out all of the IPC code, removing it and consigning it to the
	great revision control history in the sky.  We're going to switch
	from home-brew to D-BUS. so all this is somewhat obsolete.  Rather
	than maintain this while we carry on developing, we'll strip it out
	now and put the D-BUS code in ater once the rest of the core changes
	are done (otherwise we'd just be dragging those through maintenance
	too).

	* Makefile.am (SUBDIRS): Remove the upstart sub-directory entirely;
	comment out util, compat/sysv & logd since we'll fix them up later
	* configure.ac (AC_CONFIG_FILES): Remove from here too.
	* upstart/enum.c, upstart/enum.h, upstart/tests/test_enum.c: Move
	these files into the init/ sub-directory; strictly speaking we'll
	probably need to share them again later in some way, but for now
	they can live with the rest of the daemon code.
	* upstart/: Delete.
	* init/Makefile.am (init_SOURCES): Remove control.c, control.h,
	notify.c and notify.h;  add enum.c and enum.h
	(TESTS): Remove test_control and test_notify; add test_enum
	(test_control_SOURCES, test_control_LDFLAGS, test_control_LDADD)
	(test_notify_SOURCES, test_notify_LDADD): Remove.
	(test_enum_SOURCES, test_enum_LDFLAGS, test_enum_LDADD): Add details
	(init_LDADD): Remove libupstart
	(test_process_LDADD, test_job_LDADD, test_event_LDADD)
	(test_parse_job_LDADD, test_parse_conf_LDADD, test_conf_LDADD): Remove
	libupstart, control.o and notify.o; add enum.o
	* init/control.c, init/control.h, init/tests/test_control.c: Delete
	* init/notify.c, init/notify.h, init/tests/test_notify.c: Delete
	* init/enum.c, init/job.c, init/job.h: Update include path for enum.h
	* init/parse_job.c: Remove unnecessary enum.h include
	* init/tests/test_enum.c: Update to reflect where it is.
	* init/main.c (main): Drop control socket opening.
	* init/tests/test_job.c: Remove unnecessary control.h include
	* init/event.c (event_pending, event_finished): Remove calls to
	notify_event and notify_event_finished
	* init/job.c (job_change_goal, job_change_state): Remove calls
	to notify_job.
	* init/tests/test_parse_conf.c: Remove calls to notify_init
	* init/tests/test_parse_job.c: Remove calls to notify_init
	* init/tests/test_event.c (test_poll): Strip out the part of the
	test that checks processes are notified.
	(check_event, check_event_finished): Remove.

	* configure.ac: Bump Autoconf dependency to 2.61 to match libnih
	* HACKING: Bump dependency in docs too.

	* NEWS: Copy in news from 0.3.9; that release doesn't appear in
	this ChangeLog since it was made on a separate branch by backporting
	bug fixes made here.
	* configure.ac: Bump version to 0.5.0, which is where development
	is heading for.

2007-10-12  Scott James Remnant  <scott@netsplit.com>

	* HACKING: Change URL for libnih.

2007-10-08  Scott James Remnant  <scott@netsplit.com>

	* configure.ac (AM_GNU_GETTEXT_VERSION): Bump to 0.16.1 since this
	version of gettext is needed for compatibility with Automake 1.10
	* HACKING: Bump version in the docs too.

	* compat/sysv/Makefile.am: Only create symlinks if COMPAT_SYSV is
	enabled, otherwise we leave dangling ones.

	* Makefile.am (ACLOCAL_AMFLAGS): Specify that aclocal install
	ordinarily system-wide macros into m4 (libtool.m4, specifically).
	This makes it easier for packagers to modify autoconfery since
	aclocal is no longer a destructive event.
	* configure.ac (AM_INIT_AUTOMAKE): Increase Automake requirement to
	1.10 to ensure we have aclocal --instal
	* HACKING: Increase Automake version in the docs.

2007-09-21  Scott James Remnant  <scott@netsplit.com>

	* init/job.c (job_detect_stalled, job_free_deleted): Call job_init()
	on entry, since we don't have a Job pointer passed to us, we need
	to make sure we don't dereference a potentially NULL list.

2007-06-22  Scott James Remnant  <scott@netsplit.com>

	* TODO: Update.

	* init/job.h: Update prototype of job_change_goal.
	(Job): Remove cause member.
	* init/job.c (job_change_goal): Drop additional argument since cause
	is no longer used.
	(job_change_state, job_child_reaper, job_handle_event): Only pass
	two arguments to job_change_goal.
	* init/control.c (control_job_start, control_job_stop): Only pass
	two argumenst to job_change_goal.
	* init/tests/test_job.c (test_change_goal, test_change_state): Only
	pass two arguments to job_change_goal.

	* init/job.c (job_new): Drop setting of cause.
	(job_change_cause): Drop this function entirely.
	(job_change_goal, job_change_state): Drop calls to job_change_cause
	(job_change_state, job_child_reaper): Don't pass job->cause to
	job_change_goal calls.

	* init/tests/test_job.c: Remove all tests that checked the value of
	job->cause, since that variable is going away.
	(test_change_goal): Remove the specific tests that checked whether
	cause was updated or not.

	* init/job.c (job_run_process): Replace the arguments from the event
	with a list of event names.
	* init/tests/test_job.c (test_run_process): Update test case to
	supply arguments from the list of events.

	* init/process.c (process_setup_environment): Drop the UPSTART_EVENT
	environment variable; it doesn't make sense when you can have multiple
	events.
	(process_setup_environment): Put all variables from the job's start
	events into the job's environment; replacing the UPSTART_EVENT variable

	* init/job.c (job_change_cause): Don't notify the job event
	subscribers when changing the cause.
	* init/notify.c (notify_job_finished): Instead notify them when
	the job reaches a rest state.

	* init/notify.c (notify_job): Call notify_job_event regardless,
	since this now looks over the start_on and stop_on fields.
	(notify_job_event): Rewrite to iterate over start_on and stop_on,
	and notifying for each cause event found.
	(notify_job_event_caused): Static function that is the guts of the
	above function.
	* init/tests/test_notify.c (test_job, test_job_event): Modify tests
	to refer exclusively to the start_on/stop_on expressions rather than
	the cause.

	* init/job.c (job_change_cause): Only notify the job event and
	update the cause member, we don't need to ref or block it anymore
	since that's handled by start_on and stop_on.
	* init/tests/test_job.c (test_change_goal): Drop checks on cause
	being referenced and blocked.
	(test_change_state, test_child_reaper, test_handle_event): Update
	test cases to not reference ->cause, and not count any references
	or blockers towards it.
	* init/tests/test_event.c (test_poll): Update expected reference
	and block counts for events handled by jobs.
	
	* init/tests/test_process.c (test_kill): Make sure that all processes
	in the process group are killed, rather than just the lone one.
	* init/process.c (process_kill): Send the signal to all processes
	in the same process group as the pid.
	* init/tests/test_job.c (test_change_state, test_kill_process):
	After spawning a child, call setpgid() to put it in its own process
	group otherwise we could end up TERMing ourselves.

	* init/tests/test_job.c (test_child_reaper): Update test cases to
	include checking of the start_on and stop_on expression trees.
	* init/job.c (job_child_reaper): Mark all blocked events in the
	start_on and stop_on trees as failed; since these are copies of
	the cause event, we can drop that setting already.

	* TODO: Update again, still thinking about the atomicity of event
	expressions.

2007-06-21  Scott James Remnant  <scott@netsplit.com>

	* init/tests/test_job.c (test_change_state): Include tests on a job's
	start_on and stop_on event expression trees, and make sure that events
	are unblocked and unreferenced at the appropriate moments.
	* init/job.c (job_change_state): Unblock the events that started the
	job in running (if a service), and reset when we reach waiting (leave
	referenced otherwise so the environment is always present).
	Unblock and unreference the events that stopped the job in
	starting (for restarting), running (if coming from pre-stop) and
	waiting.
	
	* init/tests/test_job.c (test_handle_event): Rewrite tests using
	event expressions, and make sure events are referenced and blocked
	correctly matching how jobs are affected.  Include tests for correct
	instance behaviour.
	(test_instance): Make sure that instances copy across the expression
	state, and reset the parent.
	* init/job.c (job_instance): After spawning a new instance, reset
	the start_on expression of the master job.

	* init/event.c (event_operator_copy): Change to making the parent
	of copies nodes be the actual tree parent, rather than the top
	parent; otherwise you can't free an entire tree in one go.
	* init/tests/test_event.c (test_operator_copy): Check parents of
	copied nodes.
	* init/tests/test_job.c (test_copy): Update parent checks here too.

	* init/tests/test_job.c (test_copy): Make sure that the job copy
	references and blocks the event; and in the event of failure, doesn't
	* init/job.c (job_copy): Reset the start_on and stop_on expressions
	in the event of failure.

2007-06-20  Scott James Remnant  <scott@netsplit.com>

	* TODO: Update.

	* init/parse_job.c (parse_on): New generic parsing function to deal
	with event expressions, including operators, parentheses, etc.
	(parse_on_operator): Function called by parse_on() to deal with an
	operator or operand.
	(parse_on_paren): Function called by parse_on() to deal with a
	parenthesis.
	(parse_on_operand): Function called by parse_on_operator() to deal
	with a non-operator token.
	(parse_on_collect): Function called by all of the above to collect
	the operators on the stack and deposit them into the output box,
	either for collection by a later operator or for returning from
	parse_on().
	(stanza_start, stanza_stop): Call the new parse_on() function to
	deal with "start on" and "stop on", storing it in the appropriate
	part of the job.
	* init/tests/test_parse_job.c (test_parse_job): Replace list empty
	checks for start_events/stop_events with NULL checks on the new
	start_on/stop_on members.
	(test_stanza_start, test_stanza_stop): Test new stanza code.

	* init/errors.h (PARSE_EXPECTED_EVENT, PARSE_EXPECTED_OPERATOR)
	(PARSE_MISMATCHED_PARENS): Add numerics and strings for the errors
	that can be generated by parsing an event expression.
	* init/conf.c (conf_reload_path): Handle the new errors properly,
	including the line number where they occurred.
	* logd/jobs.d/logd.in: Update "stop on" to work with the new parser.

	* init/parse_job.c (stanza_emits): Each entry in the emits list
	is now an NihListEntry with the event name as the string data
	pointer, rather than an EventInfo structure (since that structure
	is gone).
	* init/tests/test_parse_job.c (test_stanza_emits): Update test
	case to check for NihListEntry structures.

	* init/parse_job.c: Where the stanza function parses an argument and
	can possibly reject it, save the position and line number and do not
	return that unless we're happy with the argument.  This ensures errors
	are raised pointing *at* the argument, rather than past it.
	* init/tests/test_parse_job.c: Fix several test case errors where
	the buffer was built incorrectly.  Pedantically check pos and lineno
	after successful parsing, and after errors, to make sure they are
	where they should be.

2007-06-18  Scott James Remnant  <scott@netsplit.com>

	* init/job.h (Job): Replace the start_events and stop_events NihLists
	with start_on and stop_on EventOperators.
	* init/job.c (job_new): Drop list initialising, and instead just set
	the new start_on/stop_on members to NULL.
	(job_copy): Copy the entire event operator tree to the new job,
	including references and blockers.  emits has changed to a list of
	NihListEntry with embedded strings, so copy them that way.
	(job_run_process): Drop "->info."
	(job_handle_event): Instead of iterating the events lists, call
	event_operator_handle and check the return value and top node value.
	(job_detect_stalled): Modify to iterate the start_on tree.
	* init/tests/test_job.c (test_change_state, test_detect_stalled): 
	Drop references to "->info." since we can get the variables directly.
	(test_new): Check that start_on and stop_on are NULL.
	(test_copy): Adjust tests of copying start_on and stop_on trees as
	well as the emits list.
	(test_handle_event, test_handle_event_finished) 
	(test_detect_stalled): Change references from start_events to start_on,
	stop_events to stop_on and construct using EventOperators instead.
	(test_handle_event): Update number of blockers now that the event
	expressions themselves will block the event.
	* init/tests/test_event.c (test_poll): Update number of blockers since
	both the events and cause will block it for now; also change
	start_events and stop_events to start_on and stop_on respectively.

	* init/event.c (event_operator_copy): Copy the children nodes as well.
	* init/tests/test_event.c (test_operator_copy): Test copying
	with children nodes.

	* init/tests/test_control.c (test_event_emit): Drop "->info."

	* init/notify.c (notify_event, notify_event_finished): Drop
	"->info." from event references.

	* init/process.c (process_setup_environment): Drop "->info." from
	cause references
	* init/tests/test_process.c (test_spawn): Likewise.

	* init/event.h (Event): Directly include the name, args and env
	fields rather than using an interim structure; this makes more sense
	since we use them differently than a match does.
	(EventOperatorType, EventOperator): New structure to build event
	expression trees that combine a match with "or" and "and" boolean
	operators; solve some problems by holding the reference and blocker
	on the matched event inside this structure directly and provide
	methods to unblock and reset them.
	(EventInfo): Drop this structure completely now that it is unused.
	* init/event.c (event_info_new): Rename this structure to
	event_operator_new() and initialise the new fields properly.
	(event_info_copy): Likewise rename to event_operator_copy and deal
	with copying event references and blockers over to the new structure,
	since the state is useful to copy.
	(event_match): Rename to event_operator_match and switch the arguments
	around since it makes slightly more sense that way.
	(event_operator_update): Function to update the value of an EVENT_OR
	or EVENT_AND operator based on the value of the two children.
	(event_operator_handle): Function to iterate an entire expression
	tree looking for a given event, and update the values of other
	operators if matched.
	(event_operator_unblock): Function to iterate an expression tree
	and release any events we're blocking.
	(event_operator_reset): Function to iterate an expression tree,
	unreferencing any events and resetting all values back to FALSE.
	(event_new, event_pending, event_finished): Update references to
	the Event structure to discard the intermediate "->info."
	* init/tests/test_event.c (test_info_new): Rename to
	test_operator_new() and test various features of the function added
	in the converstion.
	(test_info_copy): Likewise rename to test_operator_copy() and add a
	few more tests, especially that blockers and references are copied.
	(test_match): Rename to test_operator_match() and adjust argument
	order to match the change.
	(test_new) Call event_init() to avoid a valgrind error and update
	references to drop "->info."
	(test_poll): Use EventOperators in the job to test event polling,
	rather than the old structures.
	(test_operator_update, test_operator_handle, test_operator_unblock)
	(test_operator_reset): Test behaviour of the new functions.

2007-06-13  Scott James Remnant  <scott@netsplit.com>

	* TODO: Update utmp/wtmp thoughts.

2007-06-12  Scott James Remnant  <scott@netsplit.com>

	* init/paths.h: Remove extra /, oops.
	* init/Makefile.am (install-data-local): Make destination
	configuration directories as part of "make install".
	(AM_CPPFLAGS): Define LEGACY_CONFDIR to be $(sysconfdir)/event.d
	* logd/Makefile.am (jobs.d/logd): Replace mkdir_p with MKDIR_P
	* init/main.c: Use macro to pick up /etc/event.d so it can be moved
	by configure

	* TODO: Update.

	* init/Makefile.am (AM_CPPFLAGS): Define CONFDIR to be
	$(sysconfdir)/init, replacing the old CFG_DIR definition.
	* init/paths.h (CFG_DIR): Replace with CONFDIR definition,
	and set the default to /etc/init
	* init/main.c: Load configuration from /etc/init/init.conf,
	/etc/init/conf.d and /etc/init/jobs.d; retain loading from /etc/event.d
	for the time being.
	* init/man/init.8: Change reference to directory.
	* logd/Makefile.am: Replace references of eventdir with jobsdir,
	and event.d with jobs.d
	* logd/event.d: Rename to logd/jobs.d

	* init/conf.c (conf_reload): Ignore ENOENT, it's not interesting
	in the general case.

	* init/tests/test_conf.c (test_source_reload): Test the general
	reload function.

	* init/tests/test_conf.c (test_source_free): s/unlink/rmdir/
	(test_source_reload_file): Test that configuration files work, and
	are parsed with anything alongside ignored automatically.
	* init/conf.c (conf_file_filter): As well as not filtering out the
	source path itself, we also need to not filter out the path we're
	watching which is different in the case of files; we need to know
	about it because we handle its removal.
	(conf_delete_handler): Compare the path deleted against the path
	we're watching, rather than the source path, since this means the
	watch needs to be freed.

	* compat/sysv/shutdown.c: Use nih pidfile functions since they're
	more reliable than doing it ourselves.

2007-06-11  Scott James Remnant  <scott@netsplit.com>

	* init/conf.c (conf_reload_path): Call parse_conf for mixed files
	and directories.  Make a correction to the old_items code, was
	passing the wrong arguments to nih_list_add; the effect we wanted
	was that we add the old items head into the list, and remove the
	existing head (what we did was add the first item to the old_items
	list and then cut the rest out).
	* init/tests/test_conf.c (test_source_reload_dir): Rename to
	test_source_reload_job_dir, since that's what this does.
	(test_source_reload_conf_dir): Add another function that tests
	directories of mixed configuration.

	* init/parse_conf.c (parse_conf): Parse a configuration file that
	defines jobs by name.
	(stanza_job): Job stanza, slightly trickier than it would appear to
	need to be, to parse the block in-place and keep pos/lineno
	consistent.
	* init/parse_conf.h: Prototype for external function.
	* init/tests/test_parse_conf.c: Test suite for mixed configuration
	parsing.
	* init/Makefile.am (init_SOURCES): Build and link parse_conf.c and
	parse_conf.h
	(TESTS): Build and run parse_conf tests
	(test_parse_conf_SOURCES, test_parse_conf_LDFLAGS) 
	(test_parse_conf_LDADD): Details for parse_conf test suite.
	(test_conf_LDADD): Add parse_conf.o and conf.o since this calls
	them now.

	* init/conf.c (conf_source_reload, conf_source_reload) 
	(conf_reload_path): Add some debugging messages.

	* init/conf.c (conf_source_new): Add missing call to conf_init()

	* init/conf.c (conf_item_new): Drop source parameter, since it's
	unused in the function and makes it harder to call this when we
	only have one data pointer.
	(conf_reload_path): Drop source from conf_item_new() call.
	* init/conf.h: Update prototype.
	* init/tests/test_conf.c (test_item_new, test_item_free) 
	(test_file_free): Drop source parameter from calls.

2007-06-10  Scott James Remnant  <scott@netsplit.com>

	* init/main.c (main): Add a handler for the SIGHUP signal
	(hup_handler): Handler for SIGHUP, just calls conf_reload().

	* init/main.c (main): Read the configuration again.

	* TODO: Update.

	* init/tests/test_conf.c (test_source_reload_dir): Reset the priority
	and clean up consumed inotify instances.
	(test_source_free, test_file_free, test_item_free): Test the free
	functions on their own, paying special attention to conf_item_free()
	even though this really duplicates other tests.

	* init/conf.c (conf_reload_path): In the case where we fail to map
	the file into memory, we still need to purge all the items that
	previously existed.
	* init/tests/test_conf.c (test_source_reload): Rename to
	test_source_reload_dir, so that we can keep this and the file
	tests separate to make it easier to deal with.
	(test_source_reload_dir): Add tests for physical and parse errors
	when re-loading jobs with and without inotify, and for inotify-based
	modification handling of jobs.

	* init/tests/test_conf.c (test_source_reload): Add test for walk
	of non-existant directory with and without inotify; also test for
	what happens when the top-level directory is deleted, again with
	and without inotify.
	* init/conf.c (conf_delete_handler): Handle the case of the top-level
	directory being deleted by freeing the watch (so next time we asked
	to reload, we can restore it).

	* init/tests/test_conf.c (test_source_reload): Add a test for
	deletion of a running job.

	* init/conf.c (conf_item_free): Fix this up; when deleting an item
	from a source, we first mark it for deletion unless it's already
	marked for replacement.  Then if it's the replacement for something
	else, we mark that to be replaced by whatever we're being replaced
	by (so there are no references to us) and change that state if
	necessary.  Finally we replace our own item and free the record
	before returning.
	* init/tests/test_conf.c (test_source_reload): Check that we handle
	the cases of modiciation of a running job, modification of a
	replacement of a running job and deletion of a replacement for a
	running job.

	* init/parse_job.c (parse_job): Instead of freeing the previous
	replacement, which could leave invalid references to it, mark it
	for deletion and change the state.
	* init/tests/test_parse_job.c (test_parse_job): Adjust the test so
	that we hold a reference to the replacement job and make sure that
	the state is changed to deleted, rather than checking for a destructor
	being called on it.

	* init/init.supp (conf-init): Add valgrind suppression for the
	configuration sources hash table.

	* init/conf.c (conf_item_free): Don't overwrite any previous
	replacement, only mark us for deletion if we wouldn't otherwise
	be replaced.  Add some commented possible code for testing.
	* init/tests/test_conf.c (test_source_reload): Test replacement of
	jobs works properly; test modification with direct write and with
	atomic rename replace; test deletion.

	* init/conf.c (conf_reload_path): It turns out that the flag trick
	doesn't work for items since we often reparse them within the same
	file tag (it works with files because they're atomic and reparsed).
	Store the old items in a different list instead.
	(conf_source_free): We need to be careful about freeing sources,
	so have a function to do it properly.
	(conf_item_new): Since the flag member isn't useful, don't bother
	setting it.
	* init/conf.h: Add conf_source_free prototype.
	(ConfFile): Remove flag member.
	* init/tests/test_conf.c (test_source_reload): Add test for inotify
	create detection.

	* init/conf.c (conf_file_delete): Rename to conf_file_free and match
	the pattern of those kinds of functions.
	(conf_item_delete): Likewise rename to conf_item_free and match the
	pattern of these kinds of functions.
	* init/conf.h: Add prototypes.

	* init/conf.c (conf_reload_path): Fix bug with job name generation.
	Allow non-parsing errors to be returned from the function.
	(conf_item_delete): Drop all replacement management code, we'll put
	this back through testing.
	* init/tests/test_conf.c (test_source_reload): Test reloading adds
	the right inotify watch and parses the files, also check that loading
	without inotify and mandatory reloading work.

	* init/conf.c (conf_source_reload): Move the item deletion detection
	code from this function, where it would only happen on a mandatory
	reload
	(conf_reload_path): to this function, where it will happen every time
	the file is parsed; which is actually what we want.

2007-06-08  Scott James Remnant  <scott@netsplit.com>

	* init/conf.h (ConfItem): Drop the name and replace it with a type.
	(ConfItemType): Enum for different types of configuration items
	(ConfFile): Change items from a hash table to a list.
	* init/conf.c (conf_file_get): Initialise the items member as a list.
	(conf_item_set): Rename to conf_item_new again.
	(conf_item_new): Allocates a new ConfItem and adds it to the file's
	list, we won't reuse items anymore since it doesn't really make sense.
	(conf_source_reload): Adjust clean-up code now that items is a list.
	(conf_reload_path): Work out the name of jobs found by filename,
	allocate a new item for them and parse the job into it.  Perform
	handling of errors by outputting a warning.
	(conf_item_delete): Takes both source and file so we can make
	intelligent decisions.
	(conf_file_delete): Takes a source and passes it to conf_item_delete
	(conf_delete_handler): Pass both source and file to conf_file_delet
	* init/tests/test_conf.c (test_file_get): Check that the items
	list is empty; rather than the hash being unallocated.
	(test_item_set): Rename back to test_item_new and only allocate a
	single item which should get added to the list.

2007-06-06  Scott James Remnant  <scott@netsplit.com>

	* init/parse_job.c (stanza_respawn): Permit the word "unlimited",
	raise a specific error for illegal limit and illegal interval.
	(stanza_pid, stanza_kill, stanza_normal, stanza_umask) 
	(stanza_nice, stanza_limit): Raise specific errors rather than
	a generic "illegal value" error.
	* init/tests/test_parse_job.c (test_stanza_respawn): Check that
	we can use "unlimited", also check for new error return.
	(test_stanza_pid, test_stanza_kill, test_stanza_normal) 
	(test_stanza_umask, test_stanza_nice, test_stanza_limit): Check
	for new specific errors.
	* init/errors.h: Replace CFG_ILLEGAL_VALUE with a series of parse
	errors.

	* init/conf.c: Comments.

	* init/conf.c (conf_item_set): Call out to conf_item_delete() to
	handle unsetting of an item's data.
	(conf_source_reload): Add code to deal with mandatory reloading,
	calls conf_file_delete() and/or conf_item_delete() as appropriate.
	(conf_delete_handler): Call conf_file_delete() on the ConfFile that
	we find.
	(conf_file_delete): Function to delete all items in a file.
	(conf_item_delete): Placeholder function to delete an item.

	* init/conf.c (conf_file_new): Rename to conf_file_get; in practice
	we never just want to allocate one of these, we always want to
	return the existing entry if it exists.
	(conf_item_new): Rename to conf_item_set; again in practice we always
	want to update an existing item.  This function will grow the "deal
	with replacement" stuff.
	(conf_reload): Start putting in place the code that will allow
	mandatory reloads, as well as initial setup.  This function iterates
	over the sources and deals with errors.
	(conf_source_reload): Function to reload an individual source, calls
	out to one of the following two functions and will eventually perform
	the deleted items scan.
	(conf_source_reload_file): Set up a watch on a file, and reload it.
	(conf_source_reload_dir): Set up a watch on a directory and reload it.
	(conf_file_filter): Filter for watching parent directory of files.
	(conf_create_modify_handler): File creation and modification handler.
	(conf_delete_handler): File deletion handler.
	(conf_file_visitor): Tree walk handler.
	(conf_reload_path): Function that deals with files themselves,
	currently just sorts out the ConfFile structure and maps the file
	into memory.
	* init/conf.h: Add new prototypes, update existing ones.
	* init/tests/test_conf.c (test_file_new): Rename to test_file_get,
	also test repeated calls when already in the table.
	(test_item_new): Rename to test_item_set, also test repeated calls
	when already in the table.
	(test_source_reload): Start of test for reloading sources.

2007-06-05  Scott James Remnant  <scott@netsplit.com>

	* init/conf.c: Make a start on the new configuration management
	routines, which will allow finer-grained tracking of configuration
	and support mandatory reloading.
	(conf_source_new, conf_file_new, conf_item_new): Start off with the
	functions to allocate the tracking structures we need to use.
	* init/conf.h: Structures and prototypes
	* init/tests/test_conf.c: Test suite for allocation functions.
	* init/Makefile.am (init_SOURCES): Build and link conf.c and conf.h
	(TESTS): Run the conf test suite.
	(test_conf_SOURCES, test_conf_LDFLAGS, test_conf_LDADD): Details for
	the conf test suite.

2007-06-04  Scott James Remnant  <scott@netsplit.com>

	* init/parse_job.c (stanza_description, stanza_author, stanza_version)
	(stanza_chroot, stanza_chdir, stanza_pid): Instead of erroring when
	the string has already been allocated, free it and replace it with the
	new one. Attempting to forbid duplicates is just too inconsistent,
	especially for the integer ones which we compare against the default;
	using the last one allows us to be entirely consistent.
	(stanza_daemon, stanza_respawn, stanza_service, stanza_instance):
	Don't error if the flag is already set, just ignore it.
	(stanza_respawn, stanza_pid, stanza_kill, stanza_console) 
	(stanza_umask, stanza_nice): Don't compare the current value against
	the default, just overwrite it!
	(parse_exec, parse_script): Free existing process command string
	before setting a new one over the top.
	(parse_process, stanza_exec, stanza_script, stanza_limit): Instead of
	erroring if the structure is already set and allocated, just don't
	allocate a new one and allow its members to be overwritten.
	* init/tests/test_parse_job.c (test_stanza_exec) 
	(test_stanza_script, test_stanza_pre_start) 
	(test_stanza_post_start, test_stanza_pre_stop) 
	(test_stanza_post_stop, test_stanza_description) 
	(test_stanza_author, test_stanza_version, test_stanza_daemon) 
	(test_stanza_respawn, test_stanza_service, test_stanza_instance) 
	(test_stanza_pid, test_stanza_kill, test_stanza_console) 
	(test_stanza_umask, test_stanza_nice, test_stanza_limit) 
	(test_stanza_chroot, test_stanza_chdir): Replace tests that check
	for an error in the case of duplicate stanzas with tests that make
	sure the last of the duplicates is used.
	* init/errors.h (CFG_DUPLICATE_VALUE, CFG_DUPLICATE_VALUE_STR): Drop
	this error, since we don't consider this a problem anymore.

	* upstart/Makefile.am (libupstart_la_LIBADD): Add $(LTLIBINTL)
	* init/Makefile.am (init_LDADD): Reorder and add $(LTLIBINTL)
	* util/Makefile.am (initctl_LDADD): Reorder and add $(LTLIBINTL)
	* compat/sysv/Makefile.am (reboot_LDADD): Reorder and add $(LTLIBINTL)
	(runlevel_LDADD): add $(LTLIBINTL)
	(shutdown_LDADD): Reorder and add $(LTLIBINTL)
	(telinit_LDADD): Reorder and add $(LTLIBINTL)
	* logd/Makefile.am (logd_LDADD): Add $(LTLIBINTL)

2007-06-03  Scott James Remnant  <scott@netsplit.com>

	* init/tests/test_job.c (test_run_process): Add a test case for a
	crasher when the event has no arguments.
	* init/job.c (job_run_process): Fix the bug, we need to check the
	arguments before trying to append them.

	* init/cfgfile.c, init/cfgfile.h, init/tests/test_cfgfile.c: Rename
	to parse_job and strip out all functions except the parsing and stanza
	ones.
	* init/Makefile.am (init_SOURCES): Build and link parse_job.c and h
	(TESTS): Run the parse job test suite
	(test_cfgfile_SOURCES, test_cfgfile_LDFLAGS, test_cfgfile_LDADD):
	Rename and update.
	* init/parse_job.c: Rename all cfg_stanza_*() functions to just
	stanza_*(), rename all cfg_parse_*() functions to just parse_*().
	(parse_job, parse_process, stanza_exec, stanza_script, stanza_start)
	(stanza_stop, stanza_emits, stanza_normal, stanza_env, stanza_limit):
	Don't use NIH_MUST, it's fine to be out of memory and we should fail
	in that case with a useful error.  The user can always reload the
	config file.
	(cfg_read_job, cfg_watch_dir, cfg_job_name, cfg_create_modify_handler)
	(cfg_delete_handler, cfg_visitor): Drop these functions for now.
	* init/parse_job.h: Update so it just contains the one prototype.
	* init/tests/test_parse_job.c: Update all tests to pass a string
	to parse_job(), and check errors raised; rather than mucking around
	with file descriptors all of the time.  Spend the effort while we're
	in here to run TEST_ALLOC_FAIL where we can.
	* init/main.c: Drop config file loading for now since it's missing.

2007-05-27  Scott James Remnant  <scott@netsplit.com>

	* init/cfgfile.h (CFG_DIR): Drop this define, since it's in paths.h
	(CfgDirectory): 

	* init/cfgfile.c (cfg_read_job): Separate out the job-handling code
	into a new function that we could call from a stanza if we want
	later; this one now just maps the file into memory and deals with
	exceptions from the parsing.
	(cfg_parse_job): Function containing the seperated out code; parses
	a new job, marking it as a replacement for any existing job with the
	same name.  Drop the warnings for using pid options without a daemon,
	since these are actually useful for other things later.
	* init/tests/test_cfgfile.c (test_read_job): Drop the check on
	unexpected daemon options, since we don't issue these warnings
	anymore.

2007-05-20  Scott James Remnant  <scott@netsplit.com>

	* init/event.c (event_match): Change to accept Event as the first
	argument and EventInfo as the second, making it obvious that this
	matches a received Event against known EventInfo rather than just
	comparing two info structs (since the order matters).
	* init/event.h: Update prototype.
	* init/tests/test_event.c (test_match): Update test accordingly.
	(test_poll): Fix typo.
	* init/job.c (job_handle_event): Pass in the event as the first
	argument to event_match, rather than its info.
	* TODO: Update.

	* init/job.c (job_emit_event): Return the event that we emit; don't
	bother tracking block status or setting blocked, leave that to the
	state loop so things are more obvious.
	(job_change_state): Set the blocked flag here for starting and stopping
	to the return value of job_emit_event().

	* init/event.c (event_ref, event_unref): Reference counting of events
	so we don't free those we still need.
	(event_block, event_unblock): Blocker counting that replaces the
	previous jobs member.
	(event_new): Initialise refs and blockers fields.
	(event_emit_finished): Remove this function.
	(event_poll): Handle the new done state, and deal with the blockers
	and references counts; turns out that we can fall all the way through
	this switch if these are zero without needing to check again.
	(event_pending): Remove call to event_emit_finished, the event_poll()
	loop handles this case now.
	(event_finished): Set progress to done on the way out.
	* init/event.h (EventProgress): Add new done state
	(Event): Add refs and blockers members, replacing jobs
	* init/tests/test_event.c (test_new): Check refs and blockers are
	initialised to zero.
	(test_ref, test_unref, test_block, test_unblock): Check the ref
	counting function behaviours.
	(test_emit_finished): Drop this function since it's not used
	* init/job.c (job_change_cause): Reference and block the event,
	and unblock and unreference before changing.
	(job_emit_event): Reference the event that blocks the job from
	continuing.
	(job_handle_event_finished): Unreference the blocking event again.
	(job_change_state): Make sure that blocked has been cleared before
	allowing a state change.
	* init/tests/test_job.c: Change tests to use refs/blockers on the
	cause event when counting, and also to follow the status of blocked
	since that is now ref-counted as well.

2007-05-18  Scott James Remnant  <scott@netsplit.com>

	* init/main.c (main, cad_handler, kbd_handler, pwr_handler): Use
	event_new rather than event_emit.
	* init/job.h (Job): Change type of cause and blocked to Event
	* init/job.c (job_change_goal, job_change_cause, job_emit_event) 
	(job_handle_event, job_handle_event_finished): Update all references
	to EventEmission to use Event instead.
	(job_detect_stalled): Call event_new instead of event_emit
	(job_run_process): Use the info member of cause, not event member
	* init/tests/test_job.c (test_change_goal, test_change_state) 
	(test_run_process, test_child_reaper, test_handle_event) 
	(test_handle_event_finished): Update all references to EventEmission
	to use Event instead.
	(test_detect_stalled): Correct to use right structure types.
	* init/process.c (process_setup_environment): Use cause's info member,
	rather than event member.
	* init/tests/test_process.c (test_spawn): Update to use Event.
	* init/notify.h (NotifySubscription): Change member to event
	* init/notify.c (notify_subscribe_event) 
	(notify_subscription_find, notify_job_event, notify_event) 
	(notify_event_finished): Update functions to use event member and
	Event structures.
	* init/tests/test_notify.c (test_subscribe_event) 
	(test_subscription_find, test_job, test_job_event, test_event) 
	(test_event_finished): Update to use Event instead of EventEmission
	* init/control.c (control_event_emit): Update to use event_new.
	* init/tests/test_control.c (test_event_emit) 
	(test_subscribe_events, test_unsubscribe_events): Update to use
	Event rather than EventEmission.

	* init/event.h: Fix up a few references.
	* init/tests/test_event.c (test_new): Remove reference to emission.

	* init/event.h (EventEmission): Rename to Event, and rename event
	member to info.
	* init/event.c (event_emit_next_id): Rename to event_next_id
	(event_emit): Rename to event_new, and add standard parent argument.
	(event_emit_find_by_id): Rename to event_find_by_id
	(event_poll): Iterate over Events in the list
	(event_pending, event_finished): Operate on Event
	* init/tests/test_event.c (test_emit): Rename to test_new and
	adjust for names and arguments.
	(test_emit_find_by_id): Rename to test_find_by_id and adjust for
	names.
	(test_emit_finished, test_poll): Adjust names.

	* init/cfgfile.c (cfg_stanza_start, cfg_stanza_stop) 
	(cfg_stanza_emits): Convert to use EventInfo and event_info_*.
	* init/job.c (job_copy): Use EventInfo and event_info_copy.
	(job_handle_event, job_detect_stalled): Iterate EventInfo structures
	* init/tests/test_cfgfile.c (test_stanza_start, test_stanza_stop) 
	(test_stanza_emits): Update to use EventInfo
	* init/tests/test_job.c (test_copy, test_handle_event) 
	(test_handle_event_finished, test_detect_stalled): Update to use
	EventInfo and event_info_new
	* init/event.c (event_copy): Use nih_str_array_copy here, to make the
	code somewhat simpler.
	(event_finished): Copy the arguments and environment from the old
	event, rather than stealing and reparenting.
	* init/job.c (job_copy): Use nih_str_array_copy here too.
	(job_run_process): Use nih_str_array_append to add the arguments from
	the emission onto the command run.

	* init/event.h (Event): Rename to EventInfo, since this structure
	representations information about an event, rather than an actual
	event in progress.
	* init/event.c (event_new): Rename to event_info_new, also now can
	take arguments and environment like event_emit() can.
	(event_copy): Rename to event_info_copy.
	* init/tests/test_event.c (test_new): Rename to test_info_new,
	update names in test and test being given args or env.
	(test_copy): Rename to test_info_copy and update names in test.
	(test_match, test_poll): Use EventInfo.

	* TODO: Update.

2007-04-24  Scott James Remnant  <scott@netsplit.com>

	* configure.ac: Add AM_PROG_CC_C_O since we use per-target flags
	for one of the test cases.

2007-03-16  Scott James Remnant  <scott@netsplit.com>

	* upstart/message.c (upstart_message_newv): Add va_end to match
	va_copy because the standard says so.
	* upstart/wire.c (upstart_push_packv, upstart_pop_packv): Add
	va_end here as well.

2007-03-13  Scott James Remnant  <scott@netsplit.com>

	* init/main.c: Wait until we've closed inherited standard file
	descriptors and opened the console instead before trying to open the
	control socket; otherwise we end up closing it by accident if we
	weren't opened with sufficient descriptors in the first place.
	Also wait until we've set up the logger before trying to parse the
	configuration.  In fact both of these things need to be pretty low
	down the main() function.

	* init/tests/test_job.c (test_run_process): Skip /dev/fd test cases
	if that's not available.

	* init/tests/test_control.c (test_log_priority): Make sure we know
	that the message has been sent before calling the watcher.

	* init/cfgfile.c (cfg_watch_dir): We get ENOSYS for missing inotify
	support, not EOPNOTSUPP.
	* init/tests/test_cfgfile.c (test_watch_dir): Actually make the
	directory tree before testing for inotify, since we use the same
	tree there too.

	* util/initctl.c (job_info_output): Restructure so gcc doesn't think
	name can be used uninitialised.
	* init/tests/test_cfgfile.c (test_watch_dir): Correct an error where
	i wouldn't be initialised if we skipped the inotify tests.

	* util/initctl.c (job_info_output): Restructure so gcc doesn't think
	* init/process.c (process_setup_environment): job id fits inside
	a %u now

	* upstart/message.h: Style; always refer to "unsigned int" as
	"unsigned int", and never "unsigned.
	* upstart/tests/test_message.c (my_handler): Catch a stray couple
	of "unsigned"s

	* init/control.c (control_job_query, control_job_start) 
	(control_job_stop): Change type of id argument to unsigned int,
	and call printf with %u to output it.
	* init/tests/test_control.c (check_job, check_job_instance) 
	(check_job_instance_end, check_job_status__waiting) 
	(check_job_status_end__waiting, check_job_status__starting) 
	(check_job_status_end__starting, check_job_status__running) 
	(check_job_status_end__running, check_job_status__pre_stop) 
	(check_job_status_end__pre_stop, check_job_status__stopping) 
	(check_job_status_end__stopping, check_job_status__deleted) 
	(check_job_status_end__deleted, check_job_unknown) 
	(check_job_invalid, check_job_unchanged, check_event): Change
	type of id arguments to unsigned int.
	(check_list): Change type of id to unsigned int.
	* init/tests/test_notify.c (check_job_status) 
	(check_job_status_end, check_job_finished, check_event) 
	(check_event_caused, check_event_finished): Change type of id
	arguments to unsigned int.

	* init/job.h (Job): Change the type of the id to unsigned int.
	* init/job.c (job_next_id): Change ids to be unsigned ints, and now
	we can just use %u in the nih_error call.
	(job_find_by_id): Change argument to be unsigned int
	* init/tests/test_job.c (test_find_by_id): Change id type to unsigned
	int.
	* init/event.h (Event): Change the type of the id to unsigned int.
	* init/event.c (event_emit_next_id): Change ids to be unsigned ints,
	and now we can just use %u in the nih_error call.
	(event_emit_find_by_id): Change argument to be unsigned int
	* init/tests/test_event.c (test_emit, test_emit_find_by_id) 
	(check_event, check_event_finished): Change id type to unsigned int.

	* util/initctl.c (output_name): Use an unsigned int for the job id,
	which means we can use ordinary %u for the printf argument.
	(handle_job, handle_job_finished, handle_job_instance) 
	(handle_job_instance_end, handle_job_status) 
	(handle_job_status_end, handle_job_unknown, handle_job_invalid) 
	(handle_job_unchanged, handle_event, handle_event_caused) 
	(handle_event_finished): Change argument type of id from uint32_t
	to unsigned int.
	(job_info_output): Change output type of id from %zu to %u

	* upstart/message.c (upstart_message_handle): Use unsigned int for
	ids, rather than a fixed-width type.
	* upstart/tests/test_message.c (my_handler): Use unsigned int for
	the ids, and give "unsigned int" instead of "unsigned" to va_arg as
	a matter of style.

	* upstart/wire.c (upstart_push_int, upstart_pop_int): Send over the
	wire using a plain old integer type, instead of a fixed width type;
	there's no advantage to using the fixed-width type and we could hurt
	ourselves if we tried running on ILP64.
	(upstart_push_unsigned, upstart_pop_unsigned): Likewise use a plain
	unsigned int over the wire.
	(upstart_push_string, upstart_pop_string): Use an unsigned int for
	the length of the string, technically this means that we silently
	truncate any string that's greater than 4GB on 64-bit platforms;
	it's either that or make the test cases harder (we did this before
	anyway).
	(upstart_push_header, upstart_pop_header): Type is always an unsigned
	int (best conversion from an enum)

2007-03-11  Scott James Remnant  <scott@netsplit.com>

	* configure.ac: Bump version to 0.3.9

	* NEWS: Update.

	* util/man/initctl.8: Document the new commands.

	* TODO: Update.

	* init/job.c (job_handle_event): Correct the function so we don't
	try and stop the master of an instance, and cause an assertion error.

	* util/initctl.c: Oops, correct function pointers in command table

	* util/tests/test_initctl.c (test_version_action): 

	* util/initctl.c (handle_version): Handle receipt of the version
	reply.
	(version_action): Send the version-query message to the server and
	expect one response.
	(log_priority_action): Parse the single argument into an NihLogLevel
	and send it to the server.

	* init/control.c (control_version_query, control_log_priority):
	Functions to handle the new messages from the server pov
	* init/tests/test_control.c (test_version_query) 
	(test_log_priority): Test the new messages are handled properly.
	(check_version): Check the version string matches.
	* upstart/message.h: Add messages for querying the version of the
	init daemon and changing the log priority.
	* upstart/message.c (upstart_message_newv)
	(upstart_message_handle): Marshal the new messages.
	* upstart/tests/test_message.c (test_new, my_handler) 
	(test_handle): Test the marshalling of the new messages,

	* upstart/libupstart.ver: Add enum functions to the global list.

	* util/initctl.c (start_action, stop_action): Imply --no-wait if
	we take the job id or name from an environment variable, since we'd
	end up waiting for ourselves otherwise
	* util/tests/test_initctl.c (test_start_action, test_stop_action):
	Update test cases to make sure no-wait is implied.

2007-03-09  Scott James Remnant  <scott@netsplit.com>

	* configure.ac: Bump version to 0.3.8

	* NEWS: Updated.
	* configure.ac: Increase version to 0.3.7

	* init/tests/test_job.c (test_change_state): Add a test case for
	deleting the last instance of a replaced job.
	* init/job.c (job_change_state): When moving a instance of a job into
	the deleted state, check whether we should replace the job it's an
	instance of, and if so, change that job's state too.
	* TODO: Update.

	* util/initctl.c (handle_job_list): Always allocate current_list,
	since we need it to be the parent of pointers we attach to it.
	(handle_job_list_end): Always free the current list, only suppress
	output if there aren't any entries in it.
	(initctl_recv): Check the current_list pointer, no need for in_list
	(handle_job_instance, handle_job_instance_end, handle_job_status):
	Check current_list not in_list.
	* util/tests/test_initctl.c: Correct some memory leaks.

	* init/process.c (process_setup_environment): Set the UPSTART_JOB_ID
	environment variable to the job's unique id.
	* init/tests/test_process.c (test_spawn): Make sure it's set.

	* util/man/initctl.8: Update the initctl manpage.
	* compat/sysv/man/reboot.8: Correct a minor grammar error.
	* compat/sysv/man/shutdown.8: Fix reference from runlevel to telinit.

	* README: Add a README that copies the text from the web page and
	adds some notes about recommended operating system versions.

	* util/initctl.c: Completely rewrite initctl, top to bottom; handling
	of the new messages is done natively, meaning that the commands just
	vary the requests send and number of responses expected.
	* util/tests/test_initctl.c: Test all of the new code.

	* init/main.c: Improve restarting and rescuing a little; store the
	program path in a static variable so we can always access it, and
	use the exported loglevel to pass the same to the new process.
	* TODO: Update.

	* compat/sysv/shutdown.c: More error/fatal adjustments.
	* compat/sysv/telinit.c: More error/fatal adjustments.

2007-03-08  Scott James Remnant  <scott@netsplit.com>

	* init/main.c (main, crash_handler): Promote deadly errors to nih_fatal
	* logd/main.c (main): Promote deadly errors to nih_fatal
	* compat/sysv/reboot.c (main): Promote deadly errors to nih_fatal
	* compat/sysv/shutdown.c (main, shutdown_now): Promote deadly errors
	to nih_fatal
	* compat/sysv/telinit.c (main): Promote deadly errors to nih_fatal

	* init/event.c (event_pending): The message that we're handling an
	event should be logged with --verbose.

	* init/cfgfile.c (cfg_parse_script): Remove the unnecessary check for
	a token inside a script block.

	* TODO: Update.

	* init/control.c (control_watch_jobs): Rename to control_subscribe_jobs
	and update to handle new event name.
	(control_unwatch_jobs): Rename to control_unsubscribe_jobs and update
	to handle the new event name.
	(control_watch_events): Rename to control_subscribe_events and update
	to handle the new event name.
	(control_unwatch_events): Rename to control_unsubscribe_events and
	update to handle the new event name.
	* init/tests/test_control.c (test_watch_jobs): Rename to
	test_subscribe_jobs and update to new event name.
	(test_unwatch_jobs): Rename to test_unsubscribe_jobs and update to 
	new event name.
	(test_watch_events): Rename to test_subscribe_events and update to
	new event name.
	(test_unwatch_events): Rename to test_unsubscribe events and update
	to new event name.

	* upstart/message.h: Rename the watch commands to subscribe/unsubscribe
	and regroup with new message numbers.
	* upstart/message.c (upstart_message_newv) 
	(upstart_message_handle): Marshal the updated subscription messages.
	* upstart/tests/test_message.c (test_new, my_handler) 
	(test_handle): Update tests to new names and numbers.
	* TODO: Update.

	* upstart/message.c (upstart_message_handle): Raise a the unknown
	message error if the type is unknown, rather than the invalid message
	error.
	* upstart/tests/test_message.c (test_handle): Correct test case.

	* init/job.c (job_change_state): Correct a problem here too, when
	moving from pre-stop to running, we don't want to emit a started event
	since we never emitted a stopping event and never killed the process
	anyway.  We do need to notify the job as finished, since the process
	that tried to stop it will need to be told not to wait any longer.
	* init/tests/test_job.c (test_change_state): Add a test for pre-stop
	back to running.

	* doc/states.dot: Fix an error in the state diagram; when moving from
	starting back to waiting, due to a failed respawn, we need to emit
	the stopped event otherwise it will never happen.
	* doc/states.png: Update.

2007-03-05  Scott James Remnant  <scott@netsplit.com>

	* upstart/message.c (upstart_message_new): Make this a wrapper around
	(upstart_message_newv): which has all the old code, but accepts a
	va_list instead of making its own.
	* upstart/message.h: Add prototype.

	* init/main.c (crash_handler): Simply trying to leave a SEGV handler
	doesn't work so well, we end up repeating the problem instruction.
	We really can't resume from this point, and can't even jump elsewhere
	since our state is probably buggered up.  Only thing for it is to
	re-exec ourselves with a clean state.

	* init/cfgfile.c (cfg_read_job, cfg_delete_handler): Don't try and
	free the magic (void *)-1 replacement (delete).

	* util/events.c, util/events.c, util/jobs.c, util/jobs.h: With the
	new message responses, that intermix event and job information freely,
	it no longer makes sense to distinguish between them.  So fold these
	files back into the main initctl.c
	* util/initctl.h: Drop unused header.
	* util/Makefile.am (initctl_SOURCES): Update sources list.
	(TESTS): Change which tests we build
	(test_initctl_SOURCES, test_initctl_CFLAGS, test_initctl_LDFLAGS) 
	(test_initctl_LDADD): Build the new combined test case binary, use
	an automake feature to rebuild initctl.c with -DTEST and a different
	.o file, and thus be able to define out main()

	* util/tests/test_events.c, util/tests/test_jobs.c: Collapse the two
	test case files into one single
	* util/tests/test_initctl.c

	* init/control.c (control_job_find): And implement the find function
	that returns a list of jobs matching an optional pattern.
	* init/tests/test_control.c: Make sure we do send all messages.
	(check_list): Complex function to check the responses to a job list
	(test_job_find): Test a couple of job lists.
	* init/tests/test_notify.c: Make sure we do send all messages.

	* init/control.c (control_job_query): Implement the query message,
	this just needs to return the status or instance set.
	* init/tests/test_control.c (test_job_query): Test the query command.
	(check_job_status__deleted, check_job_status_end__deleted): Pair of
	functions to check we can query deleted jobs directly.

	* init/control.c (control_send_instance): Function to send an instance
	job, collating all of its instances together.
	* init/control.h: Update.
	* init/tests/test_control.c (test_send_instance): Check we receive
	the right messages.
	(check_job_instance, check_job_instance_end): Pair of functions to
	check the instance messages.

	* upstart/message.h: Add new UPSTART_JOB_INSTANCE and
	UPSTART_JOB_INSTANCE_END messages which we'll use to communicate that
	a job is an instance, and group the instances of it together.
	* upstart/message.c (upstart_message_new, upstart_message_handle):
	Marshal the new instance messages.
	* upstart/tests/test_message.c (test_new, my_handler) 
	(test_handle): Test the new message types.

	* upstart/message.h: Restore arguments to JOB_LIST, but rename to
	pattern since that's what it is.
	* upstart/message.c (upstart_message_handle): Restore arguments
	with updated name.
	* upstart/tests/test_message.c (test_new, my_handler) 
	(test_handle): Restore tests for arguments, rename and make sure we
	include a wildcard.

2007-03-04  Scott James Remnant  <scott@netsplit.com>

	* upstart/message.h: Drop arguments to JOB_LIST.
	* upstart/message.c (upstart_message_new, upstart_message_handle):
	Drop arguments to JOB_LIST.
	* upstart/tests/test_message.c (test_new, my_handler) 
	(test_handle): Drop the arguments from the test.

	* init/control.c (control_job_start): Update to return INVALID for
	instances and replacements; add the forgotten UPSTART_JOB message.
	(control_job_stop): Update to return INVALID for replacements; add
	the forgotten UPSTART_JOB message.  Deal with instance masters
	magically by iterating all instances and stopping those instead.
	* init/tests/test_control.c (check_job_deleted): Rename to 
	check_job_invalid and check that message.
	(check_job): Function to check the job we've acted upon.
	(test_job_start): Check that we get the UPSTART_JOB message first,
	restore the check on deleted jobs causing an error and add checks
	that instance and replacement jobs also cause an error.
	(test_job_stop): Check that we get the UPSTART_JOB message first,
	restore the check on deleted jobs causing an error.  Make sure
	instances are handled.

	* upstart/message.h: More message changes; add a JOB_FIND message
	and replace UPSTART_JOB_DELETED with UPSTART_JOB_INVALID since there's
	a few more problem conditions.
	* upstart/message.c (upstart_message_new, upstart_message_handle):
	Marshal the new message and update names.
	* upstart/tests/test_message.c (test_new, my_handler) 
	(test_handle): Update tests to check the new message and update the
	values and names of the existing ones.

	* init/job.h (Job): Remove the delete flag, add replacement and
	replacement_for pointers instead.
	* init/job.c (job_new): Initialise replacement and replacement_for
	pointers to NULL.
	(job_find_by_name): Update to return what job the one we found is
	a replacement for, and to skip DELETED jobs.
	(job_instance): Make it simply illegal to call this for deleted jobs,
	instances or replacements.
	(job_change_goal): Make it illegal to change the goal of a replacement
	job.
	(job_free_deleted): Remove the previous code to handle deleted instance
	masters, because it's now bogus.
	(job_should_replace): New function to determine whether a job is
	replaceable.
	* init/tests/test_job.c (test_new): Check pointers are set.
	(test_copy): Check that replacement and replacement_for are not
	copied, since their state of an individual job.
	(test_find_by_name): Update tests to make sure we ignore deleted jobs,
	instances and replacements.
	(test_instance): Remove test that will now cause an assertion,
	and no longer check delete is set.
	(test_change_goal): Remove test that will now cause an assertion.
	(test_free_deleted): Remove test cases for deleted masters.
	(test_should_replace): Test the new check function.
	(test_change_state): Make sure that we end up in deleted for instances
	and replaced jobs, and that replacements become the real job.
	* init/cfgfile.c (cfg_read_job): Update to handle replacement jobs;
	the old job's previous replacement is discarded, and set to the
	current job; and then if the job should be replaced, it's moved
	to deleted (which should promote the new job).
	(cfg_delete_handler): Handle deletion of a job in a similar manner,
	except we sent the replacement pointer to the special -1 value since
	we have no actual replacement.
	* init/tests/test_cfgfile.c (test_watch_dir): Update tests to make
	sure that deletion and modification are handled wrt replacement.
	(test_read_job): Make sure that reparsing an existing file is handled.
	* init/tests/test_control.c (test_job_start): Remove checks that
	delete gets set to true for instances.
	(test_job_stop, test_job_start): Temporarily comment out deleted
	job behaviour, since that's been somewhat changed.

	* upstart/message.h: We're not going to return JOB_LIST for JOB_STOP
	since that's just awkward for the client; just act on the master,
	and return JOB_UNCHANGED.

	* init/notify.c (notify_job_status): Move this function to
	* init/control.c (control_send_job_status): here, since we need it for
	the new control responses.
	(control_job_query): New single function to list all jobs or a
	particular job.
	* init/control.h: Add prototype.
	* init/tests/test_control.c (test_error_handler): Simplify this a
	little to just sending a NO_OP message, since we can send an entire
	stream of messages and leave them in the queue.
	(check_job_status__stopping, check_job_process) 
	(check_job_status_end__stopping): Trio of check functions for a job
	status that's stopping, with an active main process.
	(test_send_job_status): Test the now global status function.
	(check_job_status__starting, check_job_status_end__starting): Pair
	of check functions for a starting job with no process yet.
	(test_watch_jobs, test_unwatch_jobs): Update to expect the full new
	job status messages, with an optional process part as well.
	(check_event): Function to check an event.
	(test_watch_events): Minor update to use above function.
	(check_job_status__waiting, check_job_status_end__waiting): Pair of
	check functions for the first step in starting a job (goal change only)
	(check_job_unknown, check_job_deleted, check_job_unchanged): Trio
	of functions to check common error responses.
	(test_job_start): Update tests to newer behaviour.
	(check_job_status__running, check_job_status_end__running) 
	(check_job_status__pre_stop, check_job_status_end__pre_stop): Checks
	for the states we go through when stopping a job.
	(test_job_stop): Update tests to newer behaviour.
	* init/notify.c (notify_job, notify_job_event, notify_job_finished):
	Update to call the newly exported function.
	* init/job.c: Make job_id and job_id_wrapped externally available.
	* init/job.h: Update.
	* init/event.c: Make emission_id and emission_id_wrapped externally
	available.
	* init/event.h: Update.

	* upstart/message.h: Rename UPSTART_JOB_INVALID to
	UPSTART_JOB_UNCHANGED, as it's not really invalid just a no-op
	* upstart/message.c (upstart_message_new, upstart_message_handle):
	Update the constant, fields are unchanged,
	* upstart/tests/test_message.c (test_new, my_handler) 
	(test_handle): Rename constants/messages.

	* upstart/message.h: Turns out we need extra errors to indicate that
	the job was deleted or already at that goal, otherwise the client
	would sit there waiting for the finished event.	
	* upstart/message.c (upstart_message_new, upstart_message_handle):
	Marshal the new error messages.
	* upstart/tests/test_message.c (test_new, my_handler) 
	(test_handle): Test the handling of the new messages.

	* init/tests/test_job.c (test_free_deleted): Found a bug; because
	master instances never change state, they never end up in the deleted
	state so are never reaped.  Add some test cases for cleaning them up,
	but not while they have remaining instances.
	* init/job.c (job_free_deleted): Implement the bug fix.

	* init/job.c (job_instance): Split out the instance spawning code
	into its own function, as we'll frequently need a pointer to the
	instance before we try and change the goal.
	(job_change_goal): Clean this function back up again, it no longer
	needs to return values and can assert that it's never called for
	deleted jobs or instance mastersr.
	(job_handle_event): Spawn an instance when we get a start event.
	* init/job.h: Update.
	* init/tests/test_job.c (test_instance): Check instance creation.
	(test_change_goal): Update tests now that it doesn't return a value
	again, and doesn't spawn instances itself.
	(test_handle_event): Make sure instances are spawned.

	* init/tests/test_event.c (test_poll): Needs a slight fix now that
	we generate more events than we check, and that subscriptions go
	away automatically.

	* init/notify.c (notify_job_status): Static function to handle
	sending the more complicated job status message series 
	(notify_job): Call notify_job_status() to send the new-style message
	(notify_job_event): Send the new UPSTART_EVENT_CAUSED message with
	the emission id, then call notify_job_status() to send the new-style
	common status message.
	(notify_job_finished): New function to be called when we reach the
	job rest state, notifies and unsubscribes directly subscribed
	processes, and includes failed information.
	(notify_event_finished): Unsubscribe processes after sending the
	finished event, since the event has gone away.  Also don't send
	this to processes subscribed to all events, since it's not useful
	for them.
	* init/notify.h: Add prototype.
	* init/tests/test_notify.c: Update all test cases and helper
	functions to the new message types.
	(test_job_finished): Check the new finished message is sent with
	a status message preceeding it.
	* init/job.c (job_change_state, job_change_state): Notify subscribed
	processes with notify_job_finished() when in the running (for service)
	or waiting states, just before we drop the cause.

	* upstart/message.h: Add failed, failed_process and exit_status
	arguments to UPSTART_JOB_FINISHED.
	* upstart/message.c (upstart_message_new, upstart_message_handle): 
	Marshal the new arguments.
	* upstart/tests/test_message.c (test_new, my_handler) 
	(test_handle): Test the new arguments.

	* upstart/message.h: Update the message types, introducing a more
	structured job message set and replacing the UPSTART_EVENT_JOB_STATUS
	message with UPSTART_EVENT_CAUSED which will be immediately followed
	by an ordinary UPSTART_JOB_STATUS message.
	* upstart/message.c (upstart_message_new, upstart_message_handle):
	Marshal the new messages.
	* upstart/tests/test_message.c (test_new, my_handler) 
	(test_handle): Test the new message types.
	* TODO: Update.

2007-03-03  Scott James Remnant  <scott@netsplit.com>

	* TODO: Update.

	* init/cfgfile.c (cfg_parse_exec, cfg_parse_script): Separate out
	the parsing of an exec or script stanza into separate functions,
	seeing as this is quite a common operation.  This also means we
	just need to change them in one place now.
	(cfg_parse_process): Function to call either of the above depending
	on the next argument.
	(cfg_stanza_exec): Call cfg_parse_exec instead.
	(cfg_stanza_script): Call cfg_parse_script instead.
	(cfg_stanza_pre_start, cfg_stanza_post_start) 
	(cfg_stanza_pre_stop, cfg_stanza_post_stop): Call cfg_parse_process
	with the right arguments instead of doing by hand in each function.

	* init/event.c (event_emit_next_id): Split the id assigning code into
	a static inline function for easier modification.
	* init/job.c (job_next_id): Use the same style function here too.

2007-03-02  Scott James Remnant  <scott@netsplit.com>

	* init/event.c (event_emit): Port the slightly more efficient in the
	early case code from job_new.

	* init/job.h (Job): Add a unique id to the job structure.
	* init/job.c (job_new): Assign an incrementing id to each new job
	allocated.
	(job_find_by_id): Locate a job by its unique id, sadly not very
	efficient in a hash table ;-)
	(job_name): New hash key function since name isn't the first entry
	anymore.
	(job_init): Change hash key function.
	* init/tests/test_job.c (test_find_by_id): Make sure we can find a
	job by its id.

	* init/job.c (job_change_goal): Return the new instance in that
	circumstance, and clean up a little bit.
	* init/job.h: Update prototype.
	* init/tests/test_job.c (test_change_goal): Update tests.

	* init/job.c (job_find_by_name): Skip jobs marked for deletion too.
	* init/tests/test_job.c (test_find_by_name): Update test case.

	* init/event.h, init/notify.h, upstart/message.h: Provide C-level names
	for enums, this makes the compiler generate things that gdb can get.

	* init/job.c (job_run_process, job_kill_process, job_kill_timer):
	Change process argument to be a plain ProcessType, this means we
	know exactly which process we're trying to run or kill.
	(job_change_state): Update calls to job_run_process
	and job_kill_process
	* init/tests/test_job.c (test_run_process, test_kill_process): Update
	function calls to just pass a ProcessType in.

	* upstart/enum.h: Rename JobAction to ProcessType.
	* upstart/enum.c (job_action_name): Rename to process_name.
	(job_action_from_name): Rename to process_from_name.
	* upstart/tests/test_enum.c (test_action_name, test_action_from_name):
	Rename and update to match.
	* init/job.c (job_new, job_copy, job_change_state) 
	(job_next_state): Change JOB_*_ACTION constants to PROCESS_*.
	(job_find_by_pid): Change JobAction argument to ProcessType.
	(job_emit_event): Call process_name on the failed process.
	(job_child_reaper): Update to use ProcessType instead of JobAction.
	* init/job.h (Job): Change type of failed_process to ProcessType.
	* init/tests/test_job.c (test_find_by_pid): Update to use ProcessType
	instead of JobAction in tests.
	(test_new, test_copy, test_change_goal, test_change_state) 
	(test_next_state, test_run_process, test_kill_process) 
	(test_child_reaper, test_handle_event_finished): Change JOB_*_ACTION
	constants to PROCESS_*
	* init/cfgfile.c (cfg_stanza_exec, cfg_stanza_script) 
	(cfg_stanza_pre_start, cfg_stanza_post_start) 
	(cfg_stanza_pre_stop, cfg_stanza_post_stop): Change JOB_*_ACTION
	constants to PROCESS_*
	* init/tests/test_cfgfile.c (test_stanza_exec) 
	(test_stanza_script, test_stanza_pre_start) 
	(test_stanza_post_start, test_stanza_pre_stop) 
	(test_stanza_post_stop, test_read_job, test_watch_dir): Change
	JOB_*_ACTION constants to PROCESS_*
	* init/tests/test_event.c (test_poll): Change JOB_*_ACTION constants
	to PROCESS_*
	* init/tests/test_control.c (test_job_start, test_job_stop): Change
	JOB_*_ACTION constants to PROCESS_*

	* init/cfgfile.c (cfg_watch_dir): Restore the prefix argument; pass
	as the data pointer to the inotify callbacks and visitor function.
	Change the return value to be the watch structure.
	(cfg_job_name): Add prefix argument and prepend to relative path.
	(cfg_create_modify_handler, cfg_delete_handler, cfg_visitor): Get
	the prefix for the job names from the data pointer and pass to
	cfg_job_name().
	* init/cfgfile.h: Update prototypes.
	* init/tests/test_cfgfile.c (test_watch_dir): Actually test the
	watch functions.
	* init/main.c (main): Pass NULL for the prefix for the global job
	directory, compare the return value against (void *)-1.
	* TODO: Update.

	* init/cfgfile.c (cfg_stanza_on): Drop the simple on stanza.
	* init/tests/test_cfgfile.c (test_stanza_on): Remove test case.

	* TODO: Update.

2007-03-01  Scott James Remnant  <scott@netsplit.com>

	* util/jobs.c (handle_job_status): Drop the process field from the
	output for now.
	* util/events.c (handle_event_job_status): Likewise
	* util/tests/test_jobs.c (test_start_action, test_list_action) 
	(test_jobs_action): Drop pid from messages we simulate.
	* util/tests/test_events.c (test_emit_action): Likewise.

	* upstart/message.c (upstart_message_new, upstart_message_handle):
	Remove the pid field from the job status and event job status
	messages.
	* upstart/message.h: Update description of job status and event
	job status message to remove the pid field.
	* upstart/tests/test_message.c (test_new, my_handler) 
	(test_handle): Remove checks using the pid field.

	* init/control.c (control_job_start, control_job_stop) 
	(control_job_query, control_job_list): Remove the pid field from
	the messages, it'll come back later when we get better message
	formats.
	* init/tests/test_control.c (check_job_status, check_job_waiting) 
	(check_job_started, check_job_stopped): Remove checks on the process
	id, since that field is gone from the message.
	(test_job_stop): Use the pid field of the main process.
	(test_job_start): Initialise the main action process.

	* init/notify.c (notify_job, notify_job_event): Remove the pid field
	from the message, it'll come back later when we get better message
	formats.
	* init/tests/test_notify.c (check_job_status) 
	(check_event_job_status): Remove checks on the pid, since that field
	is no longer present.

	* init/job.c (job_process_copy): Use job_process_new here, oops.

	* init/cfgfile.c (cfg_stanza_exec, cfg_stanza_script) 
	(cfg_stanza_pre_start, cfg_stanza_post_start) 
	(cfg_stanza_pre_stop, cfg_stanza_post_stop): Use job_process_new
	to allocate process structures and store in the process array.
	* init/tests/test_cfgfile.c (test_read_job, test_stanza_exec) 
	(test_stanza_script, test_stanza_pre_start) 
	(test_stanza_post_start, test_stanza_pre_stop) 
	(test_stanza_post_stop): Update test cases to use process array
	member information.

	* init/tests/test_event.c (test_poll): Update to use newer job process
	array and find the pid under there.

	* init/job.h (Job): Remove the pid and aux_pid fields; replace the
	individual JobProcess pointers with an array of them of a fixed
	minimum size; replace failed_state with failed_process.
	(JobProcess): add a pid field here, so now we can obtain the pid on
	an individual process/action basis rather than global.
	* init/job.c (job_process_new): Function to create a JobProcess
	structure, setting the initial values to FALSE/NULL/0.
	(job_process_copy): Function to copy a JobProcess.
	(job_new): Don't initialise the pid or aux_pid members, initialise
	the process array to a fixed initial size and set the members to NULL,
	initialise the failed_process member to -1.
	(job_copy): Update to use job_process_copy and copy the process array.
	(job_find_by_pid): Look through the process structures in the job's
	process array to find the pid, and optionally return which action it
	was.
	(job_change_state): Call job_kill_process in the JOB_KILLED state if
	we have a main process and that has a pid, pass in the main process.
	(job_next_state): Check the process id of the main process when
	deciding what the next state is for running.
	(job_run_process): Store the process id in the process structure
	(job_kill_process): Accept a process structure and use that to obtain
	the process id we need to send TERM too.  Remove the code that forced
	a state change if kill() failed, since we will get a child signal
	anyway and should do it there.
	(job_kill_timer): Likewise, accept a process structure and don't
	forcibly change the state anymore.
	(job_child_reaper): Rewrite to switch based on the action that died,
	rather than the state we were in; assert that the state is what we
	expected.
	(job_emit_event): The argument to the failed event is now the action
	name, rather than the state name; an action of -1 indicates that
	respawn failed.
	* init/tests/test_job.c (test_process_new, test_process_copy): Make
	sure the structure is created and copied properly.
	(test_new, test_copy): Drop checks on the pid and aux_pid members,
	add checks for the process array and pid members of processes.
	(test_find_by_pid): Update test case to make sure we can find the pid
	of any process, returning the action index rather than the process
	pointer.
	(test_run_process, test_kill_process, test_change_goal)
	(test_change_state, test_next_state, test_child_reaper): Update test
	cases to use pid fields inside process structures rather than the
	pid or aux_pid members.
	(test_handle_event, test_handle_event_finished) 
	(test_free_deleted): Update to avoid pid field checks.

	* upstart/enum.h (JobAction): Enumeration of different actions.
	* upstart/enum.c (job_action_name, job_action_from_name): Enumeration
	to string conversion functions.
	* upstart/tests/test_enum.c (test_action_name) 
	(test_action_from_name): Tests for the new functions.

	* init/cfgfile.c (cfg_read_job): Instead of trying to copy over an
	old job's state and instances into the new one, mark the old job
	as deleted.  This ensures we never end up applying a new post-stop
	script to a job started with an old pre-start script, etc.  It also
	makes life so much simpler.
	* init/tests/test_cfgfile.c (test_read_job): Update tests to make
	sure the old job is marked for deletion, instead of freed.
	* TODO: Update.

	* init/notify.c (notify_job): Split out notification to processes
	subscribed to the cause event into a new function
	(notify_job_event): We can call this when we change cause.
	* init/job.c (job_change_state): Notify anyone subscribed to the
	job after we've changed the state, rather than before, otherwise
	we won't know the new pids or anything.
	(job_change_cause): Call notify_job_event before changing the cause
	so that subscribers get a final status update.
	* init/tests/test_notify.c (test_job_event): Check the new function.
	* TODO: Update.

	* init/cfgfile.c (cfg_stanza_respawn): Remove the shortcut that
	lets you specify "respawn COMMAND".  It was confusing as it hid
	the common "[when] exec"/"[when] script" syntax, made it non-obvious
	that "exec" and "respawn" were the same flag, etc.
	* init/tests/test_cfgfile.c (test_stanza_respawn): Update tests.
	(test_stanza_service): Fix test case to not use shortcut.
	* logd/event.d/logd.in: Update to not use respawn shortcut.

2007-02-25  Scott James Remnant  <scott@netsplit.com>

	* init/job.c (job_child_reaper): Shift the signal value into the
	higher byte to make it easier to detect, and not stamp over exit
	statuses between 128 and 255.
	(job_emit_event): Detect the signal stored in the new way.
	* init/cfgfile.c (cfg_stanza_normal): Store signal in the higher bytes.
	* init/tests/test_job.c (test_copy, test_change_state) 
	(test_child_reaper): Update test cases.
	* init/tests/test_cfgfile.c (test_stanza_normal): Update test.

	* TODO: Update.

	* init/event.h (PWRSTATUS_EVENT): Add new power-status-changed event.
	* init/main.c (pwd_handler): Handle the SIGPWR signal by generating
	the new event, leave it up to a job to parse the file and do
	whatever it likes.

	* TODO: Update.

2007-02-13  Scott James Remnant  <scott@netsplit.com>

	* upstart/tests/test_message.c (test_reader, test_handle_using)
	(test_handle); Usual fix for gcc optimiser thinking that fixed
	for loops might not be.
	* init/tests/test_job.c (test_run_process, test_kill_process):
	Likewise.
	* init/tests/test_notify.c (test_subscription_find): I still don't
	know what a type-punned pointer is, nor why dereferencing such a
	thing would break strict-aliasing rules.
	* init/tests/test_cfgfile.c (test_read_job): More type-punning.
	* util/tests/test_jobs.c (test_start_action): More for-loop action.
	* util/tests/test_events.c (test_emit_action): And again.

2007-02-11  Scott James Remnant  <scott@netsplit.com>

	* init/job.c (job_change_goal): We need to be able to stop a running
	job without a process, because that's what a job-as-state is!  The
	check was added because job_child_reaper calls job_change_goal and
	then job_change_state immediately after, we should fix that instead.
	(job_child_reaper): If we call job_change_goal while in the running
	state, it will call job_change_state for us; so check for that first
	and don't change the state!
	* init/tests/test_job.c (test_change_goal): Update the test to ensure
	that we can stop a job with no running process.

	* init/cfgfile.c (cfg_stanza_normalexit): normalexit is inconsistent,
	change to "normal exit"
	* init/tests/test_cfgfile.c (test_stanza_normalexit): Update.

	* init/cfgfile.c (cfg_stanza_start, cfg_stanza_stop) 
	(cfg_stanza_pre_start, cfg_stanza_post_start) 
	(cfg_stanza_pre_stop, cfg_stanza_post_stop, cfg_stanza_respawn):
	We're not going to allow stanza keywords to be quoted, since this
	gives us an easy way to allow users to make something explicitly
	not a keyword.

2007-02-10  Scott James Remnant  <scott@netsplit.com>

	* configure.ac: Bump version to 0.3.6

	* configure.ac: Increase version to 0.3.5
	* NEWS: Update.
	* TODO: Update.

	* TODO: More notes.

	* TODO: Note an issue with using JobProcess->pid

	* init/cfgfile.c (cfg_stanza_pre_start, cfg_stanza_post_start) 
	(cfg_stanza_pre_stop, cfg_stanza_post_stop): Add a needed check
	for a token when parsing "exec".  Correct line number we expect
	to see the duplicated value on.  Correct expected error for missing
	argument from "Unexpected token" to "Expected token".

	* init/tests/test_cfgfile.c (main): Actually invoke the tests for
	the scripts.

	* init/cfgfile.c (cfg_read_job): Correct type of lineno in error.

	* TOOD: Minor notify bug

	* TODO: Big update.

	* init/tests/test_job.c (test_child_reaper): Make sure that we can
	reap post-start and pre-stop processes, and have only the aux_pid
	changed.  Also make sure that if the running process dies while
	in these states, with or without an aux process, that we don't
	transition badly.

	* init/job.c (job_find_by_pid): Check aux_pid as well.
	* init/tests/test_job.c (test_find_by_pid): Make sure we can find it.

	* init/job.h (Job): Add an auxiliary pid member.
	* init/job.c (job_new): Initialise the aux_pid member.
	(job_change_state): Run the post-start and pre-stop scripts when we
	enter the state with the same name (assuming they exist).
	(job_run_process): Store the pid in aux_pid when starting the
	post-start or pre-stop processes.
	* init/tests/test_job.c (test_change_state): Add tests for running
	the new post-start and pre-stop scripts; which get their process ids
	stored in aux_pid instead of pid.
	(test_new): Make sure the aux_pid member is initialised properly.
	(test_copy): Make sure the aux_pid member is not copied.

	* TODO: Update.

	* init/tests/test_job.c (test_change_state): Add a check for the
	daemon stanza holding the job in spawned; we snuck this in a while
	back and never tested it (there's no support to get it out of
	spawned yet).

	* init/job.h (Job): Add new post_start and pre_stop scripts.
	* init/job.c (job_new): Initialise new scripts to NULL.
	(job_copy): Copy the information from the new scripts over as well.
	* init/tests/test_job.c (test_new): Check they're initialised.
	(test_copy): Check that the information is copied properly.
	* init/cfgfile.c (cfg_stanza_post_start, cfg_stanza_pre_stop): Add
	new script stanza functions for the additional two scripts that
	we want.
	* init/tests/test_cfgfile.c (test_stanza_post_start) 
	(test_stanza_pre_stop): Add tests for the new stanzas.

	* init/cfgfile.c (cfg_stanza_exec, cfg_stanza_script): Rewrite to
	allocate a JobProcess and parse the command or script into it.
	(cfg_read_job): Fix the long broken assumption that pid_file and
	pid_binary are required for respawn, when they're actually required
	for daemon.
	(cfg_stanza_start, cfg_stanza_stop): Remove script second-level.
	(cfg_stanza_respawn): Parse into the job's process.
	(cfg_stanza_pre_start, cfg_stanza_post_stop): New stanzas for the
	processes alone.
	* init/tests/test_cfgfile.c (test_read_job): Update a few test
	cases to match reality.
	(test_stanza_start, test_stanza_stop): Remove script-related checks.

2007-02-09  Scott James Remnant  <scott@netsplit.com>

	* init/tests/test_job.c (test_kill_process): Poll the event queue
	after each test to get rid of the allocated events and make valgrind
	happy.
	* init/tests/test_control.c (test_job_start, test_job_stop)
	(test_event_emit): Poll the event queue after each test to get rid
	of the allocated events, as they make valgrind complain.
	(test_event_emit): Free args and env when done.

	* init/job.h (JobName): Drop obsolete structure
	(JobProcess): Add a new structure to represent a single process
	within the job, instead of using two variables to pick either the
	script or command.
	(Job): Change command and script to a single JobProcess called process;
	change start_script and stop_script to a JobProcess called pre_start
	and post_stop respectively.
	* init/job.c (job_new): Initialise new members to NULL.
	(job_copy): Copy the process structures across, including contents.
	(job_change_state): Call job_run_process passing in the structure;
	rather than fiddling with if statements.
	(job_run_script, job_run_command, job_run_process): Combine all of
	these three functions into a single new job_run_process function.
	* init/tests/test_job.c (test_new, test_copy, test_change_goal) 
	(test_change_state, test_child_reaper) 
	(test_handle_event_finished): Change to using JobProcess for when
	we need to construct a command.
	(test_run_script, test_run_command): Merge into single new
	(test_run_process) function.
	* init/tests/test_event.c (test_poll): Replace command with process.
	* init/tests/test_control.c (test_job_start): Change to using
	JobProcess to specify the command.

	* init/main.c (main): Run job_free_deleted each time through the
	main loop.

	* init/job.c (job_change_goal): Minor tweak to the logic; we may
	have just made the job an instance, that should still let us stop
	the one underneath.

	* TODO: Update.

	* util/jobs.c (do_job): Always expect a list of replies.

	* init/control.c (control_job_status, control_job_stop)
	(control_job_query): Reply with information about all instances of
	the job.
	* init/tests/test_control.c (test_job_status, test_job_stop)
	(test_job_query): Make sure we get the list end even for a single job;
	and make sure we get details of all instances attached to the job.

	* init/tests/test_job.c (test_change_goal): Check that starting
	an instance job actually starts a new instance of it.

	* init/cfgfile.c (cfg_stanza_limit): Support the word "unlimited" in
	limit arguments for both the soft and hard values.
	* init/tests/test_cfgfile.c (test_stanza_limit): Make sure that we
	can make limits be unlimited.

	* init/event.c (event_copy): Function to copy an event structure.
	* init/event.h: Add prototype.
	* init/tests/test_event.c (test_copy): Make sure we copy the event
	correctly, with or without arguments and/or environment.
	* init/job.c (job_copy): Function to copy a job structure, leaving
	the state as it is.
	* init/job.h: Add prototype.
	* init/tests/test_job.c (test_copy): Make sure that we copy the
	job details whether they are NULL or non-NULL, but don't copy the
	state.
	* init/init.supp: Update supression.
	* init/job.c (job_find_by_name): If we get a job that's an instance,
	return what it's an instance of.
	* init/tests/test_job.c (test_find_by_name): Restore accidentally
	deleted test function; test that we get the real job, not an instance.

	* init/job.c (job_new): instance_of is initialised to NULL.
	* init/job.h: Add a new instance_of pointer, pointing to the parent
	that we're an instance of.
	* init/tests/test_job.c (test_new): Check that.
	* init/tests/test_cfgfile.c (test_read_job): Make sure instance_of
	pointers are updated.

	* init/job.c (jobs): Store jobs in a hash table.
	(job_new): Add to hash table, not to a list.
	(job_handle_event, job_handle_event_finished, job_detect_stalled) 
	(job_free_deleted): Iterate across the hash table, rather than list.
	(job_find_by_name): Use nih_hash_lookup, we keep this function because
	we'll add "is instance or not" smarts soon!
	(job_find_by_pid): Iterate across the entire hash table.
	* init/tests/test_job.c (test_find_by_name): Drop test since this
	function is now gone.
	(test_free_deleted): Can't assume things are in a line now.
	* init/control.c (control_job_list): Iterate the hash table.

	* init/event.c: Don't hide the events list anymore
	* init/event.h: Publish it and the init function.
	* init/job.c: Don't hide the jobs list anymore.
	(job_list): Since we don't hide it, we can drop this.
	* init/job.h: Publish it and the init function.
	* init/notify.c: Don't hide the subscriptions list anymore.
	* init/notify.h: Publish it and the init function.
	* init/control.c (control_job_list): Iterate the job list directly
	* init/tests/test_control.c (test_event_emit): Use the events list
	available to us.
	* init/tests/test_event.c (test_poll): Call job_init directly and
	just use the events list available to us.
	* init/tests/test_job.c (test_new): Call job_init directly.
	(test_change_state): Use the events list available to us.
	* init/tests/test_notify.c (test_unsubscribe): Use the subscriptions
	list available to us.

	* doc/states.dot: Add updated state graph.
	* doc/Makefile.am (EXTRA_DIST): Ship the states diagram.
	(states.png): Include rules to build the png, we'll put it in bzr
	anyway, but this is useful.

	* init/cfgfile.c (cfg_delete_handler): Handle deleted jobs; mark
	the job as deleted, and if it's dormant, invoke a state change.

	* upstart/enum.h: Add a new JOB_DELETED state.
	* upstart/enum.c (job_state_name, job_state_from_name): Add the new
	state to the string functions.
	* upstart/tests/test_enum.c (test_state_name) 
	(test_state_from_name): Check the enum works.
	* init/job.c (job_change_goal): New decision; we can start a waiting
	job if it's marked delete (it might be a new instance) -- we'll use
	the new deleted state to decide that we shouldn't.
	(job_change_state): Once we reach waiting, if the job is to be deleted,
	move to the next state.
	(job_next_state): The next state for a waiting job if the goal is stop
	is deleted.  We should never call job_next_state () for a deleted job.
	(job_free_deleted): Very simple function, just detects
	deleted jobs and frees them.
	* init/job.h: Add prototype for new function.
	* init/tests/test_job.c (test_change_goal): Update test to use new
	deleted state; and don't even change the goal.
	(test_change_state): Add a check to make sure we end up in deleted.
	(test_next_state): Make sure waiting goes to deleted.
	(test_free_deleted): Check the function.

	* init/job.c (job_change_goal): Don't try and start a job if it's
	marked to be deleted and is just waiting for cleanup.
	* init/tests/test_job.c (test_change_state): Make sure that the cause
	is released when we reach waiting.

	* init/tests/test_cfgfile.c (test_read_job): Make sure that a deleted
	job gets resurrected.

	* init/cfgfile.c (cfg_visitor): Correct number of arguments and call
	to cfg_job_name.

	* TODO: Update.

	* init/cfgfile.c (cfg_stanza_daemon): Don't allow arguments anymore.
	* init/tests/test_cfgfile.c (test_stanza_daemon): Update tests.

	* init/job.c (job_handle_event_finished): Function to unblock all
	jobs blocked on a given event emission.
	(job_new, job_emit_event): Rename blocker to blocked; it's useful for
	testing for truth.
	* init/job.h: Add prototype, rename member.
	* init/tests/test_job.c (test_handle_event_finished): Test it.
	(test_new, test_change_state): Update name here too.
	* init/event.c (event_finished): Call job_handle_event_finished
	function to unblock jobs.
	* init/tests/test_event.c (test_poll): Make sure the job gets
	unblocked; a few other tests have to change since running event_poll
	always unblocks the job if nothing listens to it.

	* init/job.c (job_child_reaper): Set failed back to FALSE if
	we're respawning, since we don't want to be failing.
	* init/tests/test_job.c (test_child_reaper): cause will be NULL.
	also free and poll events when done.
	(test_handle_event): pid can never be -1
	(test_change_state): poll events when done

	* init/tests/test_job.c (test_child_reaper): Process will always
	be zero on return from reaper.

	* init/tests/test_job.c (test_child_reaper): Killed doesn't go past
	stopping; it goes to waiting, which will clear the cause.

	* init/tests/test_job.c (test_child_reaper): Fill in values before
	we test against them.

	* init/tests/test_job.c (test_kill_process): Fix violated assertion

	* init/tests/test_job.c (test_change_state): This should be failed
	because nothing cleared it.

	* init/tests/test_job.c (test_change_state): Fix a couple of array
	index problems.

	* init/tests/test_job.c (test_change_state): Why set that which
	does not change?

	* init/tests/test_job.c (test_change_state): Add newline to test.

	* init/job.c (job_emit_event): Add the job name as an argument;
	oops.

	* init/tests/test_control.c (test_job_stop): Need to kill the process
	ourselves, as we're blocked on an event.
	(test_job_query): Fix wrong value in test.
	(check_job_stopped, test_job_stop, test_unwatch_jobs): Change job
	name to match the test.

	* init/job.c (job_change_state): Must only not enter some states
	with no process now; others like killed actually usually want one!

	* init/tests/test_cfgfile.c (test_read_job): Fix test case.

	* init/tests/test_job.c (test_handle_event): Clean up tests.
	(test_detect_stalled): Clean up.

	* init/job.c (job_child_reaper): Update the reaping of the child
	processes; there's a much larger state range for the main process
	now, so that needs to be taken into account.
	* init/tests/test_job.c (test_child_reaper): New test cases.

	* init/job.c (job_next_state): Encapsulate the slightly odd three
	exit states of running in this function, otherwise we'll end up
	special-casing it in places I'd rather not think about.
	(job_change_goal): Only change the state of a running job if it
	has a process.
	* init/tests/test_job.c (test_next_state): Add a test case for the
	dead running job
	(test_change_goal): Add test case for the dead running job

	* init/tests/test_job.c (test_change_state): Add test cases for
	the forgotten stopping to killed transition.

	* init/job.c (job_kill_process, job_kill_timer): Just check the pid
	and state, and no longer any need to notify jobs since we're just
	called from one state amongst many.
	(job_change_state): Skip over the killed state if there's no process.
	* init/tests/test_job.c (test_kill_process): Update test cases.

	* init/job.c (job_run_process): Simplify a little bit, no need to
	do the state assertions here, just make sure there's no already
	a process running.
	* init/tests/test_job.c (test_run_command, test_run_script): Run
	tests in the spawned state, since that's where we run the primary
	command or script.  Drop check for process state since that's no
	longer set.

	* init/job.c (job_change_state, job_next_state): Ok, here's the big
	one ... rewrite this to use the new state transitions.  This has
	suddenly got a lot simpler and easier to read, this was definitely a
	good idea.
	(job_emit_event): Function to make emission of events easier.
	(job_failed_event): replaces this one which wasn't so easy.
	* init/tests/test_job.c (test_change_state): I can't say how much I
	wasn't looking forwards to rewriting these test cases; anyway, it's
	done now and I hope they're all right;
	(test_next_state): Make sure the state transitions are correct too.

	* init/job.h: Rename is_instance to delete and spawns_instance to
	just instance.
	* init/job.c (job_new): Update.
	* init/tests/test_job.c (test_new): Update.
	* init/cfgfile.c (cfg_stanza_instance): Update.
	* init/tests/test_cfgfile.c (test_stanza_instance): Update.

	* init/event.h: Correct the event names.

	* init/job.h: Add blocker event member.
	* init/job.c (job_new): Initialise it to NULL.
	* init/tests/test_job.c (test_new): Check it.

	* init/job.c (job_change_goal): Have a stab at this function with the
	new state machine; it gets somewhat simpler (until we introduce the
	second scripts), now we just induce things by a state change.
	* init/tests/test_job.c (test_change_goal): Made easier (for now)
	because we don't need to deal with processes and can just wait to
	be blocked on an event.

2007-02-08  Scott James Remnant  <scott@netsplit.com>

	* init/cfgfile.c (cfg_read_job): Drop check for useless respawn script
	(cfg_stanza_respawn): Drop handling of "respawn script"
	* init/tests/test_cfgfile.c (test_stanza_respawn): Drop the checks
	for "respawn script"

	* init/job.h: Move things about a bit more; remove respawn_script
	since that state is going away.
	* init/job.c (job_new): Drop initialisation of process_state.
	* init/tests/test_job.c (test_new): Improve the tests.

	* init/main.c (STATE_FD): Remove this define, not used anymore.

	* init/tests/test_event.c (test_poll): Update the event checking
	to match what's likely to happen.

	* init/event.h: Remove commented out bit.

	* init/tests/test_notify.c (check_job_status, test_job): Correct
	state usage to match a possible state.

	* init/control.c (control_job_start, control_job_stop) 
	(control_job_query, control_job_list): Drop process state and
	description from the job status messages we send back.
	* init/tests/test_control.c (test_error_handler) 
	(check_job_started, test_job_start, check_job_stopped) 
	(check_job_stopping, test_job_query, check_job_starting) 
	(test_job_list, test_watch_jobs, test_unwatch_jobs): Remove
	process_state and description, and update usage of job states.

	* init/notify.c (notify_job): Don't include process state or
	description in the job status message anymore.
	* init/tests/test_notify.c (check_job_status, test_job): Update tests

	* init/cfgfile.c (cfg_read_job): Drop the copying of the process_state
	member, since it doesn't exist anymore.
	* init/tests/test_cfgfile.c (test_read_job): Drop the check too.

	* init/job.h (Job): Drop the process_state member.

	* util/jobs.c (handle_job_status): Drop the process_state and
	description arguments; output a process id only if it's greater
	than zero.
	* util/tests/test_jobs.c (test_start_action, test_list_action) 
	(test_jobs_action): Update tests to use newer states and arguments.
	* util/events.c (handle_event_job_status): Simplify in the same way

	* upstart/message.h: Remove process_state and description from the
	job status event (we already had the foresight to not put them in
	the event job status event).
	* upstart/message.c (upstart_message_new, upstart_message_handle):
	Update handling of the messages to reduce the arguments.
	* upstart/tests/test_message.c (test_new, my_handler) 
	(test_handle): Update the tests for the new job status message.

	* upstart/enum.h (JobState): Change the job states to the new set
	of states that we've planned.
	(ProcessState): Drop process state entirely; this information is now
	contained in the single JobState field.
	* upstart/enum.c (job_state_name, job_state_from_name): Update
	strings to match the new state names.
	(process_state_name, process_state_from_name): Drop these functions.
	* upstart/tests/test_enum.c (test_state_name) 
	(test_state_from_name): Update test cases to match new names.
	(test_process_state_name, test_process_state_from_name): Drop.

	* init/main.c (main): Remove the logd hack for now.
	* init/job.c (job_new): Change the default console to none for now.
	* init/tests/test_job.c (test_new): Update test.
	* init/cfgfile.c (cfg_stanza_console): Can't guard against duplicates
	for a while.
	* init/tests/test_cfgfile.c (test_stanza_console): Comment out dup test

	* init/cfgfile.c (cfg_read_job): Remove the restriction that there
	must be either an 'exec' or 'script' for a job; jobs without either
	define states others can use.
	* init/tests/test_cfgfile.c (test_read_job): Convert the test to
	a "must work".
	* init/job.c (job_change_state): Remove restriction that we must
	have either a script or a command; having neither should just wedge
	the job at the running rest state.  Note that there's no way to get
	it out yet, because we don't force that particular state change.
	* init/tests/test_job.c (test_change_state): Make sure that works.

	* init/job.c (job_change_cause): Put the knowledge about how to
	change the cause into a separate function, since it's slightly
	tricky.
	(job_change_goal, job_change_state): Set the cause using the above
	function.

	* init/job.h (Job): Rename goal_event to cause, also shuffle things
	around so that the state is mostly together.
	* init/job.c, init/process.c, init/notify.c, init/cfgfile.c: Update
	references (and comments) to match the new name.
	* init/tests/test_job.c, init/tests/test_event.c,
	init/tests/test_process.c, init/tests/test_cfgfile.c,
	init/tests/test_notify.c: Likewise.

	* init/job.c (job_child_reaper): Don't change the goal event; the
	state changes will handle this.
	(job_change_goal): Only dereference/reference the goal event if we're
	actually changing it.
	* init/tests/test_job.c (test_change_state, test_child_reaper):
	Update tests to not assume that the goal event gets changed.
	(test_kill_process): Eliminate race condition.

	* init/job.c (job_child_reaper): Correct some problems with job and
	event failure; we now don't overwrite an existing failure record,
	and don't record failure if the main process failed and the goal was
	stop; since we likely caused it.
	* init/tests/test_job.c (test_child_reaper): More test cases.

	* logd/event.d/logd.in: Stop on the new runlevel events, not the
	shutdown event.

	* compat/sysv/shutdown.c (shutdown_now): Emit an ordinary runlevel
	change event now; including the INIT_HALT environment variable
	* compat/sysv/man/shutdown.8: Update the manual

	* compat/sysv/telinit.c: Now just sends out a runlevel event with
	an argument giving the new runlevel.
	* compat/sysv/man/telinit.8: Update description of the command.

	* upstart/message.h: Remove the UPSTART_SHUTDOWN message.
	* upstart/message.c (upstart_message_new, upstart_message_handle):
	Remove handling for the shutdown message.
	* upstart/tests/test_message.c (test_new, test_handle): Remove
	tests against the shutdown message.
	* init/control.c (control_shutdown): Remove the shutdown command
	from the server.
	* init/tests/test_control.c (test_shutdown): Remove tests for it.
	* init/event.h: Remove the shutdown event.
	* util/initctl.c: Remove the shutdown command reference.
	* util/events.c (shutdown_action): Remove the command.
	* util/events.h: Update.
	* util/tests/test_events.c (test_shutdown_action): Remove tests.

	* init/job.c (job_detect_idle): Rename to job_detect_stalled
	(job_detect_stalled): Remove the idle state detection
	(job_set_idle_event): Idle event has been removed.
	* init/job.h: Update.
	* init/tests/test_job.c (test_detect_idle): Rename to
	(test_detect_stalled): and remove idle detection tests.
	* init/main.c (main): Replace job_detect_idle with job_detect_stalled
	* init/control.c (control_shutdown): Don't set the idle event.
	* init/tests/test_control.c (test_shutdown): Don't detect the idle
	event (and thus the second event)

	* init/cfgfile.c (cfg_stanza_service): Parser for service stanza.
	* init/tests/test_cfgfile.c (test_stanza_service): Test the service
	stanza.
	(test_stanza_respawn): Check that respawn implies service.
	* TODO: Update.

	* init/job.h (Job): Add a new service member.
	* init/job.c (job_new): Service starts off as false.
	(job_change_state): Check service instead of respawn.
	* init/tests/test_job.c (test_change_state): Check with service
	instead of respawn, since that's what we really mean.

	* init/cfgfile.c (cfg_read_job): Copy a whole bunch more state
	into the newly parsed job.
	* init/job.c (job_run_process): Only output the first error.
	* init/tests/test_cfgfile.c (test_read_job): Make sure important
	things are copied.
	* TODO: Update.

	* init/main.c: Restore a much simplified version of the term
	handler that doesn't try and copy across any state.

	* compat/sysv/telinit.c: Update call to event_emit; we'll revisit
	this shortly when we get rid of the shutdown event.

	* util/events.c (handle_event): Add new id field (but ignore it)
	Functio
	(handle_event_job_status): New function to handle the new event.
	(handle_event_finished): Function to handle the end of the event.
	(emit_action): Send the newer event, and loop over replies until
	we get a finished one.
	* util/tests/test_events.c (test_emit_action): Update tests cases.

	* init/control.c (control_event_emit): New function to handle the
	new-style emit message.
	* init/tests/test_control.c (test_event_emit): Make sure the new
	message function behaves.

	* init/event.c, init/job.c, init/main.c, init/tests/test_event.c,
	init/tests/test_job.c: Completely drop the serialisation code, it's
	getting out of date and in the way.

	* init/event.h: Remove compatibility macros.
	(EventEmission): Drop the callback function; it was too error prone
	to try and do it this way, and we only ever wanted to release a job
	anyway as control requests are better handled through the notify
	interface.
	(EventEmissionCb): Drop unused typedef.
	* init/event.c (event_emit): Drop callback argument.
	(event_finished): Don't call the callback
	* init/tests/test_event.c: Update to avoid callbacks.
	* init/job.c (job_change_state): Convert to using event_emit and
	EventEmission.
	(job_detect_idle): Drop extra arguments to event_emit.
	* init/main.c (main, cad_handler, kbd_handler): Drop extra arguments
	to event_emit.
	* init/control.c (control_shutdown): Use event_emit instead of
	event_queue.
	* init/tests/test_control.c (test_shutdown): Convert to using
	EventEmission.
	(test_watch_events, test_unwatch_events): Drop extra arguments to
	event_emit.
	* init/tests/test_notify.c (test_subscribe_event, test_job) 
	(test_event, test_event_finished): Drop extra arguments to event_emit
	* init/tests/test_job.c (test_change_goal, test_change_state) 
	(test_run_script, test_child_reaper, test_detect_idle): Drop
	extra arguments to event_emit.
	* init/tests/test_process.c (test_spawn): Drop extra arguments to
	event_emit.

	* TODO: Update.

	Rewrite the notification subsystem quite significantly; now we
	have individual functions to subscribe to different types of
	notification, and can even subscribe to individual jobs or events.

	* init/notify.c (notify_subscribe_job, notify_subscribe_event) 
	(notify_unsubscribe): New subscription and unsubscription functions
	that assume one record per subscription, not process.
	(notify_subscription_find): Function to find a subscription.
	(notify_job): Send a message to anything subscribed to the goal event
	as well.
	(notify_event): Use EventEmission and include the id in the event.
	(notify_event_finished): New function, sends a finished message and
	includes both the id and whether the event failed.
	* init/notify.h (NotifySubscribe): New notify structure that is
	once per subscription, rather than per-process; and allows
	subscription to individual jobs or events.
	* init/tests/test_notify.c (test_subscribe_job) 
	(test_subscribe_event, test_unsubscribe): Test the new subscription
	functions, replacing the old
	(test_subscribe): tests.
	(test_subscription_find): Check finding works
	(check_event, test_event): Update to use emissions, and check that the
	id is correct.
	(test_event_finished): Check this one works too
	(check_event_job_status, test_job): Make sure processes subscribed
	via the goal event are notified too.
	* init/event.c (event_pending): Pass the emission directly.
	(event_finished): Notify subscribers that the event has finished.
	* init/control.c (control_error_handler): Call notify_unsubscribe
	(control_watch_jobs, control_unwatch_jobs, control_watch_events) 
	(control_unwatch_events): Update to the new subscription API.
	* init/tests/test_control.c (test_error_handler): Use new API
	(test_watch_jobs, test_unwatch_jobs, test_watch_events)
	(test_unwatch_events): Also update these to the new API; use a
	destructor to make sure the subscription is freed.

	* init/tests/test_process.c: Don't use printf, use TEST_FUNCTION

2007-02-07  Scott James Remnant  <scott@netsplit.com>

	* upstart/message.h: Allocate new grouped event messages.
	* upstart/message.c (upstart_message_new, upstart_message_handle):
	Add support for the new grouped event messages.
	* upstart/tests/test_message.c (test_new, test_handle) 
	(my_handler): Make sure the new messages are passed correctly.

	* init/job.c (job_change_state): Clear the goal event whenever we
	reach the final rest state of a job (waiting for all jobs, running
	for services).
	* init/tests/test_job.c (test_change_state): Check that the goal
	event goes away at the right times.
	* TODO: Update.

	* init/tests/test_job.c (test_child_reaper): Make sure that the
	event is marked failed properly

	* init/job.c (job_start_event, job_stop_event): There's no reason
	for these to exist as seperate functions anymore, especially since
	we want to eventually have some kind of match table.
	(job_handle_event): Perform the iterations and match calls here
	instead, since we just call job_change_goal now.
	* init/job.h: Remove prototypes.
	* init/tests/test_job.c (test_start_event, test_stop_event): Fold into
	(test_handle_event): which now handles all the cases.

	* init/job.c (job_detect_idle): Call event_emit
	* init/main.c (main, cad_handler, kbd_handler): Call event_emit
	instead of event_queue.
	* init/tests/test_event.c (test_new): Call event_poll
	* init/tests/test_job.c (test_change_state, test_child_reaper) 
	(test_detect_idle, test_change_state): Update to use newer event API.
	* TODO: Update.

	* init/job.c (job_start, job_stop): Drop these functions; call
	job_change_goal instead (which is now public).
	(job_change_state, job_child_reaper): Call job_change_goal instead.
	* init/job.h: Update.
	* init/tests/test_job.c (test_start, test_stop): Merge into new
	(test_change_goal): function.
	* init/main.c (main): Call job_change_goal instead of job_start.
	* init/control.c (control_job_start, control_job_stop): Call
	job_change_goal instead.

	* init/tests/test_job.c (test_new, test_change_state) 
	(test_run_script, test_start, test_stop, test_start_event): 

	* init/job.h (Job): goal_event is now an EventEmission, and is
	a direct pointer to the one in the events queue, rather than a copy.
	* init/process.c (process_setup_environment): Reference the event
	name and environment through the goal event, not directly.
	* init/job.c (job_run_script): Reference the event name and
	environment through the goal event, not directly.
	(job_change_state, job_child_reaper): Replace direct setting of the
	job goal with a call to job_stop; the process state is always
	PROCESS_NONE in all three cases, so this is completely safe.
	(_job_start, _job_stop): Merge these two functions together into
	(job_change_goal): which behaves a lot more like job_change_state,
	except that it doesn't loop.  This handles the changing of the
	emission.
	(job_start, job_start_event, job_stop, job_stop_event): Simplify
	these functions, now they just call job_change_goal passing in
	the emission pointer (or NULL).

	* init/main.c, init/job.c, init/job.h, init/event.c, init/event.h,
	init/tests/test_job.c, init/tests/test_event.c: Remove state
	serialisation code for the time being; maintaining it is getting
	increasingly harder, and it introduces some major bugs.  It will
	get rewritten shortly.

	* init/event.c (event_pending): Pass the emission directly to
	job_handle_event now.
	* init/job.c (job_handle_event, job_start_event, job_stop_event):
	Deal with event emissions rather than just plain events, the change
	so far doesn't do anything else other than take the structure change.
	* init/job.h: Change prototypes.
	* init/tests/test_job.c (test_start_event, test_stop_event)
	(test_handle_event): Update tests to use emissions.

	* init/tests/test_event.c (test_read_state, test_write_state): Check
	the passing of the progress information.
	* init/event.c (event_read_state, event_write_state): Add progress
	field to the serialisation (oops).

	* init/event.h: Add missing attribute for event_read_state.
	* init/cfgfile.h: Add missing attributes.
	* init/main.c (read_state): Don't discard return value.
	* TODO: Update.

	* init/main.c (read_state): Handle the Emission keyword; also handle
	Event really being an EventEmission.
	* init/event.c (event_emit): Make the next emission id a static global
	(event_read_state, event_write_state): Serialise event emission
	structures, not plain events; also send over the last id we used so
	it appears seamless.  This doesn't yet handle the callback/data bit
	of the serialisation, which turns out to be a little tricky ... oops
	* init/event.h: Update.
	* init/tests/test_event.c (test_read_state, test_write_state): Check
	that serialisation is done with EventEmissions instead, and all the
	fields are passed (except callback and data which are ... tricky).

	* init/main.c (main): Call event_poll instead of event_queue_run.

	* init/event.c (event_poll): Add the new function that replaces
	event_queue_run(); handles the new-style event emission structures
	in the list and only returns when there are no non-handling events.
	(event_pending, event_finished): Handling of particular event states
	during poll; split out for readability.
	(event_queue, event_queue_run): Drop these obsolete functions.
	(event_read_state): Force type from event_queue.
	* init/event.h: Add event_poll prototype; remove prototypes of old
	functions, replacing with #defines for now so things still compile.
	* init/tests/test_event.c (test_queue): Drop tests.
	(test_read_state, test_write_state): Force type from event_queue
	Change type we check size of.
	(test_poll): Pretty thoroughly test the new poll function.
	* init/job.c (job_change_state): Force type from event_queue
	* init/control.c (control_event_queue): Force type from event queue
	* init/tests/test_job.c (test_detect_idle): Force type from event_queue
	* init/tests/test_control.c (test_event_queue, test_shutdown):
	Force type from event_queue

	* init/event.c: Revert to a single list of events with an enum
	(event_emit): Set the progress to pending initially.
	(event_emit_find_by_id): Simplify now it just checks one list
	(event_emit_finished): Function for jobs to call once they've done
	with an event; just sets the progress to finished for the event
	queue to pick up.
	* init/tests/test_event.c (test_emit_finished): Check it.

	* init/event.h: Add prototype.
	(EventProgress): Add new enum	
	(EventEmission): And add progress member to this structure
	* init/tests/test_event.c (test_emit): Make sure the event is pending

	* init/event.c (event_emit_find_by_id): Locate an event emission
	by its id in either the pending or handling queue.
	* init/event.h: Add prototype
	* init/tests/test_event.c (test_emit): Make sure that the emission
	id is unique each time.
	(test_emit_find_by_id): Test the function.

	* init/event.c (event_emit): New function to replace event_queue();
	returns an EventEmission structure with the details filled in as
	given.
	* init/event.h: Add prototype.

	* init/event.c (event_init): Rename the single events queue to
	pending and add a new handling list.

	* init/event.h (EventEmission, EventEmissionCb): Add a new emission
	structure that wraps an event, for use in the queue.

	* util/tests/test_events.c (test_events_action): Update test now
	that nih_message is more sensible.
	* util/tests/test_jobs.c (test_start_action, test_list_action) 
	(test_jobs_action): Update test

	* util/events.c (emit_action): Actually pass the emit_env array
	* util/tests/test_events.c (test_emit_action): Make sure it does.

	* util/initctl.c (main): Catch nih_command_parser() returning a
	negative value to indicate an internal error, and always exit 1.

	* util/events.c (handle_event): Build up multiple lines to describe
	the event, including its arguments and environment.
	* util/tests/test_events.c (test_events_action): Check the new output
	format is right.

	* init/main.c (main): Take out inadvertantly leaked debugging code;
	sorry about that.

	* init/job.c (job_child_reaper): Rewrite this to make the logic a
	little easier to follow, and support signals in normalexit.  This
	also now applies to deciding whether the job failed, if it did, we
	store that information in the job so the stop and stopped events
	can get it.
	* init/tests/test_job.c (test_child_reaper): Add new test cases for
	the setting of the failed flags.

	* init/cfgfile.c (cfg_stanza_normalexit): Allow signal names in the
	arguments, which are added to the normalexit array or'd with 0x80
	* init/tests/test_cfgfile.c (test_stanza_normalexit): Check that we
	can now parse signal names correctly.

	* init/job.c (job_failed_event): Change add to addp to fix leak.

	* init/job.c (job_failed_event): Function to turn an event into one
	that includes all the necessary arguments and environment.
	(job_change_state): Call job_failed_event for the stop and stopped
	events (bit hacky at the moment, will improve later).
	* init/tests/test_job.c (test_change_state): Check that the failed
	events are generated properly.

2007-02-06  Scott James Remnant  <scott@netsplit.com>

	* init/job.c (job_change_state): Reset the failed member when
	we enter the starting state.
	* init/tests/test_job.c (test_change_state): Make sure that the
	failed member is reset when we enter the starting state.

	* init/job.h (Job): Add failed, failed_state and exit_status members.
	* init/job.c (job_new): Initialise new members.

	* init/job.c (job_child_reaper): Convert signals to names when
	outputting status messages.
	* init/tests/test_job.c (test_child_reaper): Check that the signal
	name gets converted over.

	* init/event.h (CTRLALTDEL_EVENT): Now we've broken the shared
	namespace of events and jobs, rename the control-alt-delete event
	back to control-alt-delete.

	* init/job.c (job_change_state): Replace the events generated as
	part of the job state, named for the job and state, with new state
	events that have the job name as an argument.
	* init/event.h: Define new job event names.
	* init/tests/test_job.c (test_change_state): Make sure the new
	events are correct, with the job name as an argument.

	* init/job.c (job_change_state): Remove the job event; this has
	been repeatedly proved to be confusing.
	* init/tests/test_job.c (test_change_state): Remove checks for the
	job event.

	* util/events.c (emit_action): Pass in extra arguments.
	(env_option): Function to parse an option given an environment
	variable.
	* util/events.h: Add prototype.
	* util/tests/test_events.c (test_emit_action): Make sure that the
	emit action works with no arguments and with arguments.
	(test_events_action): Send back events with the right number of args.
	(test_env_option): Check the env option parser works.
	* util/initctl.c: Give shutdown its own command and options, give
	emit a new -e option.

	* util/events.c (shutdown_action): Split out from emit, seeing as
	these are going to be different from now on.
	* util/events.h: Add prototype.
	* util/tests/test_events.c (test_shutdown_action): Copy test cases.

	* init/control.c (control_event_queue): Take the arguments and
	environment from the event queue request; and reparent into the
	event.
	* init/tests/test_control.c (test_event_queue): Check that arguments
	and environment are copied across properly.

	* init/notify.c (notify_event): Pass in the arguments and environment
	for the event.
	* init/tests/test_notify.c (check_event): Check for event arguments
	and environment from the notify process.
	(test_event): Add arguments and environment to the event we test with

	* upstart/tests/test_message.c (test_new, test_handle): Send
	arguments and environment with the UPSTART_EVENT_QUEUE and
	UPSTART_EVENT messages.
	* upstart/wire.c (upstart_pop_int, upstart_pop_unsigned): Shrink
	only once.
	(upstart_pop_string): Check the length is at least one first, as
	we may just have an 'S'.

	* upstart/message.c (upstart_message_new, upstart_message_handle):
	The UPSTART_EVENT and UPSTART_EVENT_QUEUE messages gain new array
	arguments containing the arguments and environment for the event.
	* upstart/message.h: Document the new arguments.

	* util/tests/test_events.c, util/tests/test_jobs.c: Update the
	message format checks here too.

	* upstart/tests/test_wire.c (test_pop_pack): Free the array.

	* upstart/tests/test_message.c (test_new, test_handle)
	(test_handle_using, test_reader): Update tests to include and
	expect new type markers between each field.

	* upstart/wire.c (upstart_push_int, upstart_push_unsigned):
	Take out silly asserts; it must have room!

	* upstart/wire.c (upstart_push_string, upstart_pop_string): Rewrite
	to use a type like the rest of the functions; this removes the strange
	length restriction and allows us to make the pop function
	non-destructive.
	* upstart/tests/test_wire.c (test_push_string): Update.
	(test_pop_string): Update, adding in non-destructive, wrong type
	and insufficient space for type test cases.
	(test_push_array, test_pop_array): These needed updated too,
	changing the string format changed the array format.
	(test_push_pack, test_pop_pack): And obviously the pack format changed.

	* upstart/wire.c (upstart_pop_header): Make the function
	non-destructive in the face of errors.
	* upstart/tests/test_wire.c (test_pop_header): Make sure that
	invalid headers are non-destructive on error.

	* upstart/tests/test_wire.c (test_pop_int, test_pop_unsigned):
	Make sure that insufficient space is non-destructive.

	* upstart/wire.c (upstart_push_int, upstart_pop_int) 
	(upstart_push_unsigned, upstart_pop_unsigned): Convert to array-style
	type first format.
	(upstart_push_string, upstart_push_header): Write the length and
	type fields out by hand so they don't get an 'i' prefix.
	(upstart_pop_string, upstart_pop_header): Read the length and type
	fields by hand so they don't get an 'i' prefix.
	* upstart/tests/test_wire.c (test_push_int, test_pop_int) 
	(test_push_unsigned, test_pop_unsigned): Update test cases to match.
	(test_push_pack, test_pop_pack): Pack format was changed too.

	* upstart/wire.c (upstart_push_packv, upstart_pop_packv): Add calls
	to push and pop array.
	* upstart/tests/test_wire.c (test_push_pack, test_pop_pack): Test
	support for arrays.

	* upstart/wire.c (upstart_push_array, upstart_pop_array): Implement
	new array functions; note that these use a newer format that allows
	us to transmit NULL without needing to limit the size of the array.
	* upstart/wire.h: Add prototypes.
	* upstart/tests/test_wire.c (test_push_array, test_pop_array):
	Test the new array functions.

	* init/job.c (job_run_script): Build up the argument list, appending
	those from the goal event if one is set.
	(job_run_command): Use nih_str_array_add to build up the arguments,
	but don't append those from the goal event (use script).
	* init/tests/test_job.c (test_run_script): Make sure the arguments get
	passed to the running shell scripts.

	* init/job.c (job_run_script): Only use the /dev/fd trick if we can
	actually stat /dev/fd; also don't hardcode that path ...
	* init/paths.h (DEV_FD): Add here.

	* init/process.c (process_setup_environment): Copy environment
	variables from the goal event into the job's process.
	* init/tests/test_process.c (test_spawn): Make sure the environment
	reaches the job, but doesn't override that in the job already.

	* init/tests/test_job.c (test_start_event): 

	* init/job.c (job_start_event, job_stop_event): Copy the arguments
	and environment from the event into the goal event.

	* init/job.c (job_read_state, job_write_state): Read and write
	arguments and environment for goal event.
	* init/tests/test_job.c (test_read_state, test_write_state): Test
	with arguments and environment to the goal event.

	* init/event.c (event_read_state, event_write_state): Read and write
	the arguments and environment of the event.
	* init/tests/test_event.c (test_read_state, test_write_state): Make
	sure arguments and environment are correctly serialised.

	* init/cfgfile.c (cfg_stanza_console): Fix a leak of the console
	argument in the case of duplicated options.
	(cfg_stanza_env): Drop the counting now nih_str_array_addp does it;
	and be sure to use that function.
	(cfg_stanza_umask): Fix leak of umask argument
	(cfg_stanza_nice): Fix leak of nice argument
	* init/tests/test_event.c (test_new): Call event_queue_run so init
	is called outside of a TEST_ALLOC_FAIL block.

	* init/event.c (event_new): Start off with NULL args and env, to
	match job (saves a few bytes).
	(event_match): Watch for NULL arguments!
	* init/tests/test_event.c (test_new): Check for NULL not alloc'd

	* init/cfgfile.c (cfg_stanza_on, cfg_stanza_start) 
	(cfg_stanza_stop): Parse arguments to the on stanza and store them
	directly in the event.
	* init/tests/test_cfgfile.c (test_stanza_on, test_stanza_start) 
	(test_stanza_stop): Make sure arguments are parsed into the event.

	* init/event.c (event_new): Use nih_str_array_new.
	* init/cfgfile.c (cfg_stanza_env): Rewrite to use nih_str_array.

	* init/job.c (job_run_script): Check the error returned from
	nih_io_reopen; don't just loop.  We only ever expect ENOMEM (the
	other error, EBADF, is impossible).

	* init/job.c (job_change_state): Reset the goal_event to NULL when
	we catch a run-away job (as it's not stopping for the same event
	it started with).
	(job_child_reaper): Reset the goal_event to NULL after setting the
	goal to STOP.
	* init/tests/test_job.c (test_change_state, test_child_reaper):
	Check that the goal event gets reset whenever the goal gets changed.

	* init/tests/test_event.c: Use TEST_ALLOC_FAIL

	* init/event.c (event_match): Match arguments using fnmatch() and
	allow more arguments in event1 than event2 (but not the other way
	around).
	* init/tests/test_event.c (test_match): Check the new permitted
	combinations.

	* init/event.h (Event): Add args and env members to Event.
	* init/event.c (event_new): Initialise args and env members to
	zero-length arrays.
	* init/tests/test_event.c (test_new): Use TEST_ALLOC_FAIL and
	make sure args and env are both initialised to a list containing
	just NULL.

	* util/jobs.c (start_action): Get the UPSTART_JOB environment variable
	and use that if we don't have any arguments passed to us.
	(do_job): Code split from the above function that handles a named job
	* util/tests/test_jobs.c (test_start_action): Make sure UPSTART_JOB
	is picked up.

	* init/process.h: Add necessary attributes.

	* init/process.c (process_setup_environment): Set the UPSTART_JOB
	environment variable from the job, and the UPSTART_EVENT environment
	variable from the job's goal_event member (if set).
	* init/tests/test_process.c (test_spawn): Make sure we get the
	environment in the job.

	* init/job.h: Add attributes to job_new and job_read_state.
	* init/tests/test_job.c: Use CHECK_ALLOC_FAIL on the functions we
	didn't get around to touching while we were in here.

	* init/job.c (job_start_event, job_stop_event): Set the goal_event
	member to a copy of the event we found.
	(job_read_state): Use event_new instead of trying to do it by hand.
	* init/tests/test_job.c (test_start_event, test_stop_event): Use 
	CHECK_ALLOC_FAIL; and make sure the goal_event is set properly.
	(test_start, test_stop, test_write_new): Use event_new here too

	* init/job.c (job_write_state): Output a goal_event field containing
	the event name or nothing for NULL.
	(job_read_state): Parse the goal_event field
	* init/tests/test_job.c (test_write_state): Make sure the state is
	written out properly.
	(test_read_state): Make sure that the state is parsed correctly too.

	* init/job.c (job_start, job_stop): Split all of the code except
	the goal_event setting into two new static functions that this calls
	(_job_start, _job_stop): New static functions
	(job_start_event, job_stop_event): Call _job_start and _job_stop
	instead of job_start and job_stop

	* init/job.c (job_catch_runaway): Move this function up a bit.

	* init/job.c (job_start, job_stop): Clear the goal_event member,
	these functions are called for a manual start.
	* init/tests/test_job.c (test_start, test_stop): Make sure the
	goal_event member is freed and set to NULL.

	* init/job.h (Job): Add a new goal_event member
	* init/job.c (job_new): Initialise the goal_event member to NULL.
	* init/tests/test_job.c (test_new): Check with TEST_ALLOC_FAIL;
	also make sure goal_event is initialised to NULL.

2007-02-05  Scott James Remnant  <scott@netsplit.com>

	* configure.ac: Bump version to 0.3.3

	* NEWS: Update.

	* init/process.c (process_spawn): Exit with 255 so we don't clash
	with anything that uses 1 as a normal exit code.  Note why we only
	close 0..2 (everything else is FD_CLOEXEC).
	* init/cfgfile.c (cfg_watch_dir): Mark the inotify watch descriptor
	as FD_CLOEXEC.
	* init/control.c (control_open): nih_io_set_cloexec can only ever
	return EINVAL, so no point checking it.

2007-02-04  Scott James Remnant  <scott@netsplit.com>

	* init/tests/test_control.c: Remove strange old code.

2007-02-03  Scott James Remnant  <scott@netsplit.com>

	* init/control.c (control_open_sock, control_reopen)
	(control_close_handler): Drop these functions; unconnected datagram
	sockets don't close -- so why try dealing with it?
	(control_error_handler): Don't reopen the socket on error, just log
	it -- the socket should be fine, there's no remote end to be lost,
	after all.
	* init/tests/test_control.c (test_close_handler): Drop.
	(test_error_handler): Drop the reopen tests.

	* init/tests/test_job.c (test_run_script): Control socket doesn't
	get unexpectedly opened anymore; so no need to close it.

	* init/control.c (control_open): Remove the strange behaviour that
	this can be called to get the socket.  Instead make control_io
	global; we're all adults after all.
	* init/tests/test_control.c (test_open): Remove the test for the
	silly behaviour.
	* init/notify.c (notify_job, notify_event): Use the control_io
	pointer directly, and just do nothing if we lost it somehow.

	* init/main.c (main): Being unable tp open the control socket, or
	parse the configuration, should be a fatal error; stop being so
	damned liberal! <g>   Don't reset the signal state if we're
	being restarted, as this loses any pending signals -- be happy
	that our parent left them in a good state.  Set SIGCHLD to the
	standard handler, otherwise we might lose this before we start
	the main loop (which does the same anyway).
	(term_handler): Rework so we don't need to close and open the
	control socket; instead we just close it in the child that's
	going to send the state, and notify the parent that it's safe to
	exec (which will cause it to be closed so the new init can open it).

	* init/tests/test_control.c (test_open): Fix valgrind error
	* init/tests/test_notify.c (test_subscribe): Fix valgrind error

	* init/notify.c (notify_subscribe): Make safe against ENOMEM.
	* init/tests/test_notify.c (test_subscribe): Use TEST_ALLOC_FAIL

	* init/control.c: Add needed attributes; tidy up formatting.
	(control_open): Don't let ENOMEM fail opening the control socket.
	* init/control.h: Add needed attributes.
	* init/tests/test_control.c (test_open): Test for failed allocation.
	* init/main.c (term_handler): Make sure we catch failure to open
	the control socket again.

	* TODO: Update

	* init/cfgfile.c (cfg_watch_dir): Clean this up a bit; now we only
	output a warning if inotify failed for any reason other than not
	being supported AND walking worked.

	* init/cfgfile.c (cfg_watch_dir): Update to even newer watch API;
	our create_handler is now always called if inotify is successful,
	so we just need to fall back to walking the directory when it
	isn't -- if inotify isn't supported, don't even bother complaining.
	(cfg_create_modify_handler): Check the stat of the file visited to
	make sure it's a regular file.
	(cfg_visitor): Check the stat of the file visited to make sure it's
	a regular file.

	* init/cfgfile.c: Update include to upstart/enum.h
	* init/job.c: Update include to upstart/enum.h
	* init/job.h: Update include to upstart/enum.h

	* logd/main.c: Add attribute to open_logging

	* util/initctl.c: Split out the command functions into new files;
	* util/jobs.c: This gets the job-related commands
	* util/events.h: This gets the event-related commands
	* util/initctl.h, util/jobs.h, util/events.h: Headers
	* util/tests/test_jobs.c: Test suite for job-related commands.
	* util/tests/test_events.c: Test suite for event-related commands.
	* util/Makefile.am (initctl_SOURCES): Add new files.
	(TESTS): Build new test suites.
	(test_jobs_SOURCES, test_jobs_LDFLAGS, test_jobs_LDADD):
	Details for job-related commands test suite binary.
	(test_events_SOURCES, test_events_LDFLAGS, test_events_LDADD):
	Details for event-related commands test suite binary.
	* TODO: Remove item about splitting initctl now we've done it.

	* TODO: Big update; strip anything we have a spec for.

	* upstart/message.c (upstart_message_handle): Make sure that if we
	fail to parse a message, we don't leave strings around in memory.
	* upstart/tests/test_message.c (test_open): Check that we get a
	raised EADDRINUSE if we try an open a socket twice.
	(test_handle): Add lots of checks for things like NULL names and
	incomplete messages; as well as the obvious unknown message.
	(test_reader): Make sure that errors while handling messages are
	dealt with by logging it.

	* upstart/job.c, upstart/job.h, upstart/tests/test_job.c: Rename to
	enum.c, enum.h and tests/test_enum.c; since this just includes enums
	and convert functions really.
	* upstart/Makefile.am: Update.
	* upstart/libupstart.h: Update include.
	* upstart/tests/test_message.c: Update include.

2007-02-01  Scott James Remnant  <scott@netsplit.com>

	* logd/main.c (main): Ensure we error if daemonise fails.

	* compat/sysv/shutdown.c (main): Ensure that signals and timers
	are added, even if we run out of memory.

	* upstart/tests/test_message.c: Change from assert to assert0 
	* upstart/tests/test_wire.c: Change from assert to assert0
	* init/tests/test_notify.c: Change from assert to assert0
	* init/tests/test_control.c: nih_io_message_send should always return
	a value greater than zero.

	* upstart/tests/test_wire.c: Change to use assert instead of NIH_ZERO;
	the rationale here is that in test cases we just want to fail, not
	try again repeatedly.
	* upstart/tests/test_message.c: Likewise.

	* init/tests/test_control.c: Use assert to ensure we get the expected
	return values of functions that raise errors.
	* init/tests/test_notify.c: Use assert to ensure we get the expected
	return values of functions that raise errors.

	* init/cfgfile.c (cfg_watch_dir): Port to the new NihWatch API and
	use nih_dir_walk().  This also fixes the long-standing bug where we
	wouldn't watch the configuration directory if inotify was disabled.
	Drop both the parent and prefix members for now, until we clean this
	up later.
	(cfg_create_modify_handler): Wrap cfg_read_job after figuring out
	the job name.
	(cfg_job_name): Function to figure out the job name from a path.
	(cfg_visitor): Visitor function to handle initial parsing, figuring
	out the job name; otherwise identical to the standard handler.
	* init/cfgfile.h: Update prototype for cfg_watch_dir.
	* init/main.c (main): Update call to cfg_watch_dir.

2007-01-31  Scott James Remnant  <scott@netsplit.com>

	* upstart/tests/test_message.c: Use TEST_ALLOC_FAIL to make sure
	allocations are handled properly.

2007-01-30  Scott James Remnant  <scott@netsplit.com>

	* upstart/wire.c: Note that if any of the push functions fail, the
	entire buffer should be discarded.
	* upstart/tests/test_wire.c (test_push_int, test_push_unsigned) 
	(test_push_string, test_push_header, test_push_pack): Us
	TEST_ALLOC_FAIL to ensure that failing to allocate memory is caught.

	* upstart/tests/test_message.c (my_handler): Free the name and
	description after checking; they aren't otherwise.

	* upstart/wire.c (upstart_push_packv, upstart_pop_packv): Consume
	a copy of the va_list, so these can be called multiple times on the
	same list without ill effect.

	* upstart/message.h: Add warn_unused_result attributes to
	upstart_message_handle and upstart_message_handle_using as they raise
	errors.

	* upstart/wire.c: push functions return negative values to indicate
	insufficient memory.
	* upstart/wire.h: Add warn_unused_result attributes to push functions

	* upstart/tests/test_message.c: Guard calls to nih_io_buffer_push and
	nih_io_message_add_control with NIH_ZERO to ensure they succeed.
	* upstart/tests/test_wire.c: Guard calls to nih_io_buffer_push

	* HACKING: Update from libnih with new Documentation,
	Function Attributes and Test Cases sections.

2007-01-10  Scott James Remnant  <scott@netsplit.com>

	* init/main.c (crash_handler): s/SEGV/SIGSEGV/

	* init/main.c (main): Rename variable

	* TODO: Update.

	* init/main.c (main): Change the way we clear the arguments; by
	deleting just the final NULL terminator, we fool the kernel into
	only returning one argument in cmdline.

	* init/main.c (segv_handler): Rename to crash_handler and handle
	SIGABRT as well, so we can catch assertion errors.  Of course, in
	theory, with our high test converage this should never happen in
	practice <chortle>

2007-01-09  Scott James Remnant  <scott@netsplit.com>

	* init/main.c (main): Clear arguments so that upstart only ever
	appears as /sbin/init in ps, top, etc.

	* TODO: Update.

	* util/initctl.c: Add data pointer to functions and handle calls.

	* init/control.c: Add data pointer to all functions.
	* init/tests/test_control.c: Pass data pointer to
	upstart_message_handle_using()
	* init/tests/test_notify.c: Pass data pointer to
	upstart_message_handle_using()

	* upstart/message.c (upstart_message_handle) 
	(upstart_message_handle_using): Add a data pointer argument to these
	functions and pass it to the handler.
	(upstart_message_reader): Pass the io structure's data pointer.
	* upstart/message.h (UpstartMessageHandler): Add a data pointer to
	the message handler.
	* upstart/tests/test_message.c (test_handle, test_handle_using):
	Pass a data pointer to the function call and check it's passed
	to the handler correctly.
	(test_reader): Check that the io data pointer gets passed.

	* init/tests/test_cfgfile.c (test_stanza_console, test_stanza_env) 
	(test_stanza_umask, test_stanza_nice, test_stanza_limit): Finish off
	the newer style test cases.

	* init/cfgfile.c (cfg_stanza_console, cfg_stanza_umask)
	(cfg_stanza_nice, cfg_stanza_limit, cfg_stanza_chroot)
	(cfg_stanza_chdir): Guard against duplicate uses of the stanzas.
	* init/tests/test_cfgfile.c (test_stanza_daemon) 
	(test_stanza_respawn): Check that neither daemon or respawn override
	exec if they have no arguments.
	(test_stanza_script): Add missing function
	(test_stanza_chroot, test_stanza_chdir): Add tests for these simple
	stanzas.

	* init/cfgfile.c: Change remaining uses of nih_error_raise and
	return to just nih_return_error.

	* init/cfgfile.c (cfg_stanza_exec, cfg_stanza_daemon)
	(cfg_stanza_respawn, cfg_stanza_script): Disallow duplicates,
	both of command strings, scripts, limits and of just the flags.
	* init/tests/test_cfgfile.c (test_stanza_exec) 
	(test_stanza_daemon, test_stanza_respawn, test_stanza_instance):
	Check the behaviour of these stanzas.
	
	* init/cfgfile.c (cfg_stanza_start, cfg_stanza_stop): Disallow
	duplicate values for the script.
	* init/tests/test_cfgfile.c (test_stanza_start, test_stanza_stop):
	Test cases for those two functions.

	* init/cfgfile.c (cfg_stanza_description, cfg_stanza_author) 
	(cfg_stanza_version): Don't allow stanza to be duplicated anymore.
	* init/tests/test_cfgfile.c (test_stanza_description) 
	(test_stanza_author, test_stanza_version): Test cases for these
	simple stanza; making sure duplication is not permitted.
	(test_stanza_on): Add a test case for this stanza too.

	* init/cfgfile.c (cfg_stanza_kill): Guard against duplicate uses
	of the kill timeout stanza.
	* init/tests/test_cfgfile.c (test_stanza_kill): Test the complex
	kill stanza.
	(test_stanza_pid): Check duplicate usage results in an error.

	* init/job.h (Job): Rename pidfile to pid_file and binary to pid_binary
	* init/job.c (job_new): Update names here too.
	* init/errors.h: Add a new "duplicate value" error.
	* init/cfgfile.c (cfg_read_job): Change name of variables, and catch
	the duplicate value error to add the line number.
	(cfg_stanza_pid): Change variable names, and clean this function up
	a little.  Make it an error to use a stanza more than once.
	* init/tests/test_cfgfile.c (test_stanza_pid): Write a newer test
	case function for the pid stanza.

	* init/cfgfile.c (cfg_stanza_normalexit): Use do/while instead of
	while, that we don't have to test has_token first as next_arg does
	that for us.

	* init/cfgfile.c (cfg_stanza_normalexit): Change to peek at the next
	token to see whether it's missing or not, and then just fetch each
	next argument at a time.  This is more efficient than parsing them
	all in one go, and also means we can report the error in the right
	place!
	* init/tests/test_cfgfile.c (test_stanza_normalexit): Since we've
	changed the function that parses the stanza, add a proper test case
	function for it, covering all the behaviours.

	* init/job.c (job_new): Initialise the emits member to an empty list.
	* init/job.h (Job): Add the emits member as a list.
	* init/tests/test_job.c (test_new): Check the emits list starts off
	empty.
	* init/tests/test_cfgfile.c (test_stanza_emits): Test the new emits
	stanza; this function will also serve as a prototype for cleaning up
	the config tests.

	* init/cfgfile.c (cfg_stanza_emits): Add function to parse the new
	emits stanza.

	* init/cfgfile.c (cfg_stanza_depends): Remove the depends stanza
	from the configuration file.  Dependency support has never been used,
	and is to be replaced by a more flexible event/state configuration
	and blocking on the starting/stopping events.
	* init/tests/test_cfgfile.c: Remove references and tests for the
	depends stanza.
	* init/job.h: Remove the depends list from the job structure.
	* init/job.c (job_new): No depends list to initialise.
	(job_change_state): No dependencies to release
	(job_start): No dependencies to iterate; this removes a particularly
	hairy and complex interaction between state changes.  Remove the
	dependency event.
	(job_release_depends): Drop this function.
	* init/tests/test_job.c (test_start, test_stop): Massively simplify
	these tests cases now we don't have dependencies to worry about.
	(test_release_depends): Drop tests

2007-01-08  Scott James Remnant  <scott@netsplit.com>

	* init/cfgfile.c: Rewrite using the nih_config API, rather than one
	huge function we now just have seperate handler functions for each
	stanza.  We can also use more fine-grained parsing than slurping
	all args in and counting them.
	(cfg_read_job): Catch exceptions from the configuration parser and
	add the line number where the problem occurred to an output message.
	Parser errors are now fatal, and not ignored.
	* init/errors.h: Add a file containing errors raised within the init
	daemon codebase.
	* init/Makefile.am (init_SOURCES): Build with errors.h
	* init/tests/test_cfgfile.c: Update test cases now we don't expect
	a job to be returned if there's a parser error.

	* TODO: Update

2007-01-06  Scott James Remnant  <scott@netsplit.com>

	* logd/main.c (logging_reader): Fix inadvertent shadowing of the
	len parameter.

	* compat/sysv/telinit.c: Oops, nearly forgot to port this to send
	the messages in the new way.
	* compat/sysv/shutdown.c (shutdown_now): Likewise, port this too.

	* TODO: Update.

	* util/initctl.c (handle_job_status): Output the process argument,
	not the pid argument which contains the origin of the message.

	* upstart/message.c (upstart_message_handle): Raise a new unknown
	message error if we don't have a handler  and a new illegal message
	error if the source is illegal.
	* upstart/tests/test_message.c (test_handle): Adjust tests to check
	for the new errors that we raise.
	* upstart/errors.h: Define strings for new errors.

	* util/initctl.c: Yet another makeover for this little program,
	port it to the new message/control framework using handler functions
	and NihIoMessage.  This starts to make each action function look
	very similar, so there's method to this madness.

2007-01-05  Scott James Remnant  <scott@netsplit.com>

	* logd/main.c (main): Make sure that we add the SIGTERM handler.

	* init/tests/test_job.c (test_run_script): This test case relies
	on there only being one file descriptor watch, which won't be true
	if the control socket has been opened because there's a message to
	go out.  Make sure it's closed first.

	* init/init.supp: Update supressions file now that control_init
	has been renamed to notify_init

	* init/Makefile.am: Include notify.o from all tests.
	* init/job.c (job_change_state, job_kill_process, job_start) 
	(job_stop): Use the new notify_job function name.
	* init/event.c (event_queue_run): Use the new notify_event function
	name.

	* init/control.c (control_error_handler): Handle ECONNREFUSED now
	that the process id is available to us.
	* init/tests/test_control.c (test_error_handler): Make sure children
	going away is handled properly.

	* upstart/message.c (upstart_message_new): Store the process id in
	the int_data message field.
	* upstart/tests/test_message.c (test_new): Check the int_data field
	is filled in.

	* init/main.c (main): Guard against various things returning an error
	that we weren't catching.

	* init/tests/test_notify.c: Whitespace fix.

	* init/control.c (control_watch_jobs, control_unwatch_jobs) 
	(control_watch_events, control_unwatch_events): Restore functionality
	to subscribe and unsubscribe from job and event notifications.	
	* init/tests/test_control.c (test_watch_jobs, test_unwatch_jobs) 
	(test_watch_events, test_unwatch_events): Check that the subscription
	and unsubscription messages work.
	* init/Makefile.am (test_control_LDADD): Link to notify.o

	* init/control.c: Drop unused include of upstart/errors.h

	* init/notify.c: Move functions that handle subscription and
	notification from control.c.  Other than changing the names, we're
	keeping the API the same for now; expect it to change later when we
	add the ability to subscribe to individual jobs or events.
	(notify_init): initialise the subscriptions list; we don't have a
	separate send queue now that the control I/O is always asynchronous.
	* init/notify.h: Moved notification enum, structure and prototypes
	from control.h, changing the names so they match notify_* in the
	process.
	* init/Makefile.am (init_SOURCES): Build and link notify.c using
	notify.h
	(TESTS): Build the notify test suite binary.
	(test_notify_SOURCES, test_notify_LDFLAGS, test_notify_LDADD): Details
	for notify test suite binary.
	* init/tests/test_notify.c: Rewrite test cases in the manner of
	test_control.c so that we have one function for notify_job and
	one for notify_event, each of which contains the child process that
	receives the notification,

	* init/control.c (control_open): Allow this to be called to obtain
	the control socket, which means we can make it static.
	* init/tests/test_control.c (test_open): Check that it works.

	* init/control.c, init/control.h, init/tests/test_control.c: Move
	functions that handle subscription and notification to new notify.c
	(control_init): Drop completely, no need to maintain a send queue now
	(control_open): Change to return an NihIo that uses the default
	control watcher, and our error handler.  Split socket opening into
	(control_open_sock): which can be called from other functions.
	(control_close): Use nih_io_close() to close the socket and free the
	structure in one go.
	(control_reopen): Close the open control socket and open it again
	without destroying the NihIo structure, its queues or state.
	(control_close_handler): Handle the control socket going away
	(control_error_handler): Handle errors on the control socket,
	including the connection refused error that indicates a client went
	away.
	(control_handle): Split this into a miriad of small functions with
	a table to link them to the message type; this will make expanding
	each message handler much easier in future.
	* init/control.h: Update.
	* init/tests/test_control.c: Rewrite test cases to check the new
	handler functions; as a side-effect, this gets rid of the evil giant
	child/parent functions in favour of one test function per handler
	function.

	* upstart/message.c (upstart_message_handle_using): Wrapper function
	around upstart_message_handle that ensures all messages as passed to
	a single function.
	* upstart/message.h: Update.
	* upstart/tests/test_message.c (test_handle_using): Make sure it
	calls the single function.

2007-01-04  Scott James Remnant  <scott@netsplit.com>

	* upstart/message.c (upstart_message_reader): Handle any errors
	that occurred while handling the message.

2007-01-02  Scott James Remnant  <scott@netsplit.com>

	* upstart/message.c (upstart_message_handle): Check that the name
	argument is never NULL.
	(upstart_message_reader): Simple message reader function that can
	be associated with an I/O watch and handles each message received.
	* upstart/message.h: Add prototype.
	* upstart/tests/test_message.c (test_reader): Test the reader function.

	* upstart/control.c: Rename to upstart/message.c
	* upstart/control.h: Rename to upstart/message.h
	* upstart/tests/test_control.c: Rename to upstart/tests/test_message.c
	* upstart/libupstart.h: Update includes.
	* upstart/wire.c: Include message.h
	* upstart/wire.h: Update includes.
	* upstart/tests/test_wire.c: Update includes.
	* upstart/errors.h: Rename UPSTART_INVALID_MESSAGE to
	UPSTART_MESSAGE_INVALID so that it's prefixed.
	* upstart/Makefile.am (libupstart_la_SOURCES) 
	(upstartinclude_HEADERS, TESTS): Update filenames.

	* upstart/control.c (upstart_message_new): New function that
	creates an NihIoMessage directly from its arguments, which are a type
	followed by a variable number of args depending on that type.
	(upstart_message_handler): Function to find a handler function for
	a particular message type and origin process.
	(upstart_message_handle): New function that takes an NihIoMessage
	and invokes a handler function with a variable number of args
	depending on the message type.
	(upstart_send_msg, upstart_send_msg_to, upstart_recv_msg): Drop these
	functions, leave it up to the caller to decide whether to send and
	receive the messages synchronously or asynchronously; now that the
	capability is in nih_io_*.
	* upstart/control.h (UpstartMsgType): Rename to UpstartMessageType.
	(UpstartMessageHandler): Function with variable number of arguments
	that handles a message received.
	(UpstartMsg): Drop this structure entirely, we'll encode or decode
	the wire format directly from or into a function call, rather than
	use an intermediate structure to marshal it.
	(UpstartMessage): New structure to make a table that can be passed
	to upstart_message_handle to determine which handler should be called.
	* upstart/tests/test_control.c: Test new behaviour.
	* upstart/wire.c (upstart_push_header, upstart_pop_header): Change
	structure name for type parameter.
	* upstart/wire.h: Update.
	* upstart/tests/test_wire.c: Update.

	* configure.ac (AC_COPYRIGHT): Update copyright to 2007.

2006-12-29  Scott James Remnant  <scott@netsplit.com>

	* upstart/wire.c (upstart_write_int, upstart_write_unsigned) 
	(upstart_write_string, upstart_write_header, upstart_write_packv) 
	(upstart_write_pack): Rename to *_push_*
	(upstart_read_int, upstart_read_unsigned, upstart_read_string) 
	(upstart_read_header, upstart_read_packv, upstart_read_pack): Rename
	to *_pop_*.
	All of the above modified to modify an NihIoMessage structure,
	instead of trying to carry around buffers ourself.
	* upstart/wire.h: Update to match above.
	* upstart/tests/test_wire.c: Update all tests to match the above
	changes.

2006-12-21  Scott James Remnant  <scott@netsplit.com>

	* upstart/wire.c (upstart_read_packv, upstart_write_packv): Change
	nih_assert_notreached to nih_assert_not_reached.

	* init/job.c (job_run_script): Open the NihIo structure in stream mode.
	* logd/main.c (logging_watcher): Open the NihIo structure in
	stream mode.
	(logging_reader): Need to pass the length of the size_t as a pointer
	so that it can be modified if less is read.

2006-12-17  Scott James Remnant  <scott@netsplit.com>

	* upstart/wire.c (upstart_write_packv, upstart_write_pack) 
	(upstart_read_packv, upstart_read_pack): Functions to write a pack
	of different variables to the stream, or read them from it
	* upstart/wire.h: Add prototypes.
	* upstart/tests/test_wire.c (test_write_pack, test_read_pack):
	Check we can read and write a pack of variables at once.

	* upstart/wire.c (upstart_write_header, upstart_read_header): Drop
	the version from the header, we'll just keep the protocol always
	backwards compatible.
	* upstart/wire.h: Update.
	* upstart/tests/test_wire.c (test_write_header, test_read_header):
	Check that everything works.

	* upstart/wire.c (upstart_write_string, upstart_read_string):
	Transmit the length as an unsigned, and use 0xffffffff to mean NULL
	instead of zero so we can still transmit the empty string.
	* upstart/wire.h: Update.
	* upstart/tests/test_wire.c (test_write_string, test_read_string):
	Tests for the functions to make sure the wire is at it should be.

	* upstart/wire.c (upstart_read_str, upstart_write_str): Rename to
	upstart_read_string and upstart_write_string.
	* upstart/wire.h: Update.
	
	* upstart/wire.c (upstart_write_unsigned, upstart_read_unsigned):
	Functions to send unsigned values over the wire, which we'll use
	to get a bit extra for the string lengths.
	* upstart/wire.h: Update.
	* upstart/tests/test_wire.c (test_write_unsigned) 
	(test_read_unsigned): Test the new functions.

	* upstart/wire.c (upstart_write_ints, upstart_read_ints): Drop
	these functions, we'll go with something far more generic and
	useful.
	* upstart/wire.h: Remove prototypes.

	* upstart/wire.c (upstart_write_int, upstart_read_int): Transmit
	integers as signed 32-bit values in network byte order.
	* upstart/tests/test_wire.c (test_write_int, test_read_int): Test
	the functions to make sure the wire is at it should be,

	* upstart/control.c (upstart_read_int, upstart_write_int) 
	(upstart_read_ints, upstart_write_ints, upstart_read_str) 
	(upstart_write_str, upstart_read_header, upstart_write_header): Move
	functions to new wire.c file.
	* upstart/wire.c: Source file to hold wire protocol functions.
	* upstart/wire.h: Prototypes.
	* upstart/tests/test_wire.c: (empty) test suite.
	* upstart/libupstart.h: Include wire.h
	* upstart/Makefile.am (libupstart_la_SOURCES): Build and link wire.c
	(upstartinclude_HEADERS): Install wire.h
	(TESTS): Build and run wire test suite.
	(test_wire_SOURCES, test_wire_LDFLAGS, test_wire_LDADD): Details for
	wire test suite binary.

	* upstart/control.c (MAGIC): Change to "upstart\n", the final
	character was originally \0 and then was a " " for the 0.2 series.
	* upstart/tests/test_control.c (test_recv_msg): Change to match.

2006-12-15  Scott James Remnant  <scott@netsplit.com>

	* util/initctl.c, compat/sysv/telinit.c, compat/sysv/shutdown.c:
	Update all uses of the UpstartMsg structure to avoid the
	intermediate union that no longer exists.	

	* init/control.c, init/tests/test_control.c: Update all uses of
	the UpstartMsg structure to avoid the intermediate union that no
	longer exists.	

	* upstart/control.h: Combine all the previous message structures
	into just one that has all of the fields anyway.
	* upstart/control.c, upstart/tests/test_control.c: Update all uses of
	the UpstartMsg structure to avoid the intermediate union that no
	longer exists.

	* upstart/control.h (UPSTART_API_VERSION): Define API version macro
	to be public.
	* upstart/control.c (MSG_VERSION, upstart_send_msg_to): Replacing the
	previous MSG_VERSION macro here.

	* upstart/control.c (upstart_read_int, upstart_write_int) 
	(upstart_read_ints, upstart_write_ints, upstart_read_str) 
	(upstart_write_str, upstart_read_header, upstart_write_header):
	New functions to replace the old "write a struct" protocol with
	something a little more regimented and supportable.
	(IOVEC_ADD, IOVEC_READ, WireHdr, WireJobPayload, WireJobStatusPayload)
	(WireEventPayload): Remove these structures, use the functions
	instead.
	(upstart_send_msg_to): Call write functions intead of using macros,
	this makes the code somewhat neater.
	(upstart_recv_msg): Call read functions instead of using macros,
	again making the code somewhat neater.
	* upstart/tests/test_control.c (test_recv_msg): Change wire
	tests to match new protocol, and thus actually work properly,
	previously these were endian sensitive.

2006-12-14  Scott James Remnant  <scott@netsplit.com>

	* compat/sysv/shutdown.c (wall): Construct the wall message so that
	we don't put \r into a po file; for some reason, gettext hates that
	and bitches about it.  Someone's confusing internationalisation with
	operating system portability, I expect.

	* util/man/initctl.8: Drop reference to start(8), as that's just
	a symlink to initctl now.

	* init/man/init.8: Link to initctl.

	* compat/sysv/reboot.c (main): Clear up help text a little.

	* HACKING: Correct some typos.

	* configure.ac (AC_INIT): Correct bug reporting address.

2006-12-13  Scott James Remnant  <scott@netsplit.com>

	* configure.ac: Bump version to 0.3.2

	* NEWS: Update.

	* util/initctl.c (print_job_status): Drop the newline from the
	output.

2006-12-13  Alex Smith  <alex@alex-smith.me.uk>

	* util/initctl.c (print_job_status): Clean up initctl job status
	output, which was badly converted from printf to nih_message.

2006-12-13  Scott James Remnant  <scott@netsplit.com>

	* compat/sysv/man/shutdown.8: Add missing documentation on the
	format of TIME by copying it from --help output.

2006-12-13  Alex Smith  <alex@alex-smith.me.uk>

	* init/process.c (process_setup_console): Actually send output to
	/dev/null instead of /dev/console, when CONSOLE_NONE.

2006-12-13  Scott James Remnant  <scott@netsplit.com>

	* Makefile.am (EXTRA_DIST): Distribute the nih ChangeLog as well.

	* init/tests/test_job.c: Port to the new test framework.
	* init/job.c (job_set_idle_event): Fix a slight memory leak,
	repeated setting of the idle event never freed the previous one set.

2006-12-12  Scott James Remnant  <scott@netsplit.com>

	* init/tests/test_cfgfile.c: Port to the new test framework.

	* init/tests/test_control.c: Port to the new test framework.
	* init/init.supp: Suppress the list head allocated within control_init.

	* init/control.c (control_watcher): Need to save the pid when we
	get ECONNREFUSED, otherwise we lose it when we free the message.

	* init/tests/test_process.c: Port to the new test framework.
	* init/init.supp: Suppress the list head allocated within job_init.

	* init/init.supp: Include a valgrind suppressions file.
	* init/Makefile.am (EXTRA_DIST): Distribute the suppressions file.

	* init/tests/test_event.c: Port to the new test framework.

	* logd/Makefile.am, util/Makefile.am, compat/sys/Makefile.am
	(AM_CPPFLAGS): Add -I$(srcdir), necessary for testing "programs"
	that don't have usual library path semantics.

	* upstart/tests/test_control.c: Port to the new test framework.
	* upstart/control.c (upstart_free): Drop this function, while not
	exposing libnih is a valiant effort, it already slips out because
	of the error handling.

	* upstart/tests/test_job.c: Add missing include.

	* upstart/tests/test_job.c: Port to the new test framework.
	(test_process_state_name): Check that this returns NULL.

	* HACKING: Update location of download directory.  Document
	requirement that all code have test cases.

	* logd/main.c (open_logging): Likewise.

	* init/control.c (control_open): No need to set ENOMEM, errno is
	always set anyway.

	* configure.ac (AM_INIT_AUTOMAKE): Include nostdinc so we don't get
	Automake's broken default includes.
	* upstart/Makefile.am (DEFAULT_INCLUDES): Drop override now that
	we don't need it.
	(DEFS, INCLUDES): Replace these variables with the combined
	(AM_CPPFLAGS): variable that declares everything.
	* init/Makefile.am (DEFAULT_INCLUDES): Drop override now that
	we don't need it.
	(DEFS, INCLUDES): Replace these variables with the combined
	(AM_CPPFLAGS): variable that declares everything.
	* util/Makefile.am (DEFAULT_INCLUDES): Drop override now that
	we don't need it.
	(DEFS, INCLUDES): Replace these variables with the combined
	(AM_CPPFLAGS): variable that declares everything.
	* compat/sysv/Makefile.am (DEFAULT_INCLUDES): Drop override now that
	we don't need it.
	(DEFS, INCLUDES): Replace these variables with the combined
	(AM_CPPFLAGS): variable that declares everything.
	* logd/Makefile.am (DEFAULT_INCLUDES): Drop override now that
	we don't need it.
	(DEFS, INCLUDES): Replace these variables with the combined
	(AM_CPPFLAGS): variable that declares everything.

2006-11-02  Scott James Remnant  <scott@netsplit.com>

	* util/initctl.c (start_action): Remove break calls which shouldn't
	be there.

2006-10-18  Sean E. Russell  <ser@ser1.net>

	* init/main.c: Include sys/time.h
	* init/cfgfile.c: Include sys/time.h and sys/resource.h
	* init/job.c: Include sys/time.h and sys/resource.h

2006-10-17  Scott James Remnant  <scott@netsplit.com>

	* configure.ac: Bump version to 0.3.1

	* NEWS: Update.
	* TODO: Update.

	* configure.ac (AM_GNU_GETTEXT_VERSION): Quote version number.

	* logd/Makefile.am (event.d/logd): Make the event.d sub-directory
	in case we're building outside of the source tree.

	* compat/sysv/runlevel.c (store): Don't break strict-aliasing rules
	by avoiding dereferencing type-punned pointer.  Answers on a
	postcard, please.

2006-10-13  Scott James Remnant  <scott@netsplit.com>

	* util/initctl.c (start_action, emit_action): Add missing \n

	* util/initctl.c: Rewrite using nih_command_parser.
	* util/man/initctl.8: Improve.

	* util/start.c: Remove, replaced by initctl.
	* util/man/start.8: Remove, replaced by initctl.
	* util/Makefile.am (sbin_PROGRAMS): Drop start, now just a symlink
	to initctl.
	(dist_man_MANS): Drop start.8, now a symlink to initctl.8
	(install-exec-hook): Make symlinks to initctl, add start
	(install-data-hook): Make symlinks to initctl.8, add start.8

	* initctl: Rename to util again, I don't want a separate directory
	for every single little tool; and we'll be shipping more than just
	initctl (e.g. a non-compat reboot).
	* configure.ac (AC_CONFIG_FILES): Make util/Makefile instead of
	initctl/Makefile.
	* Makefile.am (SUBDIRS): Descend into util, not initctl.

	* compat/sysv/reboot.c: Remove long options where they didn't exist
	before.  Write help text.
	* compat/sysv/man/reboot.8: Update.

	* init/main.c (main): Formatting.
	* logd/main.c (main): Formatting.
	* logd/man/logd.8: Formatting.
	* compat/sysv/runlevel.c (main): Formatting.
	* compat/sysv/telinit.c (main): Formatting.
	* compat/sysv/man/shutdown.8: Remove long options.

	* compat/sysv/shutdown.c: Remove -e/--event, it has no place in a
	compatibility tool.  Get rid of long options that never existed
	before.  Specify help text to describe the options.
	* compat/sysv/man/shutdown.8: Spruce up a bit.

	* compat/sysv/telinit.c (main): Set help text to list the valid
	runlevels.
	* compat/sysv/man/telinit.8: Refine the notes to mention runlevel(8).

	* compat/sysv/runlevel.c (main): Make the help text describe the
	options, rather than the behaviour.
	* compat/sysv/man/runlevel.8: Flesh out a little more.

	* configure.ac (AC_INIT): Change bug reporting address to the
	mailing list, since Launchpad doesn't accept random bugs without
	accounts and complicated control messages.
	* init/main.c, logd/main.c: Add a period to the synopsis.

	* init/main.c (main): Set the synopsis, and direct people to look
	at telinit in the --help output.
	* init/man/init.8: Flesh this out a little more, still a lot of
	explaining to do about jobs and events, but we'll wait until we've
	changed that code before documentating the behaviour.

	* logd/main.c (main): Correct help text to describe the options,
	rather than what the program does.  As per standard style.
	Don't become a daemon until the logging socket is open, and make
	that exclusive with waiting for SIGCONT.
	* logd/man/logd.8: Write some more extensive documentation,
	including describing the startup interlock and the socket protocol.
	* TODO: Plan to get rid of the signal interlock from  logd.

2006-10-12  Scott James Remnant  <scott@netsplit.com>

	* configure.ac: Expand AC_GNU_SOURCE so we get _GNU_SOURCE and so
	that gettext doesn't complain.
	(AM_GNU_GETTEXT_VERSION): Increase to 0.15
	(AC_PREREQ): Increase to 2.60
	* HACKING: Update autoconf and gettext requirements.

2006-10-11  Scott James Remnant  <scott@netsplit.com>

	* init/control.c (control_init): Pass NULL to nih_list_new.
	Clarify list item types.
	* init/event.c (event_init): Pass NULL to nih_list_new.
	* init/job.c (job_init): Pass NULL to nih_list_new.

	* init/main.c: Change nih_signal_add_callback to nih_signal_add_handler
	and NihSignalCb to NihSignalHandler.

	* init/cfgfile.c, init/cfgfile.h, init/control.c, init/control.h,
	init/event.c, init/event.h, init/job.c, init/job.h, init/main.c,
	init/process.c: Clean up documentation strings and parent pointer
	types.

	* compat/sysv/shutdown.c: Change nih_signal_add_callback to
	nih_signal_add_handler.

	* compat/sysv/reboot.c: Set synopsis text depending on command
	used (probably should use nih_command_parser?)
	* compat/sysv/runlevel.c: Set synopsis and help text, and correct
	usage.
	* compat/sysv/shutdown.c: Set synopsis text.
	* compat/sysv/telinit.c: Set synopsis text.

	* compat/sysv/runlevel.c, compat/sysv/shutdown.c: Clean up
	documentation strings.

	* logd/main.c: Set synopsis and help text.

	* logd/main.c: Clean up documentation strings.
	Change nih_signal_add_callback to nih_signal_add_handler.

	* upstart/control.c, upstart/control.h, upstart/job.c: Clean up
	documentation strings and correct parent pointer type.

	* HACKING: Detail function documentation requirement and format.

2006-10-10  Scott James Remnant  <scott@netsplit.com>

	* event.d/logd.in: Move to logd/event.d
	* event.d/Makefile.am: Remove
	* logd/Makefile.am: Create the logd job definition and install
	* Makefile.am (SUBDIRS): event.d directory has been removed.
	* configure.ac (AC_CONFIG_FILES): No longer make event.d/Makefile

	* configure.ac: Check for --enable-compat, default to sysv if given
	or no compat if not given.
	* compat/sysv/Makefile.am: Don't build binaries or install manpages
	unless COMPAT_SYSV is defined.

2006-10-06  Scott James Remnant  <scott@netsplit.com>

	* doc/upstart-logo.svg: Include the logo Alexandre designed.
	* doc/Makefile.am (EXTRA_DIST): Ship the logo in the tarball.
	* Makefile.am (SUBDIRS): Install under doc
	* configure.ac: Generate doc/Makefile
	* AUTHORS: Ensure he's credited fully.

2006-09-27  Scott James Remnant  <scott@netsplit.com>

	* event.d/Makefile.am (do_subst): Eliminate duplicate /s

	* man/init.8: Move to init/man
	* init/Makefile.am: Update to install man page.
	* man/logd.8: Move to logd/man
	* logd/Makefile.am: Update to install man page.
	* man/initctl.8, man/start.8: Move to initctl/man
	* initctl/Makefile.am: Update to install man pages.
	* man/reboot.8, man/runlevel.8, man/shutdown.8, man/telinit.8:
	Move to compat/sysv/man
	* compat/sysv/Makefile.am: Update to install man pages.
	* man/Makefile.am: Remove
	* configure.ac (AC_CONFIG_FILES): Remove man/Makefile
	* Makefile.am (SUBDIRS): Don't build in man

	* util: Rename to initctl
	* configure.ac (AC_CONFIG_FILES): Update.
	* Makefile.am (SUBDIRS): Update.

	* util/reboot.c: Move to compat/sysv
	* util/shutdown.c: Move to compat/sysv
	* util/Makefile.am: Update.
	* compat/sysv/Makefile.am: Update.

	* configure.ac: Replace macros with single call to NIH_INIT.
	Bump version to 0.3.0 to begin new development cycle.

2006-09-21  Scott James Remnant  <scott@netsplit.com>

	* logd/main.c: Revert the change that logged to the console, in
	practice this doesn't work so well.  I want to get rid of logd
	in the long term, or at least just have it as a simple logging
	proxy, so giving it features seems wrong.

2006-09-20  Scott James Remnant  <scott@netsplit.com>

	* configure.ac: Bump version to 0.2.8
	* NEWS: Updated.

	* logd/main.c (main): Check the kernel command-line for "quiet"
	(line_reader): Write to console unless silent or a daemon

	* man/Makefile.am (dist_man_MANS): Drop sulogin.8
	* man/sulogin.8: Drop, we don't include an sulogin

2006-09-19  Michael Biebl  <mbiebl@gmail.com>

	* event.d/Makefile.am (logd): Drop $(srcdir)
	* init/Makefile.am (init_SOURCES): Distribute paths.h

2006-09-18  Michael Biebl  <mbiebl@gmail.com>

	* configure.ac: Check for sys/inotify.h

2006-09-18  Scott James Remnant  <scott@netsplit.com>

	* util/shutdown.c (warning_message): Adjust method of constructing
	the message to not confuse poor translators who think \r and \n are
	the same thing!

2006-09-14  Scott James Remnant  <scott@netsplit.com>

	* init/job.c (job_change_state): Catch runaway respawns when we
	enter the running state, so we catch stop/start loops too.
	* init/tests/test_job.c (test_change_state): Update test.

	* event.d/logd: Rename to logd.in
	* event.d/logd.in: Replace /sbin with @sbindir@ so we can transform
	* event.d/Makefile.am: Generate logd from logd.in

	* util/reboot.c: Don't hardcode the location of /sbin/shutdown
	* util/Makefile.am (DEFS): Use autoconf to seed it
	* util/shutdown.c (sysvinit_shutdown): Don't hardcode the location
	of /dev/initctl

	* init/paths.h: Create a new configuration file that can contain
	all of the path definitions, and in particular, allow them to be
	overidden elsewhere.
	* init/Makefile.am (DEFS): Override definitions of CFG_DIR and
	TELINIT using autoconf
	* init/main.c: Include paths.h.  Don't hardcode location of telinit
	* init/job.c: Include paths.h
	* init/process.c: Include paths.h
	* init/process.h: Remove definitions from here.

	* configure.ac: Bump version to 0.2.7

2006-09-13  Scott James Remnant  <scott@netsplit.com>

	* NEWS: Updated.

	* TODO: More TODO.

2006-09-10  Scott James Remnant  <scott@netsplit.com>

	* util/reboot.c (main): Don't give -H with "halt".

2006-09-09  Scott James Remnant  <scott@netsplit.com>

	* configure.ac: Bump version to 0.2.6

	* NEWS: Update.
	* TODO: Update.

	* upstart/control.c (upstart_send_msg_to, upstart_recv_msg): Change
	the magic to be the package string.
	* upstart/tests/test_control.c (test_recv_msg): Update tests.

	* util/initctl.c (main): Set the usage string.
	* util/shutdown.c (main): Set the usage string.
	* util/start.c (main): Set the usage string.
	* compat/sysv/runlevel.c (main): Set the usage string.
	* compat/sysv/telinit.c (main): Set the usage string.

	* man/Makefile.am: Use install-data-hook and $(man8dir)
	* util/Makefile.am: Also use install-exec-hook

	* Makefile.am (SUBDIRS): Install contents of the man directory
	* configure.ac (AC_CONFIG_FILES): Generate man/Makefile
	* man/Makefile.am: Install manpages in the appropriate places.
	* man/init.8, man/logd.8, man/initctl.8, man/reboot.8,
	* man/shutdown.8, man/start.8, man/sulogin.8, man/runlevel.8,
	* man/telinit.8: Include some basic manpages so we at least have
	some level of documentation.

	* init/job.c (job_child_reaper): Don't check the exit status of
	a respawning job if the goal is to stop it.

	* compat/sysv/telinit.c (main): Generate events rather than
	starting and stopping jobs directly, the events are named
	"runlevel-X".  0, 1, 6 and s/S are shutdown events.

	* logd/main.c (main): Raise SIGSTOP before entering the main loop.
	* init/main.c (main): Interlock with logd.

	* event.d/logd: Should not be a console owner, but should stop
	on shutdown.

	* init/process.c (process_setup_console): Revert part of the previous
	change, should just output to /dev/null if we don't have logd.

	* configure.ac: Bump version to 0.2.5

	* init/main.c (main): Start the logd job if it exists.

	* init/process.c (process_setup_console): Ignore ECONNREFUSED as
	that just means that logd isn't around, handle errors by falling
	back to opening the console.

	* init/process.c (process_setup_console): Implement handling for
	CONSOLE_LOGGED and generally clean up the other handling.
	* init/process.h: Update.
	* init/main.c (main): Pass NULL for the job to setup console.
	* TODO: Update.

	* logd/main.c: Implement the logging daemon, it accepts connections
	on a unix stream socket with the abstract name
	"/com/ubuntu/upstart/logd", expects the length of the name and the
	name to follow; then sequences of lines which are logged to
	/var/log/boot, or memory until that file can be opened.

2006-09-08  Scott James Remnant  <scott@netsplit.com>

	* util/shutdown.c (event_setter): Change the event names to
	distinguish between "shutdown -h" and "shutdown -h -H".

	* init/job.c (job_handle_event): Allow jobs to react to their own
	events, this is how we'll do respawn eventually.
	* init/tests/test_job.c (test_handle_event): Remove test.

	* init/main.c (cad_handler, kbd_handler): Generate the new event
	names.
	* init/event.h (CTRLALTDEL_EVENT, KBDREQUEST_EVENT): Add definitions
	of these event names, change the ctrlaltdel event to just that.

	* logd/main.c (main): Add the code to daemonise, etc.

2006-09-07  Scott James Remnant  <scott@netsplit.com>

	* TODO: Long discussion today on #upstart, many improvements to the
	job and event model that make it more elegant.
	* AUTHORS: Include a list of thanks.

	* util/shutdown.c (shutdown_now): If we get ECONNREFUSED when we
	try and send the shutdown event to init, it probably means we're
	still in sysvinit.  So try that instead.
	(sysvinit_shutdown): Function to send a hand-crafted runlevel
	change message across /dev/initctl.

	* util/initctl.c (main): Add a shutdown command that takes an
	arbitrary event name to be issued after "shutdown".  You'll
	nearly always want the /sbin/shutdown tool instead.

	* init/job.c (job_detect_idle): Only generate the stalled event
	if at least one job handles it in its start_events list.
	* init/tests/test_job.c (test_detect_idle): Make sure that works.

	* init/event.h (STARTUP_EVENT, SHUTDOWN_EVENT, STALLED_EVENT):
	Macros to define the standard event names.
	* init/main.c (main): Use STARTUP_EVENT macro instead of "startup"
	* init/control.c (control_handle): Use SHUTDOWN_EVENT macro
	instead of "shutdown".
	* init/job.c (job_detect_idle): Use STALLED_EVENT macro instead
	of "stalled".

	* init/job.c (job_detect_idle): Add some log messages for when we
	detect the idle or stalled states.
	(job_kill_process, job_kill_timer): Increase log verbosity.
	* init/event.c (event_queue_run): Log which events we're handling
	if --debug is given.

	* compat/sysv/telinit.c (main): Send a shutdown command when
	requesting to enter runlevel 0 or runlevel 6, likewise for
	runlevel 1, s or S which all run "rc1" not "rcS".
	* init/main.c (main): When called directory (pid != 1) try and
	run telinit before complaining that we're not init.  Make sure
	errors aren't lost.

2006-09-04  Johan Kiviniemi  <johan@kiviniemi.name>

	* upstart/control.c (upstart_addr): Replace use of __builtin_offsetof
	with offsetof.
	* upstart/tests/test_control.c (test_recv_msg): Likewise.

2006-09-04  Scott James Remnant  <scott@netsplit.com>
	
	* util/shutdown.c (main): Exit normally after sending the warning
	message if -k is given.

2006-09-01  Scott James Remnant  <scott@netsplit.com>

	* configure.ac: Bump version to 0.2.2

	* NEWS: Update.
	* configure.ac: Bump version to 0.2.1

	* init/process.c (process_setup_console): Ensure that the console
	is always initialised to at least /dev/null
	* init/job.c (job_change_state): Initialise event to NULL.
	* init/event.c (event_read_state): Don't mask initialisation of
	other variable.
	* init/cfgfile.c (cfg_job_stanza, cfg_parse_script, cfg_next_token): 
	Print lineno using %zi not %d
	* compat/sysv/runlevel.c (store): Cast pointer type of timeval.

	* init/main.c: Move the kernel headers include beneath the C
	library ones, so that compilation doesn't fail on !i386.
	* util/reboot.c: Likewise.

	* init/main.c (term_handler): Close the control connection if we
	re-exec init, otherwise it won't be able to bind.  Drop debugging.

	* init/main.c (term_handler): It always helps if we dup2 the
	right file descriptor.

	* init/main.c: Use the TERM signal instead of USR1, as old init
	used that for something else.  Also rather than passing across
	file descriptor numbers, use a fixed descriptor and just pass
	"--restart".  When we get that option we need to unmask signals
	otherwise we sit there looking like a lemon.

	* init/job.c (job_change_state): Don't free the event unless we
	generate one.

	* NEWS: Update.

	* init/cfgfile.c (cfg_watcher): Ignore any file with '.' or '~'

	* TODO: Update.

	* init/main.c (main): Parse command-line arguments, specifically
	look for --state-fd which we'll use for reexec.  Don't do a couple
	of things if we're passed this.
	(read_state): Parse the line-buffered state.
	* init/job.c (job_read_state, job_write_state): Job state
	serialisation so that we can re-exec ourselves.
	* init/job.h: Update.
	* init/tests/test_job.c: Test the serialisation.
	* init/event.c (event_read_state, event_write_state): And similar
	functions for serialising the event queue.
	* init/event.h: Update.
	* init/tests/test_event.c: Test the serialisation.
	* init/cfgfile.c (cfg_read_job): Fix a bug, need to subtract current
	time to get due time.

	* upstart/job.c (job_goal_from_name, job_state_from_name) 
	(process_state_from_name): Add opposite numbers that convert a
	string back into an enumeration.
	* upstart/job.h: Update.
	* upstart/tests/test_job.c: Test the new functions.

2006-08-31  Scott James Remnant  <scott@netsplit.com>

	* init/job.h (Job): Add respawn_limit, respawn_interval,
	respawn_count and respawn_time members so that we can keep track of
	runaway processes.
	* init/job.c (job_catch_runaway): Increment the respawn_count
	within respawn_interval, or reset it if we go over.
	(job_new): Initialise respawn_limit and respawn_interval to sensible
	defaults.
	* init/tests/test_job.c (test_new): Check the defaults are set.
	(test_change_state): Check the respawning code works.
	* init/cfgfile.c (cfg_job_stanza): Parse the "respawn limit" stanza.
	* init/tests/test_cfgfile.c (test_read_job): Test the new stanza.

	* init/process.c (process_setup_console): Remove the console reset
	code, it tends to just crash X and seems to do nothing interesting.
	* init/main.c (reset_console): Instead put it here and just do it
	on startup.

	* configure.ac: Bump version to 0.2.0

	* util/Makefile.am (install-exec-local): Create symbolic links,
	not hard links.

	* init/main.c: Can't catch STOP.

	* util/reboot.c: Pause init while shutting down or rebooting.

	* init/main.c (stop_handler): Catch STOP/TSTP and CONT.
	* init/event.c (event_queue_run): Don't run the event queue while
	paused.
	* init/job.c (job_detect_idle): Don't detect idle jobs while paused.

	* util/reboot.c: if we get the -w argument ("only write to wtmp")
	we need to exit, and not behave as halt normally would.

	* compat/sysv/runlevel.c (main): Add missing newline.
	* compat/sysv/telinit.c (main): And here too.

	* init/main.c (main): Check for idle after the startup event queue
	has been run, otherwise we may just sit there.

	* compat/sysv/Makefile.am (sbin_PROGRAMS): Build and install telinit
	(telinit_SOURCES, telinit_LDFLAGS, telinit_LDADD): Details for
	telinit binary.
	* compat/sysv/telinit.c: Trivial telinit program that just runs
	the appropriate rcX job.
	* compat/sysv/runlevel.c (main): Suggest help on illegal runlevel.

	* util/Makefile.am: Tidy up.

	* configure.ac (AC_CONFIG_FILES): Create compat/sysv/Makefile
	* Makefile.am (SUBDIRS): Build things found in compat/sysv
	* compat/sysv/Makefile.am (sbin_PROGRAMS): Build and install runlevel
	(runlevel_SOURCES, runlevel_LDFLAGS, runlevel_LDADD): Details for
	runlevel binary.
	* compat/sysv/runlevel.c: Helper to store and retrieve the current
	"runlevel" from utmp/wtmp; as well as the reboot time.

	* init/main.c (main): Drop debugging set.

	* init/job.c (job_change_state): As well as the job/state events,
	send the job event when a service is running or a task is stopping.
	* init/tests/test_job.c (test_change_state): Check the events get
	sent properly.

	* util/start.c: Write a simple utility to start, stop, or query
	the status of the named jobs.
	* util/Makefile.am (sbin_PROGRAMS): Build and install start
	(start_SOURCES, start_LDFLAGS, start_LDADD): Details for start
	(install-exec-local): Also install as stop and status.
	* util/reboot.c (main): Drop the debugging set.

	* init/cfgfile.c (cfg_job_stanza): Correct nih_alloc error.

	* init/process.c (process_setup_environment): Guard memory alloc.
	* init/job.c (job_set_idle_event): Likewise.
	(job_change_state): And here too.
	(job_run_command): Likewise.
	* init/control.c (control_send): Likewise.
	* init/cfgfile.c: And throughout this file.
	* upstart/control.c (upstart_recv_msg): And once here too.

	* upstart/control.h: Abolish the separate halt, reboot and poweroff
	messages and replace with a single shutdown message that takes
	an event name (for the idle event issued afterwards).
	* upstart/control.c (upstart_send_msg_to, upstart_recv_msg): Handle
	the new shutdown event type by just treating it as an event.
	* upstart/tests/test_control.c (test_messages): Update tests.
	* init/job.c (job_set_idle_event): Store a copy of the idle event
	name.
	* init/control.c (control_send): Copy the shutdown event name.
	(control_handle): Replace individual handling with the new
	single event.
	* init/tests/test_control.c (test_watcher): Update.
	* util/initctl.c: Drop handling for things that shutdown does now.
	* util/shutdown.c: Send the UPSTART_SHUTDOWN event and let the user
	specify anything they want, just give defaults.

	This is quite a big change and abolishes level events entirely,
	along with the event history.  We now just treat events as a
	transient queue of strings that go past, may cause things to change,
	but are otherwise forgotten.  This turns out to be much easier to
	understand and has no real loss of power.

	* init/event.c: Vastly simplify; gone are the separate notions of
	edge and level events, instead we just treat them as one-shot
	things that go past and are forgotten about.
	* init/event.h (Event): Remove value member.
	Update prototypes.
	* init/tests/test_event.c: Update.
	* init/job.c (job_change_state): Change the event pattern to be
	one that includes the job name and a description of the transition
	instead of the new state.
	(job_detect_idle): Call event_queue rather than event_queue_edge.
	* init/tests/test_job.c: Update.
	* init/cfgfile.c (cfg_job_stanza): Drop "when" and "while".
	* init/tests/test_cfgfile.c (test_read_job): Drop mentions of
	"when" and "while".
	* init/control.c (control_send, control_handle): Drop cases for
	level events.
	(control_handle_event): Don't include a level in the event.
	* init/tests/test_control.c: Update
	* init/main.c: Call event_queue rather than event_queue_edge.
	* upstart/control.c (upstart_send_msg_to, upstart_recv_msg): Change
	event handling so that only a name is read.
	* upstart/control.h: Remove value/level event structures.
	* upstart/tests/test_control.c (test_messages): Update.
	* upstart/job.c (process_state_name): Not used for events, adjust
	documentation so it doesn't lie.
	* util/initctl.c (main): Drop the set function, simplify trigger.
	* util/shutdown.c (shutdown_now): Call UPSTART_EVENT_QUEUE for
	shutdown into maintenance mode.

	* init/control.c (control_handle): Place a message in the syslog
	before halting, powering off or rebooting.

	* util/shutdown.c: Adjust so that the warning message is sent out
	if shutdown is immediate, and when it actually happens.  Include
	the hostname as wall does.

2006-08-30  Scott James Remnant  <scott@netsplit.com>

	* TODO: Update.

	* util/shutdown.c: Implement shutdown utility along the same lines
	as the sysvinit one, but with rather different code.

	* util/initctl.c (main): Call setuid on the effective user id so
	that we can be made setuid root and executable by a special group.
	* util/reboot.c (main): Likewise.

	* util/initctl.c (main): Check the effective rather than the real
	user id, if we're effectively root, that's good enough.

	* util/reboot.c: Implement reboot/halt/poweroff utility.
	* util/Makefile.am (sbin_PROGRAMS): Build and install reboot
	(reboot_SOURCES, reboot_LDFLAGS, reboot_LDADD): Details for reboot
	(install-exec-local): Create hardlinks to reboot for halt and poweroff.

2006-08-29  Scott James Remnant  <scott@netsplit.com>

	* init/main.c (main): Actually run the idle-detect function.
	* init/job.c (job_detect_idle): Interrupt the main loop, otherwise
	we may end up waiting for a signal before we process the event
	we just issued.

2006-08-27  Scott James Remnant  <scott@netsplit.com>

	* util/shutdown.c: Template main function.
	* util/Makefile.am (sbin_PROGRAMS): Build and install the
	shutdown binary.
	(shutdown_SOURCES, shutdown_LDFLAGS, shutdown_LDADD): Details for
	the shutdown binary

	* util/initctl.c (main): Add commands for halt, poweroff and reboot.

	* init/event.c (event_queue_run): Remove the parameters.
	* init/event.h: Update.
	* init/main.c (main): Update.
	* init/tests/test_control.c (test_watcher): Update.
	* init/tests/test_job.c (test_detect_idle): Update.

	* upstart/control.c (upstart_send_msg_to, upstart_recv_msg): Deal
	with halting, rebooting and powering off; or at least the appropriate
	messages.
	* upstart/control.h: Add control message structures for halting,
	powering off and rebooting the machine.
	* upstart/tests/test_control.c (test_messages): Run the tests.
	* init/control.c (control_handle): Add handling for halt, power off
	and reboot that issue the shutdown event and arrange for the halt,
	poweroff or reboot to be issued the next time the system is idle.
	* init/tests/test_control.c (test_watcher): Test the events.

	* TODO: Update.

	* init/job.c (job_detect_idle): Function to detect when the system is
	stalled or idle.
	* init/job.h: Update
	* init/tests/test_job.c (test_detect_idle): Test the new function.

	* util/initctl.c (main): Handle the list command.

	* TODO: Update.

	* upstart/control.c (WireJobStatusPayload): add description to the
	job status payload.
	(upstart_send_msg_to, upstart_recv_msg): Send and receieve the
	description over the wire.
	* upstart/control.h (UpstartJobStatusMsg): add a description field
	* upstart/tests/test_control.c: Update test cases.
	* init/control.c (control_handle): Include the job description in
	the message.
	(control_send): Copy the description when we put the message on
	the queue.
	(control_handle_job): Copy the description here too
	* init/tests/test_control.c: Update test cases.

	* init/job.c (job_list): Add a function to return the job list.
	* init/job.h: Update.
	* init/control.c (control_handle): Handle the JOB_LIST message
	by sending back a list of job status messages followed by the
	JOB_LIST_END message.
	* init/tests/test_control.c (test_watcher_child): Check the
	JOB_LIST message works properly.

	* upstart/control.c (upstart_send_msg_to, upstart_recv_msg): Handle
	the JOB_LIST and JOB_LIST_END messages which have no payload.
	* upstart/control.h: Add enums and structures for job list messages.
	* upstart/tests/test_control.c (test_messages): Update tests.

	* init/main.c (main): Check that we're both uid and process #1

	* init/main.c (main): Stop handling SIGTERM, we never want people
	to kill init.  Handle SIGINT and SIGWINCH through the ordinary
	handler and SIGSEGV through a direct handler.
	(segv_handler): Write a sensible core dump handler, we use a child
	to dump core while we carry on in the parent hopefully stepping over
	the bad instruction.
	(cad_handler): Generate the control-alt-delete event.
	(kbd_handler): Generate the kbdrequest event.

2006-08-25  Scott James Remnant  <scott@netsplit.com>

	* configure.ac: Bump version to 0.1.2
	* NEWS: Update.

	* TODO: Update.

	* init/process.c (process_setup_environment): Inherit the PATH
	and TERM environment variables from the init process, so the
	console works properly.
	* init/process.h (PATH): Declare a default value for this variable
	* init/main.c (main): Set the value of PATH to the default.
	* init/tests/test_process.c (child): Update test case.

	* NEWS: Update.
	* configure.ac: Bump version to 0.1.1

2006-08-24  Scott James Remnant  <scott@netsplit.com>

	* init/cfgfile.h (CFG_DIR): Change configuration directory to
	/etc/event.d -- it's not been used by anyone, but is similar to
	other directories that have which is a good precedent.
	* event.d/Makefile.am (eventdir, dist_event_DATA): Install files
	into the new directory name.
	* Makefile.am (SUBDIRS): Rename sub directory
	* configure.ac (AC_CONFIG_FILES): Rename generated Makefile

	* init/Makefile.am (DEFAULT_INCLUDES): Set to include the right
	directories so out of tree builds work.
	* logd/Makefile.am (DEFAULT_INCLUDES): Set to include the right
	directories so out of tree builds work.
	* upstart/Makefile.am (DEFAULT_INCLUDES): Set to include the right
	directories so out of tree builds work.
	(upstartinclude_HEADERS): Install errors.h
	* util/Makefile.am (DEFAULT_INCLUDES): Set to include the right
	directories so out of tree builds work.

	* Makefile.am (SUBDIRS): Add m4 to the list
	* configure.ac (AC_CONFIG_FILES): Generate m4/Makefile
	* upstart/Makefile.am (upstartinclude_HEADERS): Add errors.h

	* upstart/control.c (upstart_open): 

	* init/control.c (control_open): Raise the error before
	performing other actions so errno is not lost.

	* TODO: Update.o
	* init/cfgfile.c (cfg_next_token): Don't count quote characters
	unless we're actually planning to dequote the file, otherwise we
	end up allocating short.

	* init/control.c (control_close): Free the io_watch using list_free
	in case a destructor has been set.
	* init/tests/test_control.c: Initialise the type of the message, and
	free job correctly.

	* upstart/tests/test_control.c: Fix overwrite of buffer.
	* init/tests/test_job.c: Clean up not-freed job.

2006-08-23  Scott James Remnant  <scott@netsplit.com>

	* init/tests/test_event.c: free the entry allocated and initialise
	the return values.

	* init/cfgfile.c (cfg_skip_token): Drop this function; we'll
	make sure *pos is pointing at the start of the thing we want
	to parse, not the first token.  Update the other functions
	accordingly.
	(cfg_read_job): Implement function to look over a job file and
	parse all of the stanzas that are found.  Also sanity checks the
	job afterwards and deals with reloading existing jobs.
	(cfg_job_stanza): Function that parses an individual stanza,
	calling out to the other parse functions; this is the main config
	file parser!
	(cfg_parse_args, cfg_parse_command): Drop requirement that filename
	and lineno be passed, so we can be called to reparse arguments after
	we've already done so.
	(cfg_parse_script): Remove requirement that it be called at the
	start of the entire stanza, and instead at the start of the script.
	When hitting EOF, return the script so far, not NULL.
	(cfg_parse_args): Correct bug where we didn't check sufficient
	characters while skipping whitespace.
	(cfg_next_token): Correct bug where we didn't copy the character
	after a slash into the text, instead of just not copying the slash.
	Adjust line numbers to match the fact that it's zero based now.
	* init/cfgfile.h: Define prototype.
	* init/tests/test_cfgfile.c (test_read_job): Pretty thoroughly
	test the config file parser code.

2006-08-22  Scott James Remnant  <scott@netsplit.com>

	* init/cfgfile.c (cfg_tokenise): Rename to cfg_next_token.
	(cfg_skip_token): Code to skip whitespace, token and whitespace.
	(cfg_parse_args): Function to parse an argument list.
	(cfg_next_token): Extend to support the removal of quotes and
	slashes from the token.

	* init/cfgfile.c (cfg_parse_script): Pass filename and lineno and
	increment the latter as we go.
	(cfg_script_end): Pass and increment lineno.

	* init/cfgfile.c: Correct a missing semi-colon in prototypes.
	(cfg_parse_command): Function to parse any stanza that requires
	a command and arguments list, e.g. exec/respawn/daemon.  We don't
	want to require that the list be quoted, etc. and do want to allow
	it to be folded over lines.
	(cfg_tokenise): Function used by the above to tokenise the file,
	handling things like \, quoted strings and newlines, etc.  Can be
	used both to determine the length of the token and to copy it.

	* init/cfgfile.c (cfg_read_script): Rename to cfg_parse_script.

	* init/cfgfile.c (cfg_read_script): Function to parse a script
	fragment ("foo script\n....end script\n") from the job file, which
	is the most complex form we can find.  Write it assuming the file is
	in a character array which may not be NULL terminated (ie. a mmap'd
	file).
	(cfg_script_end): Used by the above to detect the end of the
	fragment.
	* init/cfgfile.h: Empty header file.
	* init/Makefile.am (init_SOURCES): Build and link cfgfile.c
	using the cfgfile.h header
	(TESTS): Build and run the config file test cases.
	(test_cfgfile_SOURCES, test_cfgfile_LDFLAGS, test_cfgfile_LDADD):
	Details for config file test case binary.

	* init/main.c (main): Remove the calls to the unfinished config
	file code.

2006-08-21  Scott James Remnant  <scott@netsplit.com>

	* init/main.c: Add missing include for unistd.h
	* init/process.c (process_setup_console): Drop use of job.
	* util/initctl.c (main): Check that we're run as root.

	* init/main.c (main): Write the main function

	* init/event.c (event_queue_cb): Rename to event_queue_run.
	* init/event.h: Update.

	* init/process.c (process_setup_console): Become an exported
	function that includes the code to reset a console.

2006-08-19  Scott James Remnant  <scott@netsplit.com>

	* logd/main.c (main): Write the basic main function.

	* util/initctl.c (main): Fill in the details to give us a basic
	test client.

	* TODO: Update.

	* util/initctl.c (main): Provide the most basic main function.
	* util/Makefile.am (sbin_PROGRAMS): Build the initctl binary
	* Makefile.am (SUBDIRS): Build the utilities.
	* configure.ac (AC_CONFIG_FILES): Generate the util Makefile.

2006-08-18  Scott James Remnant  <scott@netsplit.com>

	* init/Makefile.am (test_job_LDADD): Remove the duplicate link.

	* TODO: Update.

	* init/job.c (job_handle_child): Rename to job_child_reaper.
	* init/job.h: Update.
	* init/tests/test_job.c: Update function names.

	* init/control.c (control_cb): Rename to control_watcher
	* init/tests/test_control.c: Update function names.

	* TODO: Update.

	* Makefile.am (SUBDIRS): Install the rc.d files.
	* configure.ac (AC_CONFIG_FILES): Generate the rc.d Makefile.
	* rc.d/Makefile.am (rcdir): Define rcdir to be /etc/rc.d
	(dist_rc_DATA): Install the logd file into that directory.
	* rc.d/logd: Write a simple service definition for the log daemon,
	this saves us hardcoding any information about it into init; it'll
	just need to know the name.

	* Makefile.am (SUBDIRS): Build the logd daemon
	* configure.ac (AC_CONFIG_FILES): Generate the logd Makefile.
	* logd/Makefile.am (sbin_PROGRAMS): Install the logd binary into
	the sbin directory by default.
	(logd_SOURCES): Build and link main.c
	* logd/main.c (main): Add basic main function for testing purposes.

2006-08-16  Scott James Remnant  <scott@netsplit.com>

	* init/job.c (job_start): Ignore self-dependencies; over-document
	why the dependency event prodding has a surprise in its tail.
	(job_change_state): Move the job_release_depends call to here.

	* init/event.c (event_queue_cb): Add event consumer/dispatcher.
	* init/event.h: Update.

	* init/control.c (control_send): Make the event code clearer.
	(control_handle): Handle the changed event semantics.
	(control_handle_event): Issue the new event type.
	* init/tests/test_control.c: Update tests.

	* upstart/control.c (upstart_send_msg_to, upstart_recv_msg): Adjust
	marshal code to match.
	* upstart/control.h: Update all structures appropriately to the
	previous changes.
	* upstart/tests/test_control.c: Update.

	* init/job.c (job_change_state): Change call to event_trigger_level
	to event_queue_level.

	* init/event.c (event_trigger_edge, event_trigger_level): Place
	the event on the event_queue rather than directly triggering it.
	Rename to event_queue_edge and event_queue_level respectively.
	* init/event.h: Update.
	* init/tests/test_event.c: Update test cases.

	* init/job.c (job_handle_event): Add another sanity check, jobs
	should not be able to react to their own events; that's just silly.
	* init/tests/test_job.c (test_handle_event): Check that the new
	condition does the right thing.
	
	* init/job.c (job_change_state): Make it illegal for a job to exist
	without either a command or script or both.  This is for sanity
	reasons, allowing no primary process makes no sense and can lead
	to event loops if someone is feeling nefarious.
	* init/tests/test_job.c (test_change_state): Drop test on behaviour
	we've just outlawed.

	* init/job.c (job_start): Only announce the change if we're still
	in the waiting state, we could have moved on to running already.

	* init/job.c (job_start): If holding the job, at least announce
	the goal change to subscribed clients.

	* TODO: Update.

	* init/job.c (job_start): Check for dependencies before starting
	the process, if we have any that aren't running we stay in waiting
	until they are.  Any that aren't even starting get poked with a
	dependency event to see whether that wakes them up.
	* init/tests/test_job.c (test_start): Test paths through new
	dependency code.

	* init/job.c (job_run_process): Once we've got an active process
	in the running state, release our dependencies.

	* init/job.c (job_release_depends): Function to release any waiting
	dependencies on the given job.
	* init/job.h: Update.
	* init/tests/test_job.c (test_release_depends): Test the behaviour
	of the function on its own.

	* init/job.h (Job): Add depends list field
	(JobName): New structure to hold the name of a job.
	* init/job.c (job_new): Initialise the depends list.
	* init/tests/test_job.c (test_new): Make sure the depends list is
	initialised properly.

	* init/job.c (job_next_state): Return JOB_STARTING if we're in
	JOB_WAITING and the goal is JOB_START.  This is only called when
	there's some change, and I don't want to hard-code the goal there.
	(job_start): Don't hardcode JOB_STARTING, instead just use the next
	state.
	* init/tests/test_job.c (test_next_state): Adjust test case.

	* init/control.c (control_subscribe): Allow the current
	subscription to be found by passing NOTIFY_NONE.
	(control_handle): Don't remove an existing subscription to jobs,
	a GUI will probably want a permanent one to keep the status up to
	date.

	* init/job.c (job_kill_process, job_kill_timer): Don't hardcode
	JOB_STOPPING here, instead move to the next logical state. 
	(job_kill_process): Notify subscribed processes that we killed
	the job.
	(job_start, job_stop): Notify subscribed processes of a change of
	goal that doesn't result in an immediate state change.

	* init/event.c (event_trigger_edge, event_trigger_level): Swap
	order so that events are announced before processed.

	* init/control.c (control_handle): Handle requests to watch and
	unwatch jobs and events.
	* init/tests/test_control.c (test_cb_child, test_cb): Check that
	subscriptions work.

	* init/tests/test_control.c (test_cb_child): Add a sleep to avoid
	a race that upsets gdb, have tried this with a STOP/CONT interlock
	but can't seem to find where the child should reach first.

	* init/job.c (job_change_state): Notify the control handler.
	* init/event.c (event_trigger_edge, event_trigger_level): Pass
	event to the control handler.
	* init/tests/test_control.c (test_cb_child): Expect to receive
	job status events as well.
	* init/Makefile.am (test_event_LDADD, test_process_LDADD) 
	(test_job_LDADD): Add control.o to the linkage.

	* init/control.c (control_cb): Don't display an error for
	ECONNREFUSED, just remove any subscriptions.
	* init/tests/test_control.c (test_handle_job, test_handle_error):
	Clean up our subscriptions properly.

	* init/control.c (control_handle_job): Function to send out an
	UPSTART_JOB_STATUS message to subscribed processes whenever a
	job state changes.
	(control_handle_event): Function to send out an
	UPSTART_EVENT_TRIGGERED message to subscribed processes whenever
	an event is triggered.
	* init/control.h: Update.
	* init/tests/test_control.c (test_handle_job, test_handle_event):
	Check that the functions work properly.

	* init/control.c (control_handle): Handle messages that trigger
	edge and level events; subscribe the process to receive notification
	of job changes during the event.
	* init/tests/test_control.c (test_cb_child): Check that the messages
	are handled properly (without subscription check).

	* init/control.c (control_cb): Unsubscribe a process if it stops
	listening.

	* init/control.c (control_send): Copy the pointers in the new
	event messages.
	* init/tests/test_control.c (test_send): Check the pointers are
	copied across correctly.

	* init/control.c (control_subscribe): Add function to handle
	processes that want to subscribe to changes.
	(control_init): Initialise the subscriptions list.
	* init/control.h: Add structures and prototypes.
	* init/tests/test_control.c (test_subscribe): Test the function.

	* upstart/control.h (UpstartMsgType): add messages for triggering
	edge and level events, receiving the trigger for an event and for
	watching jobs and events.
	(UpstartEventTriggerEdgeMsg, UpstartEventTriggerLevelMsg)
	(UpstartEventTriggeredMsg, UpstartWatchJobsMsg)
	(UpstartUnwatchJobsMsg, UpstartWatchEventsMsg):
	(UpstartUnwatchEventsMsg): Add structures for the new messages.
	(UpstartMsg): And add them to the union.
	* upstart/control.c (WireEventPayload): The event messages can all
	share a wire payload type; the watch messages don't need any special
	payload.
	(upstart_send_msg_to): Add the payloads onto the wire.
	(upstart_recv_msg): And take the payloads back off the wire.
	* upstart/tests/test_control.c (test_messages): Test the new
	message types.

	* upstart/control.h (UpstartJobStatusMsg): add a process id.
	* upstart/control.c (WireJobStatusPayload): and here too.
	(upstart_send_msg_to): copy the process id onto the wire.
	(upstart_recv_msg): copy the process id from the wire.
	* init/control.c (control_handle): Fill in the pid from the job.
	* upstart/tests/test_control.c (test_messages): Check the pid gets
	passed across the wire properly.

	* init/control.c (control_cb): Disable the poll for write once the
	send queue becomes empty.

	* upstart/Makefile.am (libupstart_la_SOURCES): Correct ordering.

	* init/control.c (control_handle): Add missing break.

	* upstart/job.c (job_goal_name, process_state_name): For completeness
	add these two functions as well.
	* upstart/job.h: Update.
	* upstart/tests/test_job.c (test_goal_name) 
	(test_process_state_name): Test the new functions.

	* init/job.c (job_state_name): Move this utility function from here
	* upstart/job.c (job_state_name): to here so all clients can use
	it.
	* init/job.h: Update.
	* upstart/job.h: Update.
	* init/tests/test_job.c (test_state_name): Move the test case from here
	* upstart/tests/test_job.c: to here as well.
	* upstart/Makefile.am (libupstart_la_SOURCES): Build and link job.c
	(TESTS): Run the job test cases
	(test_job_SOURCES, test_job_LDFLAGS, test_job_LDADD): Details for
	job test case binary.
	* init/Makefile.am (test_job_LDADD, test_process_LDADD) 
	(test_event_LDADD): Link to libupstart.la

	* init/control.c: Code to handle the server end of the control
	socket, a bit more complex than a client as we want to avoid
	blocking on malcious clients.
	* init/control.h: Prototypes.
	* init/tests/test_control.c: Test the control code.
	* init/Makefile.am (init_SOURCES): Build and link control.c
	using the control.h header
	(init_LDADD): Link to libupstart as well
	(TESTS): Build and run the control test suite.
	(test_control_SOURCES, test_control_LDFLAGS, test_control_LDADD):
	Details for control test suite binary.

	* upstart/control.c: Add a way to disable the safety checks.
	* upstart/tests/test_control.c (test_free): Fix bad test case.

	* upstart/control.c (upstart_recv_msg): fixed bogus return type
	for recvmsg from size_t to ssize_t so we don't infiniloop on error.

	* upstart/control.c (upstart_send_msg_to, upstart_recv_msg): Avoid
	job_start as the short-cut for assigning name, as that might become
	a more complex message eventually.  Use job_query instead.

	* upstart/control.c (upstart_free): Add wrapper function around
	nih_free so we're a proper library and don't expose libnih too much
	(upstart_recv_msg): Stash the sender pid in an argument.
	* upstart/control.h: Update.
	* upstart/tests/test_control.c (test_recv_msg): Test pid is
	returned properly.
	(test_free): Test the nih_free wrapper.

	* init/job.c (job_run_script): Document future FIXME.

	* init/exent.h, init/job.h, init/process.h: Fix up headers.

	* upstart/control.c, upstart/control.h, upstart/errors.h,
	upstart/job.h, upstart/libupstart.h: Fix up headers.

	* upstart/control.c: Write the code to handle the control socket
	and communication over it; turns out this was possible to write so
	that both ends are handled in the same code.
	* upstart/control.h: Structures and prototypes.
	* upstart/tests/test_control.c: Test the new code.

	* upstart/Makefile.am (libupstart_la_LIBADD): Link to libnih

	* upstart/errors.h: Header file containing errors raised by
	libupstart.
	* upstart/libupstart.h: Include errors.h

2006-08-15  Scott James Remnant  <scott@netsplit.com>

	* init/event.h: Add missing attribute for event_new()

	* init/job.h (JobGoal, JobState, ProcessState, ConsoleType): Move
	the enums from here
	* upstart/job.h: into here so that we can use them across the
	control socket.

	* Makefile.am (SUBDIRS): Build the libupstart library
	* configure.ac (AC_CONFIG_FILES): Generate upstart/Makefile
	* upstart/Makefile.am: Makefile for sub-directory
	* upstart/libupstart.ver: Linker version script.
	* upstart/libupstart.h: "Include everything" header file.

	* TODO: Update.

	* init/job.c (job_handle_child): Warn when processes are killed
	or exit with an abnormal status.  Warn when respawning.

	* init/job.c (job_handle_child): Respawn processes that were not
	supposed to have died.
	* init/tests/test_job.c (test_handle_child): Test the respawn code.

	* TODO: Update.

	* init/event.c (event_trigger_edge, event_trigger_level): Call
	job_handle_event so that we actually do something useful.
	* init/Makefile.am (test_event_LDADD): Link to process.o and job.o
	now that event.c calls code from job.

	* init/job.c (job_start_event): Function to start a job if an event
	matches.
	(job_stop_event): Function to stop a job if an event matches.
	(job_handle_event): Iterate the job list and dispatch the given event,
	causing jobs to be stopped or started using the above two functions.
	* init/job.h: Update.
	* init/tests/test_job.c: Test the new functions.

	* init/job.c (job_new): Initialise start_events and stop_events to
	an empty list.
	* init/job.h (Job): Add start_events and stop_events list heads.
	* init/tests/test_job.c (test_new): Check the lists are initialised
	correctly to the empty list.

	* init/event.c (event_match): Function to check events for equality.
	* init/event.h: Update.
	* init/tests/test_event.c (test_match): Test function.

	* init/job.c (job_change_state): Trigger the level event with the
	same name as the job, with the value taken from the state.
	* init/tests/test_job.c (test_change_state): Check the event
	gets set to the right values as we go.
	* init/Makefile.am (test_job_LDADD, test_process_LDADD): Link to
	event.o now that job.c uses code from there.

	* init/event.c (event_change_value): Rename event_set_value to this
	as we intended in the first place; makes it more consistent with job.
	Always change the value.
	(event_trigger_edge): Add a high-level function to trigger an edge
	event.
	(event_trigger_level): And another to trigger a level event with
	a given value, this inherits the "don't change it" functionality
	that was in event_set_value.
	* init/event.h: Update.
	* init/tests/test_event.c: Test new behaviours and functions.

	* init/event.c: Add simple code to keep track of events, whether
	they have been recorded or not and their current value if any.
	* init/event.h: Structures and prototypes.
	* init/tests/test_event.c: Test cases for event code.
	* init/Makefile.am (init_SOURCES): Build and link event.c using event.h
	(TESTS): Run the event test suite.
	(test_event_SOURCES, test_event_LDFLAGS, test_event_LDADD): Details
	for event test suite binary.

	* init/job.c (job_run_process, job_kill_process, job_kill_timer):
	Downgrade error messages to warning as they're not fatal.
	(job_change_state): Change info message to be more regular.

	* init/job.c (job_start): A very simple, but very necessary, function.
	Set the goal of the given job to JOB_START and kick it off.
	(job_stop): And its companion, cause a running job to be stopped.
	* init/job.h: Update.
	* init/tests/test_job.c: Test the functions.

	* init/job.c (job_handle_child): Child handler to kick jobs into
	the next state when their process dies.
	* init/job.h: Update.
	* init/tests/test_job.c (test_handle_child): Test the handler
	directly by just invoking it with various job states.

2006-08-14  Scott James Remnant  <scott@netsplit.com>

	* init/tests/test_process.c (test_kill): Use select rather than
	poll for consistency with other test cases.

	* init/job.c (job_kill_process): Add function to send the active
	process of a job the TERM signal, and then set a timer to follow
	up with the KILL signal if the job doesn't get cleaned up in time.
	(job_kill_timer): Timer callback to send the KILL signal; this
	does the same job as the child handler and puts the job into the
	next state as there's no point waiting around now.
	* init/job.h: Update.
	* init/tests/test_job.c (test_kill_process): Test both functions
	in one test case (as one is just the bottom half of the other).

	* init/tests/test_process.c (test_spawn): Use the right thing in
	the test case filename and unlink it to make sure.

	* init/job.c (job_change_state): Write the principal state gate
	function, called once a state has been left to enter the given new
	state (which one should determine with job_next_state).  Spawns
	the necessary processes or moves to the next appropriate state.
	* init/job.h: Update.
	* init/tests/test_job.c: Test the state changes.

	* init/job.c (job_run_process): Internal function to call
	process_spawn and update the job structure.
	(job_run_command): Simple(ish) wrapper for the above to split
	a command by whitespace, or use a shell if it needs more complex
	argument processing.
	(job_run_script): More complex wrapper that uses a shell to execute
	verbatim script, either using -c or a /dev/fd/NN and feeding the
	shell down a pipe to it.
	* init/job.h: Update.
	* init/tests/test_job.c: Test the new functions.

	* init/Makefile.am (init_SOURCES, TESTS): Reorder so that process.c,
	which is arguably lower level, comes first.
	(test_job_LDADD): Link the process code.
	(test_process_LDADD): Swap the order.

	* TODO: Update.

	* init/process.c (process_spawn): Correct typo (progress -> process),
	thanks Johan.

2006-08-12  Scott James Remnant  <scott@netsplit.com>

	* init/process.c (process_spawn): Correct formatting of function.
	* init/process.h (SHELL): Define the location of the shell, all in
	the spirit of not hard-coding stuff like this.

	* init/job.c (job_new): Initialise all structure members to zero
	as this doesn't happen automatically.

2006-08-10  Scott James Remnant  <scott@netsplit.com>

	* init/job.h (job_state_name): Declare as a const function.

2006-08-09  Scott James Remnant  <scott@netsplit.com>

	* init/job.c (job_next_state): State transition logic; this uses
	our departure from the specification (the goal) so that the state
	can always be currently accurate rather than suggestive.
	(job_state_name): Cute function to convert enum into a name.
	* init/job.h: Update.
	* init/tests/test_job.c (test_next_state): Test the transitions.
	(test_state_name): And the return values.

	* TODO: Add file to keep track of things.

	* init/job.c: Include nih/macros.h and nih/list.h
	* init/process.c: Include order fixing, include nih/macros.h
	* init/tests/test_job.c: Include nih/macros.h and nih/list.h
	* init/tests/test_process.c: Include nih/list.h

	* init/job.c: Include order fixing.
	(job_find_by_name): Function to find a job by its (unique) name.
	(job_find_by_pid): Function to find a job by the pid of its process.
	* init/job.h: Update.
	* init/tests/test_job.c (test_find_by_name, test_find_by_pid): Test
	new functions.

	* init/process.c (process_spawn): Spawn a process using the job
	details to set up the environment, etc.
	(process_setup_console): Set up the console according to the job.
	(process_setup_limits): Set up the limits according to the job.
	(process_setup_environment): Set up the environment according to
	the job.
	(process_kill): Simple function to send a kill signal or raise an
	error; mostly just a wrapper without any particular logic.
	* init/process.h: Prototypes and macros.
	* init/tests/test_process.c: Test cases.
	* init/Makefile.am (init_SOURCES): Build and link process.c and
	its header file.
	(TESTS): Run the process test suite.
	(test_process_SOURCES, test_process_LDFLAGS, test_process_LDADD):
	Details for process test sutie binary.

2006-08-08  Scott James Remnant  <scott@netsplit.com>

	* init/job.c (job_new): nih_list_free is necessary.
	* init/tests/test_job.c (test_new): Free job when done.

	* init/job.h: Header file to contain the definition of the Job
	structure and associated typedefs, etc.
	(JobGoal): In a divergence from the specification, we introduced a
	"goal" for a job which tells us which way round the state machine
	we're going (towards start, or towards stop).
	(JobState): Which means this always holds the current state, even
	if we're trying to get out of this state (ie. if we've sent the TERM
	signal to the running process, we're still in the running state until
	it's actually been reaped).
	(ProcessState): And in another divergence, we keep the state of the
	process so we know whether we need to force a state transition or
	can just expect one because something transient is happening.
	* init/job.c (job_new): Function to allocate a Job structure, set
	the pointers to NULL and other important members to sensible
	defaults.
	(job_init): Initialise the list of jobs.
	* init/tests/test_job.c: Test suite.
	* init/Makefile.am (init_SOURCES): Compile and link job.c using
	its header file.
	(TESTS): Run the job test suite.
	(test_job_SOURCES, test_job_LDFLAGS, test_job_LDADD): Details for the
	job test suite binary.

2006-08-02  Scott James Remnant  <scott@netsplit.com>

	* configure.ac: Check for C99

	* HACKING: Document dependency on libnih.

2006-07-27  Scott James Remnant  <scott@netsplit.com>

	* init/Makefile.am (DEFS): Append to the default DEFS list, rather
	than overriding, otherwise we lose HAVE_CONFIG_H

2006-07-13  Scott James Remnant  <scott@netsplit.com>

	* HACKING: Correct incorrect Bazaar URL.

	* AUTHORS: Change e-mail address to ubuntu.com.
	* HACKING: Update Bazaar and Release URLS.
	* configure.ac (AC_COPYRIGHT): Change copyright to Canonical Ltd.
	(AC_INIT): Change bug submission address to Launchpad.
	* init/main.c: Update header to use Canonical copyright and
	credit me as author.

2006-05-16  Scott James Remnant  <scott@netsplit.com>

	* init/main.c: Add the simplest template main.c
	* init/Makefile.am: Add template Makefile.am that builds init from
	main.c and links to libnih statically
	* configure.ac (AC_CONFIG_FILES): Configure nih and init subdirs.
	* Makefile.am (SUBDIRS): Recurse into nih and init subdirs.

2006-05-14  Scott James Remnant  <scott@netsplit.com>

	* ChangeLog: Initial project infrastructure created.<|MERGE_RESOLUTION|>--- conflicted
+++ resolved
@@ -1,22 +1,3 @@
-<<<<<<< HEAD
-2013-04-22  James Hunt  <james.hunt@ubuntu.com>
-
-	* Typo and doc changes.
-
-2013-04-17  James Hunt  <james.hunt@ubuntu.com>
-
-	* init/Makefile.am: Build wrap_inotify library and run test_conf
-	  via test_conf_preload.sh.
-	* init/tests/test_conf.c: Communicate with wrap_inotify library by
-	  setting INOTIFY_DISABLE to reliably disable inotify rather than trying
-	  to exhaust inotify instances (LP: #1157713).
-	* init/tests/test_conf_preload.sh.in: Script to run test_conf within
-	  LD_PRELOAD environment.
-	* init/tests/wrap_inotify.c: Wrapper library that provides the inotify
-	  API and allows test_conf to believe inotify is disabled by
-	  conditionally failing all inotify calls, depending on whether
-	  INOTIFY_DISABLE is set.
-=======
 2013-04-30  James Hunt  <james.hunt@ubuntu.com>
 
 	* init/job.c: job_serialise_all(): Really serialise all JobClasses,
@@ -66,7 +47,24 @@
 	    - "ensure .conf reload causes waiting job to run when 'start on' matches"
 	* init/tests/test_conf.h: TEST_ENSURE_CLEAN_ENV(): Check
 	  nih_child_watches too.
->>>>>>> bcc52ae2
+
+2013-04-22  James Hunt  <james.hunt@ubuntu.com>
+
+	* Typo and doc changes.
+
+2013-04-17  James Hunt  <james.hunt@ubuntu.com>
+
+	* init/Makefile.am: Build wrap_inotify library and run test_conf
+	  via test_conf_preload.sh.
+	* init/tests/test_conf.c: Communicate with wrap_inotify library by
+	  setting INOTIFY_DISABLE to reliably disable inotify rather than trying
+	  to exhaust inotify instances (LP: #1157713).
+	* init/tests/test_conf_preload.sh.in: Script to run test_conf within
+	  LD_PRELOAD environment.
+	* init/tests/wrap_inotify.c: Wrapper library that provides the inotify
+	  API and allows test_conf to believe inotify is disabled by
+	  conditionally failing all inotify calls, depending on whether
+	  INOTIFY_DISABLE is set.
 
 2013-04-02  James Hunt  <james.hunt@ubuntu.com>
 
