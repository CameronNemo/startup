--- conflicted
+++ resolved
@@ -1,4 +1,3 @@
-<<<<<<< HEAD
 2013-11-03  James Hunt  <james.hunt@ubuntu.com>
 
 	* init/job_class.c:
@@ -119,8 +118,6 @@
 	* util/initctl.h: IS_INIT_EVENT(): Ignore session end event when
 	  running in user mode (for 'check-config').
 
-2013-10-04  Steve Langasek  <steve.langasek@ubuntu.com>
-=======
 2013-10-17  James Hunt  <james.hunt@ubuntu.com>
 
 	* test/tests/test_util_check_env.c:
@@ -134,7 +131,6 @@
 	* test/test_util_common.c: Formatting.
 
 2013-10-04  Steve Langasek  <steve.langasek@ubuntu.com
->>>>>>> 38a52d7c
 
 	* extra/upstart-local-bridge.c: use SOCKET_PATH in our event
 	  environment, instead of clobbering PATH.  (LP: #1235480)
