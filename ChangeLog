--- conflicted
+++ resolved
@@ -3,14 +3,11 @@
 	* init/Makefile.am:
 	  - TEST_DATA_DIR: use $srcdir, not $PWD.
 	  - TEST_DATA_FILES: Corrected filename.
-<<<<<<< HEAD
-=======
 	* dbus/com.ubuntu.Upstart.xml: Restart: Add annotation to make it
 	  manifest this is an async call.
 	* util/telinit.c: restart_upstart(): Use the async call to avoid the
 	  client-side complaining if it detects that Upstart has severed all
 	  D-Bus connections in preparation for the re-exec.
->>>>>>> 98bce71c
 
 2012-12-06  James Hunt  <james.hunt@ubuntu.com>
 
