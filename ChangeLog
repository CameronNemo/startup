--- conflicted
+++ resolved
@@ -1,4 +1,3 @@
-<<<<<<< HEAD
 2013-11-04  James Hunt  <james.hunt@ubuntu.com>
 
 	* test/test_util_common.h: WAIT_FOR_FILE(): Check @path not
@@ -6,19 +5,6 @@
 	* util/tests/test_initctl.c: test_reexec(): Fixed behaviour and
 	  comments for test "ensure 'set-env --global' persists across
 	  session-init re-exec".
-
-2013-10-24  James Hunt  <james.hunt@ubuntu.com>
-
-	* init/tests/test_state.c: Removed some redundant JSON upgrade
-	  tests and renamed some existing data files to reflect the
-	  serialisation format version they encapsulate.
-=======
-2013-10-25  Steve Langasek  <steve.langasek@ubuntu.com>
-
-	* init/main.c, init/system.c, init/system.h: allow mount options
-	  to be passed to system_mount(), and pass the right options when
-	  mounting /dev/pts to match the permissions set by either
-	  initramfs-tools or mountall.  LP: #1244763.
 
 2013-11-03  James Hunt  <james.hunt@ubuntu.com>
 
@@ -74,6 +60,13 @@
 	* scripts/tests/test_pyupstart_session_init.py: Added file bridge tests
 	  for directory creation, modification and deletion.
 
+2013-10-25  Steve Langasek  <steve.langasek@ubuntu.com>
+
+	* init/main.c, init/system.c, init/system.h: allow mount options
+	  to be passed to system_mount(), and pass the right options when
+	  mounting /dev/pts to match the permissions set by either
+	  initramfs-tools or mountall.  LP: #1244763.
+
 2013-10-24  James Hunt  <james.hunt@ubuntu.com>
 
 	* init/environ.c: Comment.
@@ -90,8 +83,10 @@
 	    - "remove first bare name entry from table of size 2"
 	    - "remove last name=value entry from table of size 2"
 	    - "remove last bare name entry from table of size 2"
+	* init/tests/test_state.c: Removed some redundant JSON upgrade
+	  tests and renamed some existing data files to reflect the
+	  serialisation format version they encapsulate.
 	* test/test_util_common.c: get_initctl(): Added environment checks.
->>>>>>> 1c222e9e
 
 2013-10-23  Dmitrijs Ledkovs  <xnox@ubuntu.com>
 
