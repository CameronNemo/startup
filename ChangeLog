<<<<<<< HEAD
2013-07-25  James Hunt  <james.hunt@ubuntu.com>

	* extra/Makefile.am: Renamed to upstart-local-bridge.
	* extra/man/upstart-local-bridge.8: Removed inet type details.
	* extra/upstart-local-bridge.c:
	  - Removed inet socket handling.
	  - General clean-up.

2013-07-24  James Hunt  <james.hunt@ubuntu.com>

	* extra/man/upstart-text-bridge.8: Added extra variables.
	* extra/upstart-text-bridge.c: socket_reader():
	  - Fixed assertion failure caused by passing invalid address of fd.
	  - Added new standard environment variables to event.

2013-07-23  James Hunt  <james.hunt@ubuntu.com>

	* extra/upstart-text-bridge.c: New bridge.
	* extra/Makefile.am: Updated for new bridge.
	* extra/man/upstart-text-bridge.8: New man page.
	* extra/Makefile.am: Added man page for text-bridge.
=======
2013-07-24  James Hunt  <james.hunt@ubuntu.com>

	* extra/upstart-dbus-bridge.c: signal_filter(): Use inttype
	  macros to ensure portability.

2013-07-19  Dmitrijs Ledkovs  <xnox@ubuntu.com>

	* init/session.c: fix a bug in session_from_index to handle more
	than one session.
	* init/tests/test_state.c: add a test_sesion_upgrade_stale with 2
	stale chroot sessions.

2013-07-19  James Hunt  <james.hunt@ubuntu.com>

	* init/main.c: main(): Don't set debug log prioirity when running
	  as a non-priv user by default (LP: #1201865).

2013-07-18  James Hunt  <james.hunt@ubuntu.com>

	* extra/conf-session/: Addition of example jobs for Session Inits.

2013-07-17  James Hunt  <james.hunt@ubuntu.com>

	* init/tests/test_state.c:
	  - test_session_serialise(): Added new test "Ensure session
	    deserialisation does not create JobClasses" to assert
	    new session deserialisation behaviour.
	  - test_session_upgrade2(): Finished writing this test - it now creates
	    a fake chroot path, updates the JSON so that all references to the
	    chroot session refer to the temporary chroot path, creates 2 jobs
	    and then performs the serialisation/deserialisation.
	* init/tests/test_util.c:
	  - ensure_env_clean():
	    - Comments.
	    - Added log_unflushed_files.
	  - clean_env(): New function that re-initialises the common
	    data structures.
	* test/test_util_common.c: search_and_replace(): New function.

2013-07-16  Colin Watson  <cjwatson@ubuntu.com>

	* configure.ac: Use json-c rather than json if available.

2013-07-16  James Hunt  <james.hunt@ubuntu.com>

	* init/tests/data/upstart-session2.json: New JSON used by
	  test_session_upgrade2().
	* init/Makefile.am: Added upstart-session.json and upstart-session2.json
	  to TEST_DATA_FILES.
	* init/conf.c: conf_source_deserialise_all(): Assert that no conf
	  sources have yet been deserialised since now session deserialisation
	  avoids creating chroot conf sources (see below).
	* init/job_class.c: job_class_deserialise_all(): Formatting.
	* init/session.c: session_deserialise_all(): Don't create ConfSources
	  for each Session (since they are not actually used).
	* init/tests/test_state.c:
	  - test_upgrade(): Call ensure_env_clean() both before each test and
	    after the last test to ensure it left the environment clean.
	  - test_session_upgrade(): Clear up sessions.
	  - test_session_upgrade2(): New test.
	* init/tests/test_util.c: ensure_env_clean(): New function abstracted
	  from code in test_upgrade().

2013-07-15  James Hunt  <james.hunt@ubuntu.com>

	* init/state.c:
	  - state_deserialise_resolve_deps(): Look up class
	    conventionally using name and session since existing indexing
	    code unreliable as referencing a hash.
	  - state_index_to_job_class(): Removed.
	* init/tests/test_state.c: test_session_upgrade(): Add check to ensure
	  session job with same name as NULL session job does not stop latter
	  being deserialised.

2013-07-12  Dmitrijs Ledkovs  <xnox@ubuntu.com>

	* init/tests/data: upstart-session.json: add stateful re-exec
	tests with chroot session. (LP: #1200264)

	* init/state.c: state_deserialise_resolve_deps(): properly account
	at dependency resolution stage for skipped job_classes from chroot
	sessions when those got deserialised. Fixes above unit test.

2013-07-11  James Hunt  <james.hunt@ubuntu.com>

	* init/conf.c: conf_source_deserialise_all(): Assert that any
	  existing ConfSources relate to chroot sessions, created as
	  part of the earlier Session deserialisation. (LP: #1199778)
	* init/state.c: Formatting.
>>>>>>> 69857253

2013-07-04  James Hunt  <james.hunt@ubuntu.com>

	* NEWS: Release 1.9.1

2013-07-04  James Hunt  <james.hunt@ubuntu.com>

	* Perform 2-pass generation of libupstart.pc to ensure library
	  version specified correctly.

2013-07-03  James Hunt  <james.hunt@ubuntu.com>

	* extra/upstart-dbus-bridge.c: main(): Check nih_str_split() return.
	* extra/upstart-event-bridge.c: main(): Check nih_str_split() return.
	* extra/upstart-file-bridge.c: main():
	  - Check nih_str_split() return.
	  - Only attempt to extract PID from UPSTART_SESSION
	    in user mode (LP: #1197225).
	* Makefile.am: Remove intl directory.
	* configure.ac: Use external gettext library.

2013-07-02  James Hunt  <james.hunt@ubuntu.com>

	* lib/Makefile.am: Make nih-dbus-tool generate code into the
	  upstart/ directory as we need it there to allow the tests to run
	  against a simulated installed header directory.
	* lib/tests/test_libupstart.c: Remove unecessary include (which
	  is now included automatically by upstart.h).

2013-07-01  James Hunt  <james.hunt@ubuntu.com>

	* lib/Makefile.am:
	  - Install client library headers.
	  - Add missing backslash.
	* lib/upstart.h: Look in upstart/ sub-directory for
	  auto-generated header files.

2013-06-28  James Hunt  <james.hunt@ubuntu.com>

	* NEWS: Release 1.9

2013-06-28  James Hunt  <james.hunt@ubuntu.com>

	* init/Makefile.am:
	  - Avoid defining test list twice.
	  - Append $(EXEEXT) where appropriate to appease automake.

2013-06-27  James Hunt  <james.hunt@ubuntu.com>

	* lib/Makefile.am: Added dependency on libtest_util_common.
	* lib/tests/test_libupstart.c: 
	  - Use test_util_common.
	  - test_libupstart():
	    - Start a private D-Bus server and Session Init to handle possibility
	      of building on systems not using Upstart as PID 1.
	    - Ensure XDG_RUNTIME_DIR is available, required for
	      'initctl list-sessions'.
	  - main(): Disable tests if required environment not available (as done
	    for test_initctl).
	* test/test_util_common.c:
	  - wait_for_upstart(): Pass pid of session init to pass to
	    set_upstart_session().
	  - set_upstart_session(): Now accepts a session init pid to allow
	    filtering of sessions and remove limitations of this function.
	* test/test_util_common.h:
	  - REEXEC_UPSTART(): Updated for changed wait_for_upstart() parameter.
	* util/tests/test_initctl.c:
	  - Moved in_chroot() and dbus_configured() to test_util_common.c.

2013-06-26  James Hunt  <james.hunt@ubuntu.com>

	* extra/Makefile.am: Add man pages and conf file.
	* extra/upstart-dbus-bridge.c: Only emit events if any jobs care
	  about them.
	* extra/conf/upstart-dbus-bridge.conf: New configuration file.
	* extra/man/dbus-event.7: New man page.
	* extra/man/upstart-dbus-bridge.8: New man page.
	* extra/upstart-dbus-bridge.c:
	  - Comments and formatting.
	  - main(): Default to an appropriate bus.
	  - signal_filter(): Display signal details when run with --debug.
	* init/log.c: log_clear_unflushed(): Remove log->io assertions as the
	  state cannot be reliably determined when remote_closed is set
	  (LP: #1188642).

2013-06-24  James Hunt  <james.hunt@ubuntu.com>

	* init/Makefile.am: Added missing json file to TEST_DATA_FILES.

2013-06-21  James Hunt  <james.hunt@ubuntu.com>

	* init/quiesce.c: quiesce_show_slow_jobs(): Change message log level
	  to ensure it is displayed by default.

2013-06-20  James Hunt  <james.hunt@ubuntu.com>

	* init/quiesce.c: quiesce_show_slow_jobs(): Don't free static string
	  (LP: #1190526).

2013-06-05  James Hunt  <james.hunt@ubuntu.com>

	* init/tests/data/upstart-1.8+apparmor.json: New test data file.
	* init/tests/data/upstart-1.8+full_serialisation-apparmor.json:
	  New test data file.
	* init/tests/data/upstart-1.8+full_serialisation+apparmor.json:
	  New test data file.
	* init/tests/test_state.c:
	  - test_upgrade(): Re-initialise lists and hashes as a convenience to
	    the tests.
	  - test_upstart_with_apparmor_upgrade(): New test to ensure Upstart can
	    parse the current 1.8 format JSON with the addition of the AppArmor
	    serialisation (but crucially *without* the full serialisation data
	    (EventOperator, etc).
	  - test_upstart_full_serialise_without_apparmor_upgrade(): New test to
	    ensure Upstart can parse the current 1.8 format JSON with the
	    addition of the full serialisation data (EventOperator, etc),
	    but _without_ the AppArmor serialisation.
	  - test_upstart_full_serialise_with_apparmor_upgrade(): New test to
	    ensure Upstart can parse the current 1.8 format JSON with the
	    addition of the full serialisation data (EventOperator, etc),
	    and the AppArmor serialisation.
	* init/state.c: state_from_string(): Check if ConfSources
	  exist in the serialisation data to allow distinction between
	  ConfSources not present and failing to deserialise them.

2013-06-04  James Hunt  <james.hunt@ubuntu.com>

	* init/event.c: event_deserialise(): Revert to checking JSON for
	  blockers to avoid reliance on JSON serialisation data format version.
	* init/event_operator.h: Fix misplacement of NIH_END_EXTERN.
	* init/state.c: Remove serialisation version code since the autoconf
	  approach of detecting the format of the JSON is safer.
	* init/state.h: Remove STATE_VERSION.

2013-06-03  James Hunt  <james.hunt@ubuntu.com>

	* util/tests/test_initctl.c:
	  - test_no_inherit_job_env(): New function to test --no-inherit-env.
	  - test_job_env():
	    - Move code that sets HOME+PATH if not set from
	      test_default_job_env() so that test_no_inherit_job_env() can make
	      use of it.
	    - Session file cleanup tweaks to work with test_no_inherit_job_env().

2013-05-31  James Hunt  <james.hunt@ubuntu.com>

	* init/job_class.c: job_class_environment_init(): Copy inits environment
	  to the default job class environment for user mode where appropriate.
	  (LP: #1159895).
	* init/job_process.c: job_process_run(): Don't copy inits environment
	  into the job instances environment table as those values are now
	  already in the table.
	* util/tests/test_initctl.c: Updates for new behaviour (where
	  'list-env' will now contain the entire environment of the init
	  process, not just those variables explicitly set via set-env).
	* util/man/initctl.8: Update on behaviour.

	[ Eric S. Raymond <esr@thyrsus.com> ]
	* init/man/init.5: Fix unliftable markup (LP: #1185108).

2013-05-30  James Hunt  <james.hunt@ubuntu.com>

	* lib/Makefile.am:
	  - Use plain-text ABI dump, rather than .tar.gz version to allow
	    changes to be easily diff'ed.
	  - Pass path to official ABI to script to avoid script determining it.
	* lib/run_abi_checker.sh.in: Use provided official ABI path.
	* Renamed lib/abi_dumps/ to lib/abi/.

2013-05-27  Marc Deslauriers  <marc.deslauriers@ubuntu.com>

	* init/job.c: Don't check for user mode when trying to load an
	  AppArmor profile. User mode is supported as root, and upstart
	  can be run as a user without being in user mode.
	* init/man/init.5: Adjust man page.

2013-05-24  Marc Deslauriers  <marc.deslauriers@ubuntu.com>

	* init/job_process.c: Allow environment variables in apparmor
	  switch stanzas.
	* init/apparmor.[ch]: Use a profile name instead of a Job so we
	  can use environment variables.

	[ James Hunt <james.hunt@ubuntu.com> ]
	* init/log.c:
	  - log_clear_unflushed(): Expand assertion to handle scenario
	    where the NihIo is still valid but empty (since the data now
	    exists on the unflushed list).
	  - log_read_watch(): Handle EINTR.
	* configure.ac: Add --disable-abi-check option to allow ABI
	  check to be skipped.

2013-05-23  Marc Deslauriers  <marc.deslauriers@ubuntu.com>

	* init/tests/test_state.c: An unused process is actually supposed
          to be NULL. Fix test.
	* init/process.c: Adjust to leave unused process as NULL.

	[ James Hunt <james.hunt@ubuntu.com> ]
	* lib/Makefile.am:
	  - Fix library LDFLAGS.
	  - Added test program.
	* lib/tests/test_libupstart.c: Basic library test.

2013-05-22  James Hunt  <james.hunt@ubuntu.com>

	* Added libupstart library, built from auto-generated
	  D-Bus bindings. To avoid ABI breakage, build calls
	  abi-compliance-checker(1), if available.

2013-05-17  Marc Deslauriers  <marc.deslauriers@ubuntu.com>

	* init/process.c: Fix deserialising with PROCESS_SECURITY.
	* init/tests/data/upstart-pre-security.json: Added new file to
	  test importing serialisation data without security elements.
	* init/tests/test_state.c: Added new data format test.

2013-05-15  Marc Deslauriers  <marc.deslauriers@ubuntu.com>

	* init/apparmor.[ch]: AppArmor profile helper.
	* init/Makefile.am: Added AppArmor profile helper.
	* init/errors.h: Added SECURITY_ERROR.
	* init/job.c:
	  - Added new JOB_SECURITY state and PROCESS_SECURITY process.
	  - Fix job_deserialise() for new PROCESS_SECURITY process.
	* init/job.h: Added new JOB_SECURITY state.
	* init/job_class.[ch]: Added apparmor_switch to hold the new
	  "apparmor switch" stanza.
	* init/job_process.c:
	  - Switch to new AppArmor profile.
	  - Handle PROCESS_SECURITY process.
	* init/job_process.h: Added JOB_PROCESS_ERROR_SECURITY.
	* init/man/init.5: Document new AppArmor stanzas.
	* init/parse_job.c: Parse new "apparmor" stanzas.
	* init/process.[ch]: Add PROCESS_SECURITY.
	* init/tests/test_job.c: Add new tests, and adjust existing ones.
	* init/tests/test_job_class.c: Added apparmor_switch.
	* init/tests/test_parse_job.c: Test new AppArmor stanza parsing.
	* init/tests/test_process.c: Added PROCESS_SECURITY tests.
	* init/tests/test_state.c: Test apparmor_switch and
	  PROCESS_SECURITY.

2013-05-13  James Hunt  <james.hunt@ubuntu.com>

	* init/state.c: stateful_reexec(): Specify all values for array
	  initialiser.

2013-05-10  James Hunt  <james.hunt@ubuntu.com>

	Revert to not supporting deserialisation of JobClasses with associated
	user/chroot sessions to avoid behavioural change for now.
	
	* init/job_class.c: 
	  - job_class_deserialise(): Revert to failing if associated session is
	    non-NULL.
	  - job_class_deserialise_all(): Revert to ignoring failure to
	    deserialise a JobClass iff it has a non-NULL associated session.
	* init/state.c: 
	  - state_to_string(): Provide some diagnostics if serialisation fails.
	  - state_from_string(): Provide some diagnostics if deserialisation fails.
	  - state_deserialise_resolve_deps(): Ignore failure to lookup JobClass
	    iff it has an associated user/chroot session.
	  - state_deserialise_blocking(): Revert to ignoring failure to
	    deserialise a Blocked object that is associated with a Job whose
	    JobClass has a non-NULL session.
	* init/tests/test_state.c: test_blocking(): Revert test to assert that
	  blocked job with non-NULL session is ignored.

2013-05-09  James Hunt  <james.hunt@ubuntu.com>

	* init/job.c: job_serialise(): Corrected logic for handling 'stop on'
	  condition.
	* init/job_class.c: job_class_deserialise(): Only check type after JSON
	  queried (thanks Coverity).

2013-05-08  James Hunt  <james.hunt@ubuntu.com>

	* init/Makefile.am: Link test_util to test_event_operator.
	* init/conf.c: conf_source_deserialise_all(): Assert conf_sources is
	  empty.
	* init/control.h: control_get_job(): Use job_class_get_registered()
	  rather than redundant job_class_find().
	* init/event_operator.c:
	  - Typos and formatting.
	  - event_operator_serialise(): Conditionally encode name and env.
	  - event_operator_deserialise(): Treat env as a string array, not an
	    environ array to ensure values are not discarded unless they contain '='.
	* init/job.c:
	  - job_deserialise(): Check JSON type for 'stop on' prior to attempting value extraction.
	  - job_find():
	    - Make job_class const.
	    - Use job_class_get_registered() rather than job_class_find().
	* init/job_class.c:
	  - job_class_get_registered(): Rework.
	  - job_class_add_safe(): Re-add since required to support old
	    serialisation formats that do not encode ConfSource and ConfFile
	    objects.
	  - job_class_deserialise():
	    - Take care to only associate ConfFile with JobClass if JSON encodes
	      ConfFile objects.
	    - Check JSON type for 'start/stop on' prior to attempting value extraction.
	  - job_class_find(): Remove (redundant due to job_class_get_registered()).
	* init/state.c:
	  - Set serialisation_version to an invalid value to detect if it was
	    never set (to handle old serialisation formats).
	  - state_from_string():
	    - Make failure to read header and ConfSources warnings only, to support old
	      serialisation formats that do not encode this information.
	  - state_deserialise_blocked(): Fix bug where event blocker was being
	    incremented twice. Now, just assert it is set.
	  - state_deserialise_blocking(): Failure to deserialise a Blocked object 
	    is no longer ignored since sessions are supported.
	* init/state.h: STATE_VERSION history and notes.
	* init/tests/test_conf.c: Replace calls to job_class_find() with
	  job_class_get_registered().
	* init/tests/test_event_operator.c:
	  - test_operator_serialisation(): Check both the original string
	    serialisation format and the new full EventOperator serialisation.
	    type.
	* init/tests/test_job.c:
	  - test_deserialise_ptrace():
	    - Comments and more checks.
	    - Create ConfSource, ConfFile and JobClass manually.
	    - Call job_class_consider() as we now have a backing ConfFile.
	    - Wait for childs child.
	* init/tests/test_state.c:
	  - Simplify TestDataFile.
	  - Ensure files passed to conf_file_new() provide expected suffix.
	  - job_class_diff(): Add event_operator_diff() call.
	  - conf_source_diff(): New function.
	  - conf_file_diff(): New function.
	  - test_blocking():
	    - Extra checks.
	    - Expect ConfFiles to be recreated on re-exec.
	  - test_upgrade(): Check environment is clean before running the next test.
	  - test_upstart1_8_upgrade(): New Upstart-1.8 serialisation format test.
	  - conf_source_from_path(): New utility function.
	* init/tests/test_util.c:
	  - event_operator_diff(): New function.
	  - session_from_chroot(): New function.
	* init/tests/data/upstart-1.8.json: New test file.

2013-05-08  James Hunt  <james.hunt@ubuntu.com>

	* init/conf.c:
	  - conf_source_serialise_all(): Make failures fatal.
	* init/event_operator.c: event_operator_collapse(): Unhide but mark as
	  unused (it's still used by the tests).
	* init/job.c:
	  - job_serialise(): Remove unused variable.
	  - job_deserialise(): Check the type of the start/stop on condition in
	    the json, not the json passed to the function.
	* init/job_class.c: job_class_deserialise(): Check the type of the
	  start/stop on condition in the json, not the json passed to the
	  function.
	* init/state.c:
	  - Comments.
	  - state_read_header(): Extract header from JSON before checking for
	    serialisation version.

2013-05-07  James Hunt  <james.hunt@ubuntu.com>

	* util/man/shutdown.8: Specify default action is to bring system
	  down to single-user mode (LP: #1065851).

2013-05-02  James Hunt  <james.hunt@ubuntu.com>

	* init/event.c: event_deserialise(): Only set blockers if EventOperators
	  are serialised.
	* init/event_operator.c: event_operator_collapse(): Now only needed for
	  DEBUG.
	* init/job.c:
	  - job_deserialise(): Support old string format for 'stop_on'
	    EventOperator as well as new array format.
	* init/job_class.c:
	* init/state.c: Create a meta-header containing a serialisation version
	  number.

2013-05-02  James Hunt  <james.hunt@ubuntu.com>

	* init/conf.c:
	  - New serialisation and support functions:
	    - conf_source_serialise()
	    - conf_source_serialise_all()
	    - conf_source_deserialise()
	    - conf_source_deserialise_all()
	    - conf_source_type_enum_to_str()
	    - conf_source_type_str_to_enum()
	    - conf_file_serialise()
	    - conf_file_deserialise()
	    - conf_file_deserialise_all()
	    - conf_source_get_index()
	    - conf_file_find()
	    - debug_show_event_operator()
	    - debug_show_event_operators()
	* init/event_operator.c:
	  - event_deserialise():
	    - Fix leaked env array.
	    - Deserialise blockers count now EventOperators are also serialised.
	  - event_operator_type_enum_to_str()
	  - event_operator_type_str_to_enum()
	  - event_operator_serialise()
	  - event_operator_serialise_all()
	  - event_operator_deserialise()
	  - event_operator_deserialise_all()
	* init/job_class.c:
	  - job_class_add_safe(): Remove as no longer required.
	  - job_class_get(): Must call job_class_init().
	  - job_class_serialise():
	    - Remove error case if chroot session specified now that ConfSources
	      are serialised.
	    - Serialise start/stop on fully (as EventOperators) rather than just the original
	      string condition (LP: #1103881).
	  - job_class_deserialise():
	    - Remove error case if chroot session specified now that ConfSources
	      are serialised.
	    - Associate the JobClass with its ConfFile.
	  - job_class_serialise_all():
	    - Comments.
	    - Failure to serialise a JobClass is now a hard error since we now
	      serialise all JobClasses.
	  - job_class_deserialise():
	    - Deserialise start/stop on conditions as EventOperators rather than as a
	      string condition.
	    - Since ConfFiles are now serialised, call job_class_consider()
	      rather than job_class_add_safe().
	  - job_class_deserialise_all():
	    - Failure to deserialise a JobClass is now a hard error since we now
	      serialise all JobClasses.
	  - job_class_get_index(): New function.
	* init/state.c:
	  - state_to_string(): Serialise ConfSources and ConfFiles.
	  - state_from_string(): Deserialise ConfSources and ConfFiles.
	  - state_deserialise_resolve_deps(): Allow chroot sessions to be
	    handled now we serialise ConfSources and ConfFiles.

2013-04-30  James Hunt  <james.hunt@ubuntu.com>

	* init/Makefile.am: Added test_main.
	* init/tests/test_main.c: New test.
	* init/tests/test_job_process.c: strcmp_compar() moved to test_util.c.
	* util/tests/test_initctl.c: strcmp_compar() removed.
	* init/xdg.c: Disable loading of jobs from SYSTEM_USERCONFDIR if
	  "UPSTART_NO_SYSTEM_USERCONFDIR" envvar set (required for testing).
	* test/test_util.c: Added strcmp_compar() and get_session_file().
	* util/tests/test_initctl.c: Use get_session_file().

2013-04-30  James Hunt  <james.hunt@ubuntu.com>

	* Makefile.am: Added 'test'.
	* configure.ac: Added 'test/Makefile'.
	* init/Makefile.am: Depend on test_util archive rather than source
	  files.
	* init/state.c: Added missing config.h include.
	* util/Makefile.am: Depend on test_util archive rather than source
	  files.
	* util/tests/test_initctl.c: Moved common utility code to
	  test/test_util.c and replaced INITCTL_BINARY by get_initctl_binary().
	* test/test_util.[ch]: New location for init/tests/test_util.[ch] to
	  allow all tests access to common functionality.

2013-04-30  James Hunt  <james.hunt@ubuntu.com>

	* init/job.c: job_serialise_all(): Really serialise all JobClasses,
	* init/main.c: Add 'write-state-file' command-line option.
	  regardless of whether they have associated Jobs.
	* init/paths.h: Added STATE_FILE_ENV.
	* init/state.c:
	  - state_read_objects(): Write state file if 'write-state-file'
	    specified or STATE_FILE_ENV set.
	  - event_deserialise():
	    - Preserve the pre-reexec blockers count until JobClasses
	      are deserialised and reverse-dependencies resolved.
	    - Fix incorrect calls for failed and blockers Event attributes.
	* init/state.h: Comments.
	* init/tests/test_state.c:
	  - test_job_class_serialise(): Ensure that all JobClasses get
	    serialised, regardless of whether they have any associated
	    Jobs.
	  - test_event_serialise(): New "with failed" test.
	* init/event.c: event_deserialise(): Don't deserialise Event->blockers -
	  there is no point until we serialise EventOperators.

2013-04-29  James Hunt  <james.hunt@ubuntu.com>

	* init/conf.c:
	  - conf_reload(): Explanation of how reload works.
	  - conf_reload_path(): Defer destruction of original ConfFile until
	    newly-loaded .conf file has a chance to reference any events its
	    'start on' condition requires (LP: 1124384).
	  - debug_show_jobs(): Return if no instances.
	  - debug_show_events(): New function.
	* init/event.c: Comments.
	* init/job.c: Comment.
	* init/job_class.c:
	  - job_class_get_registered(): New function resulting from refactor of
	    job_class_consider() and job_class_reconsider().
	  - job_class_consider():
	    - Use job_class_get_registered().
	    - Call job_class_event_block() to avoid premature event destruction.
	  - job_class_reconsider(): Use job_class_get_registered().
	  - job_class_event_block(): New function to increase reference count
	    for events new JobClass specifies in its 'start on' condition that
	    old JobClass has also referenced (second part of LP: #1124384).
	* init/tests/test_conf.c:
	  - test_source_reload(): New tests:
	    - "ensure reload does not destroy a blocked event used by another job"
	    - "ensure .conf reload causes waiting job to run when 'start on' matches"
	* init/tests/test_conf.h: TEST_ENSURE_CLEAN_ENV(): Check
	  nih_child_watches too.

2013-04-22  James Hunt  <james.hunt@ubuntu.com>

	* Typo and doc changes.

2013-04-17  James Hunt  <james.hunt@ubuntu.com>

	* init/Makefile.am: Build wrap_inotify library and run test_conf
	  via test_conf_preload.sh.
	* init/tests/test_conf.c: Communicate with wrap_inotify library by
	  setting INOTIFY_DISABLE to reliably disable inotify rather than trying
	  to exhaust inotify instances (LP: #1157713).
	* init/tests/test_conf_preload.sh.in: Script to run test_conf within
	  LD_PRELOAD environment.
	* init/tests/wrap_inotify.c: Wrapper library that provides the inotify
	  API and allows test_conf to believe inotify is disabled by
	  conditionally failing all inotify calls, depending on whether
	  INOTIFY_DISABLE is set.

2013-04-02  James Hunt  <james.hunt@ubuntu.com>

	* init/main.c:
	  - main(): Allow Session Init to accept multiple --confdir values,
	    which replace all built-in values (behaviour required for testing).
	  - handle_confdir(): Operate on conf_dirs array rather than single
	    conf_dir value.
	  - conf_dir_setter(): Command-line setter function to add configuration
	    file directories to conf_dirs array.
	* init/man/init.8: Update on --confdir behaviour.
	* extra/man/file-event.7: Correct EVENT values in examples.
	* extra/man/upstart-event-bridge.8:
	  - Corrected bridge name.
	  - Explain that blocking semantics of system jobs not retained.

2013-03-28  James Hunt  <james.hunt@ubuntu.com>

	* scripts/upstart-monitor.py: on_button_press_event():
	  Handle path_info being None (LP: #1161098).
	* extra/upstart-event-bridge.c: main():
	  - Handle daemon pidfile as the upstart-event-bridge does.
	  - Write to stdout, not syslog.
	* init/job_process.[ch]: Removed now unused
	  JOB_PROCESS_ERROR_OPENPT_MASTER.

2013-03-25  James Hunt  <james.hunt@ubuntu.com>

	* extra/man/socket-event.7: Correct section number.
	* init/man/init.5: Correct section number.

2013-03-22  James Hunt  <james.hunt@ubuntu.com>

	* scripts/Makefile.am: Added missing entry for
	  man/upstart-monitor.8.

2013-03-22  James Hunt  <james.hunt@ubuntu.com>

	* NEWS: Release 1.8

2013-03-22  James Hunt  <james.hunt@ubuntu.com>

	* scripts/initctl2dot.py:
	  - footer(): Add details of session.
	  - sanitise(): Handle jobs in sub-directories.
	  - main(): Add --user and --system options and determine
	    correct session to connect to.
	* scripts/man/initctl2dot.8:
	  - Added --user and --system options.
	  - Escape dashes in options.
	  - Update date.

2013-03-21  James Hunt  <james.hunt@ubuntu.com>

	* po/POTFILES.in:
	  - Added missing entries for init/quiesce.c and init/state.c.
	  - Added upstart-monitor.py.
	* scripts/upstart-monitor.py: UpstartEventsGui(): Removed class
	  attributes and added explicit instance ones in __init__().

2013-03-18  James Hunt  <james.hunt@ubuntu.com>

	* configure.ac: Added scripts/data/Makefile.
	* scripts/Makefile.am: Added SUBDIRS=data.
	* scripts/data/Makefile.am: New Makefile.
	* scripts/data/upstart-monitor.desktop: Desktop file for
	  upstart-monitor.

2013-03-15  James Hunt  <james.hunt@ubuntu.com>

	* extra/upstart-file-bridge.c:
	  - main(): String safety for home_dir.
	  - job_add_file():
	    - Initialise events.
	    - Use nih_strdup() rather than arrays for paths.
	    - Removed unecessary error label.
	  - {create_handler,modify_handler,delete_handler}(): Remove strcpy().
	  - watched_dir_new(): Use nih_strdup() rather than arrays for path.
	  - find_first_parent(): Replace strcpy with strncpy().

2013-03-15  James Hunt  <james.hunt@ubuntu.com>

	* extra/man/file-event.7: Simplify language.
	* extra/upstart-file-bridge.c:
	  - skip_slashes(): New macro to make path matching more reliable.
	  - file_filter(): Call skip_slashes().
	  - create_handler(): Call skip_slashes().
	  - modify_handler(): Call skip_slashes().
	  - delete_handler(): Call skip_slashes().
	  - watched_dir_new(): Special case watching the root directory.
	* extra/conf/upstart-file-bridge.conf: Change start on condition
	  to ensure all filesystems are mounted before it starts.

2013-03-13  James Hunt  <james.hunt@ubuntu.com>

	* scripts/man/upstart-monitor.8: New manpage.
	* scripts/upstart-monitor.py: New cli+gui tool to monitor
	  Upstart events.
	* scripts/Makefile.am: Updated for upstart-monitor.

2013-03-11  James Hunt  <james.hunt@ubuntu.com>

	* extra/Makefile.am: Add file bridge and conf file.
	* extra/upstart-file-bridge.c: Inotify file bridge.
	* extra/conf/upstart-file-bridge.conf: Conf file for
	  file bridge.
	* extra/man/file-event.7: New man page.
	* extra/man/upstart-file-bridge.8: New man page.

2013-03-04  James Hunt  <james.hunt@ubuntu.com>

	* init/session.c: session_from_dbus(): Fixed off-by-one
	  readlink error.
	* configure.ac: Only add sbin to path if exec_prefix specified
	  (LP: #1122510).
	* NEWS: Release 1.7
	* configure.ac (NIH_COPYRIGHT): Update

2013-02-27  James Hunt  <james.hunt@ubuntu.com>

	* Removal of gcc 'malloc' function attribute resulting from
	  a clarification in its description which makes its use invalid.
	  (LP: #1123588).

2013-02-26  James Hunt  <james.hunt@ubuntu.com>

	* util/tests/test_initctl.c: test_upstart_open(): Unset
	  UPSTART_SESSION to avoid session-init environment affecting
	  test run.

2013-02-15  James Hunt  <james.hunt@ubuntu.com>

	* util/tests/test_initctl.c:
	  - timed_waitpid(): Back off if no status change.
	  - test_quiesce():
	    - Set XDG_RUNTIME_DIR to a temporary value.
	    - Remove stale session files.
	  - test_job_env(): Remove stale session files.

2013-02-15  James Hunt  <james.hunt@ubuntu.com>

	* init/event_operator.c: Typo.
	* init/job_class.c:
	  - job_class_environment_reset(): Comments.
	  - job_class_environment_set(): Apply to all running job objects too.
	  - job_class_environment_unset(): Apply to all running job objects too.
	* util/man/initctl.8: Updated on environment command semantics.
	* util/tests/test_initctl.c: test_global_and_local_job_env(): Modified
	  test for new semantics.
2013-02-15  James Hunt  <james.hunt@ubuntu.com>

	* init/job_process.c: job_process_run(): Invert meaning.
	* init/main.c: Change '--inherit-env' to '--no-inherit-env'
	  such that inheriting inits environment is now the default
	  for Session Inits.
	* init/man/init.8: Update for '--no-inherit-env'.

2013-02-14  James Hunt  <james.hunt@ubuntu.com>

	* util/tests/test_initctl.c:
	  - wait_for_upstart(): Functional replacement of WAIT_FOR_UPSTART()
	    macro. Now accepts @user.
	  - set_upstart_session(): Poll to ensure we give Upstart time to
	    initialise and write the session file.
	  - _start_upstart(): Extra @user parameter.

2013-02-14  James Hunt  <james.hunt@ubuntu.com>

	* init/Makefile.am: Added quiesce.o, now required by control.o.
	* init/main.c: main():
	  - SIGHUP+SIGUSR1 handling now applies however you run init (since
	    it should react to these signals when run as a Session Init).
	  - Qualified sessions message to avoid confusion.
	* util/initctl.c: upstart_open(): Better handling for user_mode.
	* util/tests/test_initctl.c:
	  - WAIT_FOR_UPSTART(): Made session-aware.
	  - KILL_UPSTART(): Reset user mode flag (taken from STOP_UPSTART()).
	  - set_upstart_session(): New function.
	  - self_pipe_write(): New Function.
	  - self_pipe_setup(): New Function.
	  - timed_waitpid(): New function.
	  - _start_upstart():
	     - Signal handling and extra checks.
	     - Discard init output (unless UPSTART_TEST_VERBOSE set)
	       for saner logs.
	  - test_list_sessions():
	    - Removed need for a dbus-daemon.
	    - Added required initctl reset.
	  - test_quiesce(): Tests for Session Init shutdown (both
	    system-initiated and end-session request).
	  - test_usage(): Added extra checks and tidyup.
	  - main(): Added call to test_quiesce().

2013-02-11  James Hunt  <james.hunt@ubuntu.com>

	* init/log.c: log_serialise(): Handle re-exec scenario where
	  jobs producing output have finished but where log data cannot
	  be persisted (for example where disk is full or log directory
	  is inaccessible). (LP: #1120660)

2013-02-08  James Hunt  <james.hunt@ubuntu.com>

	* dbus/com.ubuntu.Upstart.xml: Added 'EndSession' method.
	* init/Makefile.am: Updated for quiesce.[ch].
	* init/conf.c: conf_destroy(): Cleanup function.
	* init/conf.h: Prototype.
	* init/control.c: control_end_session(): 'EndSession' implemenation.
	* init/control.h: Include.
	* init/events.h: Added SESSION_END_EVENT.
	* init/job_class.c: job_class_max_kill_timeout(): New function.
	* init/job_class.h: Prototype.
	* init/job_process.c:
	  - Added disable_respawn to disallow respawns.
	  - job_process_jobs_running(): New function.
	  - job_process_stop_all(): New function.
	  - job_process_terminated(): Honours disable_respawn.
	* init/job_process.h: Prototypes.
	* init/main.c:
	  - Typos.
	  - term_handler(): Quiesce rather than re-exec on receipt of SIGTERM
	    when running as a Session Init.
	  - main(): Make quiesce() handle cleanup.
	* init/man/init.8: Update for Session Init SIGTERM handling.
	* init/man/startup.7: Update for Session Init.
	* init/session.c: session_destroy(): New function.
	* init/session.h: Prototype.
	* init/man/session-end.7: New man page.
	* init/quiesce.[ch]: New files.

2013-02-08  James Hunt  <james.hunt@ubuntu.com>

	* init/job_process.c: job_process_run(): Copy parent environment if
	  inherit_env in operation for a Session Init.
	* init/main.c: Added 'inherit-env' command-line option.
	* init/man/init.8: Documented --inherit-env.

2013-02-02  James Hunt  <james.hunt@ubuntu.com>

	* util/initctl.c: Remove ability to specify explicitly job and/or job
	  instance values to the job environment commands.
	* util/man/initctl.8: Remove job and job instance value command-line
	  options.
	* util/tests/test_initctl.c: test_global_and_local_job_env(): Remove
	  tests for --job/--instance.

2013-01-31  James Hunt  <james.hunt@ubuntu.com>

	* init/control.c:
	  - Use control_check_permission() rather than
	    control_get_origin_uid() directly.
	* init/control.h: Prototypes.
	* init/job_class.c: Change calls to job_class_environment_init()
	  to asserts as the former only needs to be called once.
	* init/main.c: main(): Make job_class_environment_init() call as
	  early as possible.
	* init/tests/test_event.c: main(): Call
	  job_class_environment_init().
	* util/tests/test_initctl.c:
	  - test_default_job_env():
	    - Set TERM and PATH if not set.
	    - Check line counts before checking expected output.
	  - test_clear_job_env():
	    - Make use of TEST_INITCTL_DEFAULT_PATH.

2013-01-30  James Hunt  <james.hunt@ubuntu.com>

	* TESTING.sessions: Removed as basic sessions have now gone.

2013-01-30  James Hunt  <james.hunt@ubuntu.com>

	* init/control.c:
	  - Typos.
	  - Improved uid checks.
	  - Replaced direct call to control_get_origin_uid() with call to new
	    control_check_permission() (as early as possible) for clarity and
	    to confine policy to one location. 
	  - control_set_log_prioity(): Added missing call to
	    control_check_permission().
	  - control_get_origin_uid(): Check message contents before allowing
	    D-Bus calls.

2013-01-29  James Hunt  <james.hunt@ubuntu.com>

	* init/control.c: More careful uid checking.

2013-01-28  James Hunt  <james.hunt@ubuntu.com>

	* init/xdg.c:
	  - get_subdir(): Remove double-check on @dir.
	  - xdg_get_runtime_dir():
	    - Don't attempt to create as unlikely to be able to if it
	      doesn't already exist.
	    - Simplify logic.

2013-01-28  James Hunt  <james.hunt@ubuntu.com>

	* util/initctl.c: list_session_action():
	  - Test for stale session earlier.
	  - Simplify checks on "UPSTART_SESSION".
	* util/tests/test_initctl.c: test_list_sessions():
	  - Added test with XDG_RUNTIME_DIR explicitly unset.
	  - Changed "with no instances" test to set XDG_RUNTIME_DIR to a
	    temporary value.
	  - Revert XDG_RUNTIME_DIR on cleanup.

2013-01-28  James Hunt  <james.hunt@ubuntu.com>

	* init/control.c:
	  - control_get_env(): Allow PID 1 environment to be queried for
	    consistency with control_list_env().
	* init/man/initctl.8:
	  - Added --job, --instance, --global options for list-env, set-env,
	    get-env, unset-env, reset-env.
	  - Explain PID 1 limitation for set-env, unset-env, reset-env.
	* util/initctl.c:
	  - get_job_details(): Fix order in which arguments are
	    checked.
	* util/Makefile.am: Define INITCTL_BINARY and UPSTART_BINARY to ensure
	  full path available to tests.
	* util/tests/test_initctl.c:
	  - New macros:
	    - _TEST_STR_ARRAY_CONTAINS()
	    - TEST_STR_ARRAY_CONTAINS()
	    - TEST_STR_ARRAY_NOT_CONTAINS()
	    - _TEST_FILE_CONTAINS()
	    - TEST_FILE_CONTAINS()
	    - TEST_FILE_NOT_CONTAINS()
	  - get_initctl(): Function to replace original INITCTL_BINARY define.
	  - test_global_and_local_job_env(): New function to test initctl
	    '--global', '--job' and '--instance' options from within and without
	    a job.

2013-01-25  James Hunt  <james.hunt@ubuntu.com>

	* init/control.c: control_session_file_create(): Simplified.
	* init/xdg.c: Added check for INITCTL_BUILD to hide certain symbols when
	  building with initctl.
	* util/Makefile.am:
	  - Define INITCTL_BUILD.
	  - Make use of xdg.[ch] in build of initctl and its test.
	* util/initctl.c:
	  - list_session_action(): Implementation of 'list-sessions' command.
	* util/man/initctl.8: Updated for 'list-sessions' command.
	* util/tests/test_initctl.c:
	  - _start_upstart(): Replacement for _START_UPSTART() macro.
	  - start_upstart_common(): Start an instance with common options.
	  - start_upstart(): Simplest way to start an instance.
	  - START_UPSTART(): Now calls start_upstart_common().
	  - test_list_sessions(): Test 'list-sessions' command.

2013-01-25  James Hunt  <james.hunt@ubuntu.com>

	* dbus/com.ubuntu.Upstart.xml:
	  - Added 'job_details' string array as first parameter for GetEnv,
	    SetEnv, UnsetEnv, ListEnv and ResetEnv to allow methods to either
	    act globally or on a specific job environment.
	* init/control.c:
	  - control_set_env():
	  - control_unset_env():
	  - control_get_env():
	  - control_list_env():
	  - control_reset_env():
	    - Disallow setting for PID 1.
	    - Operate globally or on specified job.
	* init/control.h: control_get_job(): Macro to simplify extracting job
	  from provided job details.
	* init/job.c: job_find(): New function.
	* init/job_class.c:
	  - job_class_environment_set(): Delimiter handling now moved to
	    control_set_env() so it can be shared by job and global logic.
	  - job_class_find(): New function.
	* init/state.c:
	  - Removed state_get_job() and replaced calls with job_find().
	* util/initctl.c:
	  - Updated *_action() functions for new D-Bus parameters and made use
	    of new function get_job_details().

2013-01-25  James Hunt  <james.hunt@ubuntu.com>

	* init/tests/test_xdg.c: Added test_get_session_dir().
	* init/xdg.c: get_home_subdir(): Handle unset 'HOME' immediately.
	* init/control.c: Make use of SESSION_EXT.
	* init/man/init.5: Added session files.
	* init/paths.h:
	  - Comments.
	  - Added SESSION_EXT.

2013-01-25  James Hunt  <james.hunt@ubuntu.com>

	* init/control.c:
	  - control_reload_configuration(): Added missing permission checks.
	  - control_emit_event_with_file(): Added missing permission checks.
	  - Added calls to new function control_get_origin_uid() to allow
	    D-Bus methods to be policed by filtering on uid, rather than
	    relying on the same information that used to be stored in the
	    old Session object.
	* init/job.c: Typo.
	* init/job_class.c:
	  - job_class_new(): Removed user elements from session code.
	  - job_class_serialise(): Comments.
	  - job_class_deserialise(): Comments.
	* init/job_process.c: job_process_spawn(): Removed user session
	  handling.
	* init/session.c: Removed user session handling since it is
	  about to be replaced by the ability to run Upstart as a
	  non-privileged user (aka a 'Session Init').
	* init/session.h: Updated prototypes.
	* init/state.h: Comments.
	* init/tests/test_conf.c: test_source_reload_job_dir(): Added missing
	  check.
	* init/tests/test_state.c:
	  - session_diff(): Removed user check.
	  - Updated all calls to session_new().
	* util/tests/test_initctl.c: test_notify_disk_writeable(): Ensure this
	  test is not run as root.
	* util/tests/test_user_sessions.sh: Removed.
	* init/man/init.5: Updated to reflect removal of user jobs.

2013-01-24  James Hunt  <james.hunt@ubuntu.com>

	* init/control.c:
	  - control_init(): Create session file in user mode.
	  - control_cleanup(): New function for cleanup activities.
	  - control_session_file_create(): Create session file containing
	    UPSTART_SESSION details.
	  - control_session_file_remove(): Delete the session file.
	* init/main.c: Call control_cleanup() to remove session file.
	* init/paths.h: Added INIT_XDG_SESSION_SUBDIR and SESSION_ENV.
	* init/xdg.c:
	  - get_subdir(): Refactor of get_home_subdir().
	  - get_home_subdir(): Now calls get_subdir().
	  - Replaced mkdir mode values with INIT_XDG_PATH_MODE.
	  - xdg_get_runtime_dir(): Obtain XDG_RUNTIME_DIR value.
	  - get_session_dir(): Obtain path to session directory.
	* init/xdg.h: Added INIT_XDG_PATH_MODE.

2013-01-21  Dmitrijs Ledkovs  <xnox@ubuntu.com>

	* init/xdg.[ch]: add xdg_get_cache_home and get_user_log_dir
	  functions. These retrieve XDG_CACHE_HOME and a subdir inside it
	  for upstart.
	* init/tests/test_xdg.c: reuse test_get_config_home to test both
	  xdg_get_cache_home and xdg_get_config_home. Add test for
	  get_user_log_dir.
	* init/main.c: use get_user_log_dir to setup logging
	  directory in user_mode. For now, command line argument is
	  honoured, while the environment override is not.

2013-01-21  James Hunt  <james.hunt@ubuntu.com>

	* init/log.c:log_clear_unflushed(): Simplify asserts.

2013-01-15  James Hunt  <james.hunt@ubuntu.com>

	* init/log.c:
	  - log_clear_unflushed(): Correct remote_closed assertion to handle
	    early-job-logging scenario where a job satisfies both of the
	    following conditions:
	    - ends before the log directory becomes writeable.
	    - has spawned one or more processes that continue to run after the
	      job itself has exited and which produce output before the log
	      directory becomes writeable.
	    (LP: #1096531).

2013-01-14  James Hunt  <james.hunt@ubuntu.com>

	* util/initctl.c:
	  - Grouped all environment commands in usage output.
	  - Added --global, --job and --instance options for all environment
	    commands. These are currently dummies, but --global will soon be
	    required to make changes to the global job environment table when
	    initctl is invoked from within a job.

2013-01-11  James Hunt  <james.hunt@ubuntu.com>

	* util/tests/test_initctl.c:
	  - Lots of new job environment table tests.

2013-01-10  James Hunt  <james.hunt@ubuntu.com>

	* init/man/init.5: Define job environment table.
	* init/tests/test_job_class.c(): test_environment(): Added call
	  to job_class_environment_init() which is now required to avoid
	  confusing TEST_ALLOC_FAIL().
	* util/man/initctl.8:
	  - Further details in list-env section.
	  - Escape dashes in command names.
	* util/tests/test_initctl.c:
	  - New utility macros: _WAIT_FOR_FILE(), WAIT_FOR_FILE()
	    and TEST_STR_MATCH().
	  - Initial tests for testing job environment table commands.

2013-01-09  James Hunt  <james.hunt@ubuntu.com>

	* scripts/init-checkconf.sh:
	  - Check copy is successful.
	  - Auto-start dbus-launch if not running and command is available (for
	    example in non-desktop environments) (LP: #881885).
	  - Auto-stop dbus-daemon if we started it.
	* init/man/init.5:
	  - Overhauled 'Job environment' section.
	* util/initctl.c:
	  - Added 'unset-env' and 'reset-env' commands.
	  - Added missing periods in usage text.
	  - list_env_qsort_compar(): Renamed from list_env_strcmp_compar(). Now
	    uses strcoll(3) for locale-awareness.
	* init/job_class.c:
	  - job_class_environment_set():
	    - Comments.
	    - Handle scenario where user specifies a variable without an equals.
	* util/man/initctl.8:
	  - Added details for 'get-env', 'set-env', 'unset-env', 'list-env' and
	    'reset-env'.
	  - Tidied up 'usage' stanza section.

2013-01-08  James Hunt  <james.hunt@ubuntu.com>

	* dbus/com.ubuntu.Upstart.xml:
	  - Added UnsetEnv and ResetEnv methods.
	* init/control.c:
	  - control_set_env(): Now uses job_class_environment_set() rather than
	    directly manipulating job_environ array.
	  - control_unset_env(): New function.
	  - control_get_env(): Now calls job_class_environment_get().
	  - control_list_env(): Now calls job_class_environment_get_all().
	    Comments.
	  - control_reset_env(): New function.
	* init/environ.c:
	  - environ_remove(): New function.
	* init/job_class.c:
	  - job_environ now static.
	  - job_class_environment_reset(): New function.
	  - job_class_environment_set(): New function.
	  - job_class_environment_unset(): New function.
	  - job_class_environment_get(): Simplified.
	  - job_class_environment_get_all(): New function.
	* util/initctl.c:
	  - Added following new commands:
	    - 'get-env'
	    - 'set-env'
	    - 'list-env'

2013-01-04  Dmitrijs Ledkovs  <xnox@ubuntu.com>

	* init/conf.c: add ability to apply override files from higher
	  priority configuration sources.
	* init/tests/test_conf.c: test that multiple override files are
	  correctly applied and removed.
	* init/tests/test_conf_static.c: test override file detection.

2012-12-19  James Hunt  <james.hunt@ubuntu.com>

	* dbus/com.ubuntu.Upstart.xml: Added ListEnv method.
	* init/control.c:
	  - Fixed comments.
	  - control_list_end(): New function.
	* init/control.h:
	  - Added missing prototypes for control_set_env() and
	    control_get_env().
	  - Added control_list_env().
	* init/job_class.c:
	  - job_class_environment_get(): New function.
	* init/job_class.h: Added job_class_environment_get().

2012-12-17  James Hunt  <james.hunt@ubuntu.com>

	* init/man/init.5: Document that User Jobs are not supported
	  within a chroot environment.
	* dbus/com.ubuntu.Upstart.xml: Added "GetEnv" and "SetEnv" methods.
	* init/control.c:
	  - control_set_env(): Implementation of "SetEnv" D-Bus method.
	  - control_get_env(): Implementation of "GetEnv" D-Bus method.
	* init/job_class.c:
	  - Added job_environ environment table.
	  - job_class_environ_init(): Initialise job_environ.
	  - job_class_environment: Use job_environ.
	* init/main.c: main(): Call job_class_environ_init().

2012-12-14  Steve Langasek  <steve.langasek@ubuntu.com>
	* init/job_class.[ch]: instead of assuming a fixed value (0) as the
	  default nice value for job processes, use whatever the nice value
	  of the current process is.  This will be important later for user
	  sessions where an entire session may be started with a higher nice
	  value; and it fixes running the test suite as part of a nice'd
	  build.
	* init/tests/test_job_class.c: update test suite to match.

2012-12-11  James Hunt  <james.hunt@ubuntu.com>

	* init/Makefile.am: Add explicit -lrt for tests (LP: #1088863)
	* dbus/com.ubuntu.Upstart.xml: Added "GetEnv" and "SetEnv" methods.
	* init/control.c:
	  - control_set_env(): Implementation of "SetEnv" D-Bus method.
	  - control_get_env(): Implementation of "GetEnv" D-Bus method.
	* init/job_class.c:
	  - Added job_environ environment table.
	  - job_class_environ_init(): Initialise job_environ.
	  - job_class_environment: Use job_environ.
	* init/main.c: main(): Call job_class_environ_init().

2012-12-07  James Hunt  <james.hunt@ubuntu.com>

	* NEWS: Release 1.6.1
	* configure.ac: Change version to 1.6.1

2012-12-07  James Hunt  <james.hunt@ubuntu.com>

	* init/Makefile.am:
	  - TEST_DATA_DIR: use $srcdir, not $PWD.
	  - TEST_DATA_FILES: Corrected filename.
	* dbus/com.ubuntu.Upstart.xml: Restart: Add annotation to make it
	  manifest this is an async call.
	* util/telinit.c: restart_upstart(): Use the async call to avoid the
	  client-side complaining if it detects that Upstart has severed all
	  D-Bus connections in preparation for the re-exec.

2012-12-06  James Hunt  <james.hunt@ubuntu.com>

	* init/job_class.c:
	  - job_class_add_safe(): Don't assert on name collisions for jobs
	    associated with a different session.  (LP: #1079715).
	  - job_class_serialise(): Explicitly disallow user and chroot
	    sessions from being serialised since this scenario is not
	    supported (due to our not serialising ConfSource objects yet).
	  - job_class_deserialise(): Assert that we do not have user and
	    chroot sessions to deal with, and fix potential invalid free if
	    error occurs before JobClass is created.
	  - job_class_deserialise_all(): Explicitly ignore attempted
	    deserialisation of user and chroot sessions.
	* init/state.c:
	  - state_deserialise_resolve_deps(): Ignore classes associated with
	    a user or chroot session.  Specify new session parameter to
	    state_get_job().
	  - state_serialise_blocked(): Encode session index for BLOCKED_JOB.
	    Make function non-static for testing.
	  - state_deserialise_blocked(): Extract session from index index for
	    BLOCKED_JOB to pass to state_get_job().  Default session to NULL
	    to handle upstart 1.6 serialization.  Make function non-static
	    for testing.
	  - state_get_job(): Add @session parameter to allow exact job match.
	  - state_read_objects(): Attempt to write the state to file
	    STATE_FILE if deserialisation fails as an aid to diagnosing the
	    cause of the failure.
	* init/tests/test_state.c: test_blocking(): Additional tests to check
	  that it is possible to deserialise Upstart 1.6 JSON format (which
	  does not include the "session" JSON attribute for blocked objects.
	  Add infrastructure for testing deserialization of reference json
	  files from disk.
	  New tests:
	    - "BLOCKED_JOB serialisation and deserialisation".
	    - "BLOCKED_EVENT serialisation and deserialisation".
	    - "BLOCKED_JOB with JSON session object".
	    - "ensure BLOCKED_JOB with non-NULL session is ignored".
	* dbus/com.ubuntu.Upstart.xml: Added 'GetState' method that returns
	  internal state in JSON format.
	* init/Makefile.am:
	  - Added TEST_DATA_DIR to allow tests to find data files.
	  - Added test data files to distribution.
	* init/control.c: control_get_state(): Implementation for D-Bus
	  'GetState' method.
	* init/tests/data/upstart-1.6.json: Test data used by test_state.c
	  for upgrade testing the upstart 1.6 serialization format.
	* dbus/com.ubuntu.Upstart.xml: New 'Restart' method.
	* init/control.c: control_restart(): New function to request Upstart
	  restart itself.
	* util/telinit.c: use the new dbus interface for restarts;
	  'telinit u' now fails with an error when PID 1 is not upstart,
	  instead of sending it a signal with undefined behavior.
	  (LP: #1083723)
	* util/man/telinit.8: Update for 'telinit u' behaviour if PID 1 is
	  not Upstart.

2012-11-23  James Hunt  <james.hunt@ubuntu.com>

	[ Colin King <colin.king@ubuntu.com> ]

	* init/log.c: log_serialise(): smatch-found issue where
	  additional checks required for log->unflushed to avoid any
	  possibility of NULL dereference.
	* init/state.c: state_read_objects(): smatch-found issue
	  to correct read size and ensure optimal throughput.

2012-11-18  Steve Langasek  <steve.langasek@ubuntu.com>

	* init/tests/test_job_process.c: fix test which was accidentally
	  relying on a variable persisting after it's gone out of scope.
	* init/tests/test_job_process.c: don't test the blocked/ignored
	  signal list in a spawned job; this is not testing the upstart code
	  but the characteristics of the system, and the test is wrong
	  because it assumes the signal lists in /proc/self/status fit in an
	  unsigned long int - patently untrue on mips, where we have 128
	  signals for historical reasons.

2012-11-17  Steve Langasek  <steve.langasek@ubuntu.com>

	* init/Makefile.am: set TERM=xterm, so that tests which rely on
	  TERM being set in the environment don't give different results and
	  gratuitously fail.

2012-11-15  James Hunt  <james.hunt@ubuntu.com>

	* NEWS: Release 1.6
	* configure.ac: Bump version to 1.7
	* NEWS: Begin new release

2012-11-07  James Hunt  <james.hunt@ubuntu.com>

	* Added stateful re-exec support such that when Upstart is asked
	  to restart itself using 'telinit u', the new instance of PID 1
	  will retain knowledge of all system jobs and running instances.

2012-09-10  James Hunt  <james.hunt@ubuntu.com>

	* Merged lp:~jconti/upstart/fix_empty_chroot.

2012-05-23  James Hunt  <james.hunt@ubuntu.com>

	* init/main.c: Add in "bare" re-exec handling from Ubuntu
	  branch.
	* init/main.c: Unhide "restart" option.

2012-10-22  James Hunt  <james.hunt@ubuntu.com>

	* init/parse_job.c: stanza_kill(): Actually save parsed
	  value to avoid crash if kill signal given as a numeric
	  (LP: #1049820).
	* init/tests/test_parse_job.c: test_stanza_kill(): New test:
	  "with signal and single numeric argument".
	* init/Makefile.am: test_job_process must now be linked to the 'util'
	  library for pty helper functionality.
	* init/tests/test_job_process.c:
	  - Compiler appeasement.
	  - Conditionally run tests in a pty for build environments such as
	    modern versions of sbuild(1) that do not provide a controlling
	    terminal (sbuild) (LP: #888910).

2012-08-31  Steve Langasek  <steve.langasek@ubuntu.com>

	[ A. Costa <agcosta@gis.net> ]
	* init/man/init.5, util/man/runlevel.7, util/man/initctl.8: fix a
	number of typos.

2012-08-07  James Hunt  <james.hunt@ubuntu.com>

	* init/main.c: main(): Remove checks for /dev/kmsg, /dev/null,
	  /dev/console and /dev/tty since some environments use different
	  major/minor numbers to the norm (for example on LXC, /dev/console is
	  not (5,1), but (136,*)). Do not attempt to create /dev/console again,
	  due to LXC numbering difference.

2012-08-03  James Hunt  <james.hunt@ubuntu.com>

	* init/main.c:main(): Handle hostile initramfs-less environments by
	  calling umask and creating required device nodes as early as possible.
	* init/system.c: New functions to simplify code:
	  - system_mknod()
	  - system_check_file()

2012-07-31  James Hunt  <james.hunt@ubuntu.com>

	[ Eric S. Raymond <esr@thyrsus.com> ]
	* extra/man/socket-event.7: Fixed incorrect troff (LP: #1018925).

2012-03-22  James Hunt  <james.hunt@ubuntu.com>

	* NEWS: Begin new release.
	* configure.ac: Bump version to 1.6.

2012-03-22  James Hunt  <james.hunt@ubuntu.com>

	* Changelog: Release entry.
	* configure.ac: Bump year.
	* NEWS: Release 1.5.

2012-03-16  James Hunt  <james.hunt@ubuntu.com>

	* init/tests/test_job_process:
	  - Fixed multiple TEST_FAILED() typos
	    ("unexpected" => unexpectedly").
	* job_process_spawn(): Only display single message
	  if pty setup fails. 
	* init/man/init.5: Typo.
	* init/tests/test_job_process:
	  - child(): New TEST_OUTPUT_WITH_STOP test.
	  - test_run(): New test "with multiple processes and log".
	  - test_spawn():
	    - umask reset.
	    - New test "ensure multi processes output logged".
	* dbus/com.ubuntu.Upstart.xml:
	  - added 'NotifyDiskWriteable' method.
	* init/control.c:
	  - control_notify_disk_writeable(): New function to flush early job log.
	* init/job_process.c:
	  - job_process_terminated(): Call log_handle_unflushed() to potentially
	    add log object to unflushed list (the early job log) in certain
	    scenarios.
	* init/log.c:
	  - log_flushed: bool indicating successful flush of early job log.
	  - log_unflushed_files: The "early job log" list.
	  - log_new(): Call log_unflushed_init() and initialize new log members.
	  - log_flush(): Only call log_read_watch() conditionally now.
	  - log_io_reader(): More careful consideration of errno by
	    using saved value from log member.
	  - log_io_error_handler(): Set remote_closed for the benefit of
	    log_flushed() (to avoid flushing multiple times).
	  - log_file_open: Now saves errno value from open(2).
	  - log_read_watch(): Removed log->unflushed->len assert since it was
	    erroneous: even if unflushed data exists, it will be written in
	    order when log_io_reader() calls log_file_write().
	  - log_unflushed_init(): New function to initialise the
	    log_unflushed_files list.
	  - log_handle_unflushed(): New function that potentially adds log
	    object to the log_unflushed_files list to allow the data to be
	    flushed _after_ the parent object has been destroyed.
	  - log_clear_unflushed(): New function to clear the
	    log_unflushed_files list by attempting to flush the data to disk.
	  - log_read_watch(): Set remote_closed for scenarios where
	    error handler never called. (LP: #935585)
	* init/log.h:
	  - Added new Log members: detached, remote_closed and open_errno.
	  - Updated documentation.
	  - extern for log_unflushed_files.
	  - Added prototypes for new functions: log_handle_unflushed(),
	    log_clear_unflushed() and log_unflushed_init().
	* init/tests/test_job_process.c:
	  - test_run():
	    - Call log_unflushed_init().
	    - Corrected grammar in error messages for "ensure sane fds" tests.
	    - "with single line command writing fast and exiting": Call
	      nih_child_add_watch().
	    - added waitid() calls to ensure log data not added to
	      unflushed list.
	  - test_spawn():
	    - Call log_unflushed_init().
	    - Corrected grammar in error messages for "ensure sane fds" tests.
	    - Added TEST_ALLOC_SAFE() to "simple test" to ensure
	      destructors run correctly.
	    - "read single null byte with 'console log'": Call
	      log_handle_unflushed() and added missing free.
	    - "read data from forked process": Call
	      log_handle_unflushed().
	* init/tests/test_log.c: 
	  - Updated documentation.
	  - Added calls to log_unflushed_init().
	  - "ensure logger flushes cached data on request": New test
	    for log_handle_unflushed().
	* util/initctl.c:
	  - notify_disk_writeable_action(): New function to notify
	    Upstart that the disk is writeable.
	  - commands: Added new command "notify-disk-writeable".
	* util/man/initctl.8: Updated for new notify-disk-writeable command.
	* util/tests/test_initctl.c:
	  - STOP_UPSTART(): Check return from kill(2).
	  - test_show_config(): Adding missing rmdir(2).
	  - test_check_config(): Adding missing rmdir(2).
	  - test_notify_disk_writeable(): New function embodying new test
	    "with job ending before log disk writeable".

	[ Steve Langasek <steve.langasek@ubuntu.com> ]
	* init/tests/test_job_process:
	  - close_all_files(): New function to ensure test environment
	    has only expected fds open.
	  - main(): Call close_all_files().

2012-03-07  James Hunt  <james.hunt@ubuntu.com>

	* init/job.c: job_new(): Initialize log array.
	* init/job.h: Change Log element to an array to handle scenario where
	  job has multiple simultaneous processes running (LP: #940290).
	* init/job_process.c:
	  - job_process_run(): pass ProcessType to job_process_spawn().
	  - job_process_spawn():
	    - Now accepts a ProcessType.
	    - Ensure existing matching process type log is destroyed before
	      creating a new one.
	  - job_process_terminated(): Update for log array.
	* init/job_process.h: Updated prototype for job_process_spawn().
	* init/tests/test_job.c: test_new(): Updated logic for log array.
	* init/tests/test_job_process.c: test_run():
	  - Updated logic for log array.
	  - Added ProcessType to job_process_spawn() calls.

2012-03-05  James Hunt  <james.hunt@ubuntu.com>

	* init/job_process.c: job_process_spawn(): If pty setup fails,
	  log message and disable logging for job.
	* init/man/init.5: Explain new behaviour should pty setup fail.
	* init/tests/test_job_process.c: Updated disabled test
	  "when no free ptys" for new behaviour.

2012-03-01  James Hunt  <james.hunt@ubuntu.com>

	* init/job_class.c:
	  - job_class_get_instance():
	    - Use nih_local to avoid memory leak should nih_strcat_sprintf()
	      fail.
	    - Formatting.
	  - job_class_start():
	    - Use nih_local to avoid memory leak should nih_strcat_sprintf()
	      fail.
	    - Formatting.
	* init/man/init.5: Add further pty details.

2012-02-13  James Hunt  <james.hunt@ubuntu.com>

	* init/log.c:
	  - log_flush(): Comments.
	  - log_read_watch():
	    - Improved comments.
	    - Don't re-attempt read on EAGAIN/EWOULDBLOCK since those errors are
	      nominally impossible due to the remote end of the pty already
	      having ended (LP: #926468).
	    - Added a debug-mode warning when 'badly-behaved' application
	      detected that leaks fds to its children, as this is generally a bug.
	* init/tests/test_job_process.c:
	  - test_run():
	    - "with single line command writing fast and exiting": added
	      waitpid() to ensure no EAGAIN.
	  - test_spawn():
	    - "with no such file, no shell and console log": added
	      waitpid() to ensure no EAGAIN.

2012-02-03  James Hunt  <james.hunt@ubuntu.com>

	* init/job_process.c: job_process_spawn():
	  - Set close-on-exec for pty_master.
	  - Ensure stdio buffers flushed prior to forking to ensure no data
	    leakage to child (should init be run with '--debug', or the tests
	    be run with redirected output, for example).
	  - Free log object if child process fails to exec(3) rather than just
	    closing fd. This ensures io watch is removed correctly. (LP: #922754)
	  - Only need to remap pty_master if CONSOLE_LOG in operation.
	* init/tests/test_job_process:
	  - fd_valid(): New helper function to determine if specified fd is valid.
	  - child(): Added new 'TEST_FDS' test to ensure no fd leakage to child
	    processes.
	  - test_run():
	    - New tests:
	      - "ensure sane fds with no console, no script"
	      - "ensure sane fds with no console, and script"
	      - "ensure sane fds with console log, no script"
	      - "ensure sane fds with console log, and script"
	      - "with single-line command running an invalid command, \
	         then a 1-line post-stop script"
	      - "with single-line command running an invalid command, \
	         then a 2-line post-stop script"
	      - "with single-line command running an invalid command, \
	         then a post-stop command"
	      - "with single-line command running an invalid command, \
	         then an invalid post-stop command"
	      - "with single-line command running a valid command, \
	         then a 1-line invalid post-stop command"
	    - Test "with single-line command running an invalid command":
	      - now diverts stderr output for less chatty test-run experience.
	      - Improved checking.
	    - Test "with setuid me" now diverts stderr output for less chatty
	      test-run experience.
	  - test_spawn():
	    - New tests:
	      - "with no such file, no shell and console log"
	      - "ensure sane fds with no console"
	      - "ensure sane fds with console log"
	* init/tests/test_log.c: test_log_destroy():
	  - New test "ensure watch freed when log destroyed"

2012-01-27  James Hunt  <james.hunt@ubuntu.com>

	* init/tests/test_job_process.c: test_run(): Fixed typo in
	  test "with setuid me" where uid value was being set to gid.

2012-01-25  James Hunt  <james.hunt@ubuntu.com>

	* init/job_process.c: job_process_terminated(): Free log to ensure data
	  written as soon as _any_ process ends (consider respawn jobs).
	* init/log.c:
	  - log_destroy():
	    - Improved documentation.
	    - Now calls new function log_flush().
	  - log_flush(): New function to ensure no lingering buffered job data
	    remains. Now considers EBADF (LP: #912558).
	  - log_io_reader():
	    - Added missing assert for @len.
	    - Simplified ENOSPC handling.
	    - Ensure log->io set to NULL to allow other routines to detect it
	      really has gone.
	  - log_file_write(): Added @len checks.
	  - log_read_watch(): New function to drain data from a watch descriptor
	    (which also must consider EBADF).
	* init/log.h: Added define for LOG_READ_SIZE.
	* init/tests/test_job_process.c:
	  - test_run():
	    - Added some extra pointer checks.
	    - Free class *before* checking file to ensure destructor invoked at
	      correct point.
	    - Added test "with single-line command running an invalid command"
	      (for scenario bug 912558 exposed).
	    - Added test "with single-line command writing fast and exiting".
	* init/tests/test_log.c: Changed all tests to use openpty(3) rather than
	  pipe(2) for semantic parity with actual code.
	* util/tests/test_user_sessions.sh:
	  - ensure_no_output(): Now calls check_job_output() and delete_job() to
	    simplify logic.
	  - delete_job(): Call get_job_file() rather than doing it long-hand.
	  - check_job_output(): New function.
	  - start_job(): Added allow_failure parameter.
	  - test_ensure_no_unexpected_output(): New test
	    "ensure command job does not create log file with invalid command".

2012-01-05  James Hunt  <james.hunt@ubuntu.com>

	* init/man/init.5: Explain that all job processes affected
	  by 'setuid' and 'setgid' stanzas.

2011-12-22  James Hunt  <james.hunt@ubuntu.com>

	* init/job_process.c: job_process_spawn():
	  - Set child handler to default rather than explicit ignore
	    to avoid test failures in environments that disallow
	    ignoring SIGCHLD.
	* init/tests/test_job_process.c: test_run():
	  - Changed timeout for test feature "ensure that no log
	    file written for CONSOLE_NONE".

2011-12-15  James Hunt  <james.hunt@ubuntu.com>

	* Makefile.am: Add missing TESTING.sessions to distribution.
	* contrib/vim/syntax/upstart.vim: Meta-data update and addition
	  of more standard (Ubuntu Upstart) events.
	* extra/man/upstart-udev-bridge.8: Ensure literal dashes used
	  for all command-line options.
	* extra/upstart-udev-bridge.c:
	  - udev_monitor_watcher(): Fix leak when obtaining udev value.
	  - make_safe_string(): Don't realloc since overhead too high
	  considering size of strings.
	* init/job_class.c: Typo.
	* init/job_process.c: job_process_spawn():
	  - Correct ignoring of SIGCHLD prior to grantpt(3) call.
	  - Removed redundant close(2) calls.
	  - Move declarations to top of block for
	    getpwnam(3)/getgrnam(3).
	* init/log.c:
	  - log_file_open(): Comments.
	  - log_file_write(): Added missing cast on
	    nih_io_buffer_shrink() call.
	* init/main.c: console_type_setter(): NihOptionSetter's should
	  return 0 on success.
	* init/man/init.5: lower-case all references to system jobs
	  and user jobs.
	* init/tests/test_job_process.c: Add missing include for
	  fnmatch.h.

2011-12-15  James Hunt  <james.hunt@ubuntu.com>

	* init/tests/test_job_process.c: test_run():
	  - Ensure process group killed for multi-process shell scripts.
	  - Change 'command-not-found' tests to use regex matching rather
	    than literal to allow for minor differences in /bin/sh variants
	    error output.

2011-12-13  James Hunt  <james.hunt@ubuntu.com>

	* configure.ac: Bump version to 1.5
	* NEWS: Begin new release

2011-12-13  James Hunt  <james.hunt@ubuntu.com>

	* NEWS: Release 1.4
	* configure.ac (NIH_COPYRIGHT): Update

2011-12-12  James Hunt  <james.hunt@ubuntu.com>

	Simplify logfile name encoding.
	
	* init/job_process.c: job_process_log_path(): Ditch D-Bus job name
	  encoding in path names for saner approach that simply remaps slash
	  characters (minimal surprises for users).
	* init/job_process.h: Addition of macros:
	  - JOB_PROCESS_LOG_FILE_EXT
	  - JOB_PROCESS_LOG_REMAP_FROM_CHAR
	  - JOB_PROCESS_LOG_REMAP_TO_CHAR
	* init/man/init.5: Update console section for simplified log filename
	  encoding approach.
	* init/test_job_process.c: test_log_path(): Updates for simplified
	  logfile name encoding.
	* util/tests/test_user_sessions.sh: Updates for simplified
	  logfile name encoding: removed dbus_encode() and replaced with
	  upstart_encode().

2011-12-12  James Hunt  <james.hunt@ubuntu.com>

	* extra/man/upstart-udev-bridge.8:
	  - Added new '--no-strip' option.
	  - Added missing '--daemon', '--debug' and '--help' options.
	* extra/upstart-udev-bridge.c:
	  XXX: Behavioural change: non-printable bytes are now removed
	  by default from all udev message data to handle buggy
	  hardware devices which expose this data to userland (the
	  kernel simply passes it through verbatim). To revert to old
	  behaviour (where no udev message data is modified), specify
	  the new '--no-strip' option (LP: #829980).
	  - make_safe_string(): New function to cleanse udev data.
	  - udev_monitor_watcher():
	    - Cleanse udev data unless '--no-strip' specified.
	    - Fixed possible crash should 'action' not be set.
	    - Fixed possible crash should 'devname' not be set
	      and '--debug' specified.

2011-12-09  James Hunt  <james.hunt@ubuntu.com>

	* Merge of 'setuid' + 'setgid' stanzas from
	  Evan Broder (lp:~broder/upstart/drop-privileges).

2011-12-09  James Hunt  <james.hunt@ubuntu.com>

	Introduction of 'log' argument to 'console' stanza allowing
	system job output only to be captured.
	
	* contrib/vim/syntax/upstart.vim: Added 'log' and missing
	  'none'.
	* init/Makefile.am: Update for log.c, log.h and test_log.c.
	* init/job.c: job_new(): Initialize log.
	* init/job.h: Add Log pointer to Job.
	* init/job_class.c:
	  - XXX: behaviour change: Default for 'console'
	    is now CONSOLE_LOG rather than CONSOLE_NONE.
	    Rationale is that if a job does produce output, you want to see
	    it since the chances are it will contain useful error details.
	  - Added default_console variable.
	  - job_class_console_type(): New function to parse console type
	    string.
	* init/job_class.h:
	  - Added CONSOLE_LOG to ConsoleType and updated documentation
	    for ConsoleType.
	  - Added prototype for job_class_console_type().
	* init/job_process.c:
	  - New log_dir and disable_job_logging variables.
	  - job_process_run(): Updated to reflect new parameter for
	    job_process_spawn().
	  - job_process_spawn(): Now accepts a Job rather than a
	    JobClass to allow job->log and class->console to be handled
	    appropriately. Now creates pty master and slave fds for
	    console logging. Simplified code for file descriptor
	    switching by using new job_process_remap_fd().
	  - job_process_error_read(): Added entries for:
	    - JOB_PROCESS_ERROR_OPENPT_MASTER
	    - JOB_PROCESS_ERROR_OPENPT_UNLOCKPT
	    - JOB_PROCESS_ERROR_PTSNAME
	    - JOB_PROCESS_ERROR_OPENPT_SLAVE
	  - job_process_log_path(): New function that returns full path to log
	    file for specified Job.
	  - job_process_remap_fd(): New function to ensure file
	    descriptors do not collide.
	* init/job_process.h:
	  - Updated JobProcessErrorType with new entries:
	    - JOB_PROCESS_ERROR_OPENPT_MASTER
	    - JOB_PROCESS_ERROR_OPENPT_UNLOCKPT
	    - JOB_PROCESS_ERROR_PTSNAME
	    - JOB_PROCESS_ERROR_OPENPT_SLAVE
	  - job_process_spawn(): Updated prototype.
	  - job_process_log_path(): Added prototype.
	* init/main.c:
	  - handle_logdir(): New function for overriding log directory.
	  - console_type_setter(): New Function to handle selection of
	    default console value.
	  - Added following command-line options:
	    - '--default-console'
	    - '--logdir'
	    - '--no-log'
	* init/man/init.5:
	  - Update and restructure of section on 'console' stanza.
	  - Added a FILES section.
	* init/man/init.8: Updated with details of new options:
	  - '--default-console'
	  - '--logdir'
	  - '--no-log'
	* init/parse_job.c: stanza_console(): Updated for "log".
	* init/paths.h: Added defines for JOB_LOGDIR and LOGDIR_ENV.
	* init/session.c:
	  - Added missing function headers.
	* init/system.c: system_setup_console(): Update for CONSOLE_LOG.
	* init/test_conf.c:
	  - TEST_FORCE_WATCH_UPDATE(): Removed debug.
	  - test_override(): Removed erroneous comment.
	  - test_select_job(): Added variable attributes to keep gcc 4.6 happy.
	* init/test_event.c: Explicitly set console type to CONSOLE_NONE to
	  retain behaviour of existing tests.
	* init/test_job.c:
	  - test_job_new(): Ensure log object not created on Job instantiation.
	  - test_change_state(): Explicitly set console type to CONSOLE_NONE to
	    retain behaviour of existing tests.
	* init/test_job_class.c:
	  - test_new(): Ensure console type now defaults to CONSOLE_LOG.
	  - Explicitly set console type to CONSOLE_NONE to retain behaviour of
	    existing tests.
	* init/test_job_process.c:
	  - Added various new macros to simplify test code.
	  - child(): New child_tests added for TEST_OUTPUT and TEST_SIGNALS.
	  - get_available_pty_count(): New function.
	  - Explicitly set console type to CONSOLE_NONE to retain behaviour of
	    existing tests.
	  - test_run(): Added new tests for CONSOLE_LOG.
	  - test_spawn(): Added new tests for CONSOLE_LOG.
	  - test_log_path(): New function.
	  - test_handler(): Added UPSTART_LOGDIR support to 
	  - main():
	    - Update to allow number of forks to be specified when run as a child
	      process.
	    - Added call to test_log_path().
	    - initialize various subsystems since before, functions run from
	      main() had to be run in the order specified and exactly as listed
	     (certain tests relied on previous tests initializing a subsystem
	     which gives unexpected results and thus confusing behaviour
	     if the order of tests is changed).
	* init/test_parse_job.c: Added new test to test_stanza_console() for
	  "console log".
	* util/tests/test_user_sessions.sh: Added tests for job logging
	  to ensure no unexpected output recorded for user jobs.

2011-11-16  Petr Lautrbach <plautrba@redhat.com>
	* init/parse_job.c, init/job_class.c, init/job_class.h: Added "usage"
	stanza which is used by initctl command.
	* init/tests/test_parse_job.c: Tests for "usage" stanza
	* init/man/init.5: "usage" stanza documentation.
	* util/initctl.c, util/man/initctl.8: Added "inictl usage" command.
	* util/tests/test_initctl.c: Tests for ""inictl usage" command.

2011-08-11  Scott James Remnant  <keybuk@google.com>

	* init/job_process.c (job_process_spawn): Can't return on
	dup2() error, we're in the child. Return an error back to
	the child properly.

	* init/job_process.c (job_process_spawn), init/main.c: error
	should be ENOENT

	* init/job_class.c, init/job_class.h: Move constants into the
	header file so they can be found from other source files.
	* init/job_process.c (job_process_spawn): Only adjust the OOM
	score if it isn't the default
	* init/main.c: Apply the default OOM score to the init process
	itself.

	* init/main.c: Deal with failure to setup the system console by
	falling back to /dev/null, so we don't end up without default fds
	and castrate the process.

2011-08-10  Scott James Remnant  <keybuk@google.com>

	* init/job_class.c (job_class_new): nit, use #defines for the default
	nice level and oom score adjustment.
2011-07-25  James Hunt  <james.hunt@ubuntu.com>

	* init/job_process.c: job_process_spawn():
	  - Added dup2() return check.
	* TESTING.sessions: Updated with information on user sessions.
	* init/job_process.c:
	  - job_process_spawn():
	    - Change group before user and do it as early as possible.
	    - Ensure non-priv user is able to read script fd. Default system
	      behaviour is seemingly not consistent/defined, so force it
	      to be (LP: #813052)
	    - Ensure cwd for user job is home directory by default.
	  - job_process_error_read():
	    - Added handling for JOB_PROCESS_ERROR_SETUID and
	      JOB_PROCESS_ERROR_SETGID (LP: #807293).
	    - Added new entry for JOB_PROCESS_ERROR_CHOWN.
	* init/job_process.h:
	  - Added entry for JOB_PROCESS_ERROR_CHOWN in JobProcessErrorType.
	* init/man/init.5: Update for user jobs explaining behaviour of stanzas
	  which manipulate system resource limits and when the init
	  daemon reads the users job directory.
	* util/tests/test_user_sessions.sh: New script for testing user sessions
	  (NOTE: this is *NOT* run automatically).
	* init/session.c: session_from_dbus(): Handle case where a users
	  home directory is changed or where a uid is re-used for a
	  different username.
	* init/session.h: Updated comments for Session object.
	* init/man/init.5: Explain that symbolic links are not supported.

2011-07-22  James Hunt  <james.hunt@ubuntu.com>

	* util/man/initctl.8: Clarify semantics of restart(8)
	  command (LP: #731225).

2011-07-20  James Hunt  <james.hunt@ubuntu.com>

	* util/tests/test_initctl.c:
	  - test_show_config(): /* fall through :) */
	  - test_check_config(): Manually start and stop dbus-daemon to work
	    around change in dbus autostart behaviour which causes issues when
	    running the tests in a chroot and non-X11 environment (see dbus commit
	    cea055514a9dfc74e7f0515cf4a256da10a891bc).

2011-06-14  James Hunt  <james.hunt@ubuntu.com>

	* NEWS: Release 1.3

2011-06-14  James Hunt  <james.hunt@ubuntu.com>

	* contrib/vim/syntax/upstart.vim: Updates for kill, oom, expect
	and limit.  

2011-06-07  Scott James Remnant  <scott@netsplit.com>

	* init/job_process.c (job_process_spawn): Make sure we don't close
	our own file descriptor if it already has the right value.

2011-06-06  James Hunt  <james.hunt@ubuntu.com>
	
	Add override file support.

	* init/conf.c:
	  - conf_reload_path(): Now takes an extra override_path parameter.
	  - is_conf_file() / is_conf_file_std() / is_conf_file_override(): New
	    functions to determine type of given file path.
	  - toggle_conf_name(): New function which convert a conf file
	    name to an override name and vice versa.
	  - majority of remaining functions updated to handle override
	    files.
	* init/conf.h: Prototypes.
	* init/job_class.c: Whitespace.
	* init/man/init.5: Updated to document override file support.
	* init/man/init.8: Added reference to control-alt-delete(7) man page.
	* init/paths.h: New macros CONF_EXT_OVERRIDE, CONF_EXT_STD,
	  IS_CONF_FILE_OVERRIDE and IS_CONF_FILE_STD.
	* init/parse_conf.c: Added assertion to remind us forcibly to add
	  override-handling code for directories if we ever allow content in
	  'init.conf'.
	* init/parse_job.c (parse_job): Additional parameter 'update' to
	  allow override files to replace existing Job details.
	* init/parse_job.h: Updated parse_job() prototype.
	* init/test_conf.c
	  - New macros TEST_ENSURE_CLEAN_ENV() and
	    TEST_FORCE_WATCH_UPDATE().
	  - test_override(): New function.
	  - test_toggle_conf_name(): New function.
	* init/test_parse_job.c:
	  - Updated for extra parse_job() parameter.
	  - added a test feature to test_parse_job() to exercise new
	    parameter to parse_job().
	* util/man/initctl.8: Clarified what it means to restart a job.

	Add udev and socket bridges.
	
	* Makefile.am: Added extra directory.
	* New files:
	  - extra/Makefile.am
	  - extra/conf/upstart-socket-bridge.conf
	  - extra/conf/upstart-udev-bridge.conf
	  - extra/man/socket-event.7
	  - extra/man/upstart-socket-bridge.8
	  - extra/man/upstart-udev-bridge.8
	  - extra/upstart-socket-bridge.c
	  - extra/upstart-udev-bridge.c
	* configure.ac:
	  - Check for udev (for upstart-udev-bridge).
	  - Add extra/Makefile to AC_CONFIG_FILES.
	* dbus/com.ubuntu.Upstart.xml: Add EmitEventWithFile method.
	* init/control.c:
	  - control_emit_event(): Now a wrapper for control_emit_event_with_file.
	  - control_emit_event_with_file(): New function that operates on an fd.
	* init/control.h: Prototype for control_emit_event_with_file().
	* init/event.c:
	  - event_new(): Initialize event fd.
	  - event_pending_handle_jobs(): Now calls event_operator_fds().
	* init/event.c: Add fd to Event struct.
	* init/event_operator.c: event_operator_fds(): New function.
	* init/event_operator.h: Prototype for event_operator_fds().
	* init/job.c: job_new(): Initialize fd members.
	* init/job.h: Add fds and num_fds to Job struct.

2011-06-03  James Hunt  <james.hunt@ubuntu.com>

	Add session support. Note that there are no automatically runnable and
	explicit tests yet. However, see TESTING.sessions.
	
	* TESTING.sessions: ASCII (reStructuredText) document explaining
	  how to run manual tests for session support (for chroots).
	* dbus/Upstart.conf: Simplified to support allowing users to invoke
	  all methods (since Upstart now isolates commands by user).
	* init/Makefile.am: Added session.[ch] files.
	* init/session.c: New file. Note that session_from_dbus() will disable sessions
	  (by returning the NULL session) if environment variable "UPSTART_NO_SESSIONS"
	  is set to any value (used by tests).
	* init/session.h: New file.
	* init/parse_job.h: parse_job(): Add session pointer to prototype.
	* init/parse_job.c:
	  - parse_job(): Add session parameter.
	  - Update calls to job_class_new() to pass session pointer.
	* init/job.c: job_new(): Crucial change to ensure chroot sessions have
	  a unique D-Bus name (LP:#728531).
	* init/job_class.c: 
	  - job_class_new(): Add session parameter and session support.
	  - job_class_remove(): Add session parameter to prototype.
	  - job_class_consider(): Only consider jobs from the appropriate session.
	  - job_class_reconsider(): Only consider jobs from the appropriate session.
	  - job_class_start(): Disallow out-of-session modification.
	  - job_class_stop(): Disallow out-of-session modification.
	  - job_class_restart(): Disallow out-of-session modification.
	* init/main.c: Add "--no-sessions" command-line option to disable
	  sessions and revert to traditional behaviour.
	* init/job_class.h: 
	  - job_class_new(): Add session pointer to prototype.
	  - JobClass: Add session member.
	* init/job_process.c: job_process_spawn():
	  - Call chroot(2) for chroot sessions.
	  - Call setuid(2) for user session jobs.
	* init/job.c:
	  - job_emit_event(): Set session for event.
	  - job_start(): Disallow out-of-session modification.
	  - job_stop(): Disallow out-of-session modification.
	  - job_restart(): Disallow out-of-session modification.
	* init/event.h: Event: Add session member.
	* init/event.c:
	  - event_new(): initialize session to NULL.
	  - event_pending_handle_jobs(): Add session handling.
	  - event_finished(): Set session for failure event.
	* init/control.c:
	  - control_get_job_by_name(): Add session handling.
	  - control_get_all_jobs(): Add session handling.
	  - control_emit_event(): Add session handling.
	* init/conf.c:
	  - conf_source_new(): Initialise session to NULL.
	  - conf_reload_path(): Pass session to parse_job().
	  - conf_select_job(): Add session parameter.
	* init/conf.h:
	  - ConfSource: Add session member.
	  - conf_select_job(): Add session parameter to prototype.
	* All tests updated to set "UPSTART_NO_SESSIONS" (to disable
	  sessions).

2011-06-02  James Hunt  <james.hunt@ubuntu.com>

	* contrib/bash_completion/upstart:
	  - Made function names more meaningful:
	  - _upstart_jobs: Now returns a unique list
	  - _upstart_events (nee _upstart_named_events ) now considers all
	    "emits" tokens.
	  - Updates for "check-config" and "show-config".
	  - Added "--session" option.
	  - Added "--no-wait" for emit, reload and restart.

	Man page updates.
	
	* init/man/init.5:
	  - Quoted dashes.
	  - Explain handling of duplicated stanzas.
	  - "respawn": Document default count and interval.
	  - "emits": Reference "initctl check-config".
	  - Added BUGS section.
	  - Added copyright.
	* init/man/init.8:
	  - Quoted dashes.
	  - See Also: Added control-alt-delete(7).
	* util/man/initctl.8:
	  - Quoted dashes.
	  - "restart": Clarified meaning.
	  - "list": Explained "stop/waiting" jobs.

2011-06-01  James Hunt  <james.hunt@ubuntu.com>

	Add D-Bus session support to initctl.
	
	* util/initctl.c:
	  - Added "--session" command-line option.
	  - dbus_bus_type_setter(): New function used by option parser to
	    distinguish system/session D-Bus bus type.
	  - system_bus variable now replaced by two others: use_dbus (boolean)
	    and dbus_bus_type.
	  - upstart_open(): Updated to handle multiple D-Bus bus types.
	* util/man/initctl.8: Update for "--session" option.
	* util/tests/test_initctl.c: Updated to make use of use_dbus and
	  dbus_bus_type rather than system_bus.

	Add "show-config" command to initctl.
	
	* util/initctl.c:
	  - New functions:
	    - job_class_condition_handler(): Handler function to retrieve job conditions.
	    - job_class_condition_err_handler(): Handler error function for
	      job_class_condition_handler().
	    - job_class_parse_events(): Convert RPN "start on" and "stop on" conditions to
	      human-readable format.
	    - job_class_show_emits(): Display events which job emits.
	    - job_class_show_conditions(): Make D-Bus calls to retrieve "start on" and
	      "stop on" conditions.
	    - show_config_action: Handle "show-config" command..
	* util/initctl.h: New file providing stack-handling functionality for
	  RPN parsing for "show-config" command.
	* util/Makefile.am: Added initctl.h to initctl_SOURCES.
	* util/man/initctl.8: Updated for "show-config" command and associated
	  options.
	* util/tests/test_initctl.c:
	  - New macros START_UPSTART, STOP_UPSTART, RUN_COMMAND, CREATE_FILE and DELETE_FILE.
	    These are required since due to the introduction of the
	    "show-config" initctl command, initctl is no longer solely a proxy
	    to Upstart: it now has some intelligence (it parses the 
	    "emits", "start on" and "stop on" conditions) and thus must be
	    tested directly.
	  - test_show_config(): New function to test "initctl show-config".
	  - in_chroot(): New function to detect if tests are being run from
	    within a chroot environment.
	  - dbus_configured(): New function which performs a basic check to
	    establish if D-Bus is configured correctly.
	  - main(): Added call to test_show_config(), conditional on
	    a non-chroot environment and a working D-Bus system.

	Add "check-config" command to initctl.
	
	* util/initctl.c:
	  - New functions:
	    - allow_event(): Determine if specified event is erroneous or not.
	      Handles globbing.
	    - allow_job(): Determine if specified job is erroneous or not.
	      Handles variables (such as instance variables).
	    - check_condition(): High-level function to handle checking start
	      on/stop on conditions.
	    - check_config_action: Handler for "check-config" command.
	    - display_check_errors(): Display errors from expression tree nodes
	      that are in error.
	    - eval_expr_tree(): Evaluate expression tree.
	    - ignored_events_setter(): handler for '--ignore-events' command-line
	      option for "check-config" command.
	    - tree_filter(): Used for filtering expression tree nodes.
	  - show_config_action(): Update for check-config mode.
	  - job_class_parse_events(): Update for check-config mode.
	  - job_class_show_emits(): Update for check-config mode.
	* util/initctl.h:
	  - Added structs for JobCondition, CheckConfigData and ExprNode.
	  - New macros: MAKE_EXPR_NODE() and MAKE_JOB_CONDITION().
	* util/tests/test_initctl.c:
	  - test_check_config(): New function to test "initctl check-config".
	  - main(): Added call to test_check_config(), conditional on
	    a non-chroot environment and a working D-Bus system.
	* util/man/initctl.8: Updated for "check-config" command and associated
	  options.
	* conf/rc-sysinit.conf: Added "emits" stanza, required by
	"check-config".

	Addition of initctl2dot script for visualisation.
	
	* Makefile.am: Added scripts directory.
	* configure.ac: Updated AC_CONFIG_FILES for scripts/Makefile.
	* scripts/Makefile.am: Makefile for scripts.
	* scripts/initctl2dot.py: Python script to produce dot(1) graphs of
	  "initctl show-config" output.
	* scripts/man/initctl2dot.8: Man page for initctl2dot.py script.

	Addition of init-checkconf script.
	
	* scripts/init-checkconf.sh: Script to determine if specified job
	  config file is valid or not.
	* scripts/man/init-checkconf.8: Man page for init-checkconf.sh.
	* scripts/Makefile.am: Added init-checkconf script and man
	  page.

2011-05-31  James Hunt  <james.hunt@ubuntu.com>

	Add command-line option to use D-Bus session bus (for testing).
	
	* init/control.c:
	  - Added new boolean use_session_bus.
	  - Updated comments.
	  - control_handle_bus_type(): New function to allow selection of
	    session bus via env var "UPSTART_USE_SESSION_BUS".
	    Also logs use of session bus if use_session_bus set.
	  - control_bus_open(): Now connects to either D-Bus system bus or session bus.
	* init/control.h: New define for USE_SESSION_BUS_ENV.
	* init/main.c: Addition of "--session" command-line option.
	* init/man/init.8: Update for new "--session" command-line option.

	* Corrected copyright notices.

	Add option to allow alternate location for job config files.
	
	* init/main.c:
	  - Added "--confdir <dir>" command-line option.
	  - handle_confdir(): New function to select alternate confdir using env
	    var "UPSTART_CONFDIR" or command-line option (for testing).
	* init/paths.h: Added define for CONFDIR_ENV.
	* init/man/init.8: Update for new "--confdir" command-line option.

	Add ability to suppress initial event and/or change its name.
	
	* init/main.c: New command-line options: "--no-startup-event" and
	  "--startup-event". If "--no-startup-event" specified, log message as a
	  debug aid.
	* init/man/init.8: Documentation for new command-line options:
	  "--no-startup-event" and "--startup-event".

2011-05-12  Marc - A. Dahlhaus  <mad@wol.de>

	* init/job_class.h (JobClass): Add kill signal member
	* init/job_class.c (job_class_new): Initialise kill signal
	* init/tests/test_job_class.c (test_new): Check kill signal initialised
	correctly.
	* init/system.c (system_kill): Change to accept a signal rather than
	a boolean.
	* init/system.h: Update prototype
	* init/tests/test_system.c (test_kill): Update tests to pass signals
	by value.
	* init/job_process.c (job_process_kill, job_process_kill_timer): Pass
	the configured kill signal, or SIGKILL, to the function rather than
	TRUE/FALSE.
	* init/parse_job.c (stanza_kill): Add parsing for kill signal.
	* init/tests/test_parse_job.c (test_stanza_kill): Check parsing works
	* init/errors.h: Add illegal signal error and string.
	* init/man/init.5: Update documentation

	* init/job_class.h (JobClass): Replace oom_adj with oom_score_adj
	* init/job_class.c (job_class_new): Replace oom_adj with oom_score_adj.
	* init/job_process.c (job_process_spawn): Write the new score
	adjustment, falling back to calculating and writing the old value if
	necessary.
	* init/parse_job.c (stanza_oom): Parse both the new and old values,
	converting the old value to the new value if present.
	* init/errors.h: Add new error string.
	* init/man/init.5: Documentation update.
	* init/tests/test_job_class.c (test_new): Update check.
	* init/tests/test_parse_job.c (test_stanza_oom): Update tests.

2011-05-12  Scott James Remnant  <scott@netsplit.com>

	* init/job_process.c (job_process_run): Always make the shell script
	fd 9, since that's the highest that shells are required by POSIX to
	support.  Pass the file descriptor to job_process_spawn()
	(job_process_run): Accept the extra file descriptor, moving it to fd 9.
	(job_process_error_read): Add handling for error condition.
	* init/job_process.h: Adjust prototypes, add constant
	* init/tests/test_job_process.c (test_spawn): Add argument to call in
	tests

2011-03-22  Scott James Remnant  <scott@netsplit.com>

	* configure.ac: Bump version to 1.3
	* NEWS: Begin new release

	* NEWS: Release 1.2

	* init/job_process.c (job_process_run): Correct shell redirection;
	the form we used dosen't work with at least pdksh

2011-03-16  Scott James Remnant  <scott@netsplit.com>

	* configure.ac: Bump version to 1.2
	* NEWS: Begin new release

	* NEWS: Release 1.1

	* configure.ac (NIH_COPYRIGHT): Update

	* init/main.c: Don't close the console until initialization is
	complete.

	* util/Makefile.am (uninstall-hook): Clean up symlinks on uninstall

	* init/environ.c (environ_all_valid): Only verify that an = is present
	(environ_valid): Drop this function, the part of POSIX I read about
	valid environment variable names only applies to other things defined
	by POSIX, elsewhere it explicitly says Applications may do whatever
	they like (and even encourages to avoid conflict)
	(environ_expand_until): Remove validity check for name.
	* init/environ.h: Update header.
	* init/tests/test_environ.c (test_valid): Drop tests.
	(test_all_valid): Drop name tests.
	(test_expand): Remove illegal expansion test.
	* init/tests/test_control.c (test_emit_event): Remove the test case for
	an invalid name in the environment.
	* init/tests/test_job_class.c (test_start, test_stop)
	(test_restart): Change the invalid argument tests to use an entry
	without an = as the invalid test.

	* util/reboot.c: pass '-H' to shutdown when called as 'halt'

	* init/job_process.c (job_process_handler): Check the job's normal exit
	list, decrease log priority of messages from warning to information if
	the exit status or signal is in the list.
	* init/tests/test_job_process.c (test_handler): Change the normal exit
	test cases to not expect the warning

	* init/job_process.c (job_process_run): Prepend a shell command to the
	pasted script to force the shell to close the file descriptor being
	used to paste the script. The shell will already have a new copy when
	it opened the path.

2011-03-15  James Hunt  <james.hunt@ubuntu.com>

	* init/conf.c (conf_source_reload, conf_source_reload_dir): Fix typos
	in doc-strings
	* init/job_process.c (job_process_run): Fix typo in doc-string
	* init/parse_job.c (stanza_env): Fix typo in doc-string

2011-03-15  Patty Langasek  <harmoney@dodds.net>

	* init/man/init.5: Grammar fixes

2011-03-15  Jacek Konieczny  <jajcus@jajcus.net>

	* contrib/vim/syntax/upstart.vim: Further improve syntax hilighting

2011-03-01  Scott James Remnant  <scott@netsplit.com>

	* configure.ac: Bump version to 1.1
	* NEWS: Begin new release

	* NEWS: Release 1.0

2011-02-17  Scott James Remnant  <scott@netsplit.com>

	* configure.ac, NEWS: Bump version to 1.0
	* TODO: Update.

	* init/tests/test_conf.c (test_source_reload_job_dir): Add tests for
	a crasher bug when a file is created called ".conf"
	* init/conf.c (conf_dir_filter): Apply fix for the crasher; check that
	the character before the ".conf" extension is not "/"
	* NEWS: Update.

2011-01-06  Petr Lautrbach  <plautrba@redhat.com>

	* init/job_process.c (job_process_termianted): Don't rewind the
	utmp file between updates.
	* init/tests/test_job_process.c (test_utmp): Add test case for
	newer mingetty behaviour.

2010-12-21  James Hunt  <james.hunt@ubuntu.com>

	* contrib/bash_completion/upstart: Add bash completion script.
	* contrib/Makefile.am (EXTRA_DIST): Include in tarball.
	* NEWS: Update.

2010-12-20  Scott James Remnant  <scott@netsplit.com>

	* NEWS: update.

2010-12-20  Petr Lautrbach  <plautrba@redhat.com>

	* init/job_process.c (job_process_terminated): On termination of
	a job, update the utmp file replacing any existing entry for that
	pid with a DEAD_PROCESS entry; likewise append an entry to wtmp.
	* init/tests/test_job_process.c (test_utmp): Test utmp handling.

	* util/shutdown.c: Exit non-zero if unable to shutdown the system.

2010-12-14  Scott James Remnant  <scott@netsplit.com>

	* configure.ac: Bump version to 0.6.8
	* NEWS: Begin new release

	* NEWS: Release 0.6.7

	* dbus/com.ubuntu.Upstart.Job.xml (start_on, stop_on, emits): Add new
	properties to return the job's relationship to events.
	* init/job_class.c (job_class_get_start_on)
	(job_class_get_stop_on, job_class_get_emits): Implement the properties
	* init/job_class.h: Add prototypes.
	* init/tests/test_job_class.c (test_get_start_on)
	(test_get_stop_on, test_get_emits): Test the new properties too

2010-12-14  James Hunt  <james.hunt@ubuntu.com>

	* init/parse_job.c (stanza_manual): New function to handle manual
	stanza.
	* init/tests/test_parse_job.c (test_stanza_manual): New function to
	test manual stanza.
	* init/man/init.5: Update for manual stanza.

2010-12-14  James Hunt <james.hunt@ubuntu.com>

	* init/job_class.h: Added debug member.
	* init/job_class.c: Initialized debug member.
	* init/job_process.c: Pause child using raise(3).
	* init/main.c: Display PID+PPID for debug builds.
	* init/parse_job.c: Added new function stanza_debug.
	* init/tests/test_job_process.c (test_spawn): Added test for debug stanza.

2010-12-10  Scott James Remnant  <scott@netsplit.com>

	* dbus/upstart.h (DBUS_SERVICE_UPSTART, DBUS_ADDRESS_UPSTART):
	For debugging purposes, when -DDEBUG is given, change the values of
	these constants.  You'll need to modify your own D-Bus configuration
	of course.

2010-12-09  Scott James Remnant  <scott@netsplit.com>

	* init/tests/test_job.c (test_change_state): Add missing
	DBUS_TYPE_INVALID to dbus_message_get_args() call.

2010-12-08  Colin Watson  <cjwatson@debian.org>

	* dbus/com.ubuntu.Upstart.Instance.xml (GoalChanged, StateChanged)
	(Failed): New signals.
	* init/job.c (job_change_goal): Emit GoalChanged signal after
	(job_change_state): Emit StateChanged signal after changing state.
	(job_failed): Emit Failed signal after marking job as failed.
	* init/tests/test_job.c (test_change_goal): Test for this.
	(test_change_state): Test for this.
	* NEWS: Update.

2010-12-08  James Hunt  <james.hunt@ubuntu.com>

	* init/event.c, init/event_operator.c: Fix grammar and factual errors
	in comments.
	* init/man/init.5: Fix grammar errors and clarify export behaviour.

2010-12-08  Clint Byrum  <clint@ubuntu.com>

	* init/man/init.5: Typo existing -> exiting

2010-08-12  Scott James Remnant  <scott@netsplit.com>

	* init/job_process.c (job_process_spawn): We can fail to open the
	system console for various reasons, sometimes because there isn't
	a console (ENXIO or ENODEV) but worse due to kernel race conditions
	on SMP/multi-core systems (EIO).  If "console output" is used, and
	these happen, fall back to /dev/null.

2010-04-27  Scott James Remnant  <scott@netsplit.com>

	* configure.ac: Bump version to 0.6.7
	* NEWS: Begin new release

	* NEWS: Release 0.6.6

	* configure.ac: Bump the requirement of libnih to 1.0.2 after
	verifying that building using --with-local-libnih and an earlier
	version installed still works.

2010-04-24  Scott James Remnant  <scott@netsplit.com>

	* configure.ac: Replace the --with-local-libnih code with an
	expansion of the NIH_WITH_LOCAL_LIBNIH macro that now contains it.
	* README: Bump libnih version.

2010-03-31  Colin Watson  <cjwatson@ubuntu.com>

	* init/man/init.5 (env): Document behaviour when the environment
	variable's value is omitted.
	* init/parse_job.c (stanza_env): Document that arguments may be
	simply VAR as well as VAR=VALUE.

2010-03-02  Michael Biebl  <mbiebl@gmail.com>

	* configure.ac: Remove double-quoting from NIH_CFLAGS and
	NIH_DBUS_CFLAGS when using --with-local-libnih

2010-02-26  Scott James Remnant  <scott@netsplit.com>

	* NEWS: Update.

	* init/job_process.c (job_process_run): Since /proc is always mounted,
	guaranteed because we mount it ourselves if it isn't, we don't need
	to check for it and can always use /proc/self/fd/NNN when we want.
	* init/tests/test_job_process.c (test_run): Since /proc is always
	mounted, we don't need to check for it and skip tests.

	* init/system.c (system_mount): Add function to mount a kernel
	filesystem (ie. /proc and /sys)
	* init/system.h: Add header.
	* init/main.c: Mount /proc and /sys on initialisation.

	* init/paths.h (DEV_FD): Drop this definition, it's needless.
	* init/job_process.c (job_process_run): Rather than using /dev/fd,
	use /proc/self/fd which is more Linuxish and is always guaranteed to
	exist when /proc is mounted - needing no symlinks.
	* init/tests/test_job_process.c (test_run): Adjust test to match.

2010-02-09  Scott James Remnant  <scott@netsplit.com>

	* configure.ac: Use NIH_COPYRIGHT instead of AC_COPYRIGHT

2010-02-04  Scott James Remnant  <scott@netsplit.com>

	* configure.ac: Bump version to 0.6.6
	* NEWS: Begin new release

	* NEWS: Release 0.6.5

	* util/tests/test_initctl.c (test_reload_action): Don't send
	SIGHUP to the server process, it'll be terminated anyway since
	reload doesn't loop.

	* init/event_operator.c (event_operator_match): Support operator
	negation using !=
	* init/tests/test_event_operator.c (test_operator_update): Add
	test cases for negation.
	* init/man/init.5: Add negation to documentation

	* init/man/init.8: Improve reference to init(5) to make it more
	obvious that this is where documentation can be found.
	* init/man/init.5: Add Upstart to the title to make it show up
	with man -k upstart

	* init/man/init.8: Add missing OPTIONS section, documenting the
	--verbose option.

	* init/main.c (main): After resetting the system console, close it
	again and reopen /dev/null for ourselves so we don't hold the
	system console open.

	* init/job_process.c (job_process_error_abort): Free the error
	before exiting.

	* util/initctl.c (reload_action): Add a reload command, this obtains
	the pid of the main process of the given job instance and sends
	SIGHUP to it.  It might not be in its final form, but it's damned
	useful for now.
	* util/tests/test_initctl.c (test_reload_action): Add test cases.
	* util/man/initctl.8: Add documentation for the reload command,
	and missing documentation for restart.
	* util/Makefile.am (install-data-hook, install-exec-hook): Create
	additional reload symlinks.

	* util/reboot.c (main): Restore the sync() system call before
	calling reboot(); the Linux kernel says we have to do this, and I
	suspect that ext4 is no longer forcing this before power off.

	* init/main.c (hup_handler): Move call to reconnect to D-Bus system
	bus into new function
	(usr1_handler): This is because a config reload "forgets" existing
	state, such as events that were pending.
	(main): Add SIGUSR1 signal handler.

	* init/job_process.c (job_process_handler): Reduce priority of the
	stopped/continued by signal messages to informational.

2010-02-03  Scott James Remnant  <scott@netsplit.com>

	* util/shutdown.c (shutdown_now): Free error before exiting.

2010-02-03  Johan Kiviniemi  <johan@kiviniemi.name>

	* conf/rc-sysinit.conf: Don't replace DEFAULT_RUNLEVEL with an
	empty string when there is no "initdefault" line in /etc/inittab

2010-02-03  Scott James Remnant  <scott@netsplit.com>

	Update code to work with libnih 1.0.1

	* init/tests/test_event.c (test_new): Replace TEST_ALLOC_ORPHAN(env)
	with TEST_ALLOC_PARENT(env, NULL); discard environment after creating
	event from it
	* init/tests/test_event_operator.c (test_operator_new): Replace
	TEST_ALLOC_ORPHAN(env) with TEST_ALLOC_PARENT(env, NULL); discard
	environment after creating event from it
	* init/tests/test_control.c (test_emit_event): Discard event
	environment after emission
	* init/init.supp: Add nih_alloc_ref_new() to init functions

	libnih is now released as its own project, so rather than expecting
	to include it with the source we depend on it being outside of it.

	* Makefile.am (SUBDIRS): Remove m4 directory along with the nih bits.
	(EXTRA_DIST): Remove ChangeLog.nih
	* configure.ac (AM_INIT_AUTOMAKE): Remove dist-bzip2, since we don't
	actually use it; add color-tests and silent-rules.
	(AM_SILENT_RULES): Use silent rules by default
	(AM_MAINTAINER_MODE): Enable maintainer mode by default (as before),
	but allow it to be disabled
	(AM_GNU_GETTEXT_VERSION): Bump to 0.17
	(NIH_INIT): Replace with the expanded out calls that we actually need.
	(AC_CONFIG_FILES): Remove nih directories
	Add magic to allow use of a local libnih source tree.
	* init/Makefile.am (AM_CFLAGS): Add NIH_CFLAGS and NIH_DBUS_CFLAGS
	(init_LDADD, test_system_LDADD, test_environ_LDADD, test_process_LDADD)
	(test_job_class_LDADD, test_job_process_LDADD, test_job_LDADD)
	(test_event_LDADD, test_event_operator_LDADD)
	(test_blocked_LDADD, test_parse_job_LDADD)
	(test_parse_conf_LDADD, test_conf_LDADD, test_control_LDADD):
	Replace library paths with NIH_LIBS and NIH_DBUS_LIBS
	($(com_ubuntu_Upstart_OUTPUTS)),
	($(com_ubuntu_Upstart_Job_OUTPUTS)),
	($(com_ubuntu_Upstart_Instance_OUTPUTS)): Use external nih-dbus-tool
	and obey silent rules.
	(test_system_LDFLAGS, test_environ_LDFLAGS)
	(test_process_LDFLAGS, test_job_class_LDFLAGS)
	(test_job_process_LDFLAGS, test_job_LDFLAGS, test_event_LDFLAGS)
	(test_event_operator_LDFLAGS, test_blocked_LDFLAGS)
	(test_parse_job_LDFLAGS, test_parse_conf_LDFLAGS)
	(test_conf_LDFLAGS, test_control_LDFLAGS): Drop -static
	* util/Makefile.am (AM_CFLAGS): Add NIH_CFLAGS and NIH_DBUS_CFLAGS
	(initctl_LDADD, reboot_LDADD, runlevel_LDADD, shutdown_LDADD)
	(test_initctl_LDADD, test_utmp_LDADD, test_sysv_LDADD)
	(test_telinit_LDADD): Replace library paths with NIH_LIBS and
	NIH_DBUS_LIBS
	($(com_ubuntu_Upstart_OUTPUTS)):
	($(com_ubuntu_Upstart_Job_OUTPUTS)):
	($(com_ubuntu_Upstart_Instance_OUTPUTS)): Use external nih-dbus-tool
	and obey silent rules.
	(initctl_LDFLAGS, reboot_LDFLAGS, runlevel_LDFLAGS)
	(shutdown_LDFLAGS, telinit_LDFLAGS, test_initctl_LDFLAGS)
	(test_utmp_LDFLAGS, test_sysv_LDFLAGS, test_telinit_LDFLAGS): Drop
	-static
	* README: Add libnih to the dependencies.
	* HACKING: Remove the instructions for checking out libnih, replace
	with a description about how to use a libnih source tree instead of
	the installed one.

	* configure.ac: Bump version to 0.6.5, bump copyright year to 2010.
	* NEWS: Begin new release.

2009-08-02  Scott James Remnant  <scott@netsplit.com>

	* NEWS: Release 0.6.3

2009-08-01  Scott James Remnant  <scott@netsplit.com>

	* init/tests/test_job_process.c (test_handler): Add a missing test
	case for the running process exiting while we're in the stopping
	state.
	* init/job_process.c (job_process_terminated): Don't change the
	state or record failure information if we're in the stopping state
	when the main process dies, otherwise we hit an assertion later;
	just wait for the stopping event to finish and carry on as before.

2009-07-31  Scott James Remnant  <scott@netsplit.com>

	* dbus/upstart.h: Allow the service name and address to be overriden

2009-07-29  Michael Biebl  <mbiebl@gmail.com>

	* init/tests/test_job_process.c: Add missing sys/ptrace.h include

2009-07-21  Scott James Remnant  <scott@netsplit.com>

	* configure.ac: Bump version to 0.6.3
	* NEWS: Begin new release

	* NEWS: Release 0.6.2

	* init/main.c (crash_handler): Restore missing chdir ("/") call.

	* init/tests/test_job_process.c (test_handler): We should allow
	a job to exec() before it calls fork() to allow shell scripts to
	exec daemons.
	* init/job_process.c (job_process_trace_exec): Continue the traced
	process instead of detaching if it has not yet forked.

	* init/job.c (job_change_state): Obvious bug fix; the set of states
	into which we can enter JOB_STOPPING includes JOB_STARTING because
	we can get the "stop" event or command there.

2009-07-16  Scott James Remnant  <scott@netsplit.com>

	* configure.ac: Bump version to 0.6.2
	* NEWS: Begin new release

	* NEWS: Release 0.6.1

	* util/runlevel.c: Output the path before the error message,
	to make it clear that it's the utmp file missing not runlevel.

	* util/runlevel.c: If there is no current runlevel because the
	environment variable is empty, output "unknown" instead of "N N".

2009-07-15  Scott James Remnant  <scott@netsplit.com>

	* README: Now that D-Bus 1.2.16 proper has been released, update
	our requirements.

2009-07-14  Scott James Remnant  <scott@netsplit.com>

	* TODO: Update

	* init/tests/test_job_process.c (test_handler): Rework the existing
	ptrace fork handler test case to make sure we test the case where
	we get the fork event before the stopped child.  Add a second test
	case for the opposite (stopped child before the fork event) which
	we don't currently handle.
	* init/job_process.c (job_process_trace_fork): Test for the missed
	child event using ptrace(), if it succeeds the child is ready so
	we can just assume we had the event.

	* util/Makefile.am (EXTRA_DIST): Distribute the valgrind suppressions
	file

	* util/tests/test_utmp.c (test_write_shutdown): Additional instance
	of the same test.

	* util/tests/test_utmp.c (test_write_runlevel): Looks like glibc
	is fixed to return the right error code.

2009-07-11  Scott James Remnant  <scott@netsplit.com>

	* init/control.c (control_server_open): Don't hardcode the server
	address, otherwise the test suite can't test this function.
	* init/tests/test_control.c (test_server_open)
	(test_server_connect, test_server_close): Change the server
	address in the tests.

	* configure.ac: Bump version to 0.6.1
	* NEWS: Begin new release

2009-07-09  Scott James Remnant  <scott@netsplit.com>

	* NEWS: Release 0.6.0

	* README: Note that we need D-Bus GIT HEAD.
	* NEWS: Update.

	* init/man/inittab.5: People keep trying "man inittab", so explain
	that it's gone.
	* init/Makefile.am (dist_man_MANS): Install it

	* NEWS: Declare the "lacks documentation" bug fixed

	* init/man/init.8: Refresh and turn it into more of an overview
	of Upstart now that we have lots of other pages to refer to.
	* init/man/upstart.7: Since it's an overview, people might go
	"man upstart" so redirect to it.
	* init/man/init.5: Actually document the configuration format.
	* init/Makefile.am (dist_man_MANS): Install the configuration
	documentation, and the redirect.

	* util/man/runlevel.8, util/man/telinit.8, util/man/shutdown.8,
	* util/man/reboot.8: Add environment and files sections.

	* init/man/startup.7, init/man/starting.7, init/man/started.7,
	* init/man/stopping.7, init/man/stopped.7
	* init/man/control-alt-delete.7, init/man/keyboard-request.7,
	* init/man/power-status-changed.7: Write manual pages for each
	of the events generated by the init daemon by default.
	* init/Makefile.am (dist_man_MANS): Distribute and install the
	new manpages.
	* util/man/runlevel.7: Indent the example, don't boldface

	* init/job.c (job_start, job_stop, job_restart): Restructure
	slightly to avoid gcc warning
	* init/job_class.c (job_class_start, job_class_restart): Make the
	same change to these too
	* util/shutdown.c: Warn if we can't change directory
	* util/telinit.c: Assert that we don't fall out of the switch
	* init/tests/test_job_class.c (test_get_version)
	(test_get_author, test_get_description, test_get_name): Initialise
	alloc-safe variables to NULL to avoid gcc warning
	* util/tests/test_initctl.c (test_job_status, test_start_action)
	(test_stop_action, test_restart_action, test_status_action)
	(test_list_action, test_emit_action)
	(test_reload_configuration_action, test_version_action)
	(test_log_priority_action, test_upstart_open): Initialise alloc-safe
	variables to NULL and diverted return values to 0 to avoid gcc
	warnings.
	(test_start_action, test_stop_action, test_restart_action):
	Replace sigsetjmp/siglongjmp with a call to _exit() in the handler
	* util/tests/test_sysv.c (test_change_runlevel): Initialise alloc-safe
	variables to NULL to avoid gcc warnings

	* util/man/runlevel.7: Formatting fixes, and mention that rcS
	runs rc-sysinit again.
	* util/man/runlevel.8: s/utilities/tools/
	* util/man/telinit.8: s/utilities/tools/
	* util/man/shutdown.8: s/utilities/tools/
	* util/man/reboot.8: s/utilities/programs/
	* util/man/initctl.8: s/utility/tool/

	* init/job_class.h (JobClass): Drop the leader option; at the time
	it seemed to make sense that Upstart would provide a "daemon"-like
	environment, but it really doesn't in practice.  Software should
	feel safe to daemonise on its own, and I'd rather fix supervision
	of those; freeing up Upstart jobs to run as new sessions by default
	again.  This is also the only real option that would change the
	behaviour between 0.6 and 0.10 in an awkwardly compatible way.
	* init/job_class.c (job_class_new): Remove leader initialisation
	* init/tests/test_job_class.c (test_new): Drop the initialisation
	check for leader
	* init/parse_job.c (stanza_session): Drop the stanza
	* init/tests/test_parse_job.c (test_stanza_session): Drop the
	stanza test cases.
	* init/job_process.c (job_process_spawn): Drop the double-fork.
	This means we don't need to read the pid of our extra child either.
	(job_process_error_read): we no longer need a fork error.
	* init/job_process.h (JobProcessErrorType): Drop the fork error.
	* init/tests/test_job_process.c (test_spawn): Replace the simple job
	test case with the session leader test case, now that's the default.
	(test_run, test_spawn, test_kill, test_handler): Remove all the
	class->leader = TRUE from the tests, we only ever really tested
	session leaders anyway since that's all the test suite could follow
	* init/tests/test_job.c (test_change_goal, test_change_state):
	Remove the leader flag from test jobs
	* init/tests/test_event.c (test_pending, test_finished): Remove
	the leader flag from test jobs.

	* init/job_process.c (job_process_catch_runaway): Use a monotonic
	clock, not the realtime clock, for respawn interval detection.
	* init/tests/test_job_process.c (test_kill, test_handler): Use the
	monotonic clock in test cases too
	* init/Makefile.am (init_LDADD): Link with librt
	* NEWS: Update.

	* util/utmp.c (utmp_write_runlevel): Don't write 'N' to utmp or
	wtmp for the previous runlevel, this will force writing reboot
	records if prevlevel='N'/0 since read_runlevel will always return
	'N' in that case.
	* util/tests/test_utmp.c (test_write_runlevel): Add test case for
	passing 'N' and having it treated as zero
	(test_read_runlevel): Add a couple of test cases for the problems
	we found last night where shutdown and corrupt utmp records result
	in the wrong data being returned.
	* util/tests/test_sysv.c (test_change_runlevel): Add a test case
	for switching from sysinit to the first runlevel

	* init/conf.h,
	* init/control.h,
	* init/event.h,
	* init/job_class.h: Variable declarations in header files need to
	be prefixed with "extern", the NIH_BEGIN_EXTERN stuff only applies
	to C++.

	* util/reboot.c: Reboot can't write the shutdown time before
	calling shutdown, otherwise shutdown won't be able to get the
	current runlevel anymore.
	* util/man/reboot.8: Update, we don't write the shutdown time
	before calling shutdown - it's up to the shutdown scripts to
	call reboot -w before remounting the root filesystem.

	* util/tests/test_utmp.c (test_get_runlevel): Replace test case
	with one that expects 'N' rather than fall-through.
	* util/tests/test_sysv.c (test_change_runlevel): Expect N when
	there is no previous runlevel

	* util/utmp.c (utmp_read_runlevel): Also catch a zero runlevel from
	utmp, replacing with 'N' - these functions should never return 0
	* util/sysv.c (sysv_change_runlevel): Should set prevlevel to N
	when we don't find one

	* util/utmp.c (utmp_read_runlevel): Catch a negative runlevel from
	corrupt utmp data, convert to 'N'
	(utmp_get_runlevel): Return N when RUNLEVEL is set but empty,
	rather than falling through

	* util/telinit.c: Catch a missing argument separately so we don't
	output "(null)"

	* README: Update requirements.
	* TODO: Update.

	* conf/rc-sysinit.conf: Fix typo.

2009-07-08  Scott James Remnant  <scott@netsplit.com>

	* conf/rc-sysinit.conf: Michael Biebl pointed out that by setting
	the runlevel to "S" during sysinit, we end up with the runlevel
	after boot being "S 2" - and that means scripts in rc2.d that
	are also in rcS.d won't get started.  The way we had it before
	("N 2") was correct.  This happily fixes the one corner case our
	reboot handling didn't cover - crashing in single user mode and
	rebooting.

	* util/telinit.c: Fix missing ret = from kill

	* conf/rc-sysinit.conf: Ignore -s/single if we're already coming
	from single-user-mode.

	* util/telinit.c (options): Unignore the -t option
	* NEWS: Update.

	* init/main.c (hup_handler): Also try and reconnect to the message
	bus if we've lost the connection.

	* init/conf.c (conf_source_reload_dir): Don't blacklist certain
	patterns from the configuration directory, instead just filter
	to whitelist.
	(conf_dir_filter): Whitelist filter, only accept files ending
	in .conf
	(conf_reload_path): Strip .conf from the filename to generate
	the job name.
	(conf_file_filter): Add the extra is_dir argument.
	* init/tests/test_conf.c (test_source_reload_job_dir)
	(test_source_reload_conf_dir, test_source_reload_file)
	(test_source_reload): Append .conf to all our filenames
	* init/tests/test_control.c (test_reload_configuration): Append
	.conf to filenames here too
	* NEWS: Update.

	* init/job_process.c (job_process_run): Stop being stingy, the
	post-stop script can have the stop environment too
	* init/tests/test_job_process.c (test_run): Add a test case to
	make sure it is.

2009-07-08  Michael Biebl  <mbiebl@gmail.com>

	* contrib/vim/syntax/upstart.vim: Upstart job syntax highlighting
	* contrib/vim/ftdetect/upstart.vim: Use for the /etc/init directory
	* contrib/Makefile.am: Include the vim syntax files in the
	distribution
	* configure.ac (AC_CONFIG_FILES): Create contrib/Makefile
	* Makefile.am (SUBDIRS): Recurse into the contrib sub-directory

2009-07-08  Scott James Remnant  <scott@netsplit.com>

	* conf/rc.conf: This doesn't need to be an instance job, Upstart
	will do the right thing and stop the task before starting it again
	with the new environment (I spent so much time on that, you'd think
	I'd remember :p)

	* conf/control-alt-delete.conf: Default job for Control-Alt-Delete
	* conf/rc-sysinit.conf: Default job for system initialisation
	* conf/rc.conf: A fully wacky instance job that runs the rc script
	for runlevel changes
	* conf/rcS.conf: And a job for single-user-mode, which calls back
	to rc-sysinit
	* conf/Makefile.am (dist_init_DATA): Install the default files
	into the /etc/init directory
	* configure.ac (AC_CONFIG_FILES): Create conf/Makefile
	* Makefile.am (SUBDIRS): Recurse into the conf directory.

	* util/initctl.c (upstart_open, start_action, stop_action)
	(restart_action, status_action, list_action): Don't auto-start
	the init daemon, it makes no sense.
	(upstart_open): When not running from the test suite, and not as
	root, it makes sense to default to using the system bus daemon.
	* util/tests/test_initctl.c (test_upstart_open): Make sure that
	auto-start is FALSE, not TRUE.
	* NEWS: Update.

	* util/Makefile.am (dist_man_MANS): Oops, had the wrong name for
	the runlevel(7) manpage.

	* util/shutdown.c: Gets a bit of a redress, but not much of rewrite
	since this is largely just compatibility madness.
	(shutdown_now): Port to use sysv_change_runlevel()
	(warning_message): Construct plural forms a little better.
	(wall): use utmpx, rather than utmp
	* util/man/shutdown.8: Minor tweaks and improvements
	* NEWS: Update.

	* util/reboot.c: Following the pattern of the previous, remove much
	of the reboot code, but in the process adding support for reboot
	implying --force in runlevel 0 or 6, and writing the shutdown
	wtmp record.
	* util/man/reboot.8: Minor updates.
	* NEWS: Update.

	* util/telinit.c: Drop quite a bit of the code of telinit too,
	just becoming a wrapper about sysv_change_runlevel() - also support
	Qq/Uu by using kill()
	* util/tests/test_telinit.c (test_env_option): Since we have an
	env option, we should test it.	
	* util/man/telinit.8: Update the manual page.
	* util/man/runlevel.8: Typo (/var/run/wtmp -> /var/log/wtmp)
	* util/Makefile.am (TESTS): Run the new test
	(test_telinit_SOURCES, test_telinit_CFLAGS)
	(test_telinit_LDFLAGS, test_telinit_LDADD): Details for the
	test suite binary
	* NEWS: Update.

	* util/runlevel.c: Drop about 90% of the code, this just becomes
	a wrapper around utmp_get_runlevel()
	* util/man/runlevel.8: Update the runlevel manpage.
	* util/man/runlevel.7: Also put together a manual page that
	describes the runlevel event, as well as the implementation in
	Upstart.
	* util/Makefile.am (dist_man_MANS): Install the new manpage.
	* NEWS: Update.

	* util/Makefile.am (reboot_SOURCES, runlevel_SOURCES): Compile and
	link the utmp handling source, depending on the header.
	(reboot_LDADD, runlevel_LDADD): Drop dependency on libupstart
	(shutdown_SOURCES, telinit_SOURCES): Compile and link both the
	utmp handling and sysv compat source, depending on the headers
	(nodist_shutdown_SOURCES, nodist_telinit_SOURCES): Also link in
	the auto-generated bindings
	(shutdown_LDADD, telinit_LDADD): Drop dependencies on libupstart,
	replacing with dependencies on libnih-dbus and the D-Bus libs.
	(runlevel_SOURCES, runlevel_LDFLAGS, runlevel_LDADD)
	(shutdown_SOURCES, shutdown_LDFLAGS, shutdown_LDADD)
	(telinit_SOURCES, telinit_LDFLAGS, telinit_LDADD): Remove duplicate
	entries mistakenly copied from compat/sysv

	* util/sysv.c (sysv_change_runlevel): Pretty much the core compat
	function for System V, generate a runlevel event and store the
	appropriate things in utmp and wtmp.
	* util/sysv.h: Prototype.
	* util/tests/test_sysv.c: Test cases for the new function.
	* util/Makefile.am (TESTS): Run the sysv test cases
	(test_sysv_SOURCES, nodist_test_sysv_SOURCES, test_sysv_LDFLAGS)
	(test_sysv_LDADD): Details for the sysv test cases, which obviously
	depend on the auto-generated bindings code.

	* util/utmp.c (utmp_write_runlevel): Make sure that it's ok to
	have no previous runlevel.
	* util/tests/test_utmp.c (test_write_runlevel): Add no previous
	runlevel test.

	* util/utmp.c (utmp_read_runlevel): Don't call utmpxname() if we
	don't pass a utmp_file, letting glibc pick the default.
	* util/tests/test_utmp.c (test_read_runlevel): Add a test case for
	no filename.

	* util/util.supp: utmpname leaks memory, so suppress it from valgrind

	* util/utmp.c: Set of functions for dealing with utmp and wtmp
	(utmp_read_runlevel): Read the current runlevel from the file
	(utmp_get_runlevel): Obtain the current runlevel from the
	environment, or the file if not set
	(utmp_write_runlevel): Write a runlevel change record, and also
	deal with the reboot record if the utmp or wtmp files don't quite
	match.
	(utmp_write_shutdown): Write a shutdown time record
	(utmp_entry, utmp_write, wtmp_write): utility functions for creating
	and writing utmp and wtmp records.
	* util/utmp.h: Prototypes for new functions.
	* util/tests/test_utmp.c: Test cases.
	* util/Makefile.am (test_utmp_SOURCES, test_utmp_LDFLAGS)
	(test_utmp_LDADD): Details for utmp test cases
	(tests): Move to the bottom of the file and make PHONY

2009-07-07  Scott James Remnant  <scott@netsplit.com>

	* util/man/initctl.8: Improve the manpage.

2009-07-06  Scott James Remnant  <scott@netsplit.com>

	* util/initctl.c: Rewrite from scratch, utilising the current
	D-Bus API and auto-generated method functions for it.
	* util/tests/test_initctl.c: Rewrite from scratch to test all
	of the new methods.
	* util/Makefile.am (test_initctl_CFLAGS): Include AM_CFLAGS
	(install-data-hook, install-exec-hook): Install a symlink for
	"restart" as well.
	* NEWS: Update.

2009-07-03  Scott James Remnant  <scott@netsplit.com>

	* dbus/com.ubuntu.Upstart.Instance.xml (Start, Stop, Restart): add
	wait arguments to the instance commands as well.
	* init/job.c (job_start, job_stop, job_restart): Add wait arguments,
	when TRUE the functions behave as before; when FALSE the methods
	return after changing the goal and no blocked entries are created.
	* init/job.h: Amend prototypes.
	* init/tests/test_job.c (test_start, test_stop, test_restart): 
	Pass TRUE for wait and check for a blocking entry in existing tests,
	add tests for passing FALSE and making sure that there's no blocking
	but we still get the reply.

	* dbus/com.ubuntu.Upstart.Job.xml (Start, Stop, Restart): Add wait
	arguments to these too
	* init/job_class.c (job_class_start, job_class_stop)
	(job_class_restart): Add wait arguments, when TRUE the functions
	behave as before; when FALSE the methods return after changing
	the goal and no blocked entries are created.
	* init/job_class.h: Amend prototypes.
	* init/tests/test_job_class.c (test_start, test_stop, test_restart): 
	Pass TRUE for wait and check for a blocking entry in existing tests,
	add tests for passing FALSE and making sure that there's no blocking
	but we still get the reply.
	(test_get_name, test_get_description, test_get_author)
	(test_get_version): Add missing code to free the class on enomem

	* dbus/com.ubuntu.Upstart.xml (EmitEvent): Add wait argument
	* init/control.c (control_emit_event): Add wait argument, when TRUE
	this behaves as before; when FALSE the method returns after queuing
	the event and no blocked entry is created for it.
	* init/control.h: Amend prototype.
	* init/tests/test_control.c (test_emit_event): Pass TRUE for wait
	and check for a blocking entry in existing tests, add a test for
	passing FALSE and making sure that there's no blocking but we
	still get the reply.

	* dbus/com.ubuntu.Upstart.Instance.xml: Add a "processes" property
	to obtain the list of current job processes, both their type and
	their pid.
	* init/job.c (job_get_processes): Implement the new property accessor
	* init/job.h: Add prototype
	* init/tests/test_job.c (test_get_processes): Add test cases for
	returning process arrays.
	(test_get_name, test_get_goal, test_get_state): Add missing free
	for job class.

	* init/tests/test_control.c (test_emit_event): Directly acess
	the number from an NihDBusError

	* dbus/com.ubuntu.Upstart.xml: Add a "version" property to obtain
	the version of the init daemon, and a "log_priority" property to
	get and set the daemon's log priority.
	* init/control.c (control_get_version, control_get_log_priority)
	(control_set_log_priority): Methods to support the new properties
	* init/control.h: Prototypes.
	* init/tests/test_control.c (test_get_version)
	(test_get_log_priority, test_set_log_priority): Add tests for the
	property accessor functions.

2009-07-02  Scott James Remnant  <scott@netsplit.com>

	* dbus/Upstart.conf: Need to adjust the security configuration
	* dbus/upstart.h: And the constants as well.

	* dbus/com.ubuntu.Upstart.xml,
	* dbus/com.ubuntu.Upstart.Job.xml,
	* dbus/com.ubuntu.Upstart.Instance.xml: Now we don't hardcode the
	interface name anywhere, we can version it properly.
	* init/Makefile.am ($(com_ubuntu_Upstart_OUTPUTS)): 
	($(com_ubuntu_Upstart_Job_OUTPUTS)): 
	($(com_ubuntu_Upstart_Instance_OUTPUTS)): Update default interface
	names.
	* util/Makefile.am ($(com_ubuntu_Upstart_OUTPUTS)): 
	($(com_ubuntu_Upstart_Job_OUTPUTS)): 
	($(com_ubuntu_Upstart_Instance_OUTPUTS)): Update here too.

	* dbus/Makefile.am (EXTRA_DIST): Make sure we distribute it
	* dbus/upstart.h: Add a header file with the usual D-Bus constants.
	* init/control.h: Drop CONTROL_ROOT, replace with DBUS_PATH_UPSTART
	* init/control.c (control_server_open, control_bus_open)
	(control_register_all): Replace CONTROL_* constants with the new ones
	(control_get_job_by_name): Use DBUS_INTERFACE_UPSTART when constructing
	error names.
	* init/job_class.c (job_class_new, job_class_register)
	(job_class_unregister): Construct paths using DBUS_PATH_UPSTART
	(job_class_get_instance)
	(job_class_get_instance_by_name, job_class_start)
	(job_class_stop, job_class_restart): Use DBUS_INTERFACE_UPSTART to
	construct error names
	* init/job.c (job_new): Construct path using DBUS_PATH_UPSTART
	(job_finished, job_start, job_stop, job_restart): Use
	DBUS_INTERFACE_UPSTART to construct error names.
	* init/event.c (event_finished): Use DBUS_INTERFACE_UPSTART to
	construct error name.
	* init/tests/test_control.c (test_server_open): Don't hardcode
	the address, extract the abstract path from the constant.
	(test_server_connect, test_bus_open, test_emit_event): Don't
	harcode addresses, paths or interfaces - use the constants
	* init/tests/test_job_class.c (test_consider, test_reconsider)
	(test_register, test_unregister, test_start, test_stop)
	(test_restart, test_get_instance, test_get_instance_by_name):
	Use the constants instead of harcoding.
	(test_new): Derive the expected path from the constant
	* init/tests/test_job.c (test_new): Derive the paths from the
	constant, check for jobs by that interface constant.
	(test_change_state): Use DBUS_INTERFACE_UPSTART_JOB
	(test_start, test_stop, test_restart): Use DBUS_INTERFACE_UPSTART_INSTANCE,
	and generate errors from DBUS_INTERFACE_UPSTART

	* dbus/com.ubuntu.Upstart.xml,
	* dbus/com.ubuntu.Upstart.Job.xml,
	* dbus/com.ubuntu.Upstart.Instance.xml: Remove the empty symbol
	annotation for the interfaces.
	* init/Makefile.am ($(com_ubuntu_Upstart_OUTPUTS)): 
	($(com_ubuntu_Upstart_Job_OUTPUTS)): 
	($(com_ubuntu_Upstart_Instance_OUTPUTS)): Define the default
	interface and build-time instead.
	* util/Makefile.am ($(com_ubuntu_Upstart_OUTPUTS)): 
	($(com_ubuntu_Upstart_Job_OUTPUTS)): 
	($(com_ubuntu_Upstart_Instance_OUTPUTS)): Likewise for util

2009-06-30  Scott James Remnant  <scott@netsplit.com>

	* dbus/Upstart.conf: It doesn't make much sense to restrict getting
	the values of properties, or looking up jobs or interfaces, so make
	these public.

2009-06-23  Scott James Remnant  <scott@netsplit.com>

	* Makefile.am (SUBDIRS): Add util to the list of sub-directories
	again.
	* configure.ac (AC_CONFIG_FILES): Generate util/Makefile
	* util/Makefile.am (AM_CFLAGS): Append D-Bus CFLAGS
	(AM_CPPFLAGS): Make sure the build directory is also in the quoted
	include path
	(nodist_initctl_SOURCES): Build and link the generated D-Bus
	bindings, but don't distribute them
	(initctl_LDADD): Drop the libupstart dependency, instead put
	libnih-dbus and DBUS_LIBS in there.
	(com_ubuntu_Upstart_OUTPUTS, com_ubuntu_Upstart_XML)
	($(com_ubuntu_Upstart_OUTPUTS)): Auto-generate D-Bus binding code
	to proxy the manager object
	(com_ubuntu_Upstart_Job_OUTPUTS, com_ubuntu_Upstart_Job_XML)
	($(com_ubuntu_Upstart_Job_OUTPUTS)): Auto-generate D-Bus binding
	code to proxy job class objects
	(com_ubuntu_Upstart_Instance_OUTPUTS)
	(com_ubuntu_Upstart_Instance_XML)
	($(com_ubuntu_Upstart_Instance_OUTPUTS)): Auto-generate D-Bus
	binding code to proxy job instance objects
	(BUILT_SOURCES, CLEANFILES): Built sources have to come first
	and be cleaned up
	(test_initctl_LDADD): Tests need to be linked to libnih-dbus
	and the D-Bus libraries, as well as the auto-generated output
	* init/Makefile.am (EXTRA_DIST): Drop the EXTRA_DIST for the
	sources, already handled since they're in a different directory

	* COPYING: Change licence to version 2 of the GNU GPL.
	All files have been updated to reflect this.

	* init/paths.h (CONFFILE): Add new macro
	* init/Makefile.am (AM_CPPFLAGS): Add CONFFILE definition
	(install-data-local): No need to make conf.d or jobs.d
	* init/main.c: Only parse CONFFILE (/etc/init.conf) as a
	configuration file source and CONFDIR (/etc/init) as a job
	configuration source.

	* configure.ac: Bump version to 0.6.0
	* NEWS: Copy in news from 0.5.3; that release doesn't appear in
	this ChangeLog since it was made on a separate branch.  Begin
	new release.

2009-06-18  Casey Dahlin  <cdahlin@redhat.com>

	* util/man/initctl.8: Fix formatting of SYNOPSIS

2009-06-18  Scott James Remnant  <scott@netsplit.com>

	* dbus/com.ubuntu.Upstart.xml, dbus/com.ubuntu.Upstart.Job.xml,
	dbus/com.ubuntu.Upstart.Instance.xml: Add a comment to these files
	to clarify that you may communicate and interact with Upstart
	through these interfaces without restriction.  It also makes sense
	that these files be copied into software that does so to turn into
	their own bindings, so use the FSF permissive licence for them.

2009-06-17  Scott James Remnant  <scott@netsplit.com>

	* configure.ac: Bump version to 0.5.3

	* NEWS: Copy in news from 0.5.2; that release doesn't appear in
	this ChangeLog since it was made on a separate branch.

	* NEWS: Include 0.3.10 release, which happened from a separate branch.

	* init/parse_job.c (stanza_kill, stanza_respawn, stanza_nice)
	(stanza_oom): Check errno after using strtol() to avoid overflows.
	(stanza_normal, stanza_umask, stanza_limit): Also check with
	strtoul() too
	* init/tests/test_parse_job.c (test_stanza_kill)
	(test_stanza_respawn): Add test cases for the two that don't
	check for overflow already.
	(test_stanza_limit): Add test for the too large case where we don't
	already cope.

	* dbus/Upstart.conf: Allow root to obtain properties

	* dbus/com.ubuntu.Upstart.Instance.xml: Add name, goal and state
	properties to the instance
	* init/job.c (job_get_name, job_get_goal, job_get_state): Add methods
	to return the property values
	* init/job.h: Add prototypes.
	* init/tests/test_job.c (test_get_name, test_get_goal)
	(test_get_state): Test cases.

	* dbus/com.ubuntu.Upstart.Job.xml: Add name, description, author
	and version properties to the job
	* init/job_class.c (job_class_get_name)
	(job_class_get_description, job_class_get_author)
	(job_class_get_version): Add methods to return the property values.
	* init/job_class.h: Add prototypes

	* init/job_process.c (job_process_error_abort): Don't abort() from
	a child process, it confuses people; just exit with an interesting
	error code (which we ignore anyway).

	* dbus/Upstart.conf: Update the D-Bus configuration based on newer
	D-Bus recommended practice with a proper deny-by-default D-Bus,
	making sure to not use send_interface without send_destination.
	Allow introspection as well.

2009-06-17  Jeff Oliver  <Jeffrey.Oliver@panasonic.aero>

	* init/job_process.c (job_process_spawn): Only attempt to set
	the OOM adjustment if set in the class, avoiding issue where /proc
	is not mounted for the first job.
	
2009-06-17  Scott James Remnant  <scott@netsplit.com>

	* init/tests/test_job_process.c (test_handler): Add test cases for a
	respawning job failing while it's post-start or pre-stop processes
	are still running while making sure that it still respawns afterwards.
	* init/job_process.c (job_process_terminated): To fix it, check for
	a running post-start or pre-stop process before checking for a the
	respawn.  That's not enough because then we won't respawn when the
	existing process finishes, so use the goal as a hint.
	* init/job.c (job_next_state): Use that hint goal here, remembering
	to set the goal back to JOB_START afterwards.
	(job_change_goal): Nothing to do in the respawn case
	(job_goal_name, job_goal_from_name): Add the new values
	* init/job.h (job_goal): Add the respawn goal
	* init/tests/test_job.c (test_next_state): Add tests for the respawn
	goal
	(test_goal_name, test_goal_from_name): Tests for the new values

	* configure.ac (AC_CONFIG_FILES): dbus goes before init just in case
	we ever do anything to them later

	* init/job_class.c (job_class_register, job_class_unregister): Update
	name of signal functions that we call.
	(job_class_interfaces): No need to declare this separately
	* init/job.c (job_register, job_change_state): Update name of signal
	functions.
	(job_interfaces): Drop, it comes from the generated header now
	* init/control.c (manager_interfaces): Drop, comes from the header
	as control_interfaces
	(control_register_all): Change array name
	* init/tests/test_job_class.c,
	* init/tests/test_job.c,
	* init/tests/test_control.c,
	* init/tests/test_blocked.c: Rename conn member of NihDBusMessage
	to connection

	* dbus/com.ubuntu.Upstart.xml,
	* dbus/com.ubuntu.Upstart.Job.xml,
	* dbus/com.ubuntu.Upstart.Instance.xml: Use annotation to mark the
	methods as async, rather than a namespaced attribute.  Omit the
	interface symbol.
	* init/Makefile.am (AM_CPPFLAGS): Add builddir to the quoted includes
	(init_SOURCES): Don't distribute the auto-generated outputs
	($(com_ubuntu_Upstart_OUTPUTS))
	($(com_ubuntu_Upstart_Job_OUTPUTS))
	($(com_ubuntu_Upstart_Instance_OUTPUTS)): Generate using the new
	binary tool.
	(BUILT_SOURCES): Remind myself why these are BUILT_SOURCES
	(MAINTAINERCLEANFILES): Change to ordinary CLEANFILES
	(EXTRA_DIST): outputs aren't distributed

2009-05-22  Scott James Remnant  <scott@netsplit.com>

	* init/tests/test_conf.c: Remove nih/inotify.h include

	* COPYING: Change licence from GPL-2+ to GPL-3 only.

2009-05-17  Scott James Remnant  <scott@netsplit.com>

	* init/tests/test_job.c,
	* init/tests/test_job_class.c,
	* init/tests/test_control.c: Include nih-dbus/errors.h

2009-05-09  Scott James Remnant  <scott@netsplit.com>

	* init/init.supp: setenv on tls/i686/cmov

	* init/job_class.c (job_class_get_instance, job_class_start)
	(job_class_stop, job_class_restart): Clean up the code by using
	nih_error_steal()

	* init/conf.c (conf_source_reload_file, conf_source_reload_dir): 
	Steal the error that we stash instead of getting it, otherwise we'll
	fail if another one occurs.

	* init/conf.c (conf_reload_path): Simply return, no need to re-raise
	the error.
	* init/job_class.c (job_class_get_instance, job_class_start)
	(job_class_stop, job_class_restart): If not ENOMEM, we need to
	re-raise the error as a D-Bus one, that means we now have to free
	the old error first (saving the msssage)
	* init/job_process.c (job_process_error_read): Replace call to
	nih_error_raise_again() with nih_error_raise_error()

	* init/Makefile.am ($(com_ubuntu_Upstart_OUTPUTS)): 
	($(com_ubuntu_Upstart_Job_OUTPUTS)): 
	($(com_ubuntu_Upstart_Instance_OUTPUTS)): Use the Python variant
	of nih-dbus-tool for now

2009-03-27  Scott James Remnant  <scott@netsplit.com>

	* init/tests/test_process.c (test_from_name): Cast -1 to ProcessType
	* init/tests/test_job_process.c (test_kill, test_handler): Cast -1
	to ProcessType
	* init/tests/test_job.c (test_new, test_change_state): Cast -1
	to ProcessType
	(test_goal_from_name): Cast -1 to JobGoal
	(test_state_from_name): Cast -1 to JobState
	* init/tests/test_control.c (test_bus_open): Add braces

	* init/Makefile.am (tests): Add rule to build test cases
	* util/Makefile.am (tests): Likewise

	* init/job.c (job_interfaces): Put static first
	(job_emit_event): Cast -1 to ProcessType
	(job_emit_event): Cast -1 to ProcessType
	* init/job_class.c (job_class_interfaces): Put static first.
	* init/job_process.c (job_process_kill_timer): Cast -1 to ProcessType
	* init/control.c (manager_interfaces): Put static first

	* init/Makefile.am (AM_CPPFLAGS): Use -iquote$(srcdir) instead of -I
	since we only need it to pick those paths up.
	* util/Makefile.am (AM_CPPFLAGS): Likewise.

2009-02-20  Scott James Remnant  <scott@netsplit.com>

	* util/initctl.c (handle_job_instance_end, handle_job_process)
	(handle_job_status_end, handle_event),
	* util/shutdown.c (main): No need for new_* temporary variable when
	looping over nih_realloc with NIH_MUST.

	* util/initctl.c (job_info_output, output_name, handle_job_list)
	(handle_job_instance, handle_job_instance_end)
	(handle_job_status, handle_job_process, handle_job_status_end)
	(handle_event, env_option),
	* util/telinit.c (main),
	* util/shutdown.c (main, shutdown_now, timer_callback, wall): 

	* init/event.c (event_init, event_pending_handle_jobs, event_finished),
	* init/event_operator.c (event_operator_events),
	* init/job.c (job_emit_event, job_name),
	* init/job_class.c (job_class_init, job_class_start)
	(job_class_stop, job_class_restart),
	* init/job_process.c (job_process_run, job_process_error_read)
	(job_process_kill),
	* init/conf.c (conf_init, conf_source_reload_file)
	(conf_reload_path),
	* init/control.c (control_init, control_server_connect)
	(control_bus_open): Set variable outside of NIH_MUST macro.

	* init/event.c (event_pending_handle_jobs): Set variable outside
	of NIH_SHOULD macro.

	* init/Makefile.am ($(com_ubuntu_Upstart_OUTPUTS)): 
	($(com_ubuntu_Upstart_Job_OUTPUTS)): 
	($(com_ubuntu_Upstart_Instance_OUTPUTS)): Update expected path
	of nih-dbus-tool

	* configure.ac: Create nih-dbus-tool Makefile
	* Makefile.am (SUBDIRS): Build in nih-dbus-tool

2009-01-29  Scott James Remnant  <scott@netsplit.com>

	* configure.ac: Bump version to 0.5.2
	* NEWS: Begin 0.5.2

	* NEWS: Copy in news from 0.5.1; that release doesn't appear in
	this ChangeLog since it was made on a separate branch.

	* init/tests/test_blocked.c (test_new),
	* init/tests/test_control.c (test_get_job_by_name)
	(test_get_all_jobs, test_emit_event),
	* init/tests/test_event.c (test_finished),
	* init/tests/test_job.c (test_change_state),
	* init/tests/test_job_class.c (test_get_instance)
	(test_get_instance_by_name, test_get_all_instances): Continue the
	battle with the gcc optimiser which declares variables first used
	inside TEST_ALLOC_FAIL as used uninitialized.

	* init/parse_job.c (parse_exec, parse_script, stanza_instance)
	(stanza_description, stanza_author, stanza_version)
	(stanza_start, stanza_stop, stanza_chroot, stanza_chdir):
	Unreference members when replacing them instead of freeing; not
	strictly necessary but the style is the thing.

	* init/job_process.c (job_process_terminated): Unreference the
	kill timer instead of freeing

	* init/job_class.c (job_class_get_instance): Use nih_local for
	instance environment and name
	(job_class_start, job_class_stop, job_class_restart):
	Unreference job environment instead of freeing

	* init/job.c (job_change_state, job_start, job_stop, job_restart):
	Unreference job environment instead of freeing
	(job_name): Discard job name in case a reference was taken.

	* init/event.c (event_pending_handle_jobs): Unreference the job
	environment instead of freeing

	* init/environ.c (environ_add): should unreference the old environment
	string in case anyone took a ref elsewhere
	(environ_set): use nih_local for str
	(environ_expand_until): Should set *str to NULL if we free it,
	just in case.

	* init/conf.c (conf_source_reload): File should be unreferenced,
	not freed.
	(conf_source_reload_file): Use nih_local for dpath
	(conf_delete_handler): Watch and file should be unreferenced,
	not freed.
	(conf_reload_path): File should be unreferenced, not freed;
	use nih_local for file buffer

	* init/blocked.c (blocked_new),
	* init/conf.c (conf_source_new, conf_file_new),
	* init/event.c (event_new),
	* init/event_operator.c (event_operator_new),
	* init/job.c (job_new),
	* init/job_class.c (job_class_new): No need to cast function
	argument to nih_alloc_set_destructor()

	* init/tests/test_job_process.c (test_handler): We can't just
	assume that our child is sitting at the signal otherwise we might
	end up sending the CONT signal before it's even stopped.  Use
	waitid() to wait for the child to stop first.

	* init/init.supp: More expressions for environment memory which
	valgrind can't deal with

	* init/conf.c (conf_source_reload): The ConfFile destructor has
	side-effects that involve the iteration of the sources and their
	files, so we can't simply call it while iterating because of the
	cursor.  Move the sources into a deleted list first, and delete
	them from there.
	* init/conf.h: Fix prototype.
	* init/tests/test_conf.c (test_source_reload_job_dir): Test pointers
	with TEST_EQ_P not TEST_EQ

2009-01-28  Scott James Remnant  <scott@netsplit.com>

	* init/job_class.c (job_class_start): We can't create the blocked
	until we know we're going to block, otherwise we could ref and unref
	the message (freeing it).  Wait until the job is created, which
	means we can't fail to create the blocked item (we'll already have
	announced the new instance).
	(job_class_stop, job_class_restart): For consistency, don't fail
	if OOM when making blocked.

	* init/tests/test_job.c (test_new): Initialise a bunch of subsystems
	outside of TEST_ALLOC_FAIL

	* init/environ.c (environ_add): We can't allocate nih_local with
	a context, it won't be freed; so don't, but then remember to
	reference it when we do just use it.

	* init/event.c (event_pending_handle_jobs): Must reset the start_on
	operator in case of error.

	* init/job_process.c (job_process_kill_timer): Oops, move the
	assert that we have a process pid to after we know which process
	we have.
	* init/tests/test_job_process.c (test_run): Initialise the
	error context and NihIo outside of TEST_ALLOC_FAIL
	(test_kill): Initialise timers and the event system.
	* init/init.supp: Reference from the jobs hash to the bins is
	still reachable, obviously; as is the string inside job_name()
	either way it is allocated

	* init/tests/test_parse_job.c (test_parse_job): Initialise the
	error context outside of TEST_ALLOC_FAIL

	* init/init.supp: Update suppressions for new nih_alloc()

	* init/job_process.c (job_process_run): Had the shell variable
	setting round the wrong way, now it should be ok.

	* init/tests/test_blocked.c (test_new): in the case of allocation
	failure, the message should not be referenced; which we test by
	trying to discard it and seeing whether that works.

	* init/job.c (job_emit_event): event_new() only references the
	environment now, so use nih_local to make sure we clean it up
	if that doesn't happen

	* init/job.h (Job): Add kill_process member
	* init/job.c (job_new): Initialise to -1
	* init/job_process.c (job_process_kill): Store the process to be
	killed in the kill_process member for the timer, since we can't
	pass two sets of data.  Assert that it's not set to anything, this
	all needs fixing, obviously.
	(job_process_kill_timer): Take the job as the data argument,
	eliminating the need for nih_alloc_parent().  Sanity check the job
	and reset kill_timer and kill_process when done.
	(job_process_terminated): Clear the kill_process field too.
	* init/tests/test_job.c (test_new): Check it's -1
	(test_change_state): Check kill_process is set to PROCESS_MAIN
	when active, or -1 when not.
	* init/tests/test_job_process.c (test_kill): Make sure the
	kill_process member is set and cleared.
	(test_handler): Set the kill_process member for the timer and make
	sure it's cleared when appropriate.

	* init/job_class.c (job_class_start, job_class_stop)
	(job_class_restart): Use nih_local to eliminate nih_alloc_reparent,
	and to clean up some of the code too.

	* init/job_class.c: Update documentation to match new nih_alloc()

	* init/parse_job.c (parse_on_operator, parse_on_collect):
	Use an nih_ref/nih_unref pair instead of nih_alloc_reparent; this
	is not ideal, but then this code is rather messy and leaves a lot
	of allocated data attached to the object on the assumption that
	it will be thrown away.

	* init/event_operator.c: Update documentation to match new nih_alloc()
	(event_operator_match): Use nih_local on expanded value.
	(event_operator_environment): Make evlist nih_local, it will be
	referenced by the environment array on success

	* init/event_operator.c (event_operator_new): Reference the
	event instead of reparenting it.

	* init/event.c: Update documentation to match new nih_alloc()
	(event_finished): Use nih_local to tidy up a slight bit.

	* init/event.c (event_new): Reference the event, don't reparent
	(event_pending_handle_jobs): Use nih_local for environment array
	and for the job name, damn I love this thing.  Reference the array
	into the job to avoid freeing.

	* init/parse_job.c (parse_job): Update documentation to match
	new nih_alloc()
	(parse_process, parse_on_operator, stanza_start, stanza_stop)
	(stanza_expect, stanza_kill, stanza_respawn, stanza_normal)
	(stanza_session, stanza_console, stanza_nice, stanza_umask)
	(stanza_oom, stanza_limit): Use nih_local for all the temporary
	arguments where we can.

	* init/parse_job.c (parse_on_operand, stanza_env, stanza_export)
	(stanza_emits): Make temporary string variables use nih_local,
	this gives us a massive code clean-up and makes nih_str_array_addp
	safe to take a reference.

	* init/job_process.c (job_process_run): Make argv, env, script and
	cmd all use nih_local, this cleans up the code a little and makes
	nih_str_array_addp safe to take a reference.

	* init/environ.c: Update documentation to match new nih_alloc()

	* init/tests/test_job_process.c (test_run): Check that trailing
	newlines are ignored when running a script (can verify r1025 is
	fixed with gdb)

	* init/tests/test_environ.c (test_expand): Add a test case for the
	bug fixed in r1027, the implicit case of the gap in the environment
	string being the same size as the value replacing it.

	* init/environ.c (environ_add): Use nih_local for new_str, making
	the code paths a little simpler and ensuring we pass something that
	can be referenced to nih_str_array_addp()

	* init/tests/test_event.c (test_new): Make sure that env is an
	orphan with TEST_ALLOC_ORPHAN.
	* init/tests/test_event_operator.c (test_operator_new): Make sure
	that env is an orphan with TEST_ALLOC_ORPHAN.
	(test_operator_copy): Drop pointless NULL parent check.

	* init/tests/test_control.c: Include limits.h

	* init/blocked.c (blocked_new): Take a reference to the message,
	otherwise it will be freed; we free the Blocked structure when we're
	done, so will automatically unref the message.
	* init/tests/test_blocked.c (test_new): Add tests to make sure the
	reference is taken.
	* init/tests/test_job.c (test_start, test_stop, test_restart):
	Make sure the message is referenced when an error is not returned
	but not referenced when one is.
	* init/tests/test_job_class.c (test_start, test_stop)
	(test_restart): Make sure the message is referenced when an error
	is not returned but not referenced when one is.
	* init/tests/test_control.c (test_emit_event): Make sure that
	the message is referenced.

	* init/tests/test_blocked.c: Change nih/dbus.h include to
	nih-dbus/dbus_message.h
	* init/tests/test_control.c: Change nih/dbus.h include to error,
	connection and object; include D-Bus test macros.
	* init/tests/test_job.c: Change nih/dbus.h include to error, message
	and object; include D-Bus test macros
	* init/tests/test_job_class.c: Change nih/dbus.h include to error,
	message and object; include D-Bus test macros

	* init/job_class.h: Change nih/dbus.h include to
	nih-dbus/dbus_message.h and include the actual D-Bus header
	* init/job_class.c: Change nih/dbus.h include to error, message,
	object and util.

	* init/job.h: Change nih/dbus.h include to nih-dbus/dbus_message.h
	and include the actual D-Bus header
	* init/job.c: Change nih/dbus.h include to error, message, object
	and util.

	* init/control.h: Change nih/dbus.h include to nih-dbus/dbus_message.h
	and include the actual D-Bus header
	* init/control.c: Change nih/dbus.h include to error, connection,
	message and object includes.

	* init/blocked.h: Change nih/dbus.h include to nih-dbus/dbus_message.h
	* init/blocked.c: Change nih/dbus.h include to nih-dbus/dbus_message.h

2009-01-27  Scott James Remnant  <scott@netsplit.com>

	* init/Makefile.am: Update paths to libnih-dbus dependencies.

2009-01-26  Scott James Remnant  <scott@netsplit.com>

	* configure.ac (AC_CONFIG_FILES): Add nih-dbus sub-directory
	* Makefile.am (SUBDIRS): Add nih-dbus sub-directory

	* configure.ac: Bump copyright to 2009

	* configure.ac: Matching libnih, we now mandate libtool 2.2.x
	* HACKING: Update dependency requirement to 2.2.4

	* init/init.supp: Adjust suppression for glibc 2.8

	* init/tests/test_event.c (test_finished): Remove erroneous test
	of free'd memory.

	* configure.ac: Bump version to 0.5.1

	* init/tests/test_event_operator.c (test_operator_handle): Add a
	test for duplicate events when already matched.
	* init/event_operator.c (event_operator_handle): Skip if already
	matched.

	* README: Update features and requirements.
	* NEWS: Copy in news from 0.5.0; that release doesn't appear in
	this ChangeLog since it was made on a separate branch.

2009-01-26  Casey Dahlin  <cdahlin@redhat.com>

	* init/environ.c (environ_expand_until): Handle the implicit case
	of the gap in the string being the same size of the value.

	* init/job_process.c (job_process_handler): Handle the case of a
	child being continued by a signal, otherwise we'll assert.

	* init/job_process.c (job_process_run): Double-check that the
	newline(s) we see are at the end of the script before stripping,
	since we can fall through if the newline is mid-script but /dev/fd
	isn't mounted.

2008-07-05  Scott James Remnant  <scott@netsplit.com>

	* TODO: Update.

2008-07-01  Scott James Remnant  <scott@netsplit.com>

	* init/Makefile.am ($(com_ubuntu_Upstart_OUTPUTS)): 
	($(com_ubuntu_Upstart_Job_OUTPUTS)): 
	($(com_ubuntu_Upstart_Instance_OUTPUTS)): Must be newer than the
	source for the dbus tool, and ensure the dbus tool is built

2008-06-30  Scott James Remnant  <scott@netsplit.com>

	* init/Makefile.am: Update along with libnih so that we leave the
	D-Bus bindings in the dist tarball, meaning Python is no longer a
	build-dependency.

2008-06-11  Scott James Remnant  <scott@netsplit.com>

	* Makefile.am (SUBDIRS): List dbus before init in case we need to
	generate anything in that directory later on.
	
	* Makefile.am (SUBDIRS): List po last so that update-po is run after
	generating any sources.

2008-06-08  Scott James Remnant  <scott@netsplit.com>

	* init/Makefile.am (EXTRA_DIST): Ship the built sources, don't
	clean them.
	(maintainer-clean-local): Well, not unless maintainer-clean anyway

	* init/job.c, init/job_class.c: Add missing errno.h include

	* dbus/com.ubuntu.Upstart.Job.xml (GetInstance): Add method to get
	an instance name in the same basic manner as start and stop would,
	though this one's synchronous.
	* init/job_class.c (job_class_get_instance): Implementing by copying
	the relevant bit of Stop.
	* init/job_class.h: Add prototype.
	* init/tests/test_job_class.c (test_get_instance): Add tests.
	* TODO: Continue to document the C&P madness.

	* init/conf.c (conf_reload_path): Read file directly into memory,
	not using mmap.

	* compat/sysv/reboot.c, compat/sysv/runlevel.c, compat/sysv/shutdown.c,
	* compat/sysv/telinit.c: Move into the util directory; we're going
	to support limited SysV-a-like commands without full compatibility
	which is what we always did, and I'm not going to worry about adding
	others.
	* compat/sysv/man/reboot.8, compat/sysv/runlevel.8,
	* compat/sysv/man/shutdown.8, compat/sysv/telinit.8: Move as well.
	* compat/sysv/Makefile.am, util/Makefile.am: Merge.
	* configure.ac: Remove the (commented out) compat/sysv and logd
	Remove the --enable-compat option.
	* Makefile.am (SUBDIRS): Remove (commented out) compat/sysv and logd

	* logd/Makefile.am, logd/main.c, logd/man/logd.8, logd/jobs.d/logd.in:
	Consign logd to oblivion.  We haven't supported it for ages, it has
	non-working issues, and there's got to be a better way to do this.

	* TODO: Update.

	* init/job.c (job_change_goal): Adjust the documentation.  After
	careful thought, there's no way this can return after freeing the
	job, since it'll either block on an event, a process or do nothing.

	* init/job.c (job_start, job_stop, job_restart): Clear the start
	and stop environment, shouldn't necessarily make a difference, but
	it pays to be consistent.

	* dbus/com.ubuntu.Upstart.Job.xml (Start, Stop, Restart): Add methods
	to control jobs, all take an environment array and both Start and
	Restart return an instance path so properties, etc. can be obtained
	afterwards.
	* init/job_class.c (job_class_start, job_class_stop)
	(job_class_restart): Add the code for the top halves of the methods
	* init/job_class.h: Add prototypes for the new methods.
	* init/job.c (job_finished): And the bottom halves go here.
	* init/tests/test_job_class.c (test_start, test_stop)
	(test_restart): Add test cases for the methods.
	* init/blocked.h (blocked_type): Add enums for the new methods.
	* init/blocked.c (blocked_new): Handle the new methods here.
	* init/tests/test_blocked.c (test_new): Add add tests for handling.

2008-06-07  Scott James Remnant  <scott@netsplit.com>

	* init/job_process.c (job_process_terminated): Don't check the goal
	to see whether the main process was allowed to terminate, check the
	state.  A termination is only not a failure if we're on the KILLED
	state (ie. we killed it), otherwise it can still be a failure even
	if it was going to stop anyway.
	* init/tests/test_job_process.c (test_handler): Add a test case.

	* init/control.c (control_emit_event): Use environ_all_valid here(),
	also reorder the blocking stuff to be less strange, it's ok to free
	environment.
	* init/tests/test_control.c (test_emit_event): The event array should
	be a child of message, which means it doesn't matter if the function
	we call frees it.

	* init/environ.c (environ_all_valid): Add a validation function for
	external input.
	* init/environ.h: Add prototype.
	* init/tests/test_environ.c (test_all_valid): Test function.

	* init/environ.c: Note that we can call this in a loop with OOM,
	since the resulting table will always be the same.

	* init/event_operator.c (event_operator_environment): Use
	environ_append(), and while we're at it, there's no reason this should
	use NIH_MUST.
	* init/event_operator.h: Adjust prototype.
	* init/tests/test_event_operator.c (test_operator_environment): Allow
	for failure.
	* init/event.c (event_pending_handle_jobs): Call with NIH_MUST,
	which is actually safe.

	* init/job_class.c (job_class_environment): Use environ_append()

	* init/environ.c (environ_append): There are multiple cases where we
	append one environment table onto another, so we should have a
	function to do that.
	* init/environ.h: Prototype for it.
	* init/tests/test_environ.c (test_append): Test the new function.

	* init/job_process.c (job_process_run): Invert the logic; we nearly
	always want to pass the script with /dev/fd/NNN.  The only times we
	don't are if it doesn't exist, or if we're dealing with a single-line
	shell script.
	* init/tests/test_job_process.c (test_run): Update test cases to
	only expect an argv-execution for single-line scripts.

	* init/job.c (job_restart): Wrote the blocking bit slightly weirdly
	without neededing to, so leave it as it should be.

	* TODO: Update.

	* dbus/com.ubuntu.Upstart.Instance.xml (Start, Stop, Restart): Add
	simple instance control methods, these only change the goal of an
	existing instance - thus cannot pass environment.
	* init/job.c (job_start, job_stop, job_restart): Add methods, which
	look spookily similar to each other, except for the subtle yet
	important differences.
	(job_finished): Implement bottom halves.
	* init/job.h: Add prototypes.
	* init/tests/test_job.c (test_start, test_stop, test_restart): Add
	tests for the new methods.
	* init/blocked.h (blocked_type): Add enums for methods.
	* init/blocked.c (blocked_new): Handle methods here too
	* init/tests/test_blocked.c (test_new): Add tests for them.

2008-06-06  Scott James Remnant  <scott@netsplit.com>

	* init/blocked.h (blocked_type): Having a single message type won't
	work for the job cases, so expand to have many.
	* init/blocked.c (blocked_new): We'll just have to list them all here.
	* init/control.c (control_emit_event): Happily we create them
	individually anyway.
	* init/event.c (event_finished): And since we have to handle them
	individually, it'll actually protect us replying to the wrong one.

	* init/tests/test_conf.c (test_source_reload): Clean up the temporary
	directory.
	* init/tests/test_control.c (test_reload_configuration): That goes
	for this one too.

	* init/tests/test_control.c (my_connect_handler): Use TEST_DBUS_MESSAGE
	instead of a pop/read/write loop.
	(test_emit_event): Renamed TEST_DBUS_CONN to TEST_DBUS_OPEN.
	* init/tests/test_job.c (test_new, test_register)
	(test_change_state): Use TEST_DBUS_OPEN and TEST_DBUS_CLOSE to setup
	and tear down D-Bus connections and TEST_DBUS_MESSAGE instead of
	a loop.
	* init/tests/test_job_class.c (test_consider, test_reconsider)
	(test_register, test_unregister): Likewise.

	* init/control.c (control_get_job_by_name): Sanity check the name
	of a job in the same way; we don't need to sanity check the instance
	name because "" is valid (and the default for singletons).
	* init/tests/test_control.c (test_get_job_by_name): Test.

	* dbus/com.ubuntu.Upstart.xml (EmitEvent): Add an asynchronous
	method to emit an event, providing the name and accompanying
	environment.  No return value, it either works or you get an
	error.
	* init/control.c (control_emit_event): Implement top half of the
	method, blocking the message in the event.
	* init/control.h: Add prototype.
	* init/event.c (event_finished): Implement the bottom half which
	sends the reply or error, these are actually tested along with
	the top for sanity reasons.
	* init/tests/test_control.c (test_emit_event): Test the various
	ways the method may be used and abused; the async nature means
	we actually need a real D-Bus server to do this.
	* TODO: Update.

	* init/event.c (event_new): There's no reason this shouldn't be
	allowed to return insufficient memory, so do so.
	(event_finished): Wrap call.
	* init/tests/test_event.c (test_new): Add alloc failed test.
	* init/job.c (job_emit_event): Must create the event.
	* init/main.c (main, cad_handler, kbd_handler, pwr_handler): Wrap
	with NIH_MUST

2008-06-05  Scott James Remnant  <scott@netsplit.com>

	* TODO: Update.

	* init/job.c (job_unblock): Rename to job_finished, since this
	does not behave like event_unblock but more like event_finished
	(job_change_state, job_failed): Change name in call.
	* init/job.h: Update prototype.
	* init/tests/test_job.c (test_unblock): Rename to test_finished
	* init/event.c (event_pending_handle_jobs): Update calls here.

	* init/job.h (Job): Rename blocked to blocker to match event, since
	it has the same use as event->blockers except it's a toggle
	* init/job.c (job_new, job_change_state): Rename where used
	* init/event.c (event_finished): Rename here also since its reset
	* init/tests/test_job.c, init/tests/test_job_process.c,
	* init/tests/test_event.c: Rename in test cases too.

	* init/job.c (job_emit_event): Add a Blocked record to the event's
	blocking list for the starting and stopping events.
	* init/tests/test_job.c (test_emit_event): Add tests for the record
	being added to the list with the right details.
	(test_change_goal): Make sure that a Blocked record is added
	(test_change_state): Make sure that Blocked records are added
	* init/tests/test_job_process.c (test_handler): Also make sure
	that Blocked records are added.

	* init/event.c (event_finished): Clear jobs referenced in the
	blocking list, rather than iterating the entire jobs hash.
	(event_finished_handle_jobs): Drop this function.
	* init/tests/test_event.c (test_finished, test_finished_handle_jobs):
	Merge tests again and test using both the blocking list and job's
	blocked member.

	* init/event.h (event): Add blocking member.
	* init/event.c (event_new): Initialising blocking list.
	* init/tests/test_event.c (test_new): Make sure it's initialised
	to an empty list.

	* init/tests/test_job_process.c (test_handler): Update tests to use
	Blocked.

	* init/event.c (event_pending_handle_jobs): Collect environment
	and events independantly, which means we don't have to worry about
	the list contents or freeing them up in case of error.
	* init/event_operator.c (event_operator_events): Fix parent.
	* init/tests/test_event.c (test_pending_handle_jobs): Update tests.
	* init/init.supp: Update collect suppression.

	* init/event_operator.c (event_operator_collect): Break in two.
	(event_operator_environment): Collect the environment from the event,
	appending the list of event names if necessary.
	(event_operator_events): Block events and pass them to the
	given list.
	* init/event_operator.h: Update prototypes.
	* init/tests/test_event_operator.c (test_operator_collect): Also
	split into two new functions
	(test_operator_environment, test_operator_events): Adjust

	* init/event_operator.c (event_operator_collect): Placed Blocked
	structures in the list, rather than ordinary entries; I strongly
	suspect that while it's nice to iterate the operator tree only once,
	this needs to be three functions really.
	* init/tests/test_event_operator.c (test_operator_collect): Update
	test suite.

	* init/job.h (Job): Make blocking a statically defined list.
	* init/job.c (job_new): Initialise rather than setting to NULL.
	(job_unblock): Assume that blocking members are Blocked structures
	and that the list itself is always iterable.
	* init/tests/test_job.c (test_new): Check the list is empty, rather
	than NULL.
	(test_change_state, test_failed, test_unblock): Change tests cases
	to expect blocking to always be present, and create members as Blocked
	structures.

	* init/blocked.c (blocked_new): Set destructor (forgotten)

	* init/init.supp: Add setenv, which has crept in

	* init/blocked.h: Header containing enum, struct and prototype.
	* init/blocked.c (blocked_new): Function to allocate the structure
	with the right details.
	* init/tests/test_blocked.c (test_new): Tests for the new function.
	* init/Makefile.am (init_SOURCES): Compile using blocked.c and header
	(TESTS): Build blocked test suite
	(test_process_LDADD, test_job_class_LDADD)
	(test_job_process_LDADD, test_job_LDADD, test_event_LDADD)
	(test_event_operator_LDADD, test_parse_job_LDADD)
	(test_parse_conf_LDADD, test_conf_LDADD, test_control_LDADD):
	Link blocked.o to most test suites.
	(test_blocked_SOURCES, test_blocked_LDFLAGS, test_blocked_LDADD):
	Details for test suite.

	* init/main.c: Also remove SIGTERM handling, we don't re-exec
	properly and this is a dangerous signal to use anyway.
	(term_handler): Drop function.

	* init/main.c: Remove handling for stop/cont; there's no reason
	a user should be able to pause the event queue.
	(stop_handler): Drop function.
	* init/event.c (event_poll): Remove paused handling.

	* init/control.c: Fix doc string.

	* dbus/com.ubuntu.Upstart.xml (ReloadConfiguration): Add method
	that's effectively the same as the HUP signal.
	* init/control.c (control_reload_configuration): Unsurprisingly,
	the implementation is identical.
	* init/control.h: Add prototype.
	* init/tests/test_control.c (test_reload_configuration): Make sure
	the method works as expected.
	(test_get_job_by_name, test_get_all_jobs): Add missing free calls for
	message in cases of out of memory.

	* dbus/com.ubuntu.Upstart.xml (JobAdded, JobRemoved): Add signals
	for when new jobs are added to the known list and when existing jobs
	are removed, this allows GUIs to always show an up-to-date list.
	* dbus/com.ubuntu.Upstart.Job.xml (InstanceAdded, InstanceRemoved):
	Also add matching signals for when instances are added to the list
	for a job and when they're removed again.
	* init/job_class.c (job_class_register): Emit the JobAdded signal
	for this job when registering if the new signal argument is TRUE;
	pass on the signal argument to job_register()
	(job_class_add): Emit signals when registering jobs with existing
	connections.
	(job_class_unregister): Emit signals when unregistering a job.
	* init/job.c (job_register): Likewise, emit the InstanceAdded signal
	for the job class if the new signal argument is TRUE.
	(job_new): Emit signals when registering instances with existing
	connections.
	(job_change_state): Emit the instance removed signal when destroying
	an inactive instance.
	* init/job_class.h, init/job.h: Add signal argument to prototypes
	* init/control.c (control_register_all): When registering job classes
	on a new connection, do not emit a signal since they will already
	exist at the point when the name appears on the bus or the connection
	is complete.
	* init/tests/test_control.c (test_bus_open): Add comment that we
	are testing for signal non-emission already with the fake server,
	since it was this test that actually made me realise we had to
	not emit them :p
	* init/tests/test_job_class.c (test_register): Test that the signal
	is emitted when signal is TRUE and not emitted when signal is FALSE
	(test_unregister): Test that the JobRemoved signal is emitted
	(test_get_instance_by_name, test_get_all_instances): Free message
	if allocation failed.
	(test_consider, test_reconsider): Test that the JobAdded and
	JobRemoved signals are emitted (or not) when appropriate.
	* init/tests/test_job.c (test_register): Make sure that the
	InstanceAdded signal is emitted when TRUE is passed, and not when
	FALSE is passed.
	(test_new): Make sure the InstanceAdded signal is emitted when the
	job is registered on the bus.
	(test_change_state): Make sure the InstanceRemoved signal is sent
	when deleting an instance.

2008-06-02  Scott James Remnant  <scott@netsplit.com>

	* init/tests/test_job.c (test_new, test_register): Also use a private
	dbus server to avoid session bus problems.

	* init/tests/test_job_class.c (test_consider, test_reconsider)
	(test_register, test_unregister): Use a private dbus server instead
	of connecting to the session bus, which might not be there.

	* init/tests/test_control.c (test_disconnected): Simplify using a
	private dbus server rather than faking one.

	* init/tests/test_control.c (test_bus_close): Don't rely on being
	able to connect to the various buses, instead use a special private
	one.

2008-06-01  Scott James Remnant  <scott@netsplit.com>

	* dbus/com.ubuntu.Upstart.Job.xml (GetAllInstances): And also add
	a similar method to return the object path of all instances of a
	particular job.
	* init/job_class.c (job_class_get_all_instances): Implement the
	method, pretty much the same as the other.
	* init/job_class.h: Add prototype.
	* init/control.c: Fix comment.
	* init/tests/test_control.c (test_get_all_jobs): Ensure that the
	individual paths are children of the array.

	* dbus/com.ubuntu.Upstart.xml (GetAllJobs): Add method to return
	the object path of all known jobs.
	* init/control.c (control_get_all_jobs): Implement the method,
	somewhat simple happily.
	* init/control.h: Add prototype for the method.
	* init/tests/test_control.c (test_get_all_jobs): Test that the
	right data is returned.

	* dbus/com.ubuntu.Upstart.xml, dbus/com.ubuntu.Upstart.Job.xml,
	* dbus/com.ubuntu.Upstart.Instance.xml: Add libnih XML NS to the
	files so that we can tag methods as sync or async later.

	* init/control.c (control_get_job_by_name): Remove const from
	return parameter.
	* init/control.h: Update prototype.
	* init/tests/test_control.c (test_get_job_by_name): Remove const
	from path type.

	* init/job_class.c (job_class_get_instance_by_name): Remove wrong
	const from parameter now that we've fixed the bindings generator.
	* init/job_class.h: Update prototype to match.
	* init/tests/test_job_class.c (test_get_instance_by_name): Change
	type of path to match.

	* HACKING (Dependencies): clarify that autoreconf and configure need
	to be run for libnih first.

	* init/Makefile.am (test_process_LDADD, test_job_class_LDADD)
	(test_job_process_LDADD, test_job_LDADD, test_event_LDADD)
	(test_event_operator_LDADD, test_parse_job_LDADD)
	(test_parse_conf_LDADD, test_conf_LDADD, test_control_LDADD): Link
	the auto-generated D-Bus code in, otherwise the tests won't be
	complete.

2008-05-24  Scott James Remnant  <scott@netsplit.com>

	* HACKING: Changed branch location again, of both upstart and
	libnih.

2008-05-16  Scott James Remnant  <scott@netsplit.com>

	* init/job_class.c (job_class_consider, job_class_reconsider): Find
	the best class first and compare against the current class before
	acting, this avoids the re-register jump every time a job stops.
	(job_class_select): Rename to job_class_add() since this is takes
	a class and is the direct opposite to job_class_remove().

2008-05-15  Scott James Remnant  <scott@netsplit.com>

	* init/event.c (event_new): We can't rely on the event poll function
	being the last in the main loop, it's often the first, so after
	adding an event to the queue ensure the loop is iterated at least
	once so that the event poll occurs for it.

2008-05-09  Scott James Remnant  <scott@netsplit.com>

	* TODO (Anytime): Update.

	* dbus/com.ubuntu.Upstart.Instance.xml: format to match others

	* dbus/com.ubuntu.Upstart.Job.xml (GetInstanceByName): Add method
	* init/job_class.c (job_class_get_instance_by_name): Implementation.
	* init/job_class.h: Add prototype.
	* init/tests/test_job_class.c (test_get_instance_by_name): Tests
	for new method.

	* init/job_class.h (JobClass): Make instances a hash table.
	* init/job_class.c (job_class_new): Initialise instances as a hash
	table now.
	(job_class_register): Iterate instances as hash table.
	(job_class_remove): Slightly odd construct needed to return FALSE
	if there's anything in the hash table.
	(job_class_unregister): Likewise to assert on no instances.
	* init/tests/test_job_class.c (test_new): Check that instances is
	now a hash table.
	* init/job.h (Job): Make name the first member.
	* init/job.c (job_new): Add to instances as hash table.
	(job_instance): Drop entirely, replaced by a hash lookup.
	* init/tests/test_job.c (test_instance): Drop.
	* init/job_process.c (job_process_find): Iterate instances as a
	hash table.
	* init/event.c (event_pending_handle_jobs)
	(event_finished_handle_jobs): Iterate instances as hash table.
	(event_pending_handle_jobs): Replace job_instance call with an
	ordinary hash lookup.
	* init/tests/test_event.c: Update to use hash table.
	* init/tests/test_conf.c: Update instances stealing for hash table

	* init/job_class.c (job_class_new): initialise instance to the
	empty string.
	* init/tests/test_job_class.c: Update job_new() calls.
	(test_new): Check instance against the empty string.
	* init/job.c (job_new): name may no longer be NULL.
	* init/tests/test_job.c: Update job_new() calls.
	(test_instance): Reset back to "" when done.
	* init/event.c (event_pending_handle_jobs): Always expand the
	name, since the class->instance is always non-NULL.
	* init/tests/test_event.c: Update job_new calls.
	* init/tests/test_conf.c: Update job_new calls.
	* init/tests/test_job_process.c: Update job_new calls.

	* init/job.c (job_new): Singleton jobs have a fixed name of "",
	rather than a NULL name, and a D-Bus name of "_".
	(job_instance): Which rather simplifies this function (in fact,
	it makes this function look like a common one).
	(job_emit_event): Always set INSTANCE variable.
	(job_name): Still distinguish in output, to avoid ugly "()" but
	check character rather than NULL.
	* init/tests/test_job.c (test_new): Check name is set to ""
	and path to ".../_"
	(test_change_state, test_emit_event): Update test cases to assume
	an empty INSTANCE variable
	(test_instance): Update to pass "" instead of NULL.
	* init/job_process.c (job_process_run): Always set UPSTART_INSTANCE
	* init/tests/test_job_process.c (test_run): Always assume an
	UPSTART_INSTANCE variable, it may just be empty.
	* init/tests/test_event.c (test_pending_handle_jobs): Expect
	the name to be set to the empty string.

	* init/Makefile.am (com.ubuntu.Upstart.c com.ubuntu.Upstart.h)
	(com.ubuntu.Upstart.Job.c com.ubuntu.Upstart.Job.h)
	(com.ubuntu.Upstart.Instance.c com.ubuntu.Upstart.Instance.h):
	Drop setting of data-type, turns out it doesn't work anyway.

	* dbus/Upstart.conf: Add configuration file.
	* dbus/Makefile.am (dbussystemdir, dist_dbussystem_DATA): Install
	the configuration file into the right place.

	* dbus/com.ubuntu.Upstart.xml (GetJobByName): Add method
	* init/control.c (control_get_job_by_name): Implementation.
	* init/control.h: Prototype.
	* init/tests/test_control.c (test_get_job_by_name): Test the
	method using a fake message.

2008-05-08  Scott James Remnant  <scott@netsplit.com>

	* dbus/com.ubuntu.Upstart.xml, dbus/com.ubuntu.Upstart.Job.xml,
	* dbus/com.ubuntu.Upstart.Instance.xml: Add DTDs.

	* init/control.c (manager_interfaces): Export the general
	com.ubuntu.Upstart interface
	* init/job_class.c (job_class_interfaces): Export the
	com.ubuntu.Upstart.Job interface
	* init/job.c (job_interfaces): Export the
	com.ubuntu.Upstart.Instance interface

	* init/Makefile.am (BUILT_SOURCES)
	(com.ubuntu.Upstart.c com.ubuntu.Upstart.h)
	(com.ubuntu.Upstart.Job.c com.ubuntu.Upstart.Job.h)
	(com.ubuntu.Upstart.Instance.c com.ubuntu.Upstart.Instance.h):
	Generate C code and header files from the XML files which produce
	object bindings.
	(init_SOURCES): Link the built sources.
	(CLEANFILES): Clean them up afterwards

	* dbus/com.ubuntu.Upstart.xml: Initially empty description for
	manager object interface(s).
	* dbus/com.ubuntu.Upstart.Job.xml: Initially empty description
	for job class object interface(s).
	* dbus/com.ubuntu.Upstart.Instance.xml: Initially empty
	description for job instance object interface(s).
	* dbus/Makefile.am: Distribute the three interface files,
	they're used as sources elsewhere.
	* configure.ac (AC_CONFIG_FILES): Generate dbus/Makefile
	* Makefile.am (SUBDIRS): Descend into the dbus sub-directory.

	* init/job_class.c (job_class_consider, job_class_reconsider):
	Separate out the actual meat of the functions, since it's largely
	duplicated between the two.  This makes the difference between
	the two functions clearer, consider always stages an election
	no matter which is registered, reconsider only stages an election
	if the current class is registered.
	(job_class_select, job_class_remove): Functions containing the
	common code, which now also handle registering and unregistering
	the class with D-Bus.  Here is the right place, not in new, since
	we only export the current best class of a given name.
	(job_class_register, job_class_unregister): Function to register
	a job and its instances, and to unregister a job (we assert that
	there must be no instances for us to do this).
	* init/job_class.h: Add prototypes.
	* init/tests/test_job_class.c (test_consider, test_reconsider):
	Check that D-Bus registration and unregistration happens as
	expected.
	(test_register, test_unregister): test on their own.
	* init/job.c (job_new): Register instances with D-Bus, since
	instances can only ever exist for active classes, all instances
	are always registered on the bus.
	(job_register): Function to register an instance on the bus.
	* init/job.h: Add prototype.
	* init/tests/test_job.c (test_new): Test creating a job with an
	active d-bus connection, which should have it registered.
	(test_register): Test registration on its own.
	* init/control.c (control_register_all): Make this always succeed,
	and register existing jobs on the new connection.
	(control_server_connect, control_bus_open): registration is
	always successful.
	* init/tests/test_control.c (test_server_connect, test_bus_open):
	Test with existing jobs when we get a connection or create the
	bus connection, ensure that the jobs and instances are registered.

	* init/tests/test_job.c (test_change_state): Check for a bug where
	a job with multiple instances will be freed when one instance is
	deleted rather than the last instance.
	* init/job.c (job_change_state): Add debugging messages when we
	destroy a job that's no longer the current one or an instance
	that's no longer active; also ensure that we never destroy a job
	that's the current one.
	* init/event.c (event_pending_handle_jobs): Add a debugging message
	when we create a new instance of a job.
	* init/conf.c (conf_file_destroy): Add a debugging message when
	we destroy a job that's no longer the current one.

2008-05-07  Scott James Remnant  <scott@netsplit.com>

	* init/control.c (control_server_open, control_server_close)
	(control_server_connect): Create and manage a listening d-bus server
	that is used for private direct connections to Upstart for when the
	d-bus daemon is not available.  Each new connection has the same
	objects as the d-bus system bus, they only differ in their method.
	(control_conns, control_init): Cache the open connections, including
	the bus daemon and any private connections; we'll iterate this list
	when sending signals.
	(control_bus_open): Store connection in the list, don't worry about
	setting close-on-exec, we check that by test case and rely on d-bus
	to do it.
	(control_bus_disconnected): Rename to control_disconnected
	(control_disconnected): Work for system bus and private connections,
	remove from the connections list.
	* init/control.h: Add prototypes, remove global definition of bus
	name to just being private again.
	* init/tests/test_control.c (test_server_open, test_server_close)
	(test_server_connect): Test the new functions.
	(test_bus_open): add check for list entry
	(test_bus_disconnected): rename to test_disconnected
	* init/main.c: Open the listening server, warning if we're unable
	to do so (but we won't treat it as a hard error since there's the
	d-bus daemon as the default anyway).
	* init/init.supp: suppress the fact that the control connections
	list stays around.

	* init/job_process.c (job_process_run): Use NIH_ZERO instead of
	NIH_MUST and == 0

2008-05-06  Scott James Remnant  <scott@netsplit.com>

	* init/environ.c (environ_expand_until): Odd gcc optimiser warning,
	it reckons arg_start and end may be used uninitialised, but I don't
	see how they can be.

	* init/main.c (main): Warn if we can't set the root directory.
	* init/job_process.c (job_process_spawn)
	(job_process_error_abort): loop on the return of write()
	* init/tests/test_job_process.c (child, main): assert getcwd() works
	(test_handler): initialise list and entry for gcc's blind spot.
	(test_run): initialise ret for gcc's blind spot
	* init/tests/test_job.c (test_name): jump through hoops for gcc
	(test_change_state): list and entry.
	* init/tests/test_event.c (test_finished_handle_jobs, test_finished)
	(test_pending_handle_jobs, test_poll, test_pending): initialise to
	NULL and buy gcc glasses
	* init/tests/test_event_operator.c (test_operator_collect): another
	NULL to make gcc happy.

2008-05-01  Scott James Remnant  <scott@netsplit.com>

	* TODO: Update.

	* init/init.supp: Suppress a few test case artefacts caused by
	valgrind hating reachable memory at exec() time.

	* init/tests/test_job_process.c: Fix a few cases where we were
	still dup'ing the name argument to job_new().
	* init/tests/test_parse_job.c: Include missing signal.h

	* init/event.c (event_pending_handle_jobs)
	(event_finished_handle_jobs): Land the old job event handling
	functions here as static functions, right now they're immense but
	we'll actually move much of the code back out again as we go.
	* init/tests/test_event.c (test_pending_handle_jobs)
	(test_finished_handle_jobs): Also land the test cases in renamed
	and somewhat restructued functions, since we now have to do the
	testing through event_poll().
	(test_poll, test_pending, test_finished): It never hurts to improve
	test cases while you're in there.

2008-04-30  Scott James Remnant  <scott@netsplit.com>

	* init/job.c (job_change_state): Change calls to job_process_run
	and job_process_kill.
	* init/main.c: Change to job_process_handler

	* init/job_process.c, init/job_process.h: Land the code from job.c
	and defs from job.h that deal specifically with a job's processes,
	rename the functions to job_process_*() in the process.
	* init/tests/test_job_process.c: And land the test cases as well.

	* init/job.c: Strip of everything not related to creation and finding
	of instances and the core state machine; process stuff will move to
	job_process.c and event handling to event.c, class (nee config) stuff
	is already moved to job_class.c
	(job_new): Don't reparent the name, it doesn't help anything, just
	take a copy.
	(job_name, job_failed, job_unblock, job_emit_event): Make extern since
	we need to use these outside or just want to test them.
	* init/job.h: Clean out also.
	* init/tests/test_job.c: Also clean out.
	(test_name, test_failed, test_unblock, test_emit_event): Add test cases
	for newly extern functions.

	* init/main.c: Include events.h to get the ones we need.

	* init/control.c (control_job_config_path, control_job_path)
	(control_path_append): Drop these functions (replaced by the more
	generic nih_dbus_path() function)
	* init/control.h: Make CONTROL_ROOT public, and drop other prototypes.
	* init/tests/test_control.c (test_job_config_path)
	(test_job_path): Drop tests.

2008-04-29  Scott James Remnant  <scott@netsplit.com>

	* init/event.c, init/event.h, init/tests/test_event.c: Strip out the
	event operator code and events list.

	* init/job_class.c, init/job_class.h: We only need the event operator
	code here now.

	* init/events.h, init/event_operator.c, init/event_operator.h,
	init/tests/test_event_operator.c: Separate out the event operator
	code and the list of events into separate source files.
	* init/Makefile.am (init_SOURCES): Build and link event operator code
	and use the lists of events.
	(TESTS): Build and run the event operator test suite.
	(test_event_operator_SOURCES, test_event_operator_LDFLAGS)
	(test_event_operator_LDADD): Details for the event operator test
	suite.
	(test_process_LDADD, test_job_class_LDADD)
	(test_job_process_LDADD, test_job_LDADD, test_event_LDADD)
	(test_parse_job_LDADD, test_parse_conf_LDADD, test_conf_LDADD)
	(test_control_LDADD): Link the event operator code.

	* init/job_class.c, init/main.c: Correct includes and some function
	names.

	* init/process.c, init/process.h, init/tests/test_process.c: Land
	original Process code (used by job class and similar).

	* init/process.c, init/process.h, init/tests/test_process.c: Break
	into two pieces, one part becomes job_process which requires both
	job information and process information, the other becomes system
	which requires no job information.
	* init/errors.h: Update error name.
	* init/Makefile.am (init_SOURCES): Build and link job process code
	and header along with system code and header.
	(TESTS): Build and run job process and system test suites.
	(test_job_process_SOURCES, test_job_process_LDFLAGS)
	(test_job_process_LDADD): Details for job process test suite.
	(test_system_SOURCES, test_system_LDFLAGS, test_system_LDADD):
	Details for system test suite.
	(test_process_LDADD, test_job_class_LDADD, test_job_LDADD)
	(test_event_LDADD, test_parse_job_LDADD, test_parse_conf_LDADD)
	(test_conf_LDADD, test_control_LDADD): Link job process and system
	code.

	* init/parse_conf.c: Remove parse_job include.

	* init/init.supp: Update leak check for class init; remove
	valgrind workaround since it's gone away with the change of that
	function.

	* init/conf.h (ConfFile): Change type of job member, but leave name.
	Add prototype for new function.
	* init/conf.c (conf_reload_path): Somewhat simplify the case of
	having parsed a job, we only need to call job_class_consider() now
	to have it dealt with.
	(conf_file_destroy): Likewise after removing the ConfFile from the
	source (so it won't get considered) and marking the job class as
	deleted, we only need to call job_class_reconsider() and check the
	return value to see whether we've been replaced.
	(conf_select_job): In return we provide the function to decide which
	of the available job sources is the best one.
	* init/tests/test_conf.c: Update types in tests.
	(test_select_job): Test the new function.

	* init/parse_job.h: Update to include job_class.h and update prototype
	to return JobClass, we'll keep the name though since we'll never
	parse jobs and otherwise things get annoying.
	* init/parse_job.c: Update to work on job classes.
	* init/tests/test_parse_job.c: Update to match.

	* init/job_class.h (JobClass): Factor out old JobConfig object into
	a new JobClass object with the same properties, but in its own source
	file.
	(ExpectType): Rename old JobExpect to this to match other enums.
	(ConsoleType): Move along with the object that uses it.
	* init/job_class.c (job_class_init, job_class_new)
	(job_class_environment): Bring along methods that only operate on
	a JobClass, cleaning them up in the process.
	(job_class_consider, job_class_reconsider): Replace job_config_replace
	with these two functions that may be used for a new job class and
	when discarding or finishing with an old one respectively.
	* init/tests/test_job_class.c: Tests for the functions.
	* init/Makefile.am (init_SOURCES): Build and link job class source
	and header.
	(TESTS): Build and run job class test suite.
	(test_job_class_SOURCES, test_job_class_LDFLAGS)
	(test_job_class_LDADD): Details for job class test suite.
	(test_process_LDADD, test_job_LDADD, test_event_LDADD)
	(test_parse_job_LDADD, test_parse_conf_LDADD, test_conf_LDADD)
	(test_control_LDADD): Link job class code to other tests too.

2008-04-28  Scott James Remnant  <scott@netsplit.com>

	* init/control.c (control_job_config_path, control_job_path): Add
	functions to generate D-Bus object paths for jobs and instances
	(control_path_append): and a static function used by both to append
	escaped path elements.
	* init/control.h: Add prototypes.
	* init/tests/test_control.c (test_job_config_path)
	(test_job_path): Add test cases for the new functions.
	* init/job.h (JobConfig, Job): Add path member to both structures.
	* init/job.c (job_config_new, job_new): Initialise the path members.
	* init/tests/test_job.c (test_config_new, test_new): Make sure
	the path members are initialised to something sensible.
	* init/init.supp: Valgrind whines, I do not know why.

	* init/control.c (control_bus_open): Call out to register objects
	on the new bus connection.
	(control_register_all): Start off by registering the connection
	manager object, no methods/signals for now.
	* init/tests/test_control.c (test_bus_open): Make sure the manager
	object is registered.

2008-04-27  Scott James Remnant  <scott@netsplit.com>

	* init/tests/test_control.c (test_bus_open): Correct name of
	error macro.

	* init/job.c (job_emit_event): Make INSTANCE the second variable.
	* init/tests/test_job.c (test_next_state): Update tests.

2008-04-25  Scott James Remnant  <scott@netsplit.com>

	* init/tests/test_control.c (test_bus_open): Use D-bus macros for
	error strings instead of naming them by hand.

2008-04-22  Scott James Remnant  <scott@netsplit.com>

	* init/tests/test_control.c (test_bus_close): Add another missing
	call to dbus_shutdown.

2008-04-21  Scott James Remnant  <scott@netsplit.com>

	* init/tests/test_control.c (test_bus_open): Under valgrind we seem
	to get NoReply instead of Disconnected which is a wee bit odd.
	Add missing call
	(test_bus_disconnected): Add missing call to dbus_shutdown.

2008-04-19  Scott James Remnant  <scott@netsplit.com>

	* init/process.c: Add missing limits.h include

	* init/job.h (JobConfig): Merge instance and instance_name; if
	instance is set, the job is multi-instance with the name derived
	from that; if unset the job is singleton.  We will not support
	unlimited instances.
	* init/job.c (job_config_new): Initialise instance to NULL.
	(job_new): Assert that name is set for instance jobs.
	(job_instance): Alter to only deal with singleton and instance
	jobs, the unlimited instances case is gone.
	(job_handle_event): Use instance instead of instance_name
	* init/tests/test_job.c (test_config_new): Check instance is NULL
	(test_find_by_pid): Adjust the way instance jobs are made, which
	means we have to pass a name to job_config_new now.
	(test_instance): Adjust tests to remove unlmited-instance tests
	and pass name to job_config_new
	(test_change_state, test_run_process): Pass instance name to
	job_new as an allocated argument rather than waiting to set it
	until afterwards.
	(test_handle_event): Set instance instead of instance_name
	* init/parse_job.c (stanza_instance): Make the argument mandatory.
	* init/tests/test_parse_job.c (test_stanza_instance): Remove the
	checks for without argument, and make sure that without argument
	is an error.

	* init/parse_job.c (stanza_oom): Oops, forgot to free never arg.

	* init/job.h (JobConfig): NihList is rather overkill for emits,
	which is static configuration; turn into a NULL-terminated array
	which'll make it easier to turn into a D-Bus property later.
	* init/job.c (job_config_new): Initialise to NULL now.
	* init/tests/test_job.c (test_config_new): Make sure it's NULL.
	* init/parse_job.c (stanza_emits): Store in an array instead.
	* init/tests/test_parse_job.c (test_stanza_emits): Redo tests.

	* init/job.c (job_emit_event): Append exported variables to the
	job event without overwriting the builtins.
	* init/tests/test_job.c (test_change_state): Check that exported
	environment is added to the job events.

	* init/parse_job.c (stanza_export): Parse a new export stanza,
	which takes one or more environment variable names.
	* init/tests/test_parse_job.c (test_stanza_export): Test the new
	stanza.

	* init/job.h (JobConfig): Add new export member.
	* init/job.c (job_config_new): Initialise to NULL.
	* init/tests/test_job.c (test_config_new): Make sure it's NULL.

	* init/environ.c (environ_add, environ_set): Add a replace argument
	which when FALSE does not replace existing entries in the environment
	table.
	* init/environ.h: Adjust prototypes.
	* init/tests/test_environ.c (test_add): Add tests for non-replacement
	mode, including corner cases.
	(test_set): Replace should be TRUE in this test.
	* init/event.c (event_operator_collect): Always replace existing
	environment members.
	* init/job.c (job_config_environment, job_run_process): Always replace
	existing environment members.
	(job_emit_event): Always replace existing environment members, and
	rework this function to get rid of the confusing gotos.

	* init/tests/test_job.c (test_change_state): Add tests to make sure
	we include the INSTANCE variable in the event environment.

2008-04-18  Scott James Remnant  <scott@netsplit.com>

	* init/process.c (process_kill): Make sure we do send the signal to
	the process group; in practice this makes no difference, but it pays
	to be explicit in such things.
	* init/tests/test_process.c (test_kill): Add a test case for when
	the session leader is no more.

	* init/job.h (JobConfig): Another day, another obscure job config
	detail.  This one is for adjusting how likely you are to be killed
	by the OOM Killer.
	* init/job.c (job_config_new): Set to zero by default.
	* init/tests/test_job.c (test_config_new): And make sure it is zero.
	* init/parse_job.c (stanza_oom): And it helps to have a function
	to set that one.
	* init/tests/test_parse_job.c (test_stanza_oom): Test it.
	* init/errors.h: And we need an error if its out of bounds.
	* init/conf.c (conf_reload_path): Which also needs to be caught.
	* init/process.c (process_spawn): Of course, we have to do something
	with the oom adjustment.
	(process_error_read): message for failure error.
	* init/process.h (processErrorType): And need an error if it fails

	* init/main.c: Drop the legacy configuration directory, the format
	of jobs has changed sufficiently to not support it.
	* init/Makefile.am (AM_CPPFLAGS): Remove LEGACY_CONFDIR definition.
	(install-data-local): Don't create it, either.

	* init/enum.c, init/enum.h, init/tests/test_enum.c: Remove these
	source files, a hold-over from when we had them in a separate
	library and passed around the integer values.
	* init/job.c, init/job.h, init/tests/test_job.c: Restore in their
	proper place.
	* init/Makefile.am: Remove enum.* from build instructions.

	* init/main.c: Attempt to connect to the system bus on startup,
	but don't expect it to work.

	* init/control.c (control_bus_open, control_bus_disconnected)
	(control_bus_close): Functions to open a connection to the D-Bus
	system bus, clean up if disconnected or disconnect ourselves
	explicitly.
	* init/control.h: Prototypes.
	* init/tests/test_control.c (test_bus_open)
	(test_bus_disconnected, test_bus_close): Test the functions using
	a fake D-Bus system bus daemon.
	* init/errors.h: Add error for "name taken".
	* init/Makefile.am (init_SOURCES): Build and link control.c and
	control.h
	(TESTS): Build and run control test suite.
	(test_control_SOURCES, test_control_LDFLAGS, test_control_LDADD):
	Details for control test suite.
	(test_process_LDADD, test_job_LDADD, test_event_LDADD)
	(test_parse_job_LDADD, test_parse_conf_LDADD, test_conf_LDADD):
	Link control.o

2008-04-16  Scott James Remnant  <scott@netsplit.com>

	* init/job.h (JobConfig): Add leader member.
	* init/job.c (job_config_new): Initialise leader to FALSE.
	* init/tests/test_job.c (test_config_new): Make sure leader is FALSE.
	(test_change_goal, test_change_state, test_run_process)
	(test_kill_process, test_child_handler, test_handle_event)
	(test_handle_event_finished): Jobs have to be leaders now to allow
	waitpid() to work in test cases.
	* init/parse_job.c (stanza_session): Parse "session leader" stanza
	to set to TRUE.
	* init/tests/test_parse_job.c (test_stanza_session): Test new
	stanza parsing.
	(test_stanza_console): Add missing "missing argument" test.
	* init/process.c (process_error_read): Deal with new fork error.
	(process_spawn): If we're not to be a session leader, fork again and
	write the pid back on the open socket.
	* init/process.h (ProcessErrorType): Introduce new fork error.
	* init/tests/test_process.c (test_spawn): Test that we can't start
	a non-session-leader and still have process details.
	(test_spawn, test_kill): Other jobs have to be leaders now to
	allow waitpid() to work.
	* init/tests/test_event.c (test_poll): Jobs have to be leaders now
	to allow waitpid() to work.

2008-04-12  Scott James Remnant  <scott@netsplit.com>

	* configure.ac (NIH_INIT): Require that libnih build D-Bus support,
	failing configure if we can't get it.
	* init/Makefile.am (AM_CFLAGS): Build with D-Bus CFLAGS,
	(init_LDADD, test_process_LDADD, test_job_LDADD, test_event_LDADD)
	(test_parse_job_LDADD, test_parse_conf_LDADD, test_conf_LDADD): and
	link with libnih-dbus.la and D-Bus LIBS.
	(init_LDFLAGS): No need for -static now since libnih will only exist
	statically anyway.

	* init/main.c: Use a better name for kbdrequest
	* init/event.h (KBDREQUEST_EVENT): Rename event to keyboard-request

	* init/main.c: Drop the attempt to rescue a crashed system by
	carrying on with no state
	(crash_handler): After the child has core dumped, the parent will
	die and the kernel will panic.  That's the best we can do, I think.

	* init/job.c (job_change_state): Don't generate the stalled event;
	there's nothing useful you can do with it other than start a root
	shell and that's just a security hole waiting to happen.
	(job_new): Don't increment the instances counter.
	* init/job.h: Remove extern for instances counter.
	* init/tests/test_job.c (test_new): Remove the check that the
	instance counter is incremented.
	(test_change_state): Remove the test for the stalled event.
	* init/event.h (STALLED): Remove stalled event definition,
	* TODO: Update.

	* init/job.h (Job): And while we're at it, the instance name is
	guaranteed unique for a given job name, which is also guaranteed
	to be unique - so don't bother with job ids either, since they
	also get reused in bad cases.
	* init/job.c (job_next_id): Drop this function.
	(job_new): Don't assign an id anymore.
	(job_find_by_id): Drop this function.
	(job_run_process): Set UPSTART_INSTANCE to the instance name if set.
	(job_name): Function to create the string used in messages.
	(job_change_goal, job_change_state, job_run_process)
	(job_kill_process, job_kill_timer, job_child_handler)
	(job_process_terminated, job_process_trace_new)
	(job_process_trace_new_child, job_process_trace_signal)
	(job_process_trace_fork, job_process_trace_exec): Use the instance
	name in messages (if set) in place of the job id.
	* init/tests/test_job.c (test_new): Drop checks on the id field.
	(test_find_by_id): Drop test.
	(test_run_process): Check that UPSTART_INSTANCE is set only for
	named job instances, and contains the instance name.
	(test_change_state, test_run_process, test_child_handler): Remove
	id setting and update error message checks.
	* TODO: Update.

	* init/event.h (Event): We don't use the id field for anything;
	and it can't be guaranteed to be unique since it can wrap over
	and get reused.  Drop it.
	* init/event.c (event_next_id): Drop this function.
	(event_new): Don't assign an id anymore.
	(event_find_by_id): Drop this function.
	* init/tests/test_event.c (test_new): Drop checks on the id field
	(test_find_by_id): Drop test.
	(test_poll): Drop id setting which was needless anyway.

2008-04-11  Scott James Remnant  <scott@netsplit.com>

	* init/tests/test_job.c (test_child_handler): Add tests to make
	sure that respawn works for both services and tasks; the only
	difference we want for tasks is that zero is a normal exit code.
	* init/job.c (job_process_terminated): Status need not be non-zero
	if the job is not a task.

	Change the default job type from task to service, which will
	finally match people's expectations.

	* init/job.h (JobConfig): Replace service member with task
	* init/job.c (job_config_new): Initialise task to FALSE
	(job_change_state): Unblock if not a task instead of if a service
	* init/tests/test_job.c (test_config_new): Make sure task is FALSE
	(test_change_state): Check service by default, task with flag;
	this also means we expect blockers to be cleared if we end up in
	running for the other checks
	(test_child_handler): Expect blockers to be cleared if we end up
	in running now that service is the default.
	* init/tests/test_event.c (test_poll): Test with a task since
	we want to remain blocked for longer.
	* init/parse_job.c (stanza_respawn): Don't set service to TRUE
	(stanza_service): Rename to stanza_task and set task flag instead
	* init/tests/test_parse_job.c (test_stanza_respawn): Remove checks
	for setting of service flag
	(test_stanza_service): Rename to test_stanza_task and test task

	* init/job.c (job_init): Create hash using nih_hash_string_new()
	* init/conf.c (conf_source_new): Likewise.

2008-03-08  Scott James Remnant  <scott@netsplit.com>

	* HACKING: Terminology changes: Bazaar-NG is now just Bazaar;
	Malone is now just Launchpad's bug tracking system.  Update bugs
	URL to match modern form.

	* init/enum.h (JobWaitType): Rename to JobExpect
	* init/job.h (JobConfig): Rename wait_for to expect
	* init/job.c (job_config_new, job_change_state, job_run_process)
	(job_process_stopped, job_process_trace_new_child): Rename wait_for
	to expect in all occurances.
	* init/tests/test_job.c: Likewise rename all occurances.
	* init/parse_job.c (stanza_wait): Rename to stanza_expect and drop
	the intermediate argument.
	* init/tests/test_parse_job.c (test_stanza_wait): Rename to
	test_stanza_expect and adjust tests to match new syntax.
	* init/tests/test_process.c (test_spawn): Remove set of wait_for.

	* doc/states.dot: Remove the state transition from starting to
	waiting ("emit_stopped" in the graph); we don't have a "respawning
	too fast" exit here anymore, so always go to stopping.
	* doc/states.png: Regenerate.

	* TODO: Document the problems with overflowing ids and instance
	counter before I forget about them.

2008-03-07  Scott James Remnant  <scott@netsplit.com>

	* TODO: Update.

	* init/job.h (JobConfig): Add instance_name member.
	(Job): Add name member.
	* init/job.c (job_config_new): Initialise instance name to NULL.
	(job_new): Accept the name as an argument, reparenting and stealing
	(job_handle_event): Expand the instance name and pass to job_new
	(job_instance): Accept a name and look that up in the list of current
	instances returning the instance if found.
	* init/tests/test_job.c: Add extra argument to all job_new calls
	(test_config_new): Make sure instance name is initialised to NULL.
	(test_handle_event): Make sure the job name is set from the instance,
	and make sure an existing instance is reused if we can.
	(test_instance): Make sure that the existing instance is returned.
	* init/parse_job.c (stanza_instance): Check for an optional argument
	and store it in the instance_name member if it exists, otherwise
	free and reset the instance_name member.
	* init/tests/test_parse_job.c (test_stanza_instance): Check the new
	argument is handled properly and stored in the right place.
	* init/tests/test_conf.c (test_source_reload_job_dir)
	(test_file_destroy): Add extra NULL to job_new
	* init/tests/test_event.c (test_poll): Add extra NULL to job_new

	* init/event.c (event_operator_match): Accept an environment array
	and expand the operator value against it before attempting to match.
	(event_operator_handle): Also accept the environment array and pass
	through to calls to event_operator_match().
	* init/event.h: Update prototypes.
	* init/tests/test_event.c (test_operator_match): Add extra NULL
	argument to most tests, and add tests for known and unknown variable
	references.
	(test_operator_handle): Add extra NULL arguments to most tests, and
	add test for passing of environment through.
	(test_operator_reset): Add extra NULL argument to call.
	* init/job.c (job_handle_event): Pass the job environment for the
	stop event handling, but NULL for the start event.
	* init/tests/test_job.c (test_handle_event): Make sure that a stop
	operator is expanded from the job environment before being matched
	against the stop event.

	* init/event.c, init/event.h, init/environ.c: Documentation tweaks.

	* init/job.c (job_change_state): Remove the code to check for runaway
	jobs from here, we'll always let people explicitly start an instance.
	(job_process_terminated): Call job_catch_runaway when actually doing
	the respawn instead.
	* init/tests/test_job.c (test_change_state): Remove "too fast" checks,
	we're going to allow start/stop requests to restart jobs as much as
	they like since this is an external request.
	(test_handle_event, test_handle_event_finished): No need to remove
	a respawn limit with this behaviour.
	(test_child_handler): Instead check that the respawn counter is
	dealt with by the child handler.

	* TODO: Update, I found a bug with the current model.

	* init/tests/test_environ.c (test_expand): Check that a string
	without an expansion still works ok.

2008-03-06  Scott James Remnant  <scott@netsplit.com>

	* init/event.c (event_operator_collect): Just use strcat functions.

2008-03-03  Scott James Remnant  <scott@netsplit.com>

	* init/environ.c (environ_valid): New function to check the validity
	of an environment variable name, should call before accepting any.
	(environ_expand_until): New function to expand variable references
	in a string using an environment table; supports a few common
	shell-like expressions.
	(environ_getn): Change to return the value of the string, not the
	entire environment string.
	* init/environ.h: Add prototypes.
	* init/errors.h: Add errors raised by new functions.
	* init/tests/test_environ.c (test_valid, test_expand): Add test
	cases for the new functions.
	(test_get, test_getn): Change test case to check for the variable
	value instead of returning the whole string.

	* TODO: Add thoughts on blocking commands.

	* TODO: Update.

	* init/event.h (Event): Remove the refs member; we now never hold
	a reference to an event we're blocking since we always copy the
	environment out if we want to keep it.
	(EventOperator): Events are always blocked while we hold them,
	so drop the blocked member.
	(EventProgress): The done state is no longer needed, we can free
	in finished now.
	* init/event.c (event_ref, event_unref): Drop these functions.
	(event_new): Don't ininitialise the refs member since it's gone.
	(event_poll): Remove the done state since it's directly freed
	in event_finished again
	(event_finished): No done state, event is freed before return.
	(event_operator_new): No blocked member.
	(event_operator_copy): Always block the event after copying.
	(event_operator_destroy): Simply unblock.
	(event_operator_handle): Simply block the event on match.
	(event_operator_collect): Always block the copied event
	(event_operator_unblock): This function is no longer required, since
	it has an identical effect to reset.
	(event_operator_reset): Simply unblock the event.
	* init/tests/test_event.c (test_new): Drop the check for refs
	being initialised to zero.
	(test_ref, test_unref, test_operator_collect): Drop test for
	functions that have been dropped in the code.
	(test_operator_new): Drop the check for blocked being initialised
	to FALSE.
	(test_block, test_unblock, test_operator_destroy): Drop any references
	to the refs member.
	(test_operator_destroy): Actually fix the function to test things.
	(test_poll): Drop the check for remaining in the done state.
	(test_operator_new, test_operator_copy): Drop the checks for blocked.
	(test_operator_handle, test_operator_collect, test_opreator_reset):
	Drop references to refs and blocked.
	* init/job.c (job_unblock, job_handle_event): Drop the call to
	event_unref() since the next call was always event_unblock() and
	that's the one that we didn't delete.
	* init/tests/test_job.c (test_change_state, test_child_handler)
	(test_handle_event, test_handle_event_finished): Events don't
	have references anymore, so remove calls to reference, unreference
	and checks for the reference count - it's all done with blocks now.
	(test_new): Remove check that the operator is not blocked for a
	new job since there's no such thing now.
	(test_handle_event): Operators don't have a blocked member anymore,
	if there's an event, it's blocked.

	* init/job.c (job_change_state): Don't reference the event we're
	blocked on, we'll always know when it's finished.
	(job_handle_event_finished): Likewise no reason to unreference it.
	* init/tests/test_job.c (test_change_goal, test_child_handler)
	(test_handle_event, test_change_state)
	(test_handle_event_finished): Remove the expectation that the blocked
	event is referenced by the job.
	* init/tests/test_event.c (test_poll): Don't reference the event,
	since the job would not have.

	* init/job.c (job_emit_event): Use environ_add/set for style
	reasons.

	* init/job.c (job_handle_event): Reset the stop_on operator after
	processing the event, thus the expression needs to be completely
	reevaluated before the job can be stopped again by it.  At last,
	correct behaviour!
	(job_change_state): No reason to reset the stop_on operator when
	starting since it's always reset after evaluating to TRUE now;
	likewise no reason to reset on re-entering running or waiting,
	job_unblock() is sufficient.
	(job_failed): No reason to iterate stop_on to set failed, it's
	empty - job_unblock() does what we want.
	* init/tests/test_job.c (test_handle_event): Check that the operator
	is actually reset and the event not referenced when handling from
	the event.
	(test_change_state, test_child_handler): Don't put anything in stop_on
	and thus don't expect anything to come out of it -- event environment
	is all done in stop_env and blocking done in blocking.

	* init/job.c (job_handle_event): Collect the stop events and store
	them in the blocking list, unblocking any that were there before
	such as the start events.
	(job_change_state): Unblock blocking events when returning to running
	from pre-stop.
	* init/tests/test_job.c (test_handle_event): Make sure the stop
	events are collected and replace any previously blocking events.
	(test_change_state, test_child_handler): Test that stop events in
	the blocking list are kept and unblocked when necessary.

2008-03-02  Scott James Remnant  <scott@netsplit.com>

	* init/job.c (job_change_state): Shouldn't emit the started event
	on pre-stop cancellation, and shouldn't unblock the job because
	it's a service.

	* init/job.c (job_change_state): Throw away the stop environment
	when starting and returning to running.
	* init/tests/test_job.c (test_change_state): Make sure the stop
	environment is actually thrown away.

	* init/job.c (job_run_process): Append the environment from the
	stop events if given the pre-stop process to run; do this before
	the special events so they can never be overriden.
	* init/tests/test_job.c (test_run_process): Check that the stop event
	environment is included for pre-stop and not for other jobs.

	* init/job.c (job_handle_event): Remove setting of UPSTART_JOB
	and UPSTART_JOB_ID, we set that when we run the process.
	* init/tests/test_job.c (test_handle_event): Don't check for
	UPSTART_JOB and UPSTART_JOB_ID since we no longer copy it in here.

	* init/job.c (job_run_process): Copy the environment to pass it to
	the job, appending the UPSTART_JOB and UPSTART_JOB_ID variables here;
	we never want to be able to match these, etc.
	* init/tests/test_job.c (test_run_process): Add tests to make sure
	that the environment is actually set in the processes we run.

	* init/job.h (Job): Add stop_env member to store environment from
	stop events for the stop script.
	* init/job.c (job_new): Initialise stop_env to NULL.
	(job_handle_event): Copy environment from the stop_on operator into
	the stop_env member.
	* init/tests/test_job.c (test_new): Check that stop_env is NULL.
	(test_handle_event): Add lots of tests to make sure that the
	environment is collected from the events and stored in stop_env
	properly, overwriting what was there already if necessary.

	* init/init.supp (job-run-process-args): Add a suppression for the
	fact that job_run_process will leak its arguments to a new process
	assuming that it will call exec() or exit()

	* init/tests/test_job.c (test_child_handler): Remove bogus free tag
	of the list, which we don't use in this test (valgrind failure)

	* init/job.h (Job): Remove the start_on member.
	* init/job.c (job_new): Don't initialise start_on since it's gone.
	(job_change_state): Drop call to unblock the start_on operator since
	the events are already unblocked by job_unblock.
	(job_failed): Drop setting of start_on events to failed since this
	is already done by job_unblock.  This results in a slight change in
	behaviour, now when a job fails to start - the event or command will
	be immediately unblocked since there's no point waiting until it
	stops again - it was waiting for it to start.
	* init/tests/test_job.c (test_new): Remove start_on checks
	(test_change_state, test_child_handler, test_handle_event): Remove
	all references to start_on, instead relying on the blocking checks
	instead.
	* init/tests/test_event.c (test_poll): Remove solitary reference
	to job's start_on, this wasn't necessary anyway - we proved that it
	was the right event by affecting the job.  Revert previous commit
	that temporarily increased the number of references, they should be
	one again now only the blocking list holds them.

	* init/job.h (job): Add blocking member, a list of events that we're
	blocking from finishing.
	* init/job.c (job_new): Initialise blocking member to NULL.
	(job_handle_event): Collect the list of events from the operator
	and store them in the job's blocking list (unblocking any existing
	first); if the job is already running, unblock unref and discard.
	(job_unblock): New function to deal with unblocking the events we're
	holding onto and resetting the blocking list; this will be extended
	later to also unblock any command.
	(job_change_state): Unblock events in running for services and in
	waiting for everything.
	(job_failed): Unblock events and mark them as failed.
	* init/tests/test_job.c (test_new): Check that it's initialised to NULL
	(test_handle_event): Extend the test cases to check the value of the
	blocking list, and to make sure that the previous blocking list is
	overwritten when necessary.
	(test_change_state, test_child_handler): Extend test cases so that
	wherever we're had a blocked event in start_on, we also have that in
	the blocking list.
	* init/tests/test_event.c (test_poll): Temporarily increase the
	expected number of references/blockers to the event in the poll
	test.

	* init/job.h (Job): Add start_env member, this stores the environment
	to use when starting the event so it doesn't overwrite the current
	environment of a restarting job.
	* init/job.c (job_handle_event): Do the heavy lifting of starting a
	new job instance here; construct the environment from the built-ins
	and configured, append that collected from the start events, locate
	or create a new instance, add the job name and id then copy into
	the new start_env member before starting the job.  At some point
	this will probably all become a function since it'll be similar for
	the control functions.
	(job_change_state): Copy the start_env member into the env member
	when in the starting state; thus the job environment remains the same
	until restarted.
	(job_new): Remove code to initialise the environment, we now do that
	when actually starting the instance.
	* init/tests/test_job.c (test_handle_event): Add test cases for
	starting the job, making sure that the environment is correctly
	copied into the right field and also checking what happens if it's
	already stopping or running.
	(test_change_state): Make sure that start_env is correctly copied
	over into env, overwriting what is there if non-NULL or keeping it
	if NULL.
	(test_new): Remove checks for environment setup, since we don't do
	that anymore here; replace with checking for NULL and restore the
	alloc fail tests.
	* TODO: Update.

	* init/environ.c (environ_add): Allow it to accept NULL length, since
	we can't always keep that around.

	* init/process.c (process_spawn): Accept the environment list as
	a parameter, then finally we can change this function to take a
	JobConfig as the first argument.
	(process_error_read): Remove the associated error handler.
	* init/process.h: Change prototype.
	(ProcessErrorType): Remove error enum for environment.
	* init/tests/test_process.c (test_spawn): Update calls in test to
	just pass in an environment array (direct testing).
	* init/job.c (job_run_process): Pass configuration and environment
	to process_spawn.

	* init/process.c (process_spawn): Take the environment directly out
	the job structure, rather than recreating it.
	(process_environment): Drop function, absorbed elsewhere.
	* init/process.h: Remove prototype.
	* init/tests/test_process.c (test_spawn): Set the job_id variable
	before calling job_new and set config->start_on instead of
	job->start_on so that job_new can pick up both.
	(test_environment): Remove test cases.

	* init/job.h (Job): finally gains env pointer of its own.
	* init/job.c (job_new): Initialise the environment, moving the last
	of the code from process_environment -- this is only temporary
	though in the interests of refactoring, it'll move out of here again
	soon enough.
	* init/tests/test_job.c (test_new): Make sure that the environment is
	set in a manner which tests the overriding of things by other things;
	we have to temporarily comment out the alloc fail stuff though :-(

	* init/event.c (event_operator_collect): Make list the last argument
	for consistency with future functions.
	* init/event.h: Update prototype.
	* init/tests/test_event.c (test_operator_collect): Swap arguments.
	* init/process.c (process_environment): Update.

	* init/job.c (job_config_environment): Function to generate an
	environment table from a JobConfig, code largely moved from process.c
	* init/job.h: Add protoyype.
	(JOB_DEFAULT_ENVIRONMENT): List of environment variables to always
	copy from the environment (moved from process.h)
	* init/tests/test_job.c (test_config_environment): Add test case,
	again largely copied from test_process.c
	* init/process.c (process_environment): Call job_config_environment
	instead of the code moved out.
	* init/process.h (PROCESS_ENVIRONMENT): Move to job.h
	* TODO: Update.

	* TODO: Update.

2008-03-01  Scott James Remnant  <scott@netsplit.com>

	* init/event.c (event_operator_collect): Create a mega-function to
	iterate an EventOperator tree (filtering out those bits that aren't
	TRUE) and collect the events, adding them to a linked list, adding
	their environment to a table and making a string list for another
	environment variable.  Fundamentally this function marshals data
	out of the Event subsystem into the right format for the Job subsystem.
	* init/event.h: Add prototype.
	* init/tests/test_event.c (test_operator_collect): Tests for the
	collector function; some bits may seem similar to test_process.c
	* init/process.c (process_environment): Use event_operator_collect
	to gather the environment, instead of its own code (which pretty
	much got pasted into event_operator_collect anyway).  Force everything
	else to allocate matching the caller.
	* init/tests/test_process.c (test_spawn, test_environment): Had
	forgotten to set the value of the intermediate AND operator to TRUE,
	necessary now.

	* init/process.c (process_environment_add): Move and rename this
	function, since it's not really process associated
	(process_environment): Change to use environ_add or environ_setf
	instead.
	* init/process.h: Remove prototype.
	* init/environ.c (environ_add): New name/location of
	process_environment_add, modified to not take a copy of the string
	(environ_set): Wrapper for the above for common dealing with
	environment we want to set from a format string.
	(environ_get, environ_getn, environ_lookup): Functions to get an
	environment variable entry; largely cripped from event.c but
	bug-fixed at the same time.
	* init/environ.h: Function prototypes.
	* init/event.c (event_operator_match): Change to use environ_lookup
	* init/tests/test_process.c (test_environment_add): Move the tests.
	* init/tests/test_environ.c: Test suite for environment handling
	* init/Makefile.am (init_SOURCES): Build environ.c and environ.h
	(TESTS): Build environment test suite
	(test_environ_SOURCES, test_environ_LDFLAGS, test_environ_LDADD):
	Details for environment test suite
	(test_process_LDADD, test_job_LDADD, test_event_LDADD)
	(test_parse_job_LDADD, test_parse_conf_LDADD, test_conf_LDADD):
	Link environ.o to other test suites

	* init/job.c (job_new): Increment the number of instances.
	(job_instance): Simplify the function, it now only returns the
	existing instance or NULL.  This makes it easier to extend when
	we have env-limited instances later on.
	(job_handle_event): If job_instance returns NULL, create
	a new instance with job_new() and always reset the operator afterwards.
	* init/tests/test_job.c (test_new): Check that the instances variable
	is incremented when a new job is created.
	(test_instance): Change to check that it returns NULL when there is
	no active instance, or for multi-instance jobs, instead of creating
	a new one itself.
	(test_config_replace, test_find_by_pid)
	(test_find_by_id, test_change_goal, test_change_state)
	(test_next_state, test_run_process, test_kill_process)
	(test_child_handler, test_handle_event)
	(test_handle_event_finished): Call job_new to create a new instance
	from a config, instead of job_instance.

	* init/tests/test_conf.c (test_source_reload_job_dir)
	(test_file_destroy): Call job_new to create a new instance from a
	config, instead of job_instance.
	* init/tests/test_event.c (test_poll): Call job_new to create a new
	instance from a config, instead of job_instance.
	* init/tests/test_process.c (test_spawn, test_environment): Call
	job_new to create a new instance from a config, instead of job_instance

2008-02-29  Scott James Remnant  <scott@netsplit.com>

	* configure.ac: Compare the evaluated $sbindir against the common
	things we put in PATH, if it doesn't match, define EXTRA_PATH to
	contain it.
	* init/paths.h: Append EXTRA_PATH to PATH if defined.

	* init/Makefile.am (AM_CPPFLAGS): Replace TELINIT definition with
	SBINDIR, pointing at the common directory.
	* compat/sysv/Makefile.am (AM_CPPFLAGS): Replace SHUTDOWN definition
	with SBINDIR, pointing at the common directory.
	* init/paths.h (TELINIT): Redefine to be SBINDIR with "/telinit"
	on the end; define SBINDIR if necessary.
	* compat/sysv/reboot.c (SHUTDOWN): Redefine to be SBINDIR with
	"/shutdown" on the end; define SBINDIR if necessary.

2008-02-22  Scott James Remnant  <scott@netsplit.com>

	* init/event.c (event_operator_match): Rewrite to match both
	positionally and by name.
	* init/tests/test_event.c (test_operator_match): Update tests to
	check the new behaviour works.

	* init/parse_job.c (parse_on_operand): Add arguments to env list
	rather than args; sanity check afterwards to ensure that positional
	doesn't follow name-based -- when parsing the job is the right place
	to catch this.
	* init/tests/test_parse_job.c (test_stanza_start)
	(test_stanza_stop): Change args to env when checking operators.
	Check that arguments may be quoted in manners that we expect to be
	sane.  Check that positional arguments cannot follow name-based ones.
	* init/errors.h: Add new error.
	* init/conf.c (conf_reload_path): Treat expected variable as a
	permanent error.

	* init/tests/test_process.c (test_spawn, test_environment): 
	Update event_new() calls to remove extra argument.

	* init/main.c (main, cad_handler, kbd_handler, pwr_handler):
	Update event_new() calls to remove extra argument.

	* init/job.c (job_change_state): Update event_new () call.
	(job_emit_event): Update to put failure information in environment.
	* init/tests/test_job.c (test_new, test_instance)
	(test_child_handler, test_handle_event)
	(test_handle_event_finished): Remove extra argument to event_new,
	rename args to env in operator where necessary.
	(test_change_state): Update to check emitted event by full environment.

	* init/event.h (Event): Remove args member.
	(EventOperator): Rename args member to env.
	Update prototypes to match.
	* init/event.c (event_new): Remove args member.
	(event_finished): Remove copying of args member to failed event.
	(event_operator_new): Rename args member to env.
	(event_operator_copy): Rename args copying to env.
	(event_operator_match): ??
	* init/tests/test_event.c (test_new): Update test to remove args.
	(test_operator_new): Update test to rename args to env.
	(test_operator_copy): Update test to rename args to env.
	(test_operator_match): ???

	* TODO: Update with job atomicity notes.

2008-02-20  Scott James Remnant  <scott@netsplit.com>

	* init/job.c: Switch around job_find_by_pid and job_find_by_id
	* init/job.h: Likewise.

	* init/job.h: Update prototypes to match variable names in the
	code.

2008-02-17  Scott James Remnant  <scott@netsplit.com>

	* init/process.c (process_kill): Change to accept a JobConfig rather
	than a Job, since in theory this should only ever need that in a
	future where we can specify a kill signal (right now it's not used
	for anything!)
	* init/process.h: Update prototype.
	* init/tests/test_process.c (test_kill): Update test cases.
	* init/job.c (job_kill_process, job_kill_timer): Pass in JobConfig
	instead of Job.

	* init/process.c (process_spawn): Accept trace as an argument instead
	of using a random piece of job state to determine whether to trace
	or not.
	* init/process.h: Update prototype.
	* init/tests/test_process.c (test_spawn): Update tests to pass in
	via argument whether to trace the job or not.
	* init/job.c (job_run_process): Pass in the trace variable rather
	than relying on it working it out for itself; this means we don't
	need to set the state until after, therefore don't need to reset it.

	* AUTHORS, logd/jobs.d/logd.in: Update e-mail addresses.

	* README: Update kernel recommendation to 2.6.24, since that's
	the oldest version that the test suite will complete under.

2008-01-17  Scott James Remnant  <scott@netsplit.com>

	* TODO: Update.

	* init/job.c (job_run_process): Don't append the list of event
	names, they can be found in $UPSTART_EVENTS now.  This is better
	since it's consistent for exec and script.
	* init/tests/test_job.c (test_run_process): Drop test case.

	* init/process.c (process_environment): Function to build an
	environment table for a job containing built-in variables, those
	from the configuration, events and finally the upstart job ones.
	(process_environment_add): Helper function for the above that
	handles adding a variable to the array; dealing with fetching the
	value from init's environment if necessary.
	(process_setup_environment): This function now gets dropped in
	favour of the new ones.
	(process_spawn): Call the new process_environment() function and set
	the environ variable directly.
	* init/process.h (PROCESS_ENVIRONMENT): Define built-in environment
	variables that are always copied from our own environment.
	Add prototypes.
	* init/tests/test_process.c (test_environment): Check that the
	environment is built correctly and that each bit overrides the
	right other bit.
	(test_environment_add): Check that the array is built correctly.
	(test_spawn): Adjust order and values of expected environment
	to match what's now set.

2008-01-16  Scott James Remnant  <scott@netsplit.com>

	* init/job.c (job_failed): Separate the logic that marks the job
	and its associated events as failed into its own function, since
	it's a large enough amount of code that we were otherwise duplicating
	everywhere else (and in a few places, failing to mark the events as
	failed as well).
	(job_change_state, job_process_terminated): Call job_failed instead
	of doing it ourselves.
	(job_emit_event): De-nest the logic and fix so that we don't add
	environment to the failed respawn event.
	* init/tests/test_job.c (test_change_state): Add checks on whether
	the event was marked as failed or not.

	* TODO: Update.

	* configure.ac (AC_COPYRIGHT): Update copyright to 2008.

	* TODO: Update.

	* init/tests/test_job.c (test_child_handler): Don't run the signal
	and ptrace tests while in valgrind, sometimes signals (specifically
	SIGCONT after SIGSTOP) don't behave right and we kinda need that
	reliability.

	* init/tests/test_job.c (test_child_handler): After adding extra
	processes, make sure we clean up again so each test is roughly
	independant.  Fix the final test case to not rely on previous
	setup and work on its own.

	* init/tests/test_job.c (test_change_state): Remove useless check
	of job->start_on from a killed/post-stop check (noticed while
	writing the other).

	* init/job.c (job_change_state): Check the return value of
	job_run_process() and if particular processes fail, change the
	goal to stop and push the job into the next state; setting the job
	as failed along the way.
	(job_emit_event): If the exit_status is -1 then it means the job
	failed to spawn, so don't place EXIT_SIGNAL or EXIT_STATUS in the
	event environment.
	* init/tests/test_job.c (test_change_state): Check what happens when
	each process type fails, make sure that the job is stopped for
	pre-start, spawned and post-stop and the failure is ignored for
	post-start and pre-stop.

2008-01-15  Scott James Remnant  <scott@netsplit.com>

	* init/main.c: Selectively compile out certain pieces when make is
	run with CPPFLAGS=-DDEBUG, giving us a build that'll happily run from
	a user terminal.
	* init/event.h: Change the startup event to "debug" when built like
	that, so we don't accidentally do bad things.

	* init/job.c (job_run_process): Catch PROCESS_ERROR and abort the
	attempt to run the process, returning a non-temporary error condition.
	* init/tests/test_job.c (test_run_process): Add test case for
	attempting to spawn a file that doesn't exist.

	* init/process.c (process_error_read): Avoid the word process, since
	it's likely included in the higher error message.

	* init/process.c (process_spawn): Call process_error_abort() on any
	error condition.
	* init/tests/test_process.c (test_spawn): Add a test case for failing
	to spawn a process and receiving ProcessError correctly; fix other
	cases to ensure they return a pid.

	* init/errors.h: Add PROCESS_ERROR to the enum, but not to the string
	list since there's no specific defined string for this one.
	* init/process.h (ProcessError): Structure that builds on NihError
	to add additional information for a process error.
	(ProcessErrorType): enum of different process error types.
	* init/process.c (process_spawn): After forking read the error in
	the parent, returning if we raise one.
	Ensure we close the pipe if the fork fails.
	Re-order so that we set the environment, umask and priority after the
	resource limits (which should apply to them).
	(process_error_abort): New function to immediately abort with an
	error, writing it on the pipe first.
	(process_error_read): Counterpart function to read the error from
	the pipe and raise it, with appropriate error messages.

	* init/process.c (process_spawn): Create a pipe to use for
	communication with the child, ensuring its closed before the parent
	returns and ensuring that the writing end is close-on-exec in the
	child.

	* init/job.c (job_run_process): Change to return a value indicating
	whether there's been a non-temporary error (always returns zero so
	far).
	* init/job.h: Update prototype.
	* init/tests/test_job.c (test_run_process): Check that job_run_process
	always returns zero.

	* init/job.c (job_change_goal): Document in which states this function
	has unexpected side-effects such as freeing the job, since we do
	attempt to call it from within job_change_state().

	* init/process.c (process_setup_limits): Integrate this function back
	into process_spawn() since there's no reason for it to be separate.
	(process_setup_console): Alter this function so it closes the original
	console descriptors, opens the new ones and can reset them to if
	required -- in particular, this no longer takes a Job parameter.
	(process_spawn): Use the new process_setup_console function and
	integrate code from process_setup_limits().
	* init/process.h: Update function prototype.
	* init/main.c (main): Use the new process_setup_console() argument
	form.  Move syslog opening to the end of the function, rather than
	where it is now where it could be at risk of being closed again
	immediately.  Change the root directory in case we're run in some
	weird way.
	(reset_console): Remove function since the code is now in
	process_setup_console()
	* init/enum.h (console_type): Remove CONSOLE_LOGGED and make the
	CONSOLE_NONE constant be zero.
	* init/parse_job.c (stanza_console): Drop parsing of "logged"
	* init/tests/test_parse_job.c (test_stanza_console): Drop testing
	of "logged" parsing.

2008-01-14  Scott James Remnant  <scott@netsplit.com>

	* HACKING: Correct bzr URLs to trunk.

2007-12-15  Scott James Remnant  <scott@netsplit.com>

	* init/process.c (process_spawn): Fix some documentation strings.
	
	* init/process.c (process_kill): Move to beneath the process setup
	functions.
	* init/process.h: Adjust ordering here too.

	* init/process.c (process_spawn): Group console closing and setup
	together, becoming the session and process group leader first.

2007-12-07  Scott James Remnant  <scott@netsplit.com>

	* init/process.c (process_spawn): Drop the debug message since
	it's always repeated by the caller.
	* init/job.c (job_run_process): Drop the word Active which is a
	hold-over from when we had different process states.

	* TODO: Update.

	* init/job.c (job_child_handler): Add code to handle the trapped
	signal and ptrace event cases, distinguishing between a trapped
	signal and process stopped after exec or fork using our trace
	state member.  Call out to other functions to do the work.
	(job_process_trace_new): Called after the first exec to set the
	ptrace options, update the trace state and allow the process to
	continue without delivering the signal.  Also called after the
	fork to do the same.
	(job_process_trace_new_child): Called after a fork for the new child;
	increments the fork counter and if it goes over the number we want,
	detaches from the process and allows it to move to running.  Otherwise
	calls job_process_trace_new() instead.
	(job_process_trace_signal): Called when a signal is trapped, simply
	delivers it to the process unchanged.
	(job_process_trace_fork): Called before a fork for the parent, obtains
	the new child process id from the event, updating the job structure,
	and detaches from the parent which we're no longer interested in.
	(job_process_trace_exec): Called after an exec other than the first,
	assumed to be the end of forking so detaches from the process and
	allows it to move to running.
	* init/tests/test_job.c (test_child_handler): Add test cases for
	the various ptrace states.

	* init/job.c (job_run_process): Set process trace state to new for
	the main job if we need to wait for the daemon or fork; otherwise
	reset the state.
	* init/tests/test_job.c (test_run_process): Add test cases to make
	sure the trace state is set right and picked up by process_spawn.

	* init/process.c (process_spawn): Set a ptrace before execing the
	binary if the trace state is TRACE_NEW, set by the caller.
	* init/tests/test_process.c (test_spawn): Make sure that a job is
	ptraced if set up properly.
	(child): Add a simple case that just exits immediately for testing
	the above.

	* init/job.h (Job): Add new trace_forks member to keep count of how
	many forks we've seen and trace_state member to track whether we've
	just started the trace or just forked.
	* init/enum.h (TraceState): Add enumeration to keep track of ptrace
	state to differentiate between a signal and an event.
	* init/job.c (job_new): Initialise new members.
	* init/tests/test_job.c (test_new): Check new members are initialised

	* init/enum.h (JobWaitType): Add new daemon and fork wait types.
	* init/parse_job.c (stanza_wait): Add parsing for daemon and fork.
	* init/tests/test_parse_job.c (test_stanza_wait): Add tests too.

	* init/job.h (JobConfig): Remove daemon and pid members.
	(Job): Remove pid_timer member.
	(JOB_DEFAULT_PID_TIMEOUT): Remove this constant.
	* init/job.c (job_config_new, job_new): Remove initialisation of
	removed members.
	(job_change_state): Stay in spawned unless we're not waiting for
	anything -- remove the daemon flag.
	* init/tests/test_job.c (test_config_new, test_new): Remove checks
	for initialisation of removed members.
	(test_change_state): Remove daemon flag stays in spawned check since
	the daemon flag has gone.
	* init/parse_job.c (stanza_daemon, stanza_pid): Remove these
	functions since they have no members to set.
	* init/tests/test_parse_job.c (test_stanza_daemon, test_stanza_pid):
	Remove the tests for the now non-existant functions.

	* init/process.c (process_spawn): raise the system error before
	calling another syscall, in case we overwrite errno.

2007-12-06  Scott James Remnant  <scott@netsplit.com>

	* init/job.c (job_child_handler): Implement a combined child event
	handler to replace the multiple separate ones.  This handler deals
	with adding appropriate messages to the log and decoding any state
	information before calling specific action functions.
	(job_child_reaper): Remove, moving the bulk of the code into new
	(job_process_terminated): function that handles it cleanly.
	(job_child_minder): Remove, moving the bulk of the code into new
	(job_process_stopped): function that's a lot cleaner.
	* init/job.h: Update prototypes.
	* init/tests/test_job.c (test_child_reaper, test_child_minder):
	Combine unit tests from both functions into single new
	(test_child_handler): function.
	* init/main.c (main): Call the combined function on child events
	instead of separate ones.

	* init/job.c (job_child_minder): Add informational message and
	improve style and documentation.

2007-12-02  Scott James Remnant  <scott@netsplit.com>

	* init/enum.h (JobWaitType): Introduce a new enum that specifies
	how to transition the job from spawned to running; either we don't
	wait, or we wait for it to emit the stopped signal.
	* init/job.h (JobConfig): Add the wait_for member.
	Add protoype for job_child_minder.
	* init/job.c (job_config_new): Initialise to JOB_WAIT_NONE.
	(job_child_minder): New function to catch when a process is stopped
	by a signal, and move it to the next state when it does so.
	* init/tests/test_job.c (test_config_new): Check the initialisation
	of wait_for to JOB_WAIT_NONE.
	(test_child_minder): Tests for the new function.
	(test_change_state): Copy the daemon test case to refer to waiter.
	* init/main.c (main): Call job_child_minder whenever the job is
	stopped by a signal
	* init/parse_job.c (stanza_wait): Parse a new "wait" stanza that
	specifies what to wait for before leaving the spawned state.
	* init/tests/test_parse_job.c (test_stanza_wait): Check the new
	stanza.

2007-11-29  Scott James Remnant  <scott@netsplit.com>

	* init/tests/test_job.c (test_change_state): Add a few sets to NULL
	so gcc is happy.

2007-11-15  Scott James Remnant  <scott@netsplit.com>

	* init/job.c (job_child_reaper): Update argument names and types
	to match new NihChildHandler pattern; switch on event instead,
	which can now have three values not two (it always could, this was
	a bug) to output warning and assume that status is always non-zero
	if killed so no need to check that separately.
	* init/job.h: Update prototype.
	* init/tests/test_job.c (test_child_reaper): Update calls to
	job_child_reaper to pass an NihChildEvents member instead of FALSE
	or TRUE for killed.
	* init/main.c: Adjust call to nih_child_add_watch to indicate which
	events we want to pass to the reaper; we don't use NIH_CHILD_ALL
	since we're going to add ptrace stuff to a different function.

2007-11-07  Scott James Remnant  <scott@netsplit.com>

	* init/main.c (main): Tidy up.

2007-11-04  Scott James Remnant  <scott@netsplit.com>

	Complete the simplification of job config; rather than try and
	precompute job replacements, keeping them all in the same hash table
	and chaining them together, we just work it out when it's actually
	necessary based on what's in the conf_sources list.

	* init/job.h (JobConfig): Remove the replacement and replacement_for
	members and put a deleted member in instead.
	* init/job.c (job_config_new): Initialise deleted to FALSE; don't
	replace the job into the hash table, since we only want the current
	one in there now.
	(job_config_find_by_name): Now that there is only ever one job
	config in the hash table, we don't need any special function and
	can just use nih_hash_lookup directly, so drop this function.
	(job_config_should_replace): Rename to job_config_replace
	(job_config_replace): Rework, it now checks to see whether there
	are instances, and if not removes the job from the hash table
	before selecting a new one (which might be the same job).
	* init/tests/test_job.c (test_config_new): Update test to check
	deleted starts off as FALSE and that the job isn't in the hash.
	(test_config_find_by_name): Drop.
	(test_config_should_replace): Rename and rewrite to test replacement
	actually works as we expect.
	(test_change_state): Update tests for entering the waiting mode and
	replacing jobs.
	(test_find_by_pid, test_find_by_id, test_handle_event)
	(test_handle_event_finished): Add jobs to the hash table, otherwise
	we can't find them
	(test_child_reaper): Add job to the hash table, and also create a
	source for it since we end up with it in the waiting state so need
	to be able to keep it.
	* init/Makefile.am (test_process_LDADD, test_job_LDADD)
	(test_event_LDADD): Need the full .o file list now.
	* init/conf.c (conf_file_destroy): Rewrite to mark the job deleted,
	call job_config_replace if it's the current job and free it if
	it isn't the current job either before or after that call.
	(conf_reload_path): Handle job replacement here; look up the
	old job in the hash table, if it exists attempt a replacement
	otherwise add the new job to the hash table.
	* init/tests/test_conf.c (test_source_reload_job_dir)
	(test_source_reload_conf_dir, test_source_reload_file): Update
	tests to check job->deleted and use nih_hash_lookup to see whether
	it's the current job.
	(test_file_destroy): Write tests to check the common cases, we don't
	need to worry about the intermediate now since they can't happen.
	* init/parse_job.c (parse_job): Massively simplify, this only creates
	the config and parses it now.
	* init/tests/test_parse_job.c (test_parse_job): Remove the replacement
	checks.
	* init/tests/test_event.c (test_poll): Add configs to the hash
	table so they can be found.
	* TODO: Update.

2007-11-03  Scott James Remnant  <scott@netsplit.com>

	* init/conf.h (ConfSource): Remove priority, we'll place these
	in a linked list and use that order instead.
	(ConfSourcePriority): Drop accordingly.
	(ConfItem): Drop this structure; permitting jobs and states to be
	defined inside larger conf files made things complicated for no
	benefit; move the item union into
	(ConfFile): here, instead of the items list.
	(ConfItemType): Drop accordingly.
	* init/conf.c (conf_init): Store sources in a linked list, instead
	of a hash table; no idea why it ever was.
	(conf_source_new): Drop priority argument and add to list not hash.
	(conf_file_new): Set data to NULL instead of initialising items,
	set destructor to conf_file_destroy.
	(conf_item_destroy): Rename to conf_file_destroy
	(conf_file_destroy): and adjust to refer to ConfItem instead,
	getting the item type through the source.
	(conf_item_new): Drop.
	(conf_reload): Iterate as linked list not hash table.
	(conf_reload_path): Simplify handling of old files and items a
	little, just look it up and always free if it exists before parsing
	the new file.
	(conf_file_get): No longer any need for this function.
	* init/tests/test_conf.c (test_file_get, test_item_new): Drop
	test functions for those that have been removed.
	(test_item_destroy): Rename to test_file_destroy.
	(test_source_new): Don't pass or check priority, or hash lookup.
	(test_file_new): Check data is set correctly.
	(test_source_reload_job_dir, test_source_reload_conf_dir)
	(test_source_reload_file): Update tests accordingly.
	* init/parse_conf.c (stanza_job): Drop the job stanza, jobs
	may only be defined in dedicated directories.  
	* init/tests/test_parse_conf.c (test_parse_conf): Simply check to only
	make sure the file is parsed.
	(test_stanza_job): Drop function.
	* init/main.c: Update calls to conf_source_new.
	* init/init.supp: Update intermediate function in suppression.

2007-10-26  Scott James Remnant  <scott@netsplit.com>

	* init/process.c (process_spawn): Mask out all signals across the
	fork() rather than just SIGCHLD; reset the signal handlers to default
	before unmasking again.  The original rationale was we needed to
	avoid SIGCHLD occurring before we'd stashed the pid, but that's no
	longer a problem; the new rationale is that we want to avoid the
	signal handlers running in the newly forked child.

2007-10-20  Scott James Remnant  <scott@netsplit.com>

	* init/job.c (job_init): The job's name is the first item in the
	structure again, so we can use nih_hash_string_key.
	(job_config_name): Drop this function, then.

	* init/conf.h (ConfSourcePriority): Add a priority enum
	(ConfSource): Add priority member.
	* init/conf.c (conf_source_new): Take priority as an argument and
	set it in the structure.
	* init/tests/test_conf.c (test_source_new): Make sure priority
	is set from the argument.
	(test_file_new, test_file_get, test_item_new)
	(test_source_reload_job_dir, test_source_reload_conf_dir)
	(test_source_reload_file, test_source_reload, test_item_destroy):
	Pass in a priority when creating a ConfSource.
	* init/tests/test_parse_conf.c (test_parse_conf): Likewise.
	* init/main.c (main): Set relative priorities for the configuration
	directories.

	* init/conf.h (conf_file, conf_item): Add source and file members
	respectively that point to the parent structure.
	* init/conf.c (conf_file_new, conf_item_new): Set the members.
	* init/tests/test_conf.c (test_file_new, test_file_get)
	(test_item_new): Make sure the new members are set properly.

	* util/Makefile.am (install-data-hook, install-exec-hook): Apply
	transform to source and destination of both manpage and program
	symlinks.
	* compat/sysv/Makefile.am (install-data-hook, install-exec-hook): 
	Likewise for the compatibility symlinks.

	* TODO: Update.

	* init/tests/test_process.c (test_spawn): Make the event a child
	of the operator so it doesn't get freed first.

	* init/job.c (job_instance): Increment an instances counter each
	time we spawn an instance.
	(job_change_state): Decrement the instances counter again.
	(job_detect_stalled): Drop the main loop function, since we perform
	active detection of stall now.
	* init/job.h: Update header.
	* init/tests/test_job.c (test_change_state): Check that we get the
	stalled event for the last instance.
	(test_detect_stalled): Drop the test.
	* init/main.c: Remove job_detect_stalled from the main loop.

	* init/event.c (event_operator_destroy): Destructor for an
	EventOperator that unblocks and unreferences the event first.
	(event_operator_new): Set the operator.
	(event_operator_copy): Remove error handling since it's unnecessary
	with the destructor in place.
	* init/event.h: Add prototype.
	* init/tests/test_event.c (test_operator_destroy): Make sure it
	works properly.
	(test_operator_copy): Don't unblock or unref events before freeing
	them, since that's now taken care of when it's referenced.
	* init/job.c (job_new): Remove unnecessary error handling.
	* init/tests/test_job.c (test_run_process): Reference the event
	when setting it, otherwise we'll assert when we try to free it.
	* TODO: Update.

	* init/job.c (job_new): Drop the parent argument for consistency.
	(job_instance): Update call to job_new.
	* init/job.h: Update prototype.
	* init/tests/test_job.c (test_new): Adjust call, check the parent
	and make sure that start_on and stop_on are copied over properly.
	* TODO: Update.

	* init/conf.c (conf_file_get): Split out the allocation code from here
	(conf_file_new): into this new function.
	* init/conf.h: Add prototype.
	* init/tests/test_conf.c (test_file_new): New tests.
	* TODO: Update.

	* init/job.c (job_change_state): Hardcode the next state when we
	catch a runaway job to be JOB_WAITING.
	(job_next_state): Change next state for JOB_STARTING when goal is
	JOB_STOP to be JOB_STOPPING for consistency with the others; otherwise
	if our goal is stopped during our starting event, we'll never emit
	a stopping event to match it.
	* init/tests/test_job.c (test_next_state): Update test case.
	* doc/states.dot: Adjust the state transitions.
	* doc/states.png: Regenerate.
	* TODO: Update.

2007-10-19  Scott James Remnant  <scott@netsplit.com>

	Dealing with instances has always been tricky since they're copies
	that exist in the hash table; this patch changes that so the job's
	configuration is separated from its state.  The only difference
	between instance and non-instance jobs now is that non-instance
	jobs only ever have one entry in their instances list.

	* init/job.h (Job): Separate out the members that come from the
	configuration into a new JobConfig structure which can be shared
	amongst all of the instances; this means we can drop instance_of.
	(JobConfig): Add instances list.
	(JobProcess): Remove pid member, replaced by pid list in Job.
	Update prototypes of functions to match.
	* init/job.c (job_new): Split off initialisation of configuration
	pieces into new job_config_new function leaving the state here;
	copy the start_on and stop_on members from JobConfig
	(job_copy): Drop this function, we don't need to copy jobs now.
	(job_name): Rename to job_config_name.
	(job_init): Set key function to job_config_name.
	(job_process_new): Drop initialisation of pid.
	(job_process_copy): Drop this function entirely, we don't need it.
	(job_find_by_name): Rename to job_config_find_by_name; massively
	simplify now we won't find instances or deleted jobs in the list.
	(job_should_replace): Rename to job_config_should_replace; simplify
	now that we can do a simple check to see whether a job exists or not
	(job_find_by_pid, job_find_by_id): Loop through the instances after
	looping through the hash table.
	(job_instance): Simplify, now all it needs to do is call job_new()
	if there isn't anything in the instances list, or it's multi-instance.
	(job_change_goal): Document that job should not be used on return.
	No need to check for instance jobs anymore.  Place the job id in
	the output.
	(job_change_state): Document that job should not be used on return.
	Place the job id in the output.  Check for information in the job's
	config.  Merge the waiting and deleted states, so that a job instance
	is automatically deleted when it finishes.
	(job_next_state): Assert that we never call job_next_state when
	in JOB_WAITING since there's no possible next state.  Check config
	for whether a main process exists.
	(job_emit_event): Obtain config-replaced pieces from the job's config
	(job_run_process): Obtain process information from the job's config
	but store the pid in the Job.  Put job id in the output.
	(job_kill_process, job_kill_timer): We don't need to obtain the
	JobProcess just the pid from the job.  Put job id in the output.
	(job_child_reaper): Put job id in the output.  Check job config.
	(job_handle_event): Iterate job instances and process their stop_on
	operators, but process the start_on from the job configs.
	(job_handle_event_finished): Loop through the instances too.
	(job_detect_stalled): Check start_on from the config and just
	check whether there are any instances in the list.
	(job_free_deleted): No deleted state, so drop this function.
	* init/tests/test_job.c (test_new): Split into test_new and
	new test_config_new function.  Create JobConfig object and spawn
	Job instances from that.
	(test_copy): Drop the tests.
	(test_process_new): Drop check of pid.
	(test_process_copy): Drop test.
	(test_find_by_name): Rename to test_config_find_by_name.
	(test_should_replace): Rename to test_config_should_replace.
	(test_instance): Create JobConfig object, and adjust tests to ensure
	that we always get a Job object.
	(test_find_by_pid, test_find_by_id, test_change_goal): Create
	JobConfig object and spawn Job instances from that.
	(test_change_state): Create JobConfig object and spawn Job
	instances from that.  Adjust tests that previously checked for
	JOB_WAITING to check for job being freed.  Drop checks for JOB_DELETED.
	(test_next_state): Create JobConfig object and spawn Job instances
	from that.  Drop JOB_DELETED and JOB_WAITING checks.
	(test_run_process, test_kill_process, test_child_reaper)
	(test_handle_event, test_detect_stalled): Create JobConfig object
	and spawn Job instances from that.
	(test_free_deleted): Drop.
	* init/main.c: Don't add job_free_deleted to the main loop.
	* init/enum.h (JobState): Drop JOB_DELETED.
	* init/enum.c (job_state_name, job_state_from_name): Drop JOB_DELETED.
	* init/tests/test_enum.c (test_state_name, test_state_from_name):
	Drop tests that use the JOB_DELETED value.
	* init/process.c (process_spawn, process_setup_limits)
	(process_setup_environment, process_setup_console): Get details
	from the job config.  Put job id in the output.
	* init/tests/test_process.c (test_spawn, test_kill): Create
	a JobConfig object and make Job instances from that.
	* init/tests/test_event.c (test_poll): Create a JobConfig object
	and make Job instances from that.
	(test_operator_copy): Set pointers to NULL to avoid gcc complaining.
	* init/conf.h (ConfItem): Make the type for a job be JobConfig.
	* init/conf.c (conf_item_destroy): Don't attempt to replace the
	new middle-man target, if it was due to be replaced it would have
	already been.  If we can replace the config, ensure nothing points
	at it and then free it, rather than kicking state.
	* init/tests/test_conf.c (test_source_reload_job_dir)
	(test_source_reload_conf_dir, test_source_reload_file)
	(test_source_reload, test_item_destroy): Call job_config_new to
	create JobConfig objects, track when they are freed rather than
	marked in the deleted state.  Create instances with job_instance,
	and fetch from the instances list.  Expect the job to be freed
	with the item.
	* init/tests/test_parse_conf.c (test_parse_conf)
	(test_stanza_job): Change expected type from Job to JobConfig.
	* init/parse_job.c: Update prototypes of all functions to refer to
	JobConfig instead of Job.
	(parse_job): If the old job already has a replacement, remove the
	replacement from the hash table -- but don't free it because it's
	linked by a ConfItem -- this is temporary.  Likewise for when we
	replace the old job.
	* init/parse_job.h: Update prototype.
	* init/tests/test_parse_job.c: Update all functions to use JobConfig
	instead of Job.
	(test_parse_job): Create an instance.
	* doc/states.dot: Remove the deleted state.
	* doc/states.png: Regenerate.
	* TODO: Update with notes from the conversion.

2007-10-16  Scott James Remnant  <scott@netsplit.com>

	Update to catch up with changes in libnih that make code a little
	bit easier to follow (we hope).

	* init/tests/test_process.c (test_spawn, test_kill): Replace calls
	to nih_list_free() with nih_free()
	* init/event.c (event_poll): Replace nih_list_free with nih_free
	since the former function has gone from libnih.
	(event_new): Adjust setting of the destructor.
	(event_operator_new): Set destructor for the tree node.
	* init/tests/test_event.c (test_new, test_find_by_id, test_ref)
	(test_unref, test_block, test_unblock, test_poll)
	(test_operator_match): Replace nih_list_free with nih_free.
	(test_poll): Use TEST_FREE_TAG and TEST_FREE rather than abusing
	destructors.
	* init/job.c (job_new): Set destructor to nih_list_destroy.
	(job_copy, job_free_deleted): Use nih_free instead of nih_list_free
	* init/tests/test_job.c (test_new, test_copy, test_find_by_name)
	(test_find_by_pid, test_find_by_id, test_instance)
	(test_change_goal, test_change_state, test_next_state)
	(test_should_replace, test_run_process, test_kill_process)
	(test_child_reaper, test_handle_event)
	(test_handle_event_finished, test_detect_stalled)
	(test_free_deleted): Replace all uses of nih_list_free with nih_free
	(test_child_reaper, test_free_deleted): Replace destructor abuse
	with TEST_FREE, etc.
	* init/conf.c (conf_reload_path): Use nih_free instead of nih_list_free
	(conf_source_new, conf_file_get, conf_item_new): Set destructor
	(conf_source_reload, conf_delete_handler): Use nih_free not the
	custom conf_file_free() function.
	(conf_reload_path): Use nih_free not the custom conf_item_free()
	function.
	(conf_delete_handler): Use nih_free not nih_watch_free()
	(conf_source_free, conf_file_free): Drop these functions, since
	all the free chaining happens properly with destructors.
	(conf_item_free): Rename to conf_item_destroy and turn into destructor
	* init/conf.h: Update prototypes.
	* init/tests/test_conf.c (test_source_new, test_file_get)
	(test_item_new, test_source_reload_job_dir)
	(test_source_reload_conf_dir, test_source_reload_file)
	(test_item_free): Replace nih_list_free calls with nih_free
	(test_source_reload_job_dir, test_source_reload_conf_dir)
	(test_source_reload_file, test_source_reload, test_item_free): Replace
	calls to conf_source_free with nih_free
	(test_source_free, test_file_free): Drop functions.
	(test_item_free): Rename to test_item_destroy
	(test_item_new): Assign a job before freeing, otherwise the destroy
	function will foul up as it expects one.
	* init/parse_conf.c (stanza_job): Replace nih_list_free with nih_free
	* init/tests/test_parse_conf.c (test_parse_conf)
	(test_stanza_job): Replace conf_source_free() with nih_free()
	(test_parse_conf, test_stanza_job): Replace conf_item_free()
	with nih_free()
	* init/parse_job.c (parse_job, parse_on_paren, parse_on_collect):
	Replace nih_list_free with nih_free
	(parse_on): always cut out the stack head before returning (it won't
	be empty on error) otherwise we end up with a bunch of list entries
	pointing to it -- and it's way out of scope when we try and free them
	(parse_on_operator, parse_on_operand): Use the job as the context
	not the operator for consistency of freeing.
	* init/tests/test_parse_job.c: Replace all instances of nih_list_free
	with nih_free (too many functions to list).

2007-10-15  Scott James Remnant  <scott@netsplit.com>

	Strip out all of the IPC code, removing it and consigning it to the
	great revision control history in the sky.  We're going to switch
	from home-brew to D-BUS. so all this is somewhat obsolete.  Rather
	than maintain this while we carry on developing, we'll strip it out
	now and put the D-BUS code in ater once the rest of the core changes
	are done (otherwise we'd just be dragging those through maintenance
	too).

	* Makefile.am (SUBDIRS): Remove the upstart sub-directory entirely;
	comment out util, compat/sysv & logd since we'll fix them up later
	* configure.ac (AC_CONFIG_FILES): Remove from here too.
	* upstart/enum.c, upstart/enum.h, upstart/tests/test_enum.c: Move
	these files into the init/ sub-directory; strictly speaking we'll
	probably need to share them again later in some way, but for now
	they can live with the rest of the daemon code.
	* upstart/: Delete.
	* init/Makefile.am (init_SOURCES): Remove control.c, control.h,
	notify.c and notify.h;  add enum.c and enum.h
	(TESTS): Remove test_control and test_notify; add test_enum
	(test_control_SOURCES, test_control_LDFLAGS, test_control_LDADD)
	(test_notify_SOURCES, test_notify_LDADD): Remove.
	(test_enum_SOURCES, test_enum_LDFLAGS, test_enum_LDADD): Add details
	(init_LDADD): Remove libupstart
	(test_process_LDADD, test_job_LDADD, test_event_LDADD)
	(test_parse_job_LDADD, test_parse_conf_LDADD, test_conf_LDADD): Remove
	libupstart, control.o and notify.o; add enum.o
	* init/control.c, init/control.h, init/tests/test_control.c: Delete
	* init/notify.c, init/notify.h, init/tests/test_notify.c: Delete
	* init/enum.c, init/job.c, init/job.h: Update include path for enum.h
	* init/parse_job.c: Remove unnecessary enum.h include
	* init/tests/test_enum.c: Update to reflect where it is.
	* init/main.c (main): Drop control socket opening.
	* init/tests/test_job.c: Remove unnecessary control.h include
	* init/event.c (event_pending, event_finished): Remove calls to
	notify_event and notify_event_finished
	* init/job.c (job_change_goal, job_change_state): Remove calls
	to notify_job.
	* init/tests/test_parse_conf.c: Remove calls to notify_init
	* init/tests/test_parse_job.c: Remove calls to notify_init
	* init/tests/test_event.c (test_poll): Strip out the part of the
	test that checks processes are notified.
	(check_event, check_event_finished): Remove.

	* configure.ac: Bump Autoconf dependency to 2.61 to match libnih
	* HACKING: Bump dependency in docs too.

	* NEWS: Copy in news from 0.3.9; that release doesn't appear in
	this ChangeLog since it was made on a separate branch by backporting
	bug fixes made here.
	* configure.ac: Bump version to 0.5.0, which is where development
	is heading for.

2007-10-12  Scott James Remnant  <scott@netsplit.com>

	* HACKING: Change URL for libnih.

2007-10-08  Scott James Remnant  <scott@netsplit.com>

	* configure.ac (AM_GNU_GETTEXT_VERSION): Bump to 0.16.1 since this
	version of gettext is needed for compatibility with Automake 1.10
	* HACKING: Bump version in the docs too.

	* compat/sysv/Makefile.am: Only create symlinks if COMPAT_SYSV is
	enabled, otherwise we leave dangling ones.

	* Makefile.am (ACLOCAL_AMFLAGS): Specify that aclocal install
	ordinarily system-wide macros into m4 (libtool.m4, specifically).
	This makes it easier for packagers to modify autoconfery since
	aclocal is no longer a destructive event.
	* configure.ac (AM_INIT_AUTOMAKE): Increase Automake requirement to
	1.10 to ensure we have aclocal --instal
	* HACKING: Increase Automake version in the docs.

2007-09-21  Scott James Remnant  <scott@netsplit.com>

	* init/job.c (job_detect_stalled, job_free_deleted): Call job_init()
	on entry, since we don't have a Job pointer passed to us, we need
	to make sure we don't dereference a potentially NULL list.

2007-06-22  Scott James Remnant  <scott@netsplit.com>

	* TODO: Update.

	* init/job.h: Update prototype of job_change_goal.
	(Job): Remove cause member.
	* init/job.c (job_change_goal): Drop additional argument since cause
	is no longer used.
	(job_change_state, job_child_reaper, job_handle_event): Only pass
	two arguments to job_change_goal.
	* init/control.c (control_job_start, control_job_stop): Only pass
	two argumenst to job_change_goal.
	* init/tests/test_job.c (test_change_goal, test_change_state): Only
	pass two arguments to job_change_goal.

	* init/job.c (job_new): Drop setting of cause.
	(job_change_cause): Drop this function entirely.
	(job_change_goal, job_change_state): Drop calls to job_change_cause
	(job_change_state, job_child_reaper): Don't pass job->cause to
	job_change_goal calls.

	* init/tests/test_job.c: Remove all tests that checked the value of
	job->cause, since that variable is going away.
	(test_change_goal): Remove the specific tests that checked whether
	cause was updated or not.

	* init/job.c (job_run_process): Replace the arguments from the event
	with a list of event names.
	* init/tests/test_job.c (test_run_process): Update test case to
	supply arguments from the list of events.

	* init/process.c (process_setup_environment): Drop the UPSTART_EVENT
	environment variable; it doesn't make sense when you can have multiple
	events.
	(process_setup_environment): Put all variables from the job's start
	events into the job's environment; replacing the UPSTART_EVENT variable

	* init/job.c (job_change_cause): Don't notify the job event
	subscribers when changing the cause.
	* init/notify.c (notify_job_finished): Instead notify them when
	the job reaches a rest state.

	* init/notify.c (notify_job): Call notify_job_event regardless,
	since this now looks over the start_on and stop_on fields.
	(notify_job_event): Rewrite to iterate over start_on and stop_on,
	and notifying for each cause event found.
	(notify_job_event_caused): Static function that is the guts of the
	above function.
	* init/tests/test_notify.c (test_job, test_job_event): Modify tests
	to refer exclusively to the start_on/stop_on expressions rather than
	the cause.

	* init/job.c (job_change_cause): Only notify the job event and
	update the cause member, we don't need to ref or block it anymore
	since that's handled by start_on and stop_on.
	* init/tests/test_job.c (test_change_goal): Drop checks on cause
	being referenced and blocked.
	(test_change_state, test_child_reaper, test_handle_event): Update
	test cases to not reference ->cause, and not count any references
	or blockers towards it.
	* init/tests/test_event.c (test_poll): Update expected reference
	and block counts for events handled by jobs.
	
	* init/tests/test_process.c (test_kill): Make sure that all processes
	in the process group are killed, rather than just the lone one.
	* init/process.c (process_kill): Send the signal to all processes
	in the same process group as the pid.
	* init/tests/test_job.c (test_change_state, test_kill_process):
	After spawning a child, call setpgid() to put it in its own process
	group otherwise we could end up TERMing ourselves.

	* init/tests/test_job.c (test_child_reaper): Update test cases to
	include checking of the start_on and stop_on expression trees.
	* init/job.c (job_child_reaper): Mark all blocked events in the
	start_on and stop_on trees as failed; since these are copies of
	the cause event, we can drop that setting already.

	* TODO: Update again, still thinking about the atomicity of event
	expressions.

2007-06-21  Scott James Remnant  <scott@netsplit.com>

	* init/tests/test_job.c (test_change_state): Include tests on a job's
	start_on and stop_on event expression trees, and make sure that events
	are unblocked and unreferenced at the appropriate moments.
	* init/job.c (job_change_state): Unblock the events that started the
	job in running (if a service), and reset when we reach waiting (leave
	referenced otherwise so the environment is always present).
	Unblock and unreference the events that stopped the job in
	starting (for restarting), running (if coming from pre-stop) and
	waiting.
	
	* init/tests/test_job.c (test_handle_event): Rewrite tests using
	event expressions, and make sure events are referenced and blocked
	correctly matching how jobs are affected.  Include tests for correct
	instance behaviour.
	(test_instance): Make sure that instances copy across the expression
	state, and reset the parent.
	* init/job.c (job_instance): After spawning a new instance, reset
	the start_on expression of the master job.

	* init/event.c (event_operator_copy): Change to making the parent
	of copies nodes be the actual tree parent, rather than the top
	parent; otherwise you can't free an entire tree in one go.
	* init/tests/test_event.c (test_operator_copy): Check parents of
	copied nodes.
	* init/tests/test_job.c (test_copy): Update parent checks here too.

	* init/tests/test_job.c (test_copy): Make sure that the job copy
	references and blocks the event; and in the event of failure, doesn't
	* init/job.c (job_copy): Reset the start_on and stop_on expressions
	in the event of failure.

2007-06-20  Scott James Remnant  <scott@netsplit.com>

	* TODO: Update.

	* init/parse_job.c (parse_on): New generic parsing function to deal
	with event expressions, including operators, parentheses, etc.
	(parse_on_operator): Function called by parse_on() to deal with an
	operator or operand.
	(parse_on_paren): Function called by parse_on() to deal with a
	parenthesis.
	(parse_on_operand): Function called by parse_on_operator() to deal
	with a non-operator token.
	(parse_on_collect): Function called by all of the above to collect
	the operators on the stack and deposit them into the output box,
	either for collection by a later operator or for returning from
	parse_on().
	(stanza_start, stanza_stop): Call the new parse_on() function to
	deal with "start on" and "stop on", storing it in the appropriate
	part of the job.
	* init/tests/test_parse_job.c (test_parse_job): Replace list empty
	checks for start_events/stop_events with NULL checks on the new
	start_on/stop_on members.
	(test_stanza_start, test_stanza_stop): Test new stanza code.

	* init/errors.h (PARSE_EXPECTED_EVENT, PARSE_EXPECTED_OPERATOR)
	(PARSE_MISMATCHED_PARENS): Add numerics and strings for the errors
	that can be generated by parsing an event expression.
	* init/conf.c (conf_reload_path): Handle the new errors properly,
	including the line number where they occurred.
	* logd/jobs.d/logd.in: Update "stop on" to work with the new parser.

	* init/parse_job.c (stanza_emits): Each entry in the emits list
	is now an NihListEntry with the event name as the string data
	pointer, rather than an EventInfo structure (since that structure
	is gone).
	* init/tests/test_parse_job.c (test_stanza_emits): Update test
	case to check for NihListEntry structures.

	* init/parse_job.c: Where the stanza function parses an argument and
	can possibly reject it, save the position and line number and do not
	return that unless we're happy with the argument.  This ensures errors
	are raised pointing *at* the argument, rather than past it.
	* init/tests/test_parse_job.c: Fix several test case errors where
	the buffer was built incorrectly.  Pedantically check pos and lineno
	after successful parsing, and after errors, to make sure they are
	where they should be.

2007-06-18  Scott James Remnant  <scott@netsplit.com>

	* init/job.h (Job): Replace the start_events and stop_events NihLists
	with start_on and stop_on EventOperators.
	* init/job.c (job_new): Drop list initialising, and instead just set
	the new start_on/stop_on members to NULL.
	(job_copy): Copy the entire event operator tree to the new job,
	including references and blockers.  emits has changed to a list of
	NihListEntry with embedded strings, so copy them that way.
	(job_run_process): Drop "->info."
	(job_handle_event): Instead of iterating the events lists, call
	event_operator_handle and check the return value and top node value.
	(job_detect_stalled): Modify to iterate the start_on tree.
	* init/tests/test_job.c (test_change_state, test_detect_stalled): 
	Drop references to "->info." since we can get the variables directly.
	(test_new): Check that start_on and stop_on are NULL.
	(test_copy): Adjust tests of copying start_on and stop_on trees as
	well as the emits list.
	(test_handle_event, test_handle_event_finished) 
	(test_detect_stalled): Change references from start_events to start_on,
	stop_events to stop_on and construct using EventOperators instead.
	(test_handle_event): Update number of blockers now that the event
	expressions themselves will block the event.
	* init/tests/test_event.c (test_poll): Update number of blockers since
	both the events and cause will block it for now; also change
	start_events and stop_events to start_on and stop_on respectively.

	* init/event.c (event_operator_copy): Copy the children nodes as well.
	* init/tests/test_event.c (test_operator_copy): Test copying
	with children nodes.

	* init/tests/test_control.c (test_event_emit): Drop "->info."

	* init/notify.c (notify_event, notify_event_finished): Drop
	"->info." from event references.

	* init/process.c (process_setup_environment): Drop "->info." from
	cause references
	* init/tests/test_process.c (test_spawn): Likewise.

	* init/event.h (Event): Directly include the name, args and env
	fields rather than using an interim structure; this makes more sense
	since we use them differently than a match does.
	(EventOperatorType, EventOperator): New structure to build event
	expression trees that combine a match with "or" and "and" boolean
	operators; solve some problems by holding the reference and blocker
	on the matched event inside this structure directly and provide
	methods to unblock and reset them.
	(EventInfo): Drop this structure completely now that it is unused.
	* init/event.c (event_info_new): Rename this structure to
	event_operator_new() and initialise the new fields properly.
	(event_info_copy): Likewise rename to event_operator_copy and deal
	with copying event references and blockers over to the new structure,
	since the state is useful to copy.
	(event_match): Rename to event_operator_match and switch the arguments
	around since it makes slightly more sense that way.
	(event_operator_update): Function to update the value of an EVENT_OR
	or EVENT_AND operator based on the value of the two children.
	(event_operator_handle): Function to iterate an entire expression
	tree looking for a given event, and update the values of other
	operators if matched.
	(event_operator_unblock): Function to iterate an expression tree
	and release any events we're blocking.
	(event_operator_reset): Function to iterate an expression tree,
	unreferencing any events and resetting all values back to FALSE.
	(event_new, event_pending, event_finished): Update references to
	the Event structure to discard the intermediate "->info."
	* init/tests/test_event.c (test_info_new): Rename to
	test_operator_new() and test various features of the function added
	in the converstion.
	(test_info_copy): Likewise rename to test_operator_copy() and add a
	few more tests, especially that blockers and references are copied.
	(test_match): Rename to test_operator_match() and adjust argument
	order to match the change.
	(test_new) Call event_init() to avoid a valgrind error and update
	references to drop "->info."
	(test_poll): Use EventOperators in the job to test event polling,
	rather than the old structures.
	(test_operator_update, test_operator_handle, test_operator_unblock)
	(test_operator_reset): Test behaviour of the new functions.

2007-06-13  Scott James Remnant  <scott@netsplit.com>

	* TODO: Update utmp/wtmp thoughts.

2007-06-12  Scott James Remnant  <scott@netsplit.com>

	* init/paths.h: Remove extra /, oops.
	* init/Makefile.am (install-data-local): Make destination
	configuration directories as part of "make install".
	(AM_CPPFLAGS): Define LEGACY_CONFDIR to be $(sysconfdir)/event.d
	* logd/Makefile.am (jobs.d/logd): Replace mkdir_p with MKDIR_P
	* init/main.c: Use macro to pick up /etc/event.d so it can be moved
	by configure

	* TODO: Update.

	* init/Makefile.am (AM_CPPFLAGS): Define CONFDIR to be
	$(sysconfdir)/init, replacing the old CFG_DIR definition.
	* init/paths.h (CFG_DIR): Replace with CONFDIR definition,
	and set the default to /etc/init
	* init/main.c: Load configuration from /etc/init/init.conf,
	/etc/init/conf.d and /etc/init/jobs.d; retain loading from /etc/event.d
	for the time being.
	* init/man/init.8: Change reference to directory.
	* logd/Makefile.am: Replace references of eventdir with jobsdir,
	and event.d with jobs.d
	* logd/event.d: Rename to logd/jobs.d

	* init/conf.c (conf_reload): Ignore ENOENT, it's not interesting
	in the general case.

	* init/tests/test_conf.c (test_source_reload): Test the general
	reload function.

	* init/tests/test_conf.c (test_source_free): s/unlink/rmdir/
	(test_source_reload_file): Test that configuration files work, and
	are parsed with anything alongside ignored automatically.
	* init/conf.c (conf_file_filter): As well as not filtering out the
	source path itself, we also need to not filter out the path we're
	watching which is different in the case of files; we need to know
	about it because we handle its removal.
	(conf_delete_handler): Compare the path deleted against the path
	we're watching, rather than the source path, since this means the
	watch needs to be freed.

	* compat/sysv/shutdown.c: Use nih pidfile functions since they're
	more reliable than doing it ourselves.

2007-06-11  Scott James Remnant  <scott@netsplit.com>

	* init/conf.c (conf_reload_path): Call parse_conf for mixed files
	and directories.  Make a correction to the old_items code, was
	passing the wrong arguments to nih_list_add; the effect we wanted
	was that we add the old items head into the list, and remove the
	existing head (what we did was add the first item to the old_items
	list and then cut the rest out).
	* init/tests/test_conf.c (test_source_reload_dir): Rename to
	test_source_reload_job_dir, since that's what this does.
	(test_source_reload_conf_dir): Add another function that tests
	directories of mixed configuration.

	* init/parse_conf.c (parse_conf): Parse a configuration file that
	defines jobs by name.
	(stanza_job): Job stanza, slightly trickier than it would appear to
	need to be, to parse the block in-place and keep pos/lineno
	consistent.
	* init/parse_conf.h: Prototype for external function.
	* init/tests/test_parse_conf.c: Test suite for mixed configuration
	parsing.
	* init/Makefile.am (init_SOURCES): Build and link parse_conf.c and
	parse_conf.h
	(TESTS): Build and run parse_conf tests
	(test_parse_conf_SOURCES, test_parse_conf_LDFLAGS) 
	(test_parse_conf_LDADD): Details for parse_conf test suite.
	(test_conf_LDADD): Add parse_conf.o and conf.o since this calls
	them now.

	* init/conf.c (conf_source_reload, conf_source_reload) 
	(conf_reload_path): Add some debugging messages.

	* init/conf.c (conf_source_new): Add missing call to conf_init()

	* init/conf.c (conf_item_new): Drop source parameter, since it's
	unused in the function and makes it harder to call this when we
	only have one data pointer.
	(conf_reload_path): Drop source from conf_item_new() call.
	* init/conf.h: Update prototype.
	* init/tests/test_conf.c (test_item_new, test_item_free) 
	(test_file_free): Drop source parameter from calls.

2007-06-10  Scott James Remnant  <scott@netsplit.com>

	* init/main.c (main): Add a handler for the SIGHUP signal
	(hup_handler): Handler for SIGHUP, just calls conf_reload().

	* init/main.c (main): Read the configuration again.

	* TODO: Update.

	* init/tests/test_conf.c (test_source_reload_dir): Reset the priority
	and clean up consumed inotify instances.
	(test_source_free, test_file_free, test_item_free): Test the free
	functions on their own, paying special attention to conf_item_free()
	even though this really duplicates other tests.

	* init/conf.c (conf_reload_path): In the case where we fail to map
	the file into memory, we still need to purge all the items that
	previously existed.
	* init/tests/test_conf.c (test_source_reload): Rename to
	test_source_reload_dir, so that we can keep this and the file
	tests separate to make it easier to deal with.
	(test_source_reload_dir): Add tests for physical and parse errors
	when re-loading jobs with and without inotify, and for inotify-based
	modification handling of jobs.

	* init/tests/test_conf.c (test_source_reload): Add test for walk
	of non-existant directory with and without inotify; also test for
	what happens when the top-level directory is deleted, again with
	and without inotify.
	* init/conf.c (conf_delete_handler): Handle the case of the top-level
	directory being deleted by freeing the watch (so next time we asked
	to reload, we can restore it).

	* init/tests/test_conf.c (test_source_reload): Add a test for
	deletion of a running job.

	* init/conf.c (conf_item_free): Fix this up; when deleting an item
	from a source, we first mark it for deletion unless it's already
	marked for replacement.  Then if it's the replacement for something
	else, we mark that to be replaced by whatever we're being replaced
	by (so there are no references to us) and change that state if
	necessary.  Finally we replace our own item and free the record
	before returning.
	* init/tests/test_conf.c (test_source_reload): Check that we handle
	the cases of modiciation of a running job, modification of a
	replacement of a running job and deletion of a replacement for a
	running job.

	* init/parse_job.c (parse_job): Instead of freeing the previous
	replacement, which could leave invalid references to it, mark it
	for deletion and change the state.
	* init/tests/test_parse_job.c (test_parse_job): Adjust the test so
	that we hold a reference to the replacement job and make sure that
	the state is changed to deleted, rather than checking for a destructor
	being called on it.

	* init/init.supp (conf-init): Add valgrind suppression for the
	configuration sources hash table.

	* init/conf.c (conf_item_free): Don't overwrite any previous
	replacement, only mark us for deletion if we wouldn't otherwise
	be replaced.  Add some commented possible code for testing.
	* init/tests/test_conf.c (test_source_reload): Test replacement of
	jobs works properly; test modification with direct write and with
	atomic rename replace; test deletion.

	* init/conf.c (conf_reload_path): It turns out that the flag trick
	doesn't work for items since we often reparse them within the same
	file tag (it works with files because they're atomic and reparsed).
	Store the old items in a different list instead.
	(conf_source_free): We need to be careful about freeing sources,
	so have a function to do it properly.
	(conf_item_new): Since the flag member isn't useful, don't bother
	setting it.
	* init/conf.h: Add conf_source_free prototype.
	(ConfFile): Remove flag member.
	* init/tests/test_conf.c (test_source_reload): Add test for inotify
	create detection.

	* init/conf.c (conf_file_delete): Rename to conf_file_free and match
	the pattern of those kinds of functions.
	(conf_item_delete): Likewise rename to conf_item_free and match the
	pattern of these kinds of functions.
	* init/conf.h: Add prototypes.

	* init/conf.c (conf_reload_path): Fix bug with job name generation.
	Allow non-parsing errors to be returned from the function.
	(conf_item_delete): Drop all replacement management code, we'll put
	this back through testing.
	* init/tests/test_conf.c (test_source_reload): Test reloading adds
	the right inotify watch and parses the files, also check that loading
	without inotify and mandatory reloading work.

	* init/conf.c (conf_source_reload): Move the item deletion detection
	code from this function, where it would only happen on a mandatory
	reload
	(conf_reload_path): to this function, where it will happen every time
	the file is parsed; which is actually what we want.

2007-06-08  Scott James Remnant  <scott@netsplit.com>

	* init/conf.h (ConfItem): Drop the name and replace it with a type.
	(ConfItemType): Enum for different types of configuration items
	(ConfFile): Change items from a hash table to a list.
	* init/conf.c (conf_file_get): Initialise the items member as a list.
	(conf_item_set): Rename to conf_item_new again.
	(conf_item_new): Allocates a new ConfItem and adds it to the file's
	list, we won't reuse items anymore since it doesn't really make sense.
	(conf_source_reload): Adjust clean-up code now that items is a list.
	(conf_reload_path): Work out the name of jobs found by filename,
	allocate a new item for them and parse the job into it.  Perform
	handling of errors by outputting a warning.
	(conf_item_delete): Takes both source and file so we can make
	intelligent decisions.
	(conf_file_delete): Takes a source and passes it to conf_item_delete
	(conf_delete_handler): Pass both source and file to conf_file_delet
	* init/tests/test_conf.c (test_file_get): Check that the items
	list is empty; rather than the hash being unallocated.
	(test_item_set): Rename back to test_item_new and only allocate a
	single item which should get added to the list.

2007-06-06  Scott James Remnant  <scott@netsplit.com>

	* init/parse_job.c (stanza_respawn): Permit the word "unlimited",
	raise a specific error for illegal limit and illegal interval.
	(stanza_pid, stanza_kill, stanza_normal, stanza_umask) 
	(stanza_nice, stanza_limit): Raise specific errors rather than
	a generic "illegal value" error.
	* init/tests/test_parse_job.c (test_stanza_respawn): Check that
	we can use "unlimited", also check for new error return.
	(test_stanza_pid, test_stanza_kill, test_stanza_normal) 
	(test_stanza_umask, test_stanza_nice, test_stanza_limit): Check
	for new specific errors.
	* init/errors.h: Replace CFG_ILLEGAL_VALUE with a series of parse
	errors.

	* init/conf.c: Comments.

	* init/conf.c (conf_item_set): Call out to conf_item_delete() to
	handle unsetting of an item's data.
	(conf_source_reload): Add code to deal with mandatory reloading,
	calls conf_file_delete() and/or conf_item_delete() as appropriate.
	(conf_delete_handler): Call conf_file_delete() on the ConfFile that
	we find.
	(conf_file_delete): Function to delete all items in a file.
	(conf_item_delete): Placeholder function to delete an item.

	* init/conf.c (conf_file_new): Rename to conf_file_get; in practice
	we never just want to allocate one of these, we always want to
	return the existing entry if it exists.
	(conf_item_new): Rename to conf_item_set; again in practice we always
	want to update an existing item.  This function will grow the "deal
	with replacement" stuff.
	(conf_reload): Start putting in place the code that will allow
	mandatory reloads, as well as initial setup.  This function iterates
	over the sources and deals with errors.
	(conf_source_reload): Function to reload an individual source, calls
	out to one of the following two functions and will eventually perform
	the deleted items scan.
	(conf_source_reload_file): Set up a watch on a file, and reload it.
	(conf_source_reload_dir): Set up a watch on a directory and reload it.
	(conf_file_filter): Filter for watching parent directory of files.
	(conf_create_modify_handler): File creation and modification handler.
	(conf_delete_handler): File deletion handler.
	(conf_file_visitor): Tree walk handler.
	(conf_reload_path): Function that deals with files themselves,
	currently just sorts out the ConfFile structure and maps the file
	into memory.
	* init/conf.h: Add new prototypes, update existing ones.
	* init/tests/test_conf.c (test_file_new): Rename to test_file_get,
	also test repeated calls when already in the table.
	(test_item_new): Rename to test_item_set, also test repeated calls
	when already in the table.
	(test_source_reload): Start of test for reloading sources.

2007-06-05  Scott James Remnant  <scott@netsplit.com>

	* init/conf.c: Make a start on the new configuration management
	routines, which will allow finer-grained tracking of configuration
	and support mandatory reloading.
	(conf_source_new, conf_file_new, conf_item_new): Start off with the
	functions to allocate the tracking structures we need to use.
	* init/conf.h: Structures and prototypes
	* init/tests/test_conf.c: Test suite for allocation functions.
	* init/Makefile.am (init_SOURCES): Build and link conf.c and conf.h
	(TESTS): Run the conf test suite.
	(test_conf_SOURCES, test_conf_LDFLAGS, test_conf_LDADD): Details for
	the conf test suite.

2007-06-04  Scott James Remnant  <scott@netsplit.com>

	* init/parse_job.c (stanza_description, stanza_author, stanza_version)
	(stanza_chroot, stanza_chdir, stanza_pid): Instead of erroring when
	the string has already been allocated, free it and replace it with the
	new one. Attempting to forbid duplicates is just too inconsistent,
	especially for the integer ones which we compare against the default;
	using the last one allows us to be entirely consistent.
	(stanza_daemon, stanza_respawn, stanza_service, stanza_instance):
	Don't error if the flag is already set, just ignore it.
	(stanza_respawn, stanza_pid, stanza_kill, stanza_console) 
	(stanza_umask, stanza_nice): Don't compare the current value against
	the default, just overwrite it!
	(parse_exec, parse_script): Free existing process command string
	before setting a new one over the top.
	(parse_process, stanza_exec, stanza_script, stanza_limit): Instead of
	erroring if the structure is already set and allocated, just don't
	allocate a new one and allow its members to be overwritten.
	* init/tests/test_parse_job.c (test_stanza_exec) 
	(test_stanza_script, test_stanza_pre_start) 
	(test_stanza_post_start, test_stanza_pre_stop) 
	(test_stanza_post_stop, test_stanza_description) 
	(test_stanza_author, test_stanza_version, test_stanza_daemon) 
	(test_stanza_respawn, test_stanza_service, test_stanza_instance) 
	(test_stanza_pid, test_stanza_kill, test_stanza_console) 
	(test_stanza_umask, test_stanza_nice, test_stanza_limit) 
	(test_stanza_chroot, test_stanza_chdir): Replace tests that check
	for an error in the case of duplicate stanzas with tests that make
	sure the last of the duplicates is used.
	* init/errors.h (CFG_DUPLICATE_VALUE, CFG_DUPLICATE_VALUE_STR): Drop
	this error, since we don't consider this a problem anymore.

	* upstart/Makefile.am (libupstart_la_LIBADD): Add $(LTLIBINTL)
	* init/Makefile.am (init_LDADD): Reorder and add $(LTLIBINTL)
	* util/Makefile.am (initctl_LDADD): Reorder and add $(LTLIBINTL)
	* compat/sysv/Makefile.am (reboot_LDADD): Reorder and add $(LTLIBINTL)
	(runlevel_LDADD): add $(LTLIBINTL)
	(shutdown_LDADD): Reorder and add $(LTLIBINTL)
	(telinit_LDADD): Reorder and add $(LTLIBINTL)
	* logd/Makefile.am (logd_LDADD): Add $(LTLIBINTL)

2007-06-03  Scott James Remnant  <scott@netsplit.com>

	* init/tests/test_job.c (test_run_process): Add a test case for a
	crasher when the event has no arguments.
	* init/job.c (job_run_process): Fix the bug, we need to check the
	arguments before trying to append them.

	* init/cfgfile.c, init/cfgfile.h, init/tests/test_cfgfile.c: Rename
	to parse_job and strip out all functions except the parsing and stanza
	ones.
	* init/Makefile.am (init_SOURCES): Build and link parse_job.c and h
	(TESTS): Run the parse job test suite
	(test_cfgfile_SOURCES, test_cfgfile_LDFLAGS, test_cfgfile_LDADD):
	Rename and update.
	* init/parse_job.c: Rename all cfg_stanza_*() functions to just
	stanza_*(), rename all cfg_parse_*() functions to just parse_*().
	(parse_job, parse_process, stanza_exec, stanza_script, stanza_start)
	(stanza_stop, stanza_emits, stanza_normal, stanza_env, stanza_limit):
	Don't use NIH_MUST, it's fine to be out of memory and we should fail
	in that case with a useful error.  The user can always reload the
	config file.
	(cfg_read_job, cfg_watch_dir, cfg_job_name, cfg_create_modify_handler)
	(cfg_delete_handler, cfg_visitor): Drop these functions for now.
	* init/parse_job.h: Update so it just contains the one prototype.
	* init/tests/test_parse_job.c: Update all tests to pass a string
	to parse_job(), and check errors raised; rather than mucking around
	with file descriptors all of the time.  Spend the effort while we're
	in here to run TEST_ALLOC_FAIL where we can.
	* init/main.c: Drop config file loading for now since it's missing.

2007-05-27  Scott James Remnant  <scott@netsplit.com>

	* init/cfgfile.h (CFG_DIR): Drop this define, since it's in paths.h
	(CfgDirectory): 

	* init/cfgfile.c (cfg_read_job): Separate out the job-handling code
	into a new function that we could call from a stanza if we want
	later; this one now just maps the file into memory and deals with
	exceptions from the parsing.
	(cfg_parse_job): Function containing the seperated out code; parses
	a new job, marking it as a replacement for any existing job with the
	same name.  Drop the warnings for using pid options without a daemon,
	since these are actually useful for other things later.
	* init/tests/test_cfgfile.c (test_read_job): Drop the check on
	unexpected daemon options, since we don't issue these warnings
	anymore.

2007-05-20  Scott James Remnant  <scott@netsplit.com>

	* init/event.c (event_match): Change to accept Event as the first
	argument and EventInfo as the second, making it obvious that this
	matches a received Event against known EventInfo rather than just
	comparing two info structs (since the order matters).
	* init/event.h: Update prototype.
	* init/tests/test_event.c (test_match): Update test accordingly.
	(test_poll): Fix typo.
	* init/job.c (job_handle_event): Pass in the event as the first
	argument to event_match, rather than its info.
	* TODO: Update.

	* init/job.c (job_emit_event): Return the event that we emit; don't
	bother tracking block status or setting blocked, leave that to the
	state loop so things are more obvious.
	(job_change_state): Set the blocked flag here for starting and stopping
	to the return value of job_emit_event().

	* init/event.c (event_ref, event_unref): Reference counting of events
	so we don't free those we still need.
	(event_block, event_unblock): Blocker counting that replaces the
	previous jobs member.
	(event_new): Initialise refs and blockers fields.
	(event_emit_finished): Remove this function.
	(event_poll): Handle the new done state, and deal with the blockers
	and references counts; turns out that we can fall all the way through
	this switch if these are zero without needing to check again.
	(event_pending): Remove call to event_emit_finished, the event_poll()
	loop handles this case now.
	(event_finished): Set progress to done on the way out.
	* init/event.h (EventProgress): Add new done state
	(Event): Add refs and blockers members, replacing jobs
	* init/tests/test_event.c (test_new): Check refs and blockers are
	initialised to zero.
	(test_ref, test_unref, test_block, test_unblock): Check the ref
	counting function behaviours.
	(test_emit_finished): Drop this function since it's not used
	* init/job.c (job_change_cause): Reference and block the event,
	and unblock and unreference before changing.
	(job_emit_event): Reference the event that blocks the job from
	continuing.
	(job_handle_event_finished): Unreference the blocking event again.
	(job_change_state): Make sure that blocked has been cleared before
	allowing a state change.
	* init/tests/test_job.c: Change tests to use refs/blockers on the
	cause event when counting, and also to follow the status of blocked
	since that is now ref-counted as well.

2007-05-18  Scott James Remnant  <scott@netsplit.com>

	* init/main.c (main, cad_handler, kbd_handler, pwr_handler): Use
	event_new rather than event_emit.
	* init/job.h (Job): Change type of cause and blocked to Event
	* init/job.c (job_change_goal, job_change_cause, job_emit_event) 
	(job_handle_event, job_handle_event_finished): Update all references
	to EventEmission to use Event instead.
	(job_detect_stalled): Call event_new instead of event_emit
	(job_run_process): Use the info member of cause, not event member
	* init/tests/test_job.c (test_change_goal, test_change_state) 
	(test_run_process, test_child_reaper, test_handle_event) 
	(test_handle_event_finished): Update all references to EventEmission
	to use Event instead.
	(test_detect_stalled): Correct to use right structure types.
	* init/process.c (process_setup_environment): Use cause's info member,
	rather than event member.
	* init/tests/test_process.c (test_spawn): Update to use Event.
	* init/notify.h (NotifySubscription): Change member to event
	* init/notify.c (notify_subscribe_event) 
	(notify_subscription_find, notify_job_event, notify_event) 
	(notify_event_finished): Update functions to use event member and
	Event structures.
	* init/tests/test_notify.c (test_subscribe_event) 
	(test_subscription_find, test_job, test_job_event, test_event) 
	(test_event_finished): Update to use Event instead of EventEmission
	* init/control.c (control_event_emit): Update to use event_new.
	* init/tests/test_control.c (test_event_emit) 
	(test_subscribe_events, test_unsubscribe_events): Update to use
	Event rather than EventEmission.

	* init/event.h: Fix up a few references.
	* init/tests/test_event.c (test_new): Remove reference to emission.

	* init/event.h (EventEmission): Rename to Event, and rename event
	member to info.
	* init/event.c (event_emit_next_id): Rename to event_next_id
	(event_emit): Rename to event_new, and add standard parent argument.
	(event_emit_find_by_id): Rename to event_find_by_id
	(event_poll): Iterate over Events in the list
	(event_pending, event_finished): Operate on Event
	* init/tests/test_event.c (test_emit): Rename to test_new and
	adjust for names and arguments.
	(test_emit_find_by_id): Rename to test_find_by_id and adjust for
	names.
	(test_emit_finished, test_poll): Adjust names.

	* init/cfgfile.c (cfg_stanza_start, cfg_stanza_stop) 
	(cfg_stanza_emits): Convert to use EventInfo and event_info_*.
	* init/job.c (job_copy): Use EventInfo and event_info_copy.
	(job_handle_event, job_detect_stalled): Iterate EventInfo structures
	* init/tests/test_cfgfile.c (test_stanza_start, test_stanza_stop) 
	(test_stanza_emits): Update to use EventInfo
	* init/tests/test_job.c (test_copy, test_handle_event) 
	(test_handle_event_finished, test_detect_stalled): Update to use
	EventInfo and event_info_new
	* init/event.c (event_copy): Use nih_str_array_copy here, to make the
	code somewhat simpler.
	(event_finished): Copy the arguments and environment from the old
	event, rather than stealing and reparenting.
	* init/job.c (job_copy): Use nih_str_array_copy here too.
	(job_run_process): Use nih_str_array_append to add the arguments from
	the emission onto the command run.

	* init/event.h (Event): Rename to EventInfo, since this structure
	representations information about an event, rather than an actual
	event in progress.
	* init/event.c (event_new): Rename to event_info_new, also now can
	take arguments and environment like event_emit() can.
	(event_copy): Rename to event_info_copy.
	* init/tests/test_event.c (test_new): Rename to test_info_new,
	update names in test and test being given args or env.
	(test_copy): Rename to test_info_copy and update names in test.
	(test_match, test_poll): Use EventInfo.

	* TODO: Update.

2007-04-24  Scott James Remnant  <scott@netsplit.com>

	* configure.ac: Add AM_PROG_CC_C_O since we use per-target flags
	for one of the test cases.

2007-03-16  Scott James Remnant  <scott@netsplit.com>

	* upstart/message.c (upstart_message_newv): Add va_end to match
	va_copy because the standard says so.
	* upstart/wire.c (upstart_push_packv, upstart_pop_packv): Add
	va_end here as well.

2007-03-13  Scott James Remnant  <scott@netsplit.com>

	* init/main.c: Wait until we've closed inherited standard file
	descriptors and opened the console instead before trying to open the
	control socket; otherwise we end up closing it by accident if we
	weren't opened with sufficient descriptors in the first place.
	Also wait until we've set up the logger before trying to parse the
	configuration.  In fact both of these things need to be pretty low
	down the main() function.

	* init/tests/test_job.c (test_run_process): Skip /dev/fd test cases
	if that's not available.

	* init/tests/test_control.c (test_log_priority): Make sure we know
	that the message has been sent before calling the watcher.

	* init/cfgfile.c (cfg_watch_dir): We get ENOSYS for missing inotify
	support, not EOPNOTSUPP.
	* init/tests/test_cfgfile.c (test_watch_dir): Actually make the
	directory tree before testing for inotify, since we use the same
	tree there too.

	* util/initctl.c (job_info_output): Restructure so gcc doesn't think
	name can be used uninitialised.
	* init/tests/test_cfgfile.c (test_watch_dir): Correct an error where
	i wouldn't be initialised if we skipped the inotify tests.

	* util/initctl.c (job_info_output): Restructure so gcc doesn't think
	* init/process.c (process_setup_environment): job id fits inside
	a %u now

	* upstart/message.h: Style; always refer to "unsigned int" as
	"unsigned int", and never "unsigned.
	* upstart/tests/test_message.c (my_handler): Catch a stray couple
	of "unsigned"s

	* init/control.c (control_job_query, control_job_start) 
	(control_job_stop): Change type of id argument to unsigned int,
	and call printf with %u to output it.
	* init/tests/test_control.c (check_job, check_job_instance) 
	(check_job_instance_end, check_job_status__waiting) 
	(check_job_status_end__waiting, check_job_status__starting) 
	(check_job_status_end__starting, check_job_status__running) 
	(check_job_status_end__running, check_job_status__pre_stop) 
	(check_job_status_end__pre_stop, check_job_status__stopping) 
	(check_job_status_end__stopping, check_job_status__deleted) 
	(check_job_status_end__deleted, check_job_unknown) 
	(check_job_invalid, check_job_unchanged, check_event): Change
	type of id arguments to unsigned int.
	(check_list): Change type of id to unsigned int.
	* init/tests/test_notify.c (check_job_status) 
	(check_job_status_end, check_job_finished, check_event) 
	(check_event_caused, check_event_finished): Change type of id
	arguments to unsigned int.

	* init/job.h (Job): Change the type of the id to unsigned int.
	* init/job.c (job_next_id): Change ids to be unsigned ints, and now
	we can just use %u in the nih_error call.
	(job_find_by_id): Change argument to be unsigned int
	* init/tests/test_job.c (test_find_by_id): Change id type to unsigned
	int.
	* init/event.h (Event): Change the type of the id to unsigned int.
	* init/event.c (event_emit_next_id): Change ids to be unsigned ints,
	and now we can just use %u in the nih_error call.
	(event_emit_find_by_id): Change argument to be unsigned int
	* init/tests/test_event.c (test_emit, test_emit_find_by_id) 
	(check_event, check_event_finished): Change id type to unsigned int.

	* util/initctl.c (output_name): Use an unsigned int for the job id,
	which means we can use ordinary %u for the printf argument.
	(handle_job, handle_job_finished, handle_job_instance) 
	(handle_job_instance_end, handle_job_status) 
	(handle_job_status_end, handle_job_unknown, handle_job_invalid) 
	(handle_job_unchanged, handle_event, handle_event_caused) 
	(handle_event_finished): Change argument type of id from uint32_t
	to unsigned int.
	(job_info_output): Change output type of id from %zu to %u

	* upstart/message.c (upstart_message_handle): Use unsigned int for
	ids, rather than a fixed-width type.
	* upstart/tests/test_message.c (my_handler): Use unsigned int for
	the ids, and give "unsigned int" instead of "unsigned" to va_arg as
	a matter of style.

	* upstart/wire.c (upstart_push_int, upstart_pop_int): Send over the
	wire using a plain old integer type, instead of a fixed width type;
	there's no advantage to using the fixed-width type and we could hurt
	ourselves if we tried running on ILP64.
	(upstart_push_unsigned, upstart_pop_unsigned): Likewise use a plain
	unsigned int over the wire.
	(upstart_push_string, upstart_pop_string): Use an unsigned int for
	the length of the string, technically this means that we silently
	truncate any string that's greater than 4GB on 64-bit platforms;
	it's either that or make the test cases harder (we did this before
	anyway).
	(upstart_push_header, upstart_pop_header): Type is always an unsigned
	int (best conversion from an enum)

2007-03-11  Scott James Remnant  <scott@netsplit.com>

	* configure.ac: Bump version to 0.3.9

	* NEWS: Update.

	* util/man/initctl.8: Document the new commands.

	* TODO: Update.

	* init/job.c (job_handle_event): Correct the function so we don't
	try and stop the master of an instance, and cause an assertion error.

	* util/initctl.c: Oops, correct function pointers in command table

	* util/tests/test_initctl.c (test_version_action): 

	* util/initctl.c (handle_version): Handle receipt of the version
	reply.
	(version_action): Send the version-query message to the server and
	expect one response.
	(log_priority_action): Parse the single argument into an NihLogLevel
	and send it to the server.

	* init/control.c (control_version_query, control_log_priority):
	Functions to handle the new messages from the server pov
	* init/tests/test_control.c (test_version_query) 
	(test_log_priority): Test the new messages are handled properly.
	(check_version): Check the version string matches.
	* upstart/message.h: Add messages for querying the version of the
	init daemon and changing the log priority.
	* upstart/message.c (upstart_message_newv)
	(upstart_message_handle): Marshal the new messages.
	* upstart/tests/test_message.c (test_new, my_handler) 
	(test_handle): Test the marshalling of the new messages,

	* upstart/libupstart.ver: Add enum functions to the global list.

	* util/initctl.c (start_action, stop_action): Imply --no-wait if
	we take the job id or name from an environment variable, since we'd
	end up waiting for ourselves otherwise
	* util/tests/test_initctl.c (test_start_action, test_stop_action):
	Update test cases to make sure no-wait is implied.

2007-03-09  Scott James Remnant  <scott@netsplit.com>

	* configure.ac: Bump version to 0.3.8

	* NEWS: Updated.
	* configure.ac: Increase version to 0.3.7

	* init/tests/test_job.c (test_change_state): Add a test case for
	deleting the last instance of a replaced job.
	* init/job.c (job_change_state): When moving a instance of a job into
	the deleted state, check whether we should replace the job it's an
	instance of, and if so, change that job's state too.
	* TODO: Update.

	* util/initctl.c (handle_job_list): Always allocate current_list,
	since we need it to be the parent of pointers we attach to it.
	(handle_job_list_end): Always free the current list, only suppress
	output if there aren't any entries in it.
	(initctl_recv): Check the current_list pointer, no need for in_list
	(handle_job_instance, handle_job_instance_end, handle_job_status):
	Check current_list not in_list.
	* util/tests/test_initctl.c: Correct some memory leaks.

	* init/process.c (process_setup_environment): Set the UPSTART_JOB_ID
	environment variable to the job's unique id.
	* init/tests/test_process.c (test_spawn): Make sure it's set.

	* util/man/initctl.8: Update the initctl manpage.
	* compat/sysv/man/reboot.8: Correct a minor grammar error.
	* compat/sysv/man/shutdown.8: Fix reference from runlevel to telinit.

	* README: Add a README that copies the text from the web page and
	adds some notes about recommended operating system versions.

	* util/initctl.c: Completely rewrite initctl, top to bottom; handling
	of the new messages is done natively, meaning that the commands just
	vary the requests send and number of responses expected.
	* util/tests/test_initctl.c: Test all of the new code.

	* init/main.c: Improve restarting and rescuing a little; store the
	program path in a static variable so we can always access it, and
	use the exported loglevel to pass the same to the new process.
	* TODO: Update.

	* compat/sysv/shutdown.c: More error/fatal adjustments.
	* compat/sysv/telinit.c: More error/fatal adjustments.

2007-03-08  Scott James Remnant  <scott@netsplit.com>

	* init/main.c (main, crash_handler): Promote deadly errors to nih_fatal
	* logd/main.c (main): Promote deadly errors to nih_fatal
	* compat/sysv/reboot.c (main): Promote deadly errors to nih_fatal
	* compat/sysv/shutdown.c (main, shutdown_now): Promote deadly errors
	to nih_fatal
	* compat/sysv/telinit.c (main): Promote deadly errors to nih_fatal

	* init/event.c (event_pending): The message that we're handling an
	event should be logged with --verbose.

	* init/cfgfile.c (cfg_parse_script): Remove the unnecessary check for
	a token inside a script block.

	* TODO: Update.

	* init/control.c (control_watch_jobs): Rename to control_subscribe_jobs
	and update to handle new event name.
	(control_unwatch_jobs): Rename to control_unsubscribe_jobs and update
	to handle the new event name.
	(control_watch_events): Rename to control_subscribe_events and update
	to handle the new event name.
	(control_unwatch_events): Rename to control_unsubscribe_events and
	update to handle the new event name.
	* init/tests/test_control.c (test_watch_jobs): Rename to
	test_subscribe_jobs and update to new event name.
	(test_unwatch_jobs): Rename to test_unsubscribe_jobs and update to 
	new event name.
	(test_watch_events): Rename to test_subscribe_events and update to
	new event name.
	(test_unwatch_events): Rename to test_unsubscribe events and update
	to new event name.

	* upstart/message.h: Rename the watch commands to subscribe/unsubscribe
	and regroup with new message numbers.
	* upstart/message.c (upstart_message_newv) 
	(upstart_message_handle): Marshal the updated subscription messages.
	* upstart/tests/test_message.c (test_new, my_handler) 
	(test_handle): Update tests to new names and numbers.
	* TODO: Update.

	* upstart/message.c (upstart_message_handle): Raise a the unknown
	message error if the type is unknown, rather than the invalid message
	error.
	* upstart/tests/test_message.c (test_handle): Correct test case.

	* init/job.c (job_change_state): Correct a problem here too, when
	moving from pre-stop to running, we don't want to emit a started event
	since we never emitted a stopping event and never killed the process
	anyway.  We do need to notify the job as finished, since the process
	that tried to stop it will need to be told not to wait any longer.
	* init/tests/test_job.c (test_change_state): Add a test for pre-stop
	back to running.

	* doc/states.dot: Fix an error in the state diagram; when moving from
	starting back to waiting, due to a failed respawn, we need to emit
	the stopped event otherwise it will never happen.
	* doc/states.png: Update.

2007-03-05  Scott James Remnant  <scott@netsplit.com>

	* upstart/message.c (upstart_message_new): Make this a wrapper around
	(upstart_message_newv): which has all the old code, but accepts a
	va_list instead of making its own.
	* upstart/message.h: Add prototype.

	* init/main.c (crash_handler): Simply trying to leave a SEGV handler
	doesn't work so well, we end up repeating the problem instruction.
	We really can't resume from this point, and can't even jump elsewhere
	since our state is probably buggered up.  Only thing for it is to
	re-exec ourselves with a clean state.

	* init/cfgfile.c (cfg_read_job, cfg_delete_handler): Don't try and
	free the magic (void *)-1 replacement (delete).

	* util/events.c, util/events.c, util/jobs.c, util/jobs.h: With the
	new message responses, that intermix event and job information freely,
	it no longer makes sense to distinguish between them.  So fold these
	files back into the main initctl.c
	* util/initctl.h: Drop unused header.
	* util/Makefile.am (initctl_SOURCES): Update sources list.
	(TESTS): Change which tests we build
	(test_initctl_SOURCES, test_initctl_CFLAGS, test_initctl_LDFLAGS) 
	(test_initctl_LDADD): Build the new combined test case binary, use
	an automake feature to rebuild initctl.c with -DTEST and a different
	.o file, and thus be able to define out main()

	* util/tests/test_events.c, util/tests/test_jobs.c: Collapse the two
	test case files into one single
	* util/tests/test_initctl.c

	* init/control.c (control_job_find): And implement the find function
	that returns a list of jobs matching an optional pattern.
	* init/tests/test_control.c: Make sure we do send all messages.
	(check_list): Complex function to check the responses to a job list
	(test_job_find): Test a couple of job lists.
	* init/tests/test_notify.c: Make sure we do send all messages.

	* init/control.c (control_job_query): Implement the query message,
	this just needs to return the status or instance set.
	* init/tests/test_control.c (test_job_query): Test the query command.
	(check_job_status__deleted, check_job_status_end__deleted): Pair of
	functions to check we can query deleted jobs directly.

	* init/control.c (control_send_instance): Function to send an instance
	job, collating all of its instances together.
	* init/control.h: Update.
	* init/tests/test_control.c (test_send_instance): Check we receive
	the right messages.
	(check_job_instance, check_job_instance_end): Pair of functions to
	check the instance messages.

	* upstart/message.h: Add new UPSTART_JOB_INSTANCE and
	UPSTART_JOB_INSTANCE_END messages which we'll use to communicate that
	a job is an instance, and group the instances of it together.
	* upstart/message.c (upstart_message_new, upstart_message_handle):
	Marshal the new instance messages.
	* upstart/tests/test_message.c (test_new, my_handler) 
	(test_handle): Test the new message types.

	* upstart/message.h: Restore arguments to JOB_LIST, but rename to
	pattern since that's what it is.
	* upstart/message.c (upstart_message_handle): Restore arguments
	with updated name.
	* upstart/tests/test_message.c (test_new, my_handler) 
	(test_handle): Restore tests for arguments, rename and make sure we
	include a wildcard.

2007-03-04  Scott James Remnant  <scott@netsplit.com>

	* upstart/message.h: Drop arguments to JOB_LIST.
	* upstart/message.c (upstart_message_new, upstart_message_handle):
	Drop arguments to JOB_LIST.
	* upstart/tests/test_message.c (test_new, my_handler) 
	(test_handle): Drop the arguments from the test.

	* init/control.c (control_job_start): Update to return INVALID for
	instances and replacements; add the forgotten UPSTART_JOB message.
	(control_job_stop): Update to return INVALID for replacements; add
	the forgotten UPSTART_JOB message.  Deal with instance masters
	magically by iterating all instances and stopping those instead.
	* init/tests/test_control.c (check_job_deleted): Rename to 
	check_job_invalid and check that message.
	(check_job): Function to check the job we've acted upon.
	(test_job_start): Check that we get the UPSTART_JOB message first,
	restore the check on deleted jobs causing an error and add checks
	that instance and replacement jobs also cause an error.
	(test_job_stop): Check that we get the UPSTART_JOB message first,
	restore the check on deleted jobs causing an error.  Make sure
	instances are handled.

	* upstart/message.h: More message changes; add a JOB_FIND message
	and replace UPSTART_JOB_DELETED with UPSTART_JOB_INVALID since there's
	a few more problem conditions.
	* upstart/message.c (upstart_message_new, upstart_message_handle):
	Marshal the new message and update names.
	* upstart/tests/test_message.c (test_new, my_handler) 
	(test_handle): Update tests to check the new message and update the
	values and names of the existing ones.

	* init/job.h (Job): Remove the delete flag, add replacement and
	replacement_for pointers instead.
	* init/job.c (job_new): Initialise replacement and replacement_for
	pointers to NULL.
	(job_find_by_name): Update to return what job the one we found is
	a replacement for, and to skip DELETED jobs.
	(job_instance): Make it simply illegal to call this for deleted jobs,
	instances or replacements.
	(job_change_goal): Make it illegal to change the goal of a replacement
	job.
	(job_free_deleted): Remove the previous code to handle deleted instance
	masters, because it's now bogus.
	(job_should_replace): New function to determine whether a job is
	replaceable.
	* init/tests/test_job.c (test_new): Check pointers are set.
	(test_copy): Check that replacement and replacement_for are not
	copied, since their state of an individual job.
	(test_find_by_name): Update tests to make sure we ignore deleted jobs,
	instances and replacements.
	(test_instance): Remove test that will now cause an assertion,
	and no longer check delete is set.
	(test_change_goal): Remove test that will now cause an assertion.
	(test_free_deleted): Remove test cases for deleted masters.
	(test_should_replace): Test the new check function.
	(test_change_state): Make sure that we end up in deleted for instances
	and replaced jobs, and that replacements become the real job.
	* init/cfgfile.c (cfg_read_job): Update to handle replacement jobs;
	the old job's previous replacement is discarded, and set to the
	current job; and then if the job should be replaced, it's moved
	to deleted (which should promote the new job).
	(cfg_delete_handler): Handle deletion of a job in a similar manner,
	except we sent the replacement pointer to the special -1 value since
	we have no actual replacement.
	* init/tests/test_cfgfile.c (test_watch_dir): Update tests to make
	sure that deletion and modification are handled wrt replacement.
	(test_read_job): Make sure that reparsing an existing file is handled.
	* init/tests/test_control.c (test_job_start): Remove checks that
	delete gets set to true for instances.
	(test_job_stop, test_job_start): Temporarily comment out deleted
	job behaviour, since that's been somewhat changed.

	* upstart/message.h: We're not going to return JOB_LIST for JOB_STOP
	since that's just awkward for the client; just act on the master,
	and return JOB_UNCHANGED.

	* init/notify.c (notify_job_status): Move this function to
	* init/control.c (control_send_job_status): here, since we need it for
	the new control responses.
	(control_job_query): New single function to list all jobs or a
	particular job.
	* init/control.h: Add prototype.
	* init/tests/test_control.c (test_error_handler): Simplify this a
	little to just sending a NO_OP message, since we can send an entire
	stream of messages and leave them in the queue.
	(check_job_status__stopping, check_job_process) 
	(check_job_status_end__stopping): Trio of check functions for a job
	status that's stopping, with an active main process.
	(test_send_job_status): Test the now global status function.
	(check_job_status__starting, check_job_status_end__starting): Pair
	of check functions for a starting job with no process yet.
	(test_watch_jobs, test_unwatch_jobs): Update to expect the full new
	job status messages, with an optional process part as well.
	(check_event): Function to check an event.
	(test_watch_events): Minor update to use above function.
	(check_job_status__waiting, check_job_status_end__waiting): Pair of
	check functions for the first step in starting a job (goal change only)
	(check_job_unknown, check_job_deleted, check_job_unchanged): Trio
	of functions to check common error responses.
	(test_job_start): Update tests to newer behaviour.
	(check_job_status__running, check_job_status_end__running) 
	(check_job_status__pre_stop, check_job_status_end__pre_stop): Checks
	for the states we go through when stopping a job.
	(test_job_stop): Update tests to newer behaviour.
	* init/notify.c (notify_job, notify_job_event, notify_job_finished):
	Update to call the newly exported function.
	* init/job.c: Make job_id and job_id_wrapped externally available.
	* init/job.h: Update.
	* init/event.c: Make emission_id and emission_id_wrapped externally
	available.
	* init/event.h: Update.

	* upstart/message.h: Rename UPSTART_JOB_INVALID to
	UPSTART_JOB_UNCHANGED, as it's not really invalid just a no-op
	* upstart/message.c (upstart_message_new, upstart_message_handle):
	Update the constant, fields are unchanged,
	* upstart/tests/test_message.c (test_new, my_handler) 
	(test_handle): Rename constants/messages.

	* upstart/message.h: Turns out we need extra errors to indicate that
	the job was deleted or already at that goal, otherwise the client
	would sit there waiting for the finished event.	
	* upstart/message.c (upstart_message_new, upstart_message_handle):
	Marshal the new error messages.
	* upstart/tests/test_message.c (test_new, my_handler) 
	(test_handle): Test the handling of the new messages.

	* init/tests/test_job.c (test_free_deleted): Found a bug; because
	master instances never change state, they never end up in the deleted
	state so are never reaped.  Add some test cases for cleaning them up,
	but not while they have remaining instances.
	* init/job.c (job_free_deleted): Implement the bug fix.

	* init/job.c (job_instance): Split out the instance spawning code
	into its own function, as we'll frequently need a pointer to the
	instance before we try and change the goal.
	(job_change_goal): Clean this function back up again, it no longer
	needs to return values and can assert that it's never called for
	deleted jobs or instance mastersr.
	(job_handle_event): Spawn an instance when we get a start event.
	* init/job.h: Update.
	* init/tests/test_job.c (test_instance): Check instance creation.
	(test_change_goal): Update tests now that it doesn't return a value
	again, and doesn't spawn instances itself.
	(test_handle_event): Make sure instances are spawned.

	* init/tests/test_event.c (test_poll): Needs a slight fix now that
	we generate more events than we check, and that subscriptions go
	away automatically.

	* init/notify.c (notify_job_status): Static function to handle
	sending the more complicated job status message series 
	(notify_job): Call notify_job_status() to send the new-style message
	(notify_job_event): Send the new UPSTART_EVENT_CAUSED message with
	the emission id, then call notify_job_status() to send the new-style
	common status message.
	(notify_job_finished): New function to be called when we reach the
	job rest state, notifies and unsubscribes directly subscribed
	processes, and includes failed information.
	(notify_event_finished): Unsubscribe processes after sending the
	finished event, since the event has gone away.  Also don't send
	this to processes subscribed to all events, since it's not useful
	for them.
	* init/notify.h: Add prototype.
	* init/tests/test_notify.c: Update all test cases and helper
	functions to the new message types.
	(test_job_finished): Check the new finished message is sent with
	a status message preceeding it.
	* init/job.c (job_change_state, job_change_state): Notify subscribed
	processes with notify_job_finished() when in the running (for service)
	or waiting states, just before we drop the cause.

	* upstart/message.h: Add failed, failed_process and exit_status
	arguments to UPSTART_JOB_FINISHED.
	* upstart/message.c (upstart_message_new, upstart_message_handle): 
	Marshal the new arguments.
	* upstart/tests/test_message.c (test_new, my_handler) 
	(test_handle): Test the new arguments.

	* upstart/message.h: Update the message types, introducing a more
	structured job message set and replacing the UPSTART_EVENT_JOB_STATUS
	message with UPSTART_EVENT_CAUSED which will be immediately followed
	by an ordinary UPSTART_JOB_STATUS message.
	* upstart/message.c (upstart_message_new, upstart_message_handle):
	Marshal the new messages.
	* upstart/tests/test_message.c (test_new, my_handler) 
	(test_handle): Test the new message types.
	* TODO: Update.

2007-03-03  Scott James Remnant  <scott@netsplit.com>

	* TODO: Update.

	* init/cfgfile.c (cfg_parse_exec, cfg_parse_script): Separate out
	the parsing of an exec or script stanza into separate functions,
	seeing as this is quite a common operation.  This also means we
	just need to change them in one place now.
	(cfg_parse_process): Function to call either of the above depending
	on the next argument.
	(cfg_stanza_exec): Call cfg_parse_exec instead.
	(cfg_stanza_script): Call cfg_parse_script instead.
	(cfg_stanza_pre_start, cfg_stanza_post_start) 
	(cfg_stanza_pre_stop, cfg_stanza_post_stop): Call cfg_parse_process
	with the right arguments instead of doing by hand in each function.

	* init/event.c (event_emit_next_id): Split the id assigning code into
	a static inline function for easier modification.
	* init/job.c (job_next_id): Use the same style function here too.

2007-03-02  Scott James Remnant  <scott@netsplit.com>

	* init/event.c (event_emit): Port the slightly more efficient in the
	early case code from job_new.

	* init/job.h (Job): Add a unique id to the job structure.
	* init/job.c (job_new): Assign an incrementing id to each new job
	allocated.
	(job_find_by_id): Locate a job by its unique id, sadly not very
	efficient in a hash table ;-)
	(job_name): New hash key function since name isn't the first entry
	anymore.
	(job_init): Change hash key function.
	* init/tests/test_job.c (test_find_by_id): Make sure we can find a
	job by its id.

	* init/job.c (job_change_goal): Return the new instance in that
	circumstance, and clean up a little bit.
	* init/job.h: Update prototype.
	* init/tests/test_job.c (test_change_goal): Update tests.

	* init/job.c (job_find_by_name): Skip jobs marked for deletion too.
	* init/tests/test_job.c (test_find_by_name): Update test case.

	* init/event.h, init/notify.h, upstart/message.h: Provide C-level names
	for enums, this makes the compiler generate things that gdb can get.

	* init/job.c (job_run_process, job_kill_process, job_kill_timer):
	Change process argument to be a plain ProcessType, this means we
	know exactly which process we're trying to run or kill.
	(job_change_state): Update calls to job_run_process
	and job_kill_process
	* init/tests/test_job.c (test_run_process, test_kill_process): Update
	function calls to just pass a ProcessType in.

	* upstart/enum.h: Rename JobAction to ProcessType.
	* upstart/enum.c (job_action_name): Rename to process_name.
	(job_action_from_name): Rename to process_from_name.
	* upstart/tests/test_enum.c (test_action_name, test_action_from_name):
	Rename and update to match.
	* init/job.c (job_new, job_copy, job_change_state) 
	(job_next_state): Change JOB_*_ACTION constants to PROCESS_*.
	(job_find_by_pid): Change JobAction argument to ProcessType.
	(job_emit_event): Call process_name on the failed process.
	(job_child_reaper): Update to use ProcessType instead of JobAction.
	* init/job.h (Job): Change type of failed_process to ProcessType.
	* init/tests/test_job.c (test_find_by_pid): Update to use ProcessType
	instead of JobAction in tests.
	(test_new, test_copy, test_change_goal, test_change_state) 
	(test_next_state, test_run_process, test_kill_process) 
	(test_child_reaper, test_handle_event_finished): Change JOB_*_ACTION
	constants to PROCESS_*
	* init/cfgfile.c (cfg_stanza_exec, cfg_stanza_script) 
	(cfg_stanza_pre_start, cfg_stanza_post_start) 
	(cfg_stanza_pre_stop, cfg_stanza_post_stop): Change JOB_*_ACTION
	constants to PROCESS_*
	* init/tests/test_cfgfile.c (test_stanza_exec) 
	(test_stanza_script, test_stanza_pre_start) 
	(test_stanza_post_start, test_stanza_pre_stop) 
	(test_stanza_post_stop, test_read_job, test_watch_dir): Change
	JOB_*_ACTION constants to PROCESS_*
	* init/tests/test_event.c (test_poll): Change JOB_*_ACTION constants
	to PROCESS_*
	* init/tests/test_control.c (test_job_start, test_job_stop): Change
	JOB_*_ACTION constants to PROCESS_*

	* init/cfgfile.c (cfg_watch_dir): Restore the prefix argument; pass
	as the data pointer to the inotify callbacks and visitor function.
	Change the return value to be the watch structure.
	(cfg_job_name): Add prefix argument and prepend to relative path.
	(cfg_create_modify_handler, cfg_delete_handler, cfg_visitor): Get
	the prefix for the job names from the data pointer and pass to
	cfg_job_name().
	* init/cfgfile.h: Update prototypes.
	* init/tests/test_cfgfile.c (test_watch_dir): Actually test the
	watch functions.
	* init/main.c (main): Pass NULL for the prefix for the global job
	directory, compare the return value against (void *)-1.
	* TODO: Update.

	* init/cfgfile.c (cfg_stanza_on): Drop the simple on stanza.
	* init/tests/test_cfgfile.c (test_stanza_on): Remove test case.

	* TODO: Update.

2007-03-01  Scott James Remnant  <scott@netsplit.com>

	* util/jobs.c (handle_job_status): Drop the process field from the
	output for now.
	* util/events.c (handle_event_job_status): Likewise
	* util/tests/test_jobs.c (test_start_action, test_list_action) 
	(test_jobs_action): Drop pid from messages we simulate.
	* util/tests/test_events.c (test_emit_action): Likewise.

	* upstart/message.c (upstart_message_new, upstart_message_handle):
	Remove the pid field from the job status and event job status
	messages.
	* upstart/message.h: Update description of job status and event
	job status message to remove the pid field.
	* upstart/tests/test_message.c (test_new, my_handler) 
	(test_handle): Remove checks using the pid field.

	* init/control.c (control_job_start, control_job_stop) 
	(control_job_query, control_job_list): Remove the pid field from
	the messages, it'll come back later when we get better message
	formats.
	* init/tests/test_control.c (check_job_status, check_job_waiting) 
	(check_job_started, check_job_stopped): Remove checks on the process
	id, since that field is gone from the message.
	(test_job_stop): Use the pid field of the main process.
	(test_job_start): Initialise the main action process.

	* init/notify.c (notify_job, notify_job_event): Remove the pid field
	from the message, it'll come back later when we get better message
	formats.
	* init/tests/test_notify.c (check_job_status) 
	(check_event_job_status): Remove checks on the pid, since that field
	is no longer present.

	* init/job.c (job_process_copy): Use job_process_new here, oops.

	* init/cfgfile.c (cfg_stanza_exec, cfg_stanza_script) 
	(cfg_stanza_pre_start, cfg_stanza_post_start) 
	(cfg_stanza_pre_stop, cfg_stanza_post_stop): Use job_process_new
	to allocate process structures and store in the process array.
	* init/tests/test_cfgfile.c (test_read_job, test_stanza_exec) 
	(test_stanza_script, test_stanza_pre_start) 
	(test_stanza_post_start, test_stanza_pre_stop) 
	(test_stanza_post_stop): Update test cases to use process array
	member information.

	* init/tests/test_event.c (test_poll): Update to use newer job process
	array and find the pid under there.

	* init/job.h (Job): Remove the pid and aux_pid fields; replace the
	individual JobProcess pointers with an array of them of a fixed
	minimum size; replace failed_state with failed_process.
	(JobProcess): add a pid field here, so now we can obtain the pid on
	an individual process/action basis rather than global.
	* init/job.c (job_process_new): Function to create a JobProcess
	structure, setting the initial values to FALSE/NULL/0.
	(job_process_copy): Function to copy a JobProcess.
	(job_new): Don't initialise the pid or aux_pid members, initialise
	the process array to a fixed initial size and set the members to NULL,
	initialise the failed_process member to -1.
	(job_copy): Update to use job_process_copy and copy the process array.
	(job_find_by_pid): Look through the process structures in the job's
	process array to find the pid, and optionally return which action it
	was.
	(job_change_state): Call job_kill_process in the JOB_KILLED state if
	we have a main process and that has a pid, pass in the main process.
	(job_next_state): Check the process id of the main process when
	deciding what the next state is for running.
	(job_run_process): Store the process id in the process structure
	(job_kill_process): Accept a process structure and use that to obtain
	the process id we need to send TERM too.  Remove the code that forced
	a state change if kill() failed, since we will get a child signal
	anyway and should do it there.
	(job_kill_timer): Likewise, accept a process structure and don't
	forcibly change the state anymore.
	(job_child_reaper): Rewrite to switch based on the action that died,
	rather than the state we were in; assert that the state is what we
	expected.
	(job_emit_event): The argument to the failed event is now the action
	name, rather than the state name; an action of -1 indicates that
	respawn failed.
	* init/tests/test_job.c (test_process_new, test_process_copy): Make
	sure the structure is created and copied properly.
	(test_new, test_copy): Drop checks on the pid and aux_pid members,
	add checks for the process array and pid members of processes.
	(test_find_by_pid): Update test case to make sure we can find the pid
	of any process, returning the action index rather than the process
	pointer.
	(test_run_process, test_kill_process, test_change_goal)
	(test_change_state, test_next_state, test_child_reaper): Update test
	cases to use pid fields inside process structures rather than the
	pid or aux_pid members.
	(test_handle_event, test_handle_event_finished) 
	(test_free_deleted): Update to avoid pid field checks.

	* upstart/enum.h (JobAction): Enumeration of different actions.
	* upstart/enum.c (job_action_name, job_action_from_name): Enumeration
	to string conversion functions.
	* upstart/tests/test_enum.c (test_action_name) 
	(test_action_from_name): Tests for the new functions.

	* init/cfgfile.c (cfg_read_job): Instead of trying to copy over an
	old job's state and instances into the new one, mark the old job
	as deleted.  This ensures we never end up applying a new post-stop
	script to a job started with an old pre-start script, etc.  It also
	makes life so much simpler.
	* init/tests/test_cfgfile.c (test_read_job): Update tests to make
	sure the old job is marked for deletion, instead of freed.
	* TODO: Update.

	* init/notify.c (notify_job): Split out notification to processes
	subscribed to the cause event into a new function
	(notify_job_event): We can call this when we change cause.
	* init/job.c (job_change_state): Notify anyone subscribed to the
	job after we've changed the state, rather than before, otherwise
	we won't know the new pids or anything.
	(job_change_cause): Call notify_job_event before changing the cause
	so that subscribers get a final status update.
	* init/tests/test_notify.c (test_job_event): Check the new function.
	* TODO: Update.

	* init/cfgfile.c (cfg_stanza_respawn): Remove the shortcut that
	lets you specify "respawn COMMAND".  It was confusing as it hid
	the common "[when] exec"/"[when] script" syntax, made it non-obvious
	that "exec" and "respawn" were the same flag, etc.
	* init/tests/test_cfgfile.c (test_stanza_respawn): Update tests.
	(test_stanza_service): Fix test case to not use shortcut.
	* logd/event.d/logd.in: Update to not use respawn shortcut.

2007-02-25  Scott James Remnant  <scott@netsplit.com>

	* init/job.c (job_child_reaper): Shift the signal value into the
	higher byte to make it easier to detect, and not stamp over exit
	statuses between 128 and 255.
	(job_emit_event): Detect the signal stored in the new way.
	* init/cfgfile.c (cfg_stanza_normal): Store signal in the higher bytes.
	* init/tests/test_job.c (test_copy, test_change_state) 
	(test_child_reaper): Update test cases.
	* init/tests/test_cfgfile.c (test_stanza_normal): Update test.

	* TODO: Update.

	* init/event.h (PWRSTATUS_EVENT): Add new power-status-changed event.
	* init/main.c (pwd_handler): Handle the SIGPWR signal by generating
	the new event, leave it up to a job to parse the file and do
	whatever it likes.

	* TODO: Update.

2007-02-13  Scott James Remnant  <scott@netsplit.com>

	* upstart/tests/test_message.c (test_reader, test_handle_using)
	(test_handle); Usual fix for gcc optimiser thinking that fixed
	for loops might not be.
	* init/tests/test_job.c (test_run_process, test_kill_process):
	Likewise.
	* init/tests/test_notify.c (test_subscription_find): I still don't
	know what a type-punned pointer is, nor why dereferencing such a
	thing would break strict-aliasing rules.
	* init/tests/test_cfgfile.c (test_read_job): More type-punning.
	* util/tests/test_jobs.c (test_start_action): More for-loop action.
	* util/tests/test_events.c (test_emit_action): And again.

2007-02-11  Scott James Remnant  <scott@netsplit.com>

	* init/job.c (job_change_goal): We need to be able to stop a running
	job without a process, because that's what a job-as-state is!  The
	check was added because job_child_reaper calls job_change_goal and
	then job_change_state immediately after, we should fix that instead.
	(job_child_reaper): If we call job_change_goal while in the running
	state, it will call job_change_state for us; so check for that first
	and don't change the state!
	* init/tests/test_job.c (test_change_goal): Update the test to ensure
	that we can stop a job with no running process.

	* init/cfgfile.c (cfg_stanza_normalexit): normalexit is inconsistent,
	change to "normal exit"
	* init/tests/test_cfgfile.c (test_stanza_normalexit): Update.

	* init/cfgfile.c (cfg_stanza_start, cfg_stanza_stop) 
	(cfg_stanza_pre_start, cfg_stanza_post_start) 
	(cfg_stanza_pre_stop, cfg_stanza_post_stop, cfg_stanza_respawn):
	We're not going to allow stanza keywords to be quoted, since this
	gives us an easy way to allow users to make something explicitly
	not a keyword.

2007-02-10  Scott James Remnant  <scott@netsplit.com>

	* configure.ac: Bump version to 0.3.6

	* configure.ac: Increase version to 0.3.5
	* NEWS: Update.
	* TODO: Update.

	* TODO: More notes.

	* TODO: Note an issue with using JobProcess->pid

	* init/cfgfile.c (cfg_stanza_pre_start, cfg_stanza_post_start) 
	(cfg_stanza_pre_stop, cfg_stanza_post_stop): Add a needed check
	for a token when parsing "exec".  Correct line number we expect
	to see the duplicated value on.  Correct expected error for missing
	argument from "Unexpected token" to "Expected token".

	* init/tests/test_cfgfile.c (main): Actually invoke the tests for
	the scripts.

	* init/cfgfile.c (cfg_read_job): Correct type of lineno in error.

	* TOOD: Minor notify bug

	* TODO: Big update.

	* init/tests/test_job.c (test_child_reaper): Make sure that we can
	reap post-start and pre-stop processes, and have only the aux_pid
	changed.  Also make sure that if the running process dies while
	in these states, with or without an aux process, that we don't
	transition badly.

	* init/job.c (job_find_by_pid): Check aux_pid as well.
	* init/tests/test_job.c (test_find_by_pid): Make sure we can find it.

	* init/job.h (Job): Add an auxiliary pid member.
	* init/job.c (job_new): Initialise the aux_pid member.
	(job_change_state): Run the post-start and pre-stop scripts when we
	enter the state with the same name (assuming they exist).
	(job_run_process): Store the pid in aux_pid when starting the
	post-start or pre-stop processes.
	* init/tests/test_job.c (test_change_state): Add tests for running
	the new post-start and pre-stop scripts; which get their process ids
	stored in aux_pid instead of pid.
	(test_new): Make sure the aux_pid member is initialised properly.
	(test_copy): Make sure the aux_pid member is not copied.

	* TODO: Update.

	* init/tests/test_job.c (test_change_state): Add a check for the
	daemon stanza holding the job in spawned; we snuck this in a while
	back and never tested it (there's no support to get it out of
	spawned yet).

	* init/job.h (Job): Add new post_start and pre_stop scripts.
	* init/job.c (job_new): Initialise new scripts to NULL.
	(job_copy): Copy the information from the new scripts over as well.
	* init/tests/test_job.c (test_new): Check they're initialised.
	(test_copy): Check that the information is copied properly.
	* init/cfgfile.c (cfg_stanza_post_start, cfg_stanza_pre_stop): Add
	new script stanza functions for the additional two scripts that
	we want.
	* init/tests/test_cfgfile.c (test_stanza_post_start) 
	(test_stanza_pre_stop): Add tests for the new stanzas.

	* init/cfgfile.c (cfg_stanza_exec, cfg_stanza_script): Rewrite to
	allocate a JobProcess and parse the command or script into it.
	(cfg_read_job): Fix the long broken assumption that pid_file and
	pid_binary are required for respawn, when they're actually required
	for daemon.
	(cfg_stanza_start, cfg_stanza_stop): Remove script second-level.
	(cfg_stanza_respawn): Parse into the job's process.
	(cfg_stanza_pre_start, cfg_stanza_post_stop): New stanzas for the
	processes alone.
	* init/tests/test_cfgfile.c (test_read_job): Update a few test
	cases to match reality.
	(test_stanza_start, test_stanza_stop): Remove script-related checks.

2007-02-09  Scott James Remnant  <scott@netsplit.com>

	* init/tests/test_job.c (test_kill_process): Poll the event queue
	after each test to get rid of the allocated events and make valgrind
	happy.
	* init/tests/test_control.c (test_job_start, test_job_stop)
	(test_event_emit): Poll the event queue after each test to get rid
	of the allocated events, as they make valgrind complain.
	(test_event_emit): Free args and env when done.

	* init/job.h (JobName): Drop obsolete structure
	(JobProcess): Add a new structure to represent a single process
	within the job, instead of using two variables to pick either the
	script or command.
	(Job): Change command and script to a single JobProcess called process;
	change start_script and stop_script to a JobProcess called pre_start
	and post_stop respectively.
	* init/job.c (job_new): Initialise new members to NULL.
	(job_copy): Copy the process structures across, including contents.
	(job_change_state): Call job_run_process passing in the structure;
	rather than fiddling with if statements.
	(job_run_script, job_run_command, job_run_process): Combine all of
	these three functions into a single new job_run_process function.
	* init/tests/test_job.c (test_new, test_copy, test_change_goal) 
	(test_change_state, test_child_reaper) 
	(test_handle_event_finished): Change to using JobProcess for when
	we need to construct a command.
	(test_run_script, test_run_command): Merge into single new
	(test_run_process) function.
	* init/tests/test_event.c (test_poll): Replace command with process.
	* init/tests/test_control.c (test_job_start): Change to using
	JobProcess to specify the command.

	* init/main.c (main): Run job_free_deleted each time through the
	main loop.

	* init/job.c (job_change_goal): Minor tweak to the logic; we may
	have just made the job an instance, that should still let us stop
	the one underneath.

	* TODO: Update.

	* util/jobs.c (do_job): Always expect a list of replies.

	* init/control.c (control_job_status, control_job_stop)
	(control_job_query): Reply with information about all instances of
	the job.
	* init/tests/test_control.c (test_job_status, test_job_stop)
	(test_job_query): Make sure we get the list end even for a single job;
	and make sure we get details of all instances attached to the job.

	* init/tests/test_job.c (test_change_goal): Check that starting
	an instance job actually starts a new instance of it.

	* init/cfgfile.c (cfg_stanza_limit): Support the word "unlimited" in
	limit arguments for both the soft and hard values.
	* init/tests/test_cfgfile.c (test_stanza_limit): Make sure that we
	can make limits be unlimited.

	* init/event.c (event_copy): Function to copy an event structure.
	* init/event.h: Add prototype.
	* init/tests/test_event.c (test_copy): Make sure we copy the event
	correctly, with or without arguments and/or environment.
	* init/job.c (job_copy): Function to copy a job structure, leaving
	the state as it is.
	* init/job.h: Add prototype.
	* init/tests/test_job.c (test_copy): Make sure that we copy the
	job details whether they are NULL or non-NULL, but don't copy the
	state.
	* init/init.supp: Update supression.
	* init/job.c (job_find_by_name): If we get a job that's an instance,
	return what it's an instance of.
	* init/tests/test_job.c (test_find_by_name): Restore accidentally
	deleted test function; test that we get the real job, not an instance.

	* init/job.c (job_new): instance_of is initialised to NULL.
	* init/job.h: Add a new instance_of pointer, pointing to the parent
	that we're an instance of.
	* init/tests/test_job.c (test_new): Check that.
	* init/tests/test_cfgfile.c (test_read_job): Make sure instance_of
	pointers are updated.

	* init/job.c (jobs): Store jobs in a hash table.
	(job_new): Add to hash table, not to a list.
	(job_handle_event, job_handle_event_finished, job_detect_stalled) 
	(job_free_deleted): Iterate across the hash table, rather than list.
	(job_find_by_name): Use nih_hash_lookup, we keep this function because
	we'll add "is instance or not" smarts soon!
	(job_find_by_pid): Iterate across the entire hash table.
	* init/tests/test_job.c (test_find_by_name): Drop test since this
	function is now gone.
	(test_free_deleted): Can't assume things are in a line now.
	* init/control.c (control_job_list): Iterate the hash table.

	* init/event.c: Don't hide the events list anymore
	* init/event.h: Publish it and the init function.
	* init/job.c: Don't hide the jobs list anymore.
	(job_list): Since we don't hide it, we can drop this.
	* init/job.h: Publish it and the init function.
	* init/notify.c: Don't hide the subscriptions list anymore.
	* init/notify.h: Publish it and the init function.
	* init/control.c (control_job_list): Iterate the job list directly
	* init/tests/test_control.c (test_event_emit): Use the events list
	available to us.
	* init/tests/test_event.c (test_poll): Call job_init directly and
	just use the events list available to us.
	* init/tests/test_job.c (test_new): Call job_init directly.
	(test_change_state): Use the events list available to us.
	* init/tests/test_notify.c (test_unsubscribe): Use the subscriptions
	list available to us.

	* doc/states.dot: Add updated state graph.
	* doc/Makefile.am (EXTRA_DIST): Ship the states diagram.
	(states.png): Include rules to build the png, we'll put it in bzr
	anyway, but this is useful.

	* init/cfgfile.c (cfg_delete_handler): Handle deleted jobs; mark
	the job as deleted, and if it's dormant, invoke a state change.

	* upstart/enum.h: Add a new JOB_DELETED state.
	* upstart/enum.c (job_state_name, job_state_from_name): Add the new
	state to the string functions.
	* upstart/tests/test_enum.c (test_state_name) 
	(test_state_from_name): Check the enum works.
	* init/job.c (job_change_goal): New decision; we can start a waiting
	job if it's marked delete (it might be a new instance) -- we'll use
	the new deleted state to decide that we shouldn't.
	(job_change_state): Once we reach waiting, if the job is to be deleted,
	move to the next state.
	(job_next_state): The next state for a waiting job if the goal is stop
	is deleted.  We should never call job_next_state () for a deleted job.
	(job_free_deleted): Very simple function, just detects
	deleted jobs and frees them.
	* init/job.h: Add prototype for new function.
	* init/tests/test_job.c (test_change_goal): Update test to use new
	deleted state; and don't even change the goal.
	(test_change_state): Add a check to make sure we end up in deleted.
	(test_next_state): Make sure waiting goes to deleted.
	(test_free_deleted): Check the function.

	* init/job.c (job_change_goal): Don't try and start a job if it's
	marked to be deleted and is just waiting for cleanup.
	* init/tests/test_job.c (test_change_state): Make sure that the cause
	is released when we reach waiting.

	* init/tests/test_cfgfile.c (test_read_job): Make sure that a deleted
	job gets resurrected.

	* init/cfgfile.c (cfg_visitor): Correct number of arguments and call
	to cfg_job_name.

	* TODO: Update.

	* init/cfgfile.c (cfg_stanza_daemon): Don't allow arguments anymore.
	* init/tests/test_cfgfile.c (test_stanza_daemon): Update tests.

	* init/job.c (job_handle_event_finished): Function to unblock all
	jobs blocked on a given event emission.
	(job_new, job_emit_event): Rename blocker to blocked; it's useful for
	testing for truth.
	* init/job.h: Add prototype, rename member.
	* init/tests/test_job.c (test_handle_event_finished): Test it.
	(test_new, test_change_state): Update name here too.
	* init/event.c (event_finished): Call job_handle_event_finished
	function to unblock jobs.
	* init/tests/test_event.c (test_poll): Make sure the job gets
	unblocked; a few other tests have to change since running event_poll
	always unblocks the job if nothing listens to it.

	* init/job.c (job_child_reaper): Set failed back to FALSE if
	we're respawning, since we don't want to be failing.
	* init/tests/test_job.c (test_child_reaper): cause will be NULL.
	also free and poll events when done.
	(test_handle_event): pid can never be -1
	(test_change_state): poll events when done

	* init/tests/test_job.c (test_child_reaper): Process will always
	be zero on return from reaper.

	* init/tests/test_job.c (test_child_reaper): Killed doesn't go past
	stopping; it goes to waiting, which will clear the cause.

	* init/tests/test_job.c (test_child_reaper): Fill in values before
	we test against them.

	* init/tests/test_job.c (test_kill_process): Fix violated assertion

	* init/tests/test_job.c (test_change_state): This should be failed
	because nothing cleared it.

	* init/tests/test_job.c (test_change_state): Fix a couple of array
	index problems.

	* init/tests/test_job.c (test_change_state): Why set that which
	does not change?

	* init/tests/test_job.c (test_change_state): Add newline to test.

	* init/job.c (job_emit_event): Add the job name as an argument;
	oops.

	* init/tests/test_control.c (test_job_stop): Need to kill the process
	ourselves, as we're blocked on an event.
	(test_job_query): Fix wrong value in test.
	(check_job_stopped, test_job_stop, test_unwatch_jobs): Change job
	name to match the test.

	* init/job.c (job_change_state): Must only not enter some states
	with no process now; others like killed actually usually want one!

	* init/tests/test_cfgfile.c (test_read_job): Fix test case.

	* init/tests/test_job.c (test_handle_event): Clean up tests.
	(test_detect_stalled): Clean up.

	* init/job.c (job_child_reaper): Update the reaping of the child
	processes; there's a much larger state range for the main process
	now, so that needs to be taken into account.
	* init/tests/test_job.c (test_child_reaper): New test cases.

	* init/job.c (job_next_state): Encapsulate the slightly odd three
	exit states of running in this function, otherwise we'll end up
	special-casing it in places I'd rather not think about.
	(job_change_goal): Only change the state of a running job if it
	has a process.
	* init/tests/test_job.c (test_next_state): Add a test case for the
	dead running job
	(test_change_goal): Add test case for the dead running job

	* init/tests/test_job.c (test_change_state): Add test cases for
	the forgotten stopping to killed transition.

	* init/job.c (job_kill_process, job_kill_timer): Just check the pid
	and state, and no longer any need to notify jobs since we're just
	called from one state amongst many.
	(job_change_state): Skip over the killed state if there's no process.
	* init/tests/test_job.c (test_kill_process): Update test cases.

	* init/job.c (job_run_process): Simplify a little bit, no need to
	do the state assertions here, just make sure there's no already
	a process running.
	* init/tests/test_job.c (test_run_command, test_run_script): Run
	tests in the spawned state, since that's where we run the primary
	command or script.  Drop check for process state since that's no
	longer set.

	* init/job.c (job_change_state, job_next_state): Ok, here's the big
	one ... rewrite this to use the new state transitions.  This has
	suddenly got a lot simpler and easier to read, this was definitely a
	good idea.
	(job_emit_event): Function to make emission of events easier.
	(job_failed_event): replaces this one which wasn't so easy.
	* init/tests/test_job.c (test_change_state): I can't say how much I
	wasn't looking forwards to rewriting these test cases; anyway, it's
	done now and I hope they're all right;
	(test_next_state): Make sure the state transitions are correct too.

	* init/job.h: Rename is_instance to delete and spawns_instance to
	just instance.
	* init/job.c (job_new): Update.
	* init/tests/test_job.c (test_new): Update.
	* init/cfgfile.c (cfg_stanza_instance): Update.
	* init/tests/test_cfgfile.c (test_stanza_instance): Update.

	* init/event.h: Correct the event names.

	* init/job.h: Add blocker event member.
	* init/job.c (job_new): Initialise it to NULL.
	* init/tests/test_job.c (test_new): Check it.

	* init/job.c (job_change_goal): Have a stab at this function with the
	new state machine; it gets somewhat simpler (until we introduce the
	second scripts), now we just induce things by a state change.
	* init/tests/test_job.c (test_change_goal): Made easier (for now)
	because we don't need to deal with processes and can just wait to
	be blocked on an event.

2007-02-08  Scott James Remnant  <scott@netsplit.com>

	* init/cfgfile.c (cfg_read_job): Drop check for useless respawn script
	(cfg_stanza_respawn): Drop handling of "respawn script"
	* init/tests/test_cfgfile.c (test_stanza_respawn): Drop the checks
	for "respawn script"

	* init/job.h: Move things about a bit more; remove respawn_script
	since that state is going away.
	* init/job.c (job_new): Drop initialisation of process_state.
	* init/tests/test_job.c (test_new): Improve the tests.

	* init/main.c (STATE_FD): Remove this define, not used anymore.

	* init/tests/test_event.c (test_poll): Update the event checking
	to match what's likely to happen.

	* init/event.h: Remove commented out bit.

	* init/tests/test_notify.c (check_job_status, test_job): Correct
	state usage to match a possible state.

	* init/control.c (control_job_start, control_job_stop) 
	(control_job_query, control_job_list): Drop process state and
	description from the job status messages we send back.
	* init/tests/test_control.c (test_error_handler) 
	(check_job_started, test_job_start, check_job_stopped) 
	(check_job_stopping, test_job_query, check_job_starting) 
	(test_job_list, test_watch_jobs, test_unwatch_jobs): Remove
	process_state and description, and update usage of job states.

	* init/notify.c (notify_job): Don't include process state or
	description in the job status message anymore.
	* init/tests/test_notify.c (check_job_status, test_job): Update tests

	* init/cfgfile.c (cfg_read_job): Drop the copying of the process_state
	member, since it doesn't exist anymore.
	* init/tests/test_cfgfile.c (test_read_job): Drop the check too.

	* init/job.h (Job): Drop the process_state member.

	* util/jobs.c (handle_job_status): Drop the process_state and
	description arguments; output a process id only if it's greater
	than zero.
	* util/tests/test_jobs.c (test_start_action, test_list_action) 
	(test_jobs_action): Update tests to use newer states and arguments.
	* util/events.c (handle_event_job_status): Simplify in the same way

	* upstart/message.h: Remove process_state and description from the
	job status event (we already had the foresight to not put them in
	the event job status event).
	* upstart/message.c (upstart_message_new, upstart_message_handle):
	Update handling of the messages to reduce the arguments.
	* upstart/tests/test_message.c (test_new, my_handler) 
	(test_handle): Update the tests for the new job status message.

	* upstart/enum.h (JobState): Change the job states to the new set
	of states that we've planned.
	(ProcessState): Drop process state entirely; this information is now
	contained in the single JobState field.
	* upstart/enum.c (job_state_name, job_state_from_name): Update
	strings to match the new state names.
	(process_state_name, process_state_from_name): Drop these functions.
	* upstart/tests/test_enum.c (test_state_name) 
	(test_state_from_name): Update test cases to match new names.
	(test_process_state_name, test_process_state_from_name): Drop.

	* init/main.c (main): Remove the logd hack for now.
	* init/job.c (job_new): Change the default console to none for now.
	* init/tests/test_job.c (test_new): Update test.
	* init/cfgfile.c (cfg_stanza_console): Can't guard against duplicates
	for a while.
	* init/tests/test_cfgfile.c (test_stanza_console): Comment out dup test

	* init/cfgfile.c (cfg_read_job): Remove the restriction that there
	must be either an 'exec' or 'script' for a job; jobs without either
	define states others can use.
	* init/tests/test_cfgfile.c (test_read_job): Convert the test to
	a "must work".
	* init/job.c (job_change_state): Remove restriction that we must
	have either a script or a command; having neither should just wedge
	the job at the running rest state.  Note that there's no way to get
	it out yet, because we don't force that particular state change.
	* init/tests/test_job.c (test_change_state): Make sure that works.

	* init/job.c (job_change_cause): Put the knowledge about how to
	change the cause into a separate function, since it's slightly
	tricky.
	(job_change_goal, job_change_state): Set the cause using the above
	function.

	* init/job.h (Job): Rename goal_event to cause, also shuffle things
	around so that the state is mostly together.
	* init/job.c, init/process.c, init/notify.c, init/cfgfile.c: Update
	references (and comments) to match the new name.
	* init/tests/test_job.c, init/tests/test_event.c,
	init/tests/test_process.c, init/tests/test_cfgfile.c,
	init/tests/test_notify.c: Likewise.

	* init/job.c (job_child_reaper): Don't change the goal event; the
	state changes will handle this.
	(job_change_goal): Only dereference/reference the goal event if we're
	actually changing it.
	* init/tests/test_job.c (test_change_state, test_child_reaper):
	Update tests to not assume that the goal event gets changed.
	(test_kill_process): Eliminate race condition.

	* init/job.c (job_child_reaper): Correct some problems with job and
	event failure; we now don't overwrite an existing failure record,
	and don't record failure if the main process failed and the goal was
	stop; since we likely caused it.
	* init/tests/test_job.c (test_child_reaper): More test cases.

	* logd/event.d/logd.in: Stop on the new runlevel events, not the
	shutdown event.

	* compat/sysv/shutdown.c (shutdown_now): Emit an ordinary runlevel
	change event now; including the INIT_HALT environment variable
	* compat/sysv/man/shutdown.8: Update the manual

	* compat/sysv/telinit.c: Now just sends out a runlevel event with
	an argument giving the new runlevel.
	* compat/sysv/man/telinit.8: Update description of the command.

	* upstart/message.h: Remove the UPSTART_SHUTDOWN message.
	* upstart/message.c (upstart_message_new, upstart_message_handle):
	Remove handling for the shutdown message.
	* upstart/tests/test_message.c (test_new, test_handle): Remove
	tests against the shutdown message.
	* init/control.c (control_shutdown): Remove the shutdown command
	from the server.
	* init/tests/test_control.c (test_shutdown): Remove tests for it.
	* init/event.h: Remove the shutdown event.
	* util/initctl.c: Remove the shutdown command reference.
	* util/events.c (shutdown_action): Remove the command.
	* util/events.h: Update.
	* util/tests/test_events.c (test_shutdown_action): Remove tests.

	* init/job.c (job_detect_idle): Rename to job_detect_stalled
	(job_detect_stalled): Remove the idle state detection
	(job_set_idle_event): Idle event has been removed.
	* init/job.h: Update.
	* init/tests/test_job.c (test_detect_idle): Rename to
	(test_detect_stalled): and remove idle detection tests.
	* init/main.c (main): Replace job_detect_idle with job_detect_stalled
	* init/control.c (control_shutdown): Don't set the idle event.
	* init/tests/test_control.c (test_shutdown): Don't detect the idle
	event (and thus the second event)

	* init/cfgfile.c (cfg_stanza_service): Parser for service stanza.
	* init/tests/test_cfgfile.c (test_stanza_service): Test the service
	stanza.
	(test_stanza_respawn): Check that respawn implies service.
	* TODO: Update.

	* init/job.h (Job): Add a new service member.
	* init/job.c (job_new): Service starts off as false.
	(job_change_state): Check service instead of respawn.
	* init/tests/test_job.c (test_change_state): Check with service
	instead of respawn, since that's what we really mean.

	* init/cfgfile.c (cfg_read_job): Copy a whole bunch more state
	into the newly parsed job.
	* init/job.c (job_run_process): Only output the first error.
	* init/tests/test_cfgfile.c (test_read_job): Make sure important
	things are copied.
	* TODO: Update.

	* init/main.c: Restore a much simplified version of the term
	handler that doesn't try and copy across any state.

	* compat/sysv/telinit.c: Update call to event_emit; we'll revisit
	this shortly when we get rid of the shutdown event.

	* util/events.c (handle_event): Add new id field (but ignore it)
	Functio
	(handle_event_job_status): New function to handle the new event.
	(handle_event_finished): Function to handle the end of the event.
	(emit_action): Send the newer event, and loop over replies until
	we get a finished one.
	* util/tests/test_events.c (test_emit_action): Update tests cases.

	* init/control.c (control_event_emit): New function to handle the
	new-style emit message.
	* init/tests/test_control.c (test_event_emit): Make sure the new
	message function behaves.

	* init/event.c, init/job.c, init/main.c, init/tests/test_event.c,
	init/tests/test_job.c: Completely drop the serialisation code, it's
	getting out of date and in the way.

	* init/event.h: Remove compatibility macros.
	(EventEmission): Drop the callback function; it was too error prone
	to try and do it this way, and we only ever wanted to release a job
	anyway as control requests are better handled through the notify
	interface.
	(EventEmissionCb): Drop unused typedef.
	* init/event.c (event_emit): Drop callback argument.
	(event_finished): Don't call the callback
	* init/tests/test_event.c: Update to avoid callbacks.
	* init/job.c (job_change_state): Convert to using event_emit and
	EventEmission.
	(job_detect_idle): Drop extra arguments to event_emit.
	* init/main.c (main, cad_handler, kbd_handler): Drop extra arguments
	to event_emit.
	* init/control.c (control_shutdown): Use event_emit instead of
	event_queue.
	* init/tests/test_control.c (test_shutdown): Convert to using
	EventEmission.
	(test_watch_events, test_unwatch_events): Drop extra arguments to
	event_emit.
	* init/tests/test_notify.c (test_subscribe_event, test_job) 
	(test_event, test_event_finished): Drop extra arguments to event_emit
	* init/tests/test_job.c (test_change_goal, test_change_state) 
	(test_run_script, test_child_reaper, test_detect_idle): Drop
	extra arguments to event_emit.
	* init/tests/test_process.c (test_spawn): Drop extra arguments to
	event_emit.

	* TODO: Update.

	Rewrite the notification subsystem quite significantly; now we
	have individual functions to subscribe to different types of
	notification, and can even subscribe to individual jobs or events.

	* init/notify.c (notify_subscribe_job, notify_subscribe_event) 
	(notify_unsubscribe): New subscription and unsubscription functions
	that assume one record per subscription, not process.
	(notify_subscription_find): Function to find a subscription.
	(notify_job): Send a message to anything subscribed to the goal event
	as well.
	(notify_event): Use EventEmission and include the id in the event.
	(notify_event_finished): New function, sends a finished message and
	includes both the id and whether the event failed.
	* init/notify.h (NotifySubscribe): New notify structure that is
	once per subscription, rather than per-process; and allows
	subscription to individual jobs or events.
	* init/tests/test_notify.c (test_subscribe_job) 
	(test_subscribe_event, test_unsubscribe): Test the new subscription
	functions, replacing the old
	(test_subscribe): tests.
	(test_subscription_find): Check finding works
	(check_event, test_event): Update to use emissions, and check that the
	id is correct.
	(test_event_finished): Check this one works too
	(check_event_job_status, test_job): Make sure processes subscribed
	via the goal event are notified too.
	* init/event.c (event_pending): Pass the emission directly.
	(event_finished): Notify subscribers that the event has finished.
	* init/control.c (control_error_handler): Call notify_unsubscribe
	(control_watch_jobs, control_unwatch_jobs, control_watch_events) 
	(control_unwatch_events): Update to the new subscription API.
	* init/tests/test_control.c (test_error_handler): Use new API
	(test_watch_jobs, test_unwatch_jobs, test_watch_events)
	(test_unwatch_events): Also update these to the new API; use a
	destructor to make sure the subscription is freed.

	* init/tests/test_process.c: Don't use printf, use TEST_FUNCTION

2007-02-07  Scott James Remnant  <scott@netsplit.com>

	* upstart/message.h: Allocate new grouped event messages.
	* upstart/message.c (upstart_message_new, upstart_message_handle):
	Add support for the new grouped event messages.
	* upstart/tests/test_message.c (test_new, test_handle) 
	(my_handler): Make sure the new messages are passed correctly.

	* init/job.c (job_change_state): Clear the goal event whenever we
	reach the final rest state of a job (waiting for all jobs, running
	for services).
	* init/tests/test_job.c (test_change_state): Check that the goal
	event goes away at the right times.
	* TODO: Update.

	* init/tests/test_job.c (test_child_reaper): Make sure that the
	event is marked failed properly

	* init/job.c (job_start_event, job_stop_event): There's no reason
	for these to exist as seperate functions anymore, especially since
	we want to eventually have some kind of match table.
	(job_handle_event): Perform the iterations and match calls here
	instead, since we just call job_change_goal now.
	* init/job.h: Remove prototypes.
	* init/tests/test_job.c (test_start_event, test_stop_event): Fold into
	(test_handle_event): which now handles all the cases.

	* init/job.c (job_detect_idle): Call event_emit
	* init/main.c (main, cad_handler, kbd_handler): Call event_emit
	instead of event_queue.
	* init/tests/test_event.c (test_new): Call event_poll
	* init/tests/test_job.c (test_change_state, test_child_reaper) 
	(test_detect_idle, test_change_state): Update to use newer event API.
	* TODO: Update.

	* init/job.c (job_start, job_stop): Drop these functions; call
	job_change_goal instead (which is now public).
	(job_change_state, job_child_reaper): Call job_change_goal instead.
	* init/job.h: Update.
	* init/tests/test_job.c (test_start, test_stop): Merge into new
	(test_change_goal): function.
	* init/main.c (main): Call job_change_goal instead of job_start.
	* init/control.c (control_job_start, control_job_stop): Call
	job_change_goal instead.

	* init/tests/test_job.c (test_new, test_change_state) 
	(test_run_script, test_start, test_stop, test_start_event): 

	* init/job.h (Job): goal_event is now an EventEmission, and is
	a direct pointer to the one in the events queue, rather than a copy.
	* init/process.c (process_setup_environment): Reference the event
	name and environment through the goal event, not directly.
	* init/job.c (job_run_script): Reference the event name and
	environment through the goal event, not directly.
	(job_change_state, job_child_reaper): Replace direct setting of the
	job goal with a call to job_stop; the process state is always
	PROCESS_NONE in all three cases, so this is completely safe.
	(_job_start, _job_stop): Merge these two functions together into
	(job_change_goal): which behaves a lot more like job_change_state,
	except that it doesn't loop.  This handles the changing of the
	emission.
	(job_start, job_start_event, job_stop, job_stop_event): Simplify
	these functions, now they just call job_change_goal passing in
	the emission pointer (or NULL).

	* init/main.c, init/job.c, init/job.h, init/event.c, init/event.h,
	init/tests/test_job.c, init/tests/test_event.c: Remove state
	serialisation code for the time being; maintaining it is getting
	increasingly harder, and it introduces some major bugs.  It will
	get rewritten shortly.

	* init/event.c (event_pending): Pass the emission directly to
	job_handle_event now.
	* init/job.c (job_handle_event, job_start_event, job_stop_event):
	Deal with event emissions rather than just plain events, the change
	so far doesn't do anything else other than take the structure change.
	* init/job.h: Change prototypes.
	* init/tests/test_job.c (test_start_event, test_stop_event)
	(test_handle_event): Update tests to use emissions.

	* init/tests/test_event.c (test_read_state, test_write_state): Check
	the passing of the progress information.
	* init/event.c (event_read_state, event_write_state): Add progress
	field to the serialisation (oops).

	* init/event.h: Add missing attribute for event_read_state.
	* init/cfgfile.h: Add missing attributes.
	* init/main.c (read_state): Don't discard return value.
	* TODO: Update.

	* init/main.c (read_state): Handle the Emission keyword; also handle
	Event really being an EventEmission.
	* init/event.c (event_emit): Make the next emission id a static global
	(event_read_state, event_write_state): Serialise event emission
	structures, not plain events; also send over the last id we used so
	it appears seamless.  This doesn't yet handle the callback/data bit
	of the serialisation, which turns out to be a little tricky ... oops
	* init/event.h: Update.
	* init/tests/test_event.c (test_read_state, test_write_state): Check
	that serialisation is done with EventEmissions instead, and all the
	fields are passed (except callback and data which are ... tricky).

	* init/main.c (main): Call event_poll instead of event_queue_run.

	* init/event.c (event_poll): Add the new function that replaces
	event_queue_run(); handles the new-style event emission structures
	in the list and only returns when there are no non-handling events.
	(event_pending, event_finished): Handling of particular event states
	during poll; split out for readability.
	(event_queue, event_queue_run): Drop these obsolete functions.
	(event_read_state): Force type from event_queue.
	* init/event.h: Add event_poll prototype; remove prototypes of old
	functions, replacing with #defines for now so things still compile.
	* init/tests/test_event.c (test_queue): Drop tests.
	(test_read_state, test_write_state): Force type from event_queue
	Change type we check size of.
	(test_poll): Pretty thoroughly test the new poll function.
	* init/job.c (job_change_state): Force type from event_queue
	* init/control.c (control_event_queue): Force type from event queue
	* init/tests/test_job.c (test_detect_idle): Force type from event_queue
	* init/tests/test_control.c (test_event_queue, test_shutdown):
	Force type from event_queue

	* init/event.c: Revert to a single list of events with an enum
	(event_emit): Set the progress to pending initially.
	(event_emit_find_by_id): Simplify now it just checks one list
	(event_emit_finished): Function for jobs to call once they've done
	with an event; just sets the progress to finished for the event
	queue to pick up.
	* init/tests/test_event.c (test_emit_finished): Check it.

	* init/event.h: Add prototype.
	(EventProgress): Add new enum	
	(EventEmission): And add progress member to this structure
	* init/tests/test_event.c (test_emit): Make sure the event is pending

	* init/event.c (event_emit_find_by_id): Locate an event emission
	by its id in either the pending or handling queue.
	* init/event.h: Add prototype
	* init/tests/test_event.c (test_emit): Make sure that the emission
	id is unique each time.
	(test_emit_find_by_id): Test the function.

	* init/event.c (event_emit): New function to replace event_queue();
	returns an EventEmission structure with the details filled in as
	given.
	* init/event.h: Add prototype.

	* init/event.c (event_init): Rename the single events queue to
	pending and add a new handling list.

	* init/event.h (EventEmission, EventEmissionCb): Add a new emission
	structure that wraps an event, for use in the queue.

	* util/tests/test_events.c (test_events_action): Update test now
	that nih_message is more sensible.
	* util/tests/test_jobs.c (test_start_action, test_list_action) 
	(test_jobs_action): Update test

	* util/events.c (emit_action): Actually pass the emit_env array
	* util/tests/test_events.c (test_emit_action): Make sure it does.

	* util/initctl.c (main): Catch nih_command_parser() returning a
	negative value to indicate an internal error, and always exit 1.

	* util/events.c (handle_event): Build up multiple lines to describe
	the event, including its arguments and environment.
	* util/tests/test_events.c (test_events_action): Check the new output
	format is right.

	* init/main.c (main): Take out inadvertantly leaked debugging code;
	sorry about that.

	* init/job.c (job_child_reaper): Rewrite this to make the logic a
	little easier to follow, and support signals in normalexit.  This
	also now applies to deciding whether the job failed, if it did, we
	store that information in the job so the stop and stopped events
	can get it.
	* init/tests/test_job.c (test_child_reaper): Add new test cases for
	the setting of the failed flags.

	* init/cfgfile.c (cfg_stanza_normalexit): Allow signal names in the
	arguments, which are added to the normalexit array or'd with 0x80
	* init/tests/test_cfgfile.c (test_stanza_normalexit): Check that we
	can now parse signal names correctly.

	* init/job.c (job_failed_event): Change add to addp to fix leak.

	* init/job.c (job_failed_event): Function to turn an event into one
	that includes all the necessary arguments and environment.
	(job_change_state): Call job_failed_event for the stop and stopped
	events (bit hacky at the moment, will improve later).
	* init/tests/test_job.c (test_change_state): Check that the failed
	events are generated properly.

2007-02-06  Scott James Remnant  <scott@netsplit.com>

	* init/job.c (job_change_state): Reset the failed member when
	we enter the starting state.
	* init/tests/test_job.c (test_change_state): Make sure that the
	failed member is reset when we enter the starting state.

	* init/job.h (Job): Add failed, failed_state and exit_status members.
	* init/job.c (job_new): Initialise new members.

	* init/job.c (job_child_reaper): Convert signals to names when
	outputting status messages.
	* init/tests/test_job.c (test_child_reaper): Check that the signal
	name gets converted over.

	* init/event.h (CTRLALTDEL_EVENT): Now we've broken the shared
	namespace of events and jobs, rename the control-alt-delete event
	back to control-alt-delete.

	* init/job.c (job_change_state): Replace the events generated as
	part of the job state, named for the job and state, with new state
	events that have the job name as an argument.
	* init/event.h: Define new job event names.
	* init/tests/test_job.c (test_change_state): Make sure the new
	events are correct, with the job name as an argument.

	* init/job.c (job_change_state): Remove the job event; this has
	been repeatedly proved to be confusing.
	* init/tests/test_job.c (test_change_state): Remove checks for the
	job event.

	* util/events.c (emit_action): Pass in extra arguments.
	(env_option): Function to parse an option given an environment
	variable.
	* util/events.h: Add prototype.
	* util/tests/test_events.c (test_emit_action): Make sure that the
	emit action works with no arguments and with arguments.
	(test_events_action): Send back events with the right number of args.
	(test_env_option): Check the env option parser works.
	* util/initctl.c: Give shutdown its own command and options, give
	emit a new -e option.

	* util/events.c (shutdown_action): Split out from emit, seeing as
	these are going to be different from now on.
	* util/events.h: Add prototype.
	* util/tests/test_events.c (test_shutdown_action): Copy test cases.

	* init/control.c (control_event_queue): Take the arguments and
	environment from the event queue request; and reparent into the
	event.
	* init/tests/test_control.c (test_event_queue): Check that arguments
	and environment are copied across properly.

	* init/notify.c (notify_event): Pass in the arguments and environment
	for the event.
	* init/tests/test_notify.c (check_event): Check for event arguments
	and environment from the notify process.
	(test_event): Add arguments and environment to the event we test with

	* upstart/tests/test_message.c (test_new, test_handle): Send
	arguments and environment with the UPSTART_EVENT_QUEUE and
	UPSTART_EVENT messages.
	* upstart/wire.c (upstart_pop_int, upstart_pop_unsigned): Shrink
	only once.
	(upstart_pop_string): Check the length is at least one first, as
	we may just have an 'S'.

	* upstart/message.c (upstart_message_new, upstart_message_handle):
	The UPSTART_EVENT and UPSTART_EVENT_QUEUE messages gain new array
	arguments containing the arguments and environment for the event.
	* upstart/message.h: Document the new arguments.

	* util/tests/test_events.c, util/tests/test_jobs.c: Update the
	message format checks here too.

	* upstart/tests/test_wire.c (test_pop_pack): Free the array.

	* upstart/tests/test_message.c (test_new, test_handle)
	(test_handle_using, test_reader): Update tests to include and
	expect new type markers between each field.

	* upstart/wire.c (upstart_push_int, upstart_push_unsigned):
	Take out silly asserts; it must have room!

	* upstart/wire.c (upstart_push_string, upstart_pop_string): Rewrite
	to use a type like the rest of the functions; this removes the strange
	length restriction and allows us to make the pop function
	non-destructive.
	* upstart/tests/test_wire.c (test_push_string): Update.
	(test_pop_string): Update, adding in non-destructive, wrong type
	and insufficient space for type test cases.
	(test_push_array, test_pop_array): These needed updated too,
	changing the string format changed the array format.
	(test_push_pack, test_pop_pack): And obviously the pack format changed.

	* upstart/wire.c (upstart_pop_header): Make the function
	non-destructive in the face of errors.
	* upstart/tests/test_wire.c (test_pop_header): Make sure that
	invalid headers are non-destructive on error.

	* upstart/tests/test_wire.c (test_pop_int, test_pop_unsigned):
	Make sure that insufficient space is non-destructive.

	* upstart/wire.c (upstart_push_int, upstart_pop_int) 
	(upstart_push_unsigned, upstart_pop_unsigned): Convert to array-style
	type first format.
	(upstart_push_string, upstart_push_header): Write the length and
	type fields out by hand so they don't get an 'i' prefix.
	(upstart_pop_string, upstart_pop_header): Read the length and type
	fields by hand so they don't get an 'i' prefix.
	* upstart/tests/test_wire.c (test_push_int, test_pop_int) 
	(test_push_unsigned, test_pop_unsigned): Update test cases to match.
	(test_push_pack, test_pop_pack): Pack format was changed too.

	* upstart/wire.c (upstart_push_packv, upstart_pop_packv): Add calls
	to push and pop array.
	* upstart/tests/test_wire.c (test_push_pack, test_pop_pack): Test
	support for arrays.

	* upstart/wire.c (upstart_push_array, upstart_pop_array): Implement
	new array functions; note that these use a newer format that allows
	us to transmit NULL without needing to limit the size of the array.
	* upstart/wire.h: Add prototypes.
	* upstart/tests/test_wire.c (test_push_array, test_pop_array):
	Test the new array functions.

	* init/job.c (job_run_script): Build up the argument list, appending
	those from the goal event if one is set.
	(job_run_command): Use nih_str_array_add to build up the arguments,
	but don't append those from the goal event (use script).
	* init/tests/test_job.c (test_run_script): Make sure the arguments get
	passed to the running shell scripts.

	* init/job.c (job_run_script): Only use the /dev/fd trick if we can
	actually stat /dev/fd; also don't hardcode that path ...
	* init/paths.h (DEV_FD): Add here.

	* init/process.c (process_setup_environment): Copy environment
	variables from the goal event into the job's process.
	* init/tests/test_process.c (test_spawn): Make sure the environment
	reaches the job, but doesn't override that in the job already.

	* init/tests/test_job.c (test_start_event): 

	* init/job.c (job_start_event, job_stop_event): Copy the arguments
	and environment from the event into the goal event.

	* init/job.c (job_read_state, job_write_state): Read and write
	arguments and environment for goal event.
	* init/tests/test_job.c (test_read_state, test_write_state): Test
	with arguments and environment to the goal event.

	* init/event.c (event_read_state, event_write_state): Read and write
	the arguments and environment of the event.
	* init/tests/test_event.c (test_read_state, test_write_state): Make
	sure arguments and environment are correctly serialised.

	* init/cfgfile.c (cfg_stanza_console): Fix a leak of the console
	argument in the case of duplicated options.
	(cfg_stanza_env): Drop the counting now nih_str_array_addp does it;
	and be sure to use that function.
	(cfg_stanza_umask): Fix leak of umask argument
	(cfg_stanza_nice): Fix leak of nice argument
	* init/tests/test_event.c (test_new): Call event_queue_run so init
	is called outside of a TEST_ALLOC_FAIL block.

	* init/event.c (event_new): Start off with NULL args and env, to
	match job (saves a few bytes).
	(event_match): Watch for NULL arguments!
	* init/tests/test_event.c (test_new): Check for NULL not alloc'd

	* init/cfgfile.c (cfg_stanza_on, cfg_stanza_start) 
	(cfg_stanza_stop): Parse arguments to the on stanza and store them
	directly in the event.
	* init/tests/test_cfgfile.c (test_stanza_on, test_stanza_start) 
	(test_stanza_stop): Make sure arguments are parsed into the event.

	* init/event.c (event_new): Use nih_str_array_new.
	* init/cfgfile.c (cfg_stanza_env): Rewrite to use nih_str_array.

	* init/job.c (job_run_script): Check the error returned from
	nih_io_reopen; don't just loop.  We only ever expect ENOMEM (the
	other error, EBADF, is impossible).

	* init/job.c (job_change_state): Reset the goal_event to NULL when
	we catch a run-away job (as it's not stopping for the same event
	it started with).
	(job_child_reaper): Reset the goal_event to NULL after setting the
	goal to STOP.
	* init/tests/test_job.c (test_change_state, test_child_reaper):
	Check that the goal event gets reset whenever the goal gets changed.

	* init/tests/test_event.c: Use TEST_ALLOC_FAIL

	* init/event.c (event_match): Match arguments using fnmatch() and
	allow more arguments in event1 than event2 (but not the other way
	around).
	* init/tests/test_event.c (test_match): Check the new permitted
	combinations.

	* init/event.h (Event): Add args and env members to Event.
	* init/event.c (event_new): Initialise args and env members to
	zero-length arrays.
	* init/tests/test_event.c (test_new): Use TEST_ALLOC_FAIL and
	make sure args and env are both initialised to a list containing
	just NULL.

	* util/jobs.c (start_action): Get the UPSTART_JOB environment variable
	and use that if we don't have any arguments passed to us.
	(do_job): Code split from the above function that handles a named job
	* util/tests/test_jobs.c (test_start_action): Make sure UPSTART_JOB
	is picked up.

	* init/process.h: Add necessary attributes.

	* init/process.c (process_setup_environment): Set the UPSTART_JOB
	environment variable from the job, and the UPSTART_EVENT environment
	variable from the job's goal_event member (if set).
	* init/tests/test_process.c (test_spawn): Make sure we get the
	environment in the job.

	* init/job.h: Add attributes to job_new and job_read_state.
	* init/tests/test_job.c: Use CHECK_ALLOC_FAIL on the functions we
	didn't get around to touching while we were in here.

	* init/job.c (job_start_event, job_stop_event): Set the goal_event
	member to a copy of the event we found.
	(job_read_state): Use event_new instead of trying to do it by hand.
	* init/tests/test_job.c (test_start_event, test_stop_event): Use 
	CHECK_ALLOC_FAIL; and make sure the goal_event is set properly.
	(test_start, test_stop, test_write_new): Use event_new here too

	* init/job.c (job_write_state): Output a goal_event field containing
	the event name or nothing for NULL.
	(job_read_state): Parse the goal_event field
	* init/tests/test_job.c (test_write_state): Make sure the state is
	written out properly.
	(test_read_state): Make sure that the state is parsed correctly too.

	* init/job.c (job_start, job_stop): Split all of the code except
	the goal_event setting into two new static functions that this calls
	(_job_start, _job_stop): New static functions
	(job_start_event, job_stop_event): Call _job_start and _job_stop
	instead of job_start and job_stop

	* init/job.c (job_catch_runaway): Move this function up a bit.

	* init/job.c (job_start, job_stop): Clear the goal_event member,
	these functions are called for a manual start.
	* init/tests/test_job.c (test_start, test_stop): Make sure the
	goal_event member is freed and set to NULL.

	* init/job.h (Job): Add a new goal_event member
	* init/job.c (job_new): Initialise the goal_event member to NULL.
	* init/tests/test_job.c (test_new): Check with TEST_ALLOC_FAIL;
	also make sure goal_event is initialised to NULL.

2007-02-05  Scott James Remnant  <scott@netsplit.com>

	* configure.ac: Bump version to 0.3.3

	* NEWS: Update.

	* init/process.c (process_spawn): Exit with 255 so we don't clash
	with anything that uses 1 as a normal exit code.  Note why we only
	close 0..2 (everything else is FD_CLOEXEC).
	* init/cfgfile.c (cfg_watch_dir): Mark the inotify watch descriptor
	as FD_CLOEXEC.
	* init/control.c (control_open): nih_io_set_cloexec can only ever
	return EINVAL, so no point checking it.

2007-02-04  Scott James Remnant  <scott@netsplit.com>

	* init/tests/test_control.c: Remove strange old code.

2007-02-03  Scott James Remnant  <scott@netsplit.com>

	* init/control.c (control_open_sock, control_reopen)
	(control_close_handler): Drop these functions; unconnected datagram
	sockets don't close -- so why try dealing with it?
	(control_error_handler): Don't reopen the socket on error, just log
	it -- the socket should be fine, there's no remote end to be lost,
	after all.
	* init/tests/test_control.c (test_close_handler): Drop.
	(test_error_handler): Drop the reopen tests.

	* init/tests/test_job.c (test_run_script): Control socket doesn't
	get unexpectedly opened anymore; so no need to close it.

	* init/control.c (control_open): Remove the strange behaviour that
	this can be called to get the socket.  Instead make control_io
	global; we're all adults after all.
	* init/tests/test_control.c (test_open): Remove the test for the
	silly behaviour.
	* init/notify.c (notify_job, notify_event): Use the control_io
	pointer directly, and just do nothing if we lost it somehow.

	* init/main.c (main): Being unable tp open the control socket, or
	parse the configuration, should be a fatal error; stop being so
	damned liberal! <g>   Don't reset the signal state if we're
	being restarted, as this loses any pending signals -- be happy
	that our parent left them in a good state.  Set SIGCHLD to the
	standard handler, otherwise we might lose this before we start
	the main loop (which does the same anyway).
	(term_handler): Rework so we don't need to close and open the
	control socket; instead we just close it in the child that's
	going to send the state, and notify the parent that it's safe to
	exec (which will cause it to be closed so the new init can open it).

	* init/tests/test_control.c (test_open): Fix valgrind error
	* init/tests/test_notify.c (test_subscribe): Fix valgrind error

	* init/notify.c (notify_subscribe): Make safe against ENOMEM.
	* init/tests/test_notify.c (test_subscribe): Use TEST_ALLOC_FAIL

	* init/control.c: Add needed attributes; tidy up formatting.
	(control_open): Don't let ENOMEM fail opening the control socket.
	* init/control.h: Add needed attributes.
	* init/tests/test_control.c (test_open): Test for failed allocation.
	* init/main.c (term_handler): Make sure we catch failure to open
	the control socket again.

	* TODO: Update

	* init/cfgfile.c (cfg_watch_dir): Clean this up a bit; now we only
	output a warning if inotify failed for any reason other than not
	being supported AND walking worked.

	* init/cfgfile.c (cfg_watch_dir): Update to even newer watch API;
	our create_handler is now always called if inotify is successful,
	so we just need to fall back to walking the directory when it
	isn't -- if inotify isn't supported, don't even bother complaining.
	(cfg_create_modify_handler): Check the stat of the file visited to
	make sure it's a regular file.
	(cfg_visitor): Check the stat of the file visited to make sure it's
	a regular file.

	* init/cfgfile.c: Update include to upstart/enum.h
	* init/job.c: Update include to upstart/enum.h
	* init/job.h: Update include to upstart/enum.h

	* logd/main.c: Add attribute to open_logging

	* util/initctl.c: Split out the command functions into new files;
	* util/jobs.c: This gets the job-related commands
	* util/events.h: This gets the event-related commands
	* util/initctl.h, util/jobs.h, util/events.h: Headers
	* util/tests/test_jobs.c: Test suite for job-related commands.
	* util/tests/test_events.c: Test suite for event-related commands.
	* util/Makefile.am (initctl_SOURCES): Add new files.
	(TESTS): Build new test suites.
	(test_jobs_SOURCES, test_jobs_LDFLAGS, test_jobs_LDADD):
	Details for job-related commands test suite binary.
	(test_events_SOURCES, test_events_LDFLAGS, test_events_LDADD):
	Details for event-related commands test suite binary.
	* TODO: Remove item about splitting initctl now we've done it.

	* TODO: Big update; strip anything we have a spec for.

	* upstart/message.c (upstart_message_handle): Make sure that if we
	fail to parse a message, we don't leave strings around in memory.
	* upstart/tests/test_message.c (test_open): Check that we get a
	raised EADDRINUSE if we try an open a socket twice.
	(test_handle): Add lots of checks for things like NULL names and
	incomplete messages; as well as the obvious unknown message.
	(test_reader): Make sure that errors while handling messages are
	dealt with by logging it.

	* upstart/job.c, upstart/job.h, upstart/tests/test_job.c: Rename to
	enum.c, enum.h and tests/test_enum.c; since this just includes enums
	and convert functions really.
	* upstart/Makefile.am: Update.
	* upstart/libupstart.h: Update include.
	* upstart/tests/test_message.c: Update include.

2007-02-01  Scott James Remnant  <scott@netsplit.com>

	* logd/main.c (main): Ensure we error if daemonise fails.

	* compat/sysv/shutdown.c (main): Ensure that signals and timers
	are added, even if we run out of memory.

	* upstart/tests/test_message.c: Change from assert to assert0 
	* upstart/tests/test_wire.c: Change from assert to assert0
	* init/tests/test_notify.c: Change from assert to assert0
	* init/tests/test_control.c: nih_io_message_send should always return
	a value greater than zero.

	* upstart/tests/test_wire.c: Change to use assert instead of NIH_ZERO;
	the rationale here is that in test cases we just want to fail, not
	try again repeatedly.
	* upstart/tests/test_message.c: Likewise.

	* init/tests/test_control.c: Use assert to ensure we get the expected
	return values of functions that raise errors.
	* init/tests/test_notify.c: Use assert to ensure we get the expected
	return values of functions that raise errors.

	* init/cfgfile.c (cfg_watch_dir): Port to the new NihWatch API and
	use nih_dir_walk().  This also fixes the long-standing bug where we
	wouldn't watch the configuration directory if inotify was disabled.
	Drop both the parent and prefix members for now, until we clean this
	up later.
	(cfg_create_modify_handler): Wrap cfg_read_job after figuring out
	the job name.
	(cfg_job_name): Function to figure out the job name from a path.
	(cfg_visitor): Visitor function to handle initial parsing, figuring
	out the job name; otherwise identical to the standard handler.
	* init/cfgfile.h: Update prototype for cfg_watch_dir.
	* init/main.c (main): Update call to cfg_watch_dir.

2007-01-31  Scott James Remnant  <scott@netsplit.com>

	* upstart/tests/test_message.c: Use TEST_ALLOC_FAIL to make sure
	allocations are handled properly.

2007-01-30  Scott James Remnant  <scott@netsplit.com>

	* upstart/wire.c: Note that if any of the push functions fail, the
	entire buffer should be discarded.
	* upstart/tests/test_wire.c (test_push_int, test_push_unsigned) 
	(test_push_string, test_push_header, test_push_pack): Us
	TEST_ALLOC_FAIL to ensure that failing to allocate memory is caught.

	* upstart/tests/test_message.c (my_handler): Free the name and
	description after checking; they aren't otherwise.

	* upstart/wire.c (upstart_push_packv, upstart_pop_packv): Consume
	a copy of the va_list, so these can be called multiple times on the
	same list without ill effect.

	* upstart/message.h: Add warn_unused_result attributes to
	upstart_message_handle and upstart_message_handle_using as they raise
	errors.

	* upstart/wire.c: push functions return negative values to indicate
	insufficient memory.
	* upstart/wire.h: Add warn_unused_result attributes to push functions

	* upstart/tests/test_message.c: Guard calls to nih_io_buffer_push and
	nih_io_message_add_control with NIH_ZERO to ensure they succeed.
	* upstart/tests/test_wire.c: Guard calls to nih_io_buffer_push

	* HACKING: Update from libnih with new Documentation,
	Function Attributes and Test Cases sections.

2007-01-10  Scott James Remnant  <scott@netsplit.com>

	* init/main.c (crash_handler): s/SEGV/SIGSEGV/

	* init/main.c (main): Rename variable

	* TODO: Update.

	* init/main.c (main): Change the way we clear the arguments; by
	deleting just the final NULL terminator, we fool the kernel into
	only returning one argument in cmdline.

	* init/main.c (segv_handler): Rename to crash_handler and handle
	SIGABRT as well, so we can catch assertion errors.  Of course, in
	theory, with our high test converage this should never happen in
	practice <chortle>

2007-01-09  Scott James Remnant  <scott@netsplit.com>

	* init/main.c (main): Clear arguments so that upstart only ever
	appears as /sbin/init in ps, top, etc.

	* TODO: Update.

	* util/initctl.c: Add data pointer to functions and handle calls.

	* init/control.c: Add data pointer to all functions.
	* init/tests/test_control.c: Pass data pointer to
	upstart_message_handle_using()
	* init/tests/test_notify.c: Pass data pointer to
	upstart_message_handle_using()

	* upstart/message.c (upstart_message_handle) 
	(upstart_message_handle_using): Add a data pointer argument to these
	functions and pass it to the handler.
	(upstart_message_reader): Pass the io structure's data pointer.
	* upstart/message.h (UpstartMessageHandler): Add a data pointer to
	the message handler.
	* upstart/tests/test_message.c (test_handle, test_handle_using):
	Pass a data pointer to the function call and check it's passed
	to the handler correctly.
	(test_reader): Check that the io data pointer gets passed.

	* init/tests/test_cfgfile.c (test_stanza_console, test_stanza_env) 
	(test_stanza_umask, test_stanza_nice, test_stanza_limit): Finish off
	the newer style test cases.

	* init/cfgfile.c (cfg_stanza_console, cfg_stanza_umask)
	(cfg_stanza_nice, cfg_stanza_limit, cfg_stanza_chroot)
	(cfg_stanza_chdir): Guard against duplicate uses of the stanzas.
	* init/tests/test_cfgfile.c (test_stanza_daemon) 
	(test_stanza_respawn): Check that neither daemon or respawn override
	exec if they have no arguments.
	(test_stanza_script): Add missing function
	(test_stanza_chroot, test_stanza_chdir): Add tests for these simple
	stanzas.

	* init/cfgfile.c: Change remaining uses of nih_error_raise and
	return to just nih_return_error.

	* init/cfgfile.c (cfg_stanza_exec, cfg_stanza_daemon)
	(cfg_stanza_respawn, cfg_stanza_script): Disallow duplicates,
	both of command strings, scripts, limits and of just the flags.
	* init/tests/test_cfgfile.c (test_stanza_exec) 
	(test_stanza_daemon, test_stanza_respawn, test_stanza_instance):
	Check the behaviour of these stanzas.
	
	* init/cfgfile.c (cfg_stanza_start, cfg_stanza_stop): Disallow
	duplicate values for the script.
	* init/tests/test_cfgfile.c (test_stanza_start, test_stanza_stop):
	Test cases for those two functions.

	* init/cfgfile.c (cfg_stanza_description, cfg_stanza_author) 
	(cfg_stanza_version): Don't allow stanza to be duplicated anymore.
	* init/tests/test_cfgfile.c (test_stanza_description) 
	(test_stanza_author, test_stanza_version): Test cases for these
	simple stanza; making sure duplication is not permitted.
	(test_stanza_on): Add a test case for this stanza too.

	* init/cfgfile.c (cfg_stanza_kill): Guard against duplicate uses
	of the kill timeout stanza.
	* init/tests/test_cfgfile.c (test_stanza_kill): Test the complex
	kill stanza.
	(test_stanza_pid): Check duplicate usage results in an error.

	* init/job.h (Job): Rename pidfile to pid_file and binary to pid_binary
	* init/job.c (job_new): Update names here too.
	* init/errors.h: Add a new "duplicate value" error.
	* init/cfgfile.c (cfg_read_job): Change name of variables, and catch
	the duplicate value error to add the line number.
	(cfg_stanza_pid): Change variable names, and clean this function up
	a little.  Make it an error to use a stanza more than once.
	* init/tests/test_cfgfile.c (test_stanza_pid): Write a newer test
	case function for the pid stanza.

	* init/cfgfile.c (cfg_stanza_normalexit): Use do/while instead of
	while, that we don't have to test has_token first as next_arg does
	that for us.

	* init/cfgfile.c (cfg_stanza_normalexit): Change to peek at the next
	token to see whether it's missing or not, and then just fetch each
	next argument at a time.  This is more efficient than parsing them
	all in one go, and also means we can report the error in the right
	place!
	* init/tests/test_cfgfile.c (test_stanza_normalexit): Since we've
	changed the function that parses the stanza, add a proper test case
	function for it, covering all the behaviours.

	* init/job.c (job_new): Initialise the emits member to an empty list.
	* init/job.h (Job): Add the emits member as a list.
	* init/tests/test_job.c (test_new): Check the emits list starts off
	empty.
	* init/tests/test_cfgfile.c (test_stanza_emits): Test the new emits
	stanza; this function will also serve as a prototype for cleaning up
	the config tests.

	* init/cfgfile.c (cfg_stanza_emits): Add function to parse the new
	emits stanza.

	* init/cfgfile.c (cfg_stanza_depends): Remove the depends stanza
	from the configuration file.  Dependency support has never been used,
	and is to be replaced by a more flexible event/state configuration
	and blocking on the starting/stopping events.
	* init/tests/test_cfgfile.c: Remove references and tests for the
	depends stanza.
	* init/job.h: Remove the depends list from the job structure.
	* init/job.c (job_new): No depends list to initialise.
	(job_change_state): No dependencies to release
	(job_start): No dependencies to iterate; this removes a particularly
	hairy and complex interaction between state changes.  Remove the
	dependency event.
	(job_release_depends): Drop this function.
	* init/tests/test_job.c (test_start, test_stop): Massively simplify
	these tests cases now we don't have dependencies to worry about.
	(test_release_depends): Drop tests

2007-01-08  Scott James Remnant  <scott@netsplit.com>

	* init/cfgfile.c: Rewrite using the nih_config API, rather than one
	huge function we now just have seperate handler functions for each
	stanza.  We can also use more fine-grained parsing than slurping
	all args in and counting them.
	(cfg_read_job): Catch exceptions from the configuration parser and
	add the line number where the problem occurred to an output message.
	Parser errors are now fatal, and not ignored.
	* init/errors.h: Add a file containing errors raised within the init
	daemon codebase.
	* init/Makefile.am (init_SOURCES): Build with errors.h
	* init/tests/test_cfgfile.c: Update test cases now we don't expect
	a job to be returned if there's a parser error.

	* TODO: Update

2007-01-06  Scott James Remnant  <scott@netsplit.com>

	* logd/main.c (logging_reader): Fix inadvertent shadowing of the
	len parameter.

	* compat/sysv/telinit.c: Oops, nearly forgot to port this to send
	the messages in the new way.
	* compat/sysv/shutdown.c (shutdown_now): Likewise, port this too.

	* TODO: Update.

	* util/initctl.c (handle_job_status): Output the process argument,
	not the pid argument which contains the origin of the message.

	* upstart/message.c (upstart_message_handle): Raise a new unknown
	message error if we don't have a handler  and a new illegal message
	error if the source is illegal.
	* upstart/tests/test_message.c (test_handle): Adjust tests to check
	for the new errors that we raise.
	* upstart/errors.h: Define strings for new errors.

	* util/initctl.c: Yet another makeover for this little program,
	port it to the new message/control framework using handler functions
	and NihIoMessage.  This starts to make each action function look
	very similar, so there's method to this madness.

2007-01-05  Scott James Remnant  <scott@netsplit.com>

	* logd/main.c (main): Make sure that we add the SIGTERM handler.

	* init/tests/test_job.c (test_run_script): This test case relies
	on there only being one file descriptor watch, which won't be true
	if the control socket has been opened because there's a message to
	go out.  Make sure it's closed first.

	* init/init.supp: Update supressions file now that control_init
	has been renamed to notify_init

	* init/Makefile.am: Include notify.o from all tests.
	* init/job.c (job_change_state, job_kill_process, job_start) 
	(job_stop): Use the new notify_job function name.
	* init/event.c (event_queue_run): Use the new notify_event function
	name.

	* init/control.c (control_error_handler): Handle ECONNREFUSED now
	that the process id is available to us.
	* init/tests/test_control.c (test_error_handler): Make sure children
	going away is handled properly.

	* upstart/message.c (upstart_message_new): Store the process id in
	the int_data message field.
	* upstart/tests/test_message.c (test_new): Check the int_data field
	is filled in.

	* init/main.c (main): Guard against various things returning an error
	that we weren't catching.

	* init/tests/test_notify.c: Whitespace fix.

	* init/control.c (control_watch_jobs, control_unwatch_jobs) 
	(control_watch_events, control_unwatch_events): Restore functionality
	to subscribe and unsubscribe from job and event notifications.	
	* init/tests/test_control.c (test_watch_jobs, test_unwatch_jobs) 
	(test_watch_events, test_unwatch_events): Check that the subscription
	and unsubscription messages work.
	* init/Makefile.am (test_control_LDADD): Link to notify.o

	* init/control.c: Drop unused include of upstart/errors.h

	* init/notify.c: Move functions that handle subscription and
	notification from control.c.  Other than changing the names, we're
	keeping the API the same for now; expect it to change later when we
	add the ability to subscribe to individual jobs or events.
	(notify_init): initialise the subscriptions list; we don't have a
	separate send queue now that the control I/O is always asynchronous.
	* init/notify.h: Moved notification enum, structure and prototypes
	from control.h, changing the names so they match notify_* in the
	process.
	* init/Makefile.am (init_SOURCES): Build and link notify.c using
	notify.h
	(TESTS): Build the notify test suite binary.
	(test_notify_SOURCES, test_notify_LDFLAGS, test_notify_LDADD): Details
	for notify test suite binary.
	* init/tests/test_notify.c: Rewrite test cases in the manner of
	test_control.c so that we have one function for notify_job and
	one for notify_event, each of which contains the child process that
	receives the notification,

	* init/control.c (control_open): Allow this to be called to obtain
	the control socket, which means we can make it static.
	* init/tests/test_control.c (test_open): Check that it works.

	* init/control.c, init/control.h, init/tests/test_control.c: Move
	functions that handle subscription and notification to new notify.c
	(control_init): Drop completely, no need to maintain a send queue now
	(control_open): Change to return an NihIo that uses the default
	control watcher, and our error handler.  Split socket opening into
	(control_open_sock): which can be called from other functions.
	(control_close): Use nih_io_close() to close the socket and free the
	structure in one go.
	(control_reopen): Close the open control socket and open it again
	without destroying the NihIo structure, its queues or state.
	(control_close_handler): Handle the control socket going away
	(control_error_handler): Handle errors on the control socket,
	including the connection refused error that indicates a client went
	away.
	(control_handle): Split this into a miriad of small functions with
	a table to link them to the message type; this will make expanding
	each message handler much easier in future.
	* init/control.h: Update.
	* init/tests/test_control.c: Rewrite test cases to check the new
	handler functions; as a side-effect, this gets rid of the evil giant
	child/parent functions in favour of one test function per handler
	function.

	* upstart/message.c (upstart_message_handle_using): Wrapper function
	around upstart_message_handle that ensures all messages as passed to
	a single function.
	* upstart/message.h: Update.
	* upstart/tests/test_message.c (test_handle_using): Make sure it
	calls the single function.

2007-01-04  Scott James Remnant  <scott@netsplit.com>

	* upstart/message.c (upstart_message_reader): Handle any errors
	that occurred while handling the message.

2007-01-02  Scott James Remnant  <scott@netsplit.com>

	* upstart/message.c (upstart_message_handle): Check that the name
	argument is never NULL.
	(upstart_message_reader): Simple message reader function that can
	be associated with an I/O watch and handles each message received.
	* upstart/message.h: Add prototype.
	* upstart/tests/test_message.c (test_reader): Test the reader function.

	* upstart/control.c: Rename to upstart/message.c
	* upstart/control.h: Rename to upstart/message.h
	* upstart/tests/test_control.c: Rename to upstart/tests/test_message.c
	* upstart/libupstart.h: Update includes.
	* upstart/wire.c: Include message.h
	* upstart/wire.h: Update includes.
	* upstart/tests/test_wire.c: Update includes.
	* upstart/errors.h: Rename UPSTART_INVALID_MESSAGE to
	UPSTART_MESSAGE_INVALID so that it's prefixed.
	* upstart/Makefile.am (libupstart_la_SOURCES) 
	(upstartinclude_HEADERS, TESTS): Update filenames.

	* upstart/control.c (upstart_message_new): New function that
	creates an NihIoMessage directly from its arguments, which are a type
	followed by a variable number of args depending on that type.
	(upstart_message_handler): Function to find a handler function for
	a particular message type and origin process.
	(upstart_message_handle): New function that takes an NihIoMessage
	and invokes a handler function with a variable number of args
	depending on the message type.
	(upstart_send_msg, upstart_send_msg_to, upstart_recv_msg): Drop these
	functions, leave it up to the caller to decide whether to send and
	receive the messages synchronously or asynchronously; now that the
	capability is in nih_io_*.
	* upstart/control.h (UpstartMsgType): Rename to UpstartMessageType.
	(UpstartMessageHandler): Function with variable number of arguments
	that handles a message received.
	(UpstartMsg): Drop this structure entirely, we'll encode or decode
	the wire format directly from or into a function call, rather than
	use an intermediate structure to marshal it.
	(UpstartMessage): New structure to make a table that can be passed
	to upstart_message_handle to determine which handler should be called.
	* upstart/tests/test_control.c: Test new behaviour.
	* upstart/wire.c (upstart_push_header, upstart_pop_header): Change
	structure name for type parameter.
	* upstart/wire.h: Update.
	* upstart/tests/test_wire.c: Update.

	* configure.ac (AC_COPYRIGHT): Update copyright to 2007.

2006-12-29  Scott James Remnant  <scott@netsplit.com>

	* upstart/wire.c (upstart_write_int, upstart_write_unsigned) 
	(upstart_write_string, upstart_write_header, upstart_write_packv) 
	(upstart_write_pack): Rename to *_push_*
	(upstart_read_int, upstart_read_unsigned, upstart_read_string) 
	(upstart_read_header, upstart_read_packv, upstart_read_pack): Rename
	to *_pop_*.
	All of the above modified to modify an NihIoMessage structure,
	instead of trying to carry around buffers ourself.
	* upstart/wire.h: Update to match above.
	* upstart/tests/test_wire.c: Update all tests to match the above
	changes.

2006-12-21  Scott James Remnant  <scott@netsplit.com>

	* upstart/wire.c (upstart_read_packv, upstart_write_packv): Change
	nih_assert_notreached to nih_assert_not_reached.

	* init/job.c (job_run_script): Open the NihIo structure in stream mode.
	* logd/main.c (logging_watcher): Open the NihIo structure in
	stream mode.
	(logging_reader): Need to pass the length of the size_t as a pointer
	so that it can be modified if less is read.

2006-12-17  Scott James Remnant  <scott@netsplit.com>

	* upstart/wire.c (upstart_write_packv, upstart_write_pack) 
	(upstart_read_packv, upstart_read_pack): Functions to write a pack
	of different variables to the stream, or read them from it
	* upstart/wire.h: Add prototypes.
	* upstart/tests/test_wire.c (test_write_pack, test_read_pack):
	Check we can read and write a pack of variables at once.

	* upstart/wire.c (upstart_write_header, upstart_read_header): Drop
	the version from the header, we'll just keep the protocol always
	backwards compatible.
	* upstart/wire.h: Update.
	* upstart/tests/test_wire.c (test_write_header, test_read_header):
	Check that everything works.

	* upstart/wire.c (upstart_write_string, upstart_read_string):
	Transmit the length as an unsigned, and use 0xffffffff to mean NULL
	instead of zero so we can still transmit the empty string.
	* upstart/wire.h: Update.
	* upstart/tests/test_wire.c (test_write_string, test_read_string):
	Tests for the functions to make sure the wire is at it should be.

	* upstart/wire.c (upstart_read_str, upstart_write_str): Rename to
	upstart_read_string and upstart_write_string.
	* upstart/wire.h: Update.
	
	* upstart/wire.c (upstart_write_unsigned, upstart_read_unsigned):
	Functions to send unsigned values over the wire, which we'll use
	to get a bit extra for the string lengths.
	* upstart/wire.h: Update.
	* upstart/tests/test_wire.c (test_write_unsigned) 
	(test_read_unsigned): Test the new functions.

	* upstart/wire.c (upstart_write_ints, upstart_read_ints): Drop
	these functions, we'll go with something far more generic and
	useful.
	* upstart/wire.h: Remove prototypes.

	* upstart/wire.c (upstart_write_int, upstart_read_int): Transmit
	integers as signed 32-bit values in network byte order.
	* upstart/tests/test_wire.c (test_write_int, test_read_int): Test
	the functions to make sure the wire is at it should be,

	* upstart/control.c (upstart_read_int, upstart_write_int) 
	(upstart_read_ints, upstart_write_ints, upstart_read_str) 
	(upstart_write_str, upstart_read_header, upstart_write_header): Move
	functions to new wire.c file.
	* upstart/wire.c: Source file to hold wire protocol functions.
	* upstart/wire.h: Prototypes.
	* upstart/tests/test_wire.c: (empty) test suite.
	* upstart/libupstart.h: Include wire.h
	* upstart/Makefile.am (libupstart_la_SOURCES): Build and link wire.c
	(upstartinclude_HEADERS): Install wire.h
	(TESTS): Build and run wire test suite.
	(test_wire_SOURCES, test_wire_LDFLAGS, test_wire_LDADD): Details for
	wire test suite binary.

	* upstart/control.c (MAGIC): Change to "upstart\n", the final
	character was originally \0 and then was a " " for the 0.2 series.
	* upstart/tests/test_control.c (test_recv_msg): Change to match.

2006-12-15  Scott James Remnant  <scott@netsplit.com>

	* util/initctl.c, compat/sysv/telinit.c, compat/sysv/shutdown.c:
	Update all uses of the UpstartMsg structure to avoid the
	intermediate union that no longer exists.	

	* init/control.c, init/tests/test_control.c: Update all uses of
	the UpstartMsg structure to avoid the intermediate union that no
	longer exists.	

	* upstart/control.h: Combine all the previous message structures
	into just one that has all of the fields anyway.
	* upstart/control.c, upstart/tests/test_control.c: Update all uses of
	the UpstartMsg structure to avoid the intermediate union that no
	longer exists.

	* upstart/control.h (UPSTART_API_VERSION): Define API version macro
	to be public.
	* upstart/control.c (MSG_VERSION, upstart_send_msg_to): Replacing the
	previous MSG_VERSION macro here.

	* upstart/control.c (upstart_read_int, upstart_write_int) 
	(upstart_read_ints, upstart_write_ints, upstart_read_str) 
	(upstart_write_str, upstart_read_header, upstart_write_header):
	New functions to replace the old "write a struct" protocol with
	something a little more regimented and supportable.
	(IOVEC_ADD, IOVEC_READ, WireHdr, WireJobPayload, WireJobStatusPayload)
	(WireEventPayload): Remove these structures, use the functions
	instead.
	(upstart_send_msg_to): Call write functions intead of using macros,
	this makes the code somewhat neater.
	(upstart_recv_msg): Call read functions instead of using macros,
	again making the code somewhat neater.
	* upstart/tests/test_control.c (test_recv_msg): Change wire
	tests to match new protocol, and thus actually work properly,
	previously these were endian sensitive.

2006-12-14  Scott James Remnant  <scott@netsplit.com>

	* compat/sysv/shutdown.c (wall): Construct the wall message so that
	we don't put \r into a po file; for some reason, gettext hates that
	and bitches about it.  Someone's confusing internationalisation with
	operating system portability, I expect.

	* util/man/initctl.8: Drop reference to start(8), as that's just
	a symlink to initctl now.

	* init/man/init.8: Link to initctl.

	* compat/sysv/reboot.c (main): Clear up help text a little.

	* HACKING: Correct some typos.

	* configure.ac (AC_INIT): Correct bug reporting address.

2006-12-13  Scott James Remnant  <scott@netsplit.com>

	* configure.ac: Bump version to 0.3.2

	* NEWS: Update.

	* util/initctl.c (print_job_status): Drop the newline from the
	output.

2006-12-13  Alex Smith  <alex@alex-smith.me.uk>

	* util/initctl.c (print_job_status): Clean up initctl job status
	output, which was badly converted from printf to nih_message.

2006-12-13  Scott James Remnant  <scott@netsplit.com>

	* compat/sysv/man/shutdown.8: Add missing documentation on the
	format of TIME by copying it from --help output.

2006-12-13  Alex Smith  <alex@alex-smith.me.uk>

	* init/process.c (process_setup_console): Actually send output to
	/dev/null instead of /dev/console, when CONSOLE_NONE.

2006-12-13  Scott James Remnant  <scott@netsplit.com>

	* Makefile.am (EXTRA_DIST): Distribute the nih ChangeLog as well.

	* init/tests/test_job.c: Port to the new test framework.
	* init/job.c (job_set_idle_event): Fix a slight memory leak,
	repeated setting of the idle event never freed the previous one set.

2006-12-12  Scott James Remnant  <scott@netsplit.com>

	* init/tests/test_cfgfile.c: Port to the new test framework.

	* init/tests/test_control.c: Port to the new test framework.
	* init/init.supp: Suppress the list head allocated within control_init.

	* init/control.c (control_watcher): Need to save the pid when we
	get ECONNREFUSED, otherwise we lose it when we free the message.

	* init/tests/test_process.c: Port to the new test framework.
	* init/init.supp: Suppress the list head allocated within job_init.

	* init/init.supp: Include a valgrind suppressions file.
	* init/Makefile.am (EXTRA_DIST): Distribute the suppressions file.

	* init/tests/test_event.c: Port to the new test framework.

	* logd/Makefile.am, util/Makefile.am, compat/sys/Makefile.am
	(AM_CPPFLAGS): Add -I$(srcdir), necessary for testing "programs"
	that don't have usual library path semantics.

	* upstart/tests/test_control.c: Port to the new test framework.
	* upstart/control.c (upstart_free): Drop this function, while not
	exposing libnih is a valiant effort, it already slips out because
	of the error handling.

	* upstart/tests/test_job.c: Add missing include.

	* upstart/tests/test_job.c: Port to the new test framework.
	(test_process_state_name): Check that this returns NULL.

	* HACKING: Update location of download directory.  Document
	requirement that all code have test cases.

	* logd/main.c (open_logging): Likewise.

	* init/control.c (control_open): No need to set ENOMEM, errno is
	always set anyway.

	* configure.ac (AM_INIT_AUTOMAKE): Include nostdinc so we don't get
	Automake's broken default includes.
	* upstart/Makefile.am (DEFAULT_INCLUDES): Drop override now that
	we don't need it.
	(DEFS, INCLUDES): Replace these variables with the combined
	(AM_CPPFLAGS): variable that declares everything.
	* init/Makefile.am (DEFAULT_INCLUDES): Drop override now that
	we don't need it.
	(DEFS, INCLUDES): Replace these variables with the combined
	(AM_CPPFLAGS): variable that declares everything.
	* util/Makefile.am (DEFAULT_INCLUDES): Drop override now that
	we don't need it.
	(DEFS, INCLUDES): Replace these variables with the combined
	(AM_CPPFLAGS): variable that declares everything.
	* compat/sysv/Makefile.am (DEFAULT_INCLUDES): Drop override now that
	we don't need it.
	(DEFS, INCLUDES): Replace these variables with the combined
	(AM_CPPFLAGS): variable that declares everything.
	* logd/Makefile.am (DEFAULT_INCLUDES): Drop override now that
	we don't need it.
	(DEFS, INCLUDES): Replace these variables with the combined
	(AM_CPPFLAGS): variable that declares everything.

2006-11-02  Scott James Remnant  <scott@netsplit.com>

	* util/initctl.c (start_action): Remove break calls which shouldn't
	be there.

2006-10-18  Sean E. Russell  <ser@ser1.net>

	* init/main.c: Include sys/time.h
	* init/cfgfile.c: Include sys/time.h and sys/resource.h
	* init/job.c: Include sys/time.h and sys/resource.h

2006-10-17  Scott James Remnant  <scott@netsplit.com>

	* configure.ac: Bump version to 0.3.1

	* NEWS: Update.
	* TODO: Update.

	* configure.ac (AM_GNU_GETTEXT_VERSION): Quote version number.

	* logd/Makefile.am (event.d/logd): Make the event.d sub-directory
	in case we're building outside of the source tree.

	* compat/sysv/runlevel.c (store): Don't break strict-aliasing rules
	by avoiding dereferencing type-punned pointer.  Answers on a
	postcard, please.

2006-10-13  Scott James Remnant  <scott@netsplit.com>

	* util/initctl.c (start_action, emit_action): Add missing \n

	* util/initctl.c: Rewrite using nih_command_parser.
	* util/man/initctl.8: Improve.

	* util/start.c: Remove, replaced by initctl.
	* util/man/start.8: Remove, replaced by initctl.
	* util/Makefile.am (sbin_PROGRAMS): Drop start, now just a symlink
	to initctl.
	(dist_man_MANS): Drop start.8, now a symlink to initctl.8
	(install-exec-hook): Make symlinks to initctl, add start
	(install-data-hook): Make symlinks to initctl.8, add start.8

	* initctl: Rename to util again, I don't want a separate directory
	for every single little tool; and we'll be shipping more than just
	initctl (e.g. a non-compat reboot).
	* configure.ac (AC_CONFIG_FILES): Make util/Makefile instead of
	initctl/Makefile.
	* Makefile.am (SUBDIRS): Descend into util, not initctl.

	* compat/sysv/reboot.c: Remove long options where they didn't exist
	before.  Write help text.
	* compat/sysv/man/reboot.8: Update.

	* init/main.c (main): Formatting.
	* logd/main.c (main): Formatting.
	* logd/man/logd.8: Formatting.
	* compat/sysv/runlevel.c (main): Formatting.
	* compat/sysv/telinit.c (main): Formatting.
	* compat/sysv/man/shutdown.8: Remove long options.

	* compat/sysv/shutdown.c: Remove -e/--event, it has no place in a
	compatibility tool.  Get rid of long options that never existed
	before.  Specify help text to describe the options.
	* compat/sysv/man/shutdown.8: Spruce up a bit.

	* compat/sysv/telinit.c (main): Set help text to list the valid
	runlevels.
	* compat/sysv/man/telinit.8: Refine the notes to mention runlevel(8).

	* compat/sysv/runlevel.c (main): Make the help text describe the
	options, rather than the behaviour.
	* compat/sysv/man/runlevel.8: Flesh out a little more.

	* configure.ac (AC_INIT): Change bug reporting address to the
	mailing list, since Launchpad doesn't accept random bugs without
	accounts and complicated control messages.
	* init/main.c, logd/main.c: Add a period to the synopsis.

	* init/main.c (main): Set the synopsis, and direct people to look
	at telinit in the --help output.
	* init/man/init.8: Flesh this out a little more, still a lot of
	explaining to do about jobs and events, but we'll wait until we've
	changed that code before documentating the behaviour.

	* logd/main.c (main): Correct help text to describe the options,
	rather than what the program does.  As per standard style.
	Don't become a daemon until the logging socket is open, and make
	that exclusive with waiting for SIGCONT.
	* logd/man/logd.8: Write some more extensive documentation,
	including describing the startup interlock and the socket protocol.
	* TODO: Plan to get rid of the signal interlock from  logd.

2006-10-12  Scott James Remnant  <scott@netsplit.com>

	* configure.ac: Expand AC_GNU_SOURCE so we get _GNU_SOURCE and so
	that gettext doesn't complain.
	(AM_GNU_GETTEXT_VERSION): Increase to 0.15
	(AC_PREREQ): Increase to 2.60
	* HACKING: Update autoconf and gettext requirements.

2006-10-11  Scott James Remnant  <scott@netsplit.com>

	* init/control.c (control_init): Pass NULL to nih_list_new.
	Clarify list item types.
	* init/event.c (event_init): Pass NULL to nih_list_new.
	* init/job.c (job_init): Pass NULL to nih_list_new.

	* init/main.c: Change nih_signal_add_callback to nih_signal_add_handler
	and NihSignalCb to NihSignalHandler.

	* init/cfgfile.c, init/cfgfile.h, init/control.c, init/control.h,
	init/event.c, init/event.h, init/job.c, init/job.h, init/main.c,
	init/process.c: Clean up documentation strings and parent pointer
	types.

	* compat/sysv/shutdown.c: Change nih_signal_add_callback to
	nih_signal_add_handler.

	* compat/sysv/reboot.c: Set synopsis text depending on command
	used (probably should use nih_command_parser?)
	* compat/sysv/runlevel.c: Set synopsis and help text, and correct
	usage.
	* compat/sysv/shutdown.c: Set synopsis text.
	* compat/sysv/telinit.c: Set synopsis text.

	* compat/sysv/runlevel.c, compat/sysv/shutdown.c: Clean up
	documentation strings.

	* logd/main.c: Set synopsis and help text.

	* logd/main.c: Clean up documentation strings.
	Change nih_signal_add_callback to nih_signal_add_handler.

	* upstart/control.c, upstart/control.h, upstart/job.c: Clean up
	documentation strings and correct parent pointer type.

	* HACKING: Detail function documentation requirement and format.

2006-10-10  Scott James Remnant  <scott@netsplit.com>

	* event.d/logd.in: Move to logd/event.d
	* event.d/Makefile.am: Remove
	* logd/Makefile.am: Create the logd job definition and install
	* Makefile.am (SUBDIRS): event.d directory has been removed.
	* configure.ac (AC_CONFIG_FILES): No longer make event.d/Makefile

	* configure.ac: Check for --enable-compat, default to sysv if given
	or no compat if not given.
	* compat/sysv/Makefile.am: Don't build binaries or install manpages
	unless COMPAT_SYSV is defined.

2006-10-06  Scott James Remnant  <scott@netsplit.com>

	* doc/upstart-logo.svg: Include the logo Alexandre designed.
	* doc/Makefile.am (EXTRA_DIST): Ship the logo in the tarball.
	* Makefile.am (SUBDIRS): Install under doc
	* configure.ac: Generate doc/Makefile
	* AUTHORS: Ensure he's credited fully.

2006-09-27  Scott James Remnant  <scott@netsplit.com>

	* event.d/Makefile.am (do_subst): Eliminate duplicate /s

	* man/init.8: Move to init/man
	* init/Makefile.am: Update to install man page.
	* man/logd.8: Move to logd/man
	* logd/Makefile.am: Update to install man page.
	* man/initctl.8, man/start.8: Move to initctl/man
	* initctl/Makefile.am: Update to install man pages.
	* man/reboot.8, man/runlevel.8, man/shutdown.8, man/telinit.8:
	Move to compat/sysv/man
	* compat/sysv/Makefile.am: Update to install man pages.
	* man/Makefile.am: Remove
	* configure.ac (AC_CONFIG_FILES): Remove man/Makefile
	* Makefile.am (SUBDIRS): Don't build in man

	* util: Rename to initctl
	* configure.ac (AC_CONFIG_FILES): Update.
	* Makefile.am (SUBDIRS): Update.

	* util/reboot.c: Move to compat/sysv
	* util/shutdown.c: Move to compat/sysv
	* util/Makefile.am: Update.
	* compat/sysv/Makefile.am: Update.

	* configure.ac: Replace macros with single call to NIH_INIT.
	Bump version to 0.3.0 to begin new development cycle.

2006-09-21  Scott James Remnant  <scott@netsplit.com>

	* logd/main.c: Revert the change that logged to the console, in
	practice this doesn't work so well.  I want to get rid of logd
	in the long term, or at least just have it as a simple logging
	proxy, so giving it features seems wrong.

2006-09-20  Scott James Remnant  <scott@netsplit.com>

	* configure.ac: Bump version to 0.2.8
	* NEWS: Updated.

	* logd/main.c (main): Check the kernel command-line for "quiet"
	(line_reader): Write to console unless silent or a daemon

	* man/Makefile.am (dist_man_MANS): Drop sulogin.8
	* man/sulogin.8: Drop, we don't include an sulogin

2006-09-19  Michael Biebl  <mbiebl@gmail.com>

	* event.d/Makefile.am (logd): Drop $(srcdir)
	* init/Makefile.am (init_SOURCES): Distribute paths.h

2006-09-18  Michael Biebl  <mbiebl@gmail.com>

	* configure.ac: Check for sys/inotify.h

2006-09-18  Scott James Remnant  <scott@netsplit.com>

	* util/shutdown.c (warning_message): Adjust method of constructing
	the message to not confuse poor translators who think \r and \n are
	the same thing!

2006-09-14  Scott James Remnant  <scott@netsplit.com>

	* init/job.c (job_change_state): Catch runaway respawns when we
	enter the running state, so we catch stop/start loops too.
	* init/tests/test_job.c (test_change_state): Update test.

	* event.d/logd: Rename to logd.in
	* event.d/logd.in: Replace /sbin with @sbindir@ so we can transform
	* event.d/Makefile.am: Generate logd from logd.in

	* util/reboot.c: Don't hardcode the location of /sbin/shutdown
	* util/Makefile.am (DEFS): Use autoconf to seed it
	* util/shutdown.c (sysvinit_shutdown): Don't hardcode the location
	of /dev/initctl

	* init/paths.h: Create a new configuration file that can contain
	all of the path definitions, and in particular, allow them to be
	overidden elsewhere.
	* init/Makefile.am (DEFS): Override definitions of CFG_DIR and
	TELINIT using autoconf
	* init/main.c: Include paths.h.  Don't hardcode location of telinit
	* init/job.c: Include paths.h
	* init/process.c: Include paths.h
	* init/process.h: Remove definitions from here.

	* configure.ac: Bump version to 0.2.7

2006-09-13  Scott James Remnant  <scott@netsplit.com>

	* NEWS: Updated.

	* TODO: More TODO.

2006-09-10  Scott James Remnant  <scott@netsplit.com>

	* util/reboot.c (main): Don't give -H with "halt".

2006-09-09  Scott James Remnant  <scott@netsplit.com>

	* configure.ac: Bump version to 0.2.6

	* NEWS: Update.
	* TODO: Update.

	* upstart/control.c (upstart_send_msg_to, upstart_recv_msg): Change
	the magic to be the package string.
	* upstart/tests/test_control.c (test_recv_msg): Update tests.

	* util/initctl.c (main): Set the usage string.
	* util/shutdown.c (main): Set the usage string.
	* util/start.c (main): Set the usage string.
	* compat/sysv/runlevel.c (main): Set the usage string.
	* compat/sysv/telinit.c (main): Set the usage string.

	* man/Makefile.am: Use install-data-hook and $(man8dir)
	* util/Makefile.am: Also use install-exec-hook

	* Makefile.am (SUBDIRS): Install contents of the man directory
	* configure.ac (AC_CONFIG_FILES): Generate man/Makefile
	* man/Makefile.am: Install manpages in the appropriate places.
	* man/init.8, man/logd.8, man/initctl.8, man/reboot.8,
	* man/shutdown.8, man/start.8, man/sulogin.8, man/runlevel.8,
	* man/telinit.8: Include some basic manpages so we at least have
	some level of documentation.

	* init/job.c (job_child_reaper): Don't check the exit status of
	a respawning job if the goal is to stop it.

	* compat/sysv/telinit.c (main): Generate events rather than
	starting and stopping jobs directly, the events are named
	"runlevel-X".  0, 1, 6 and s/S are shutdown events.

	* logd/main.c (main): Raise SIGSTOP before entering the main loop.
	* init/main.c (main): Interlock with logd.

	* event.d/logd: Should not be a console owner, but should stop
	on shutdown.

	* init/process.c (process_setup_console): Revert part of the previous
	change, should just output to /dev/null if we don't have logd.

	* configure.ac: Bump version to 0.2.5

	* init/main.c (main): Start the logd job if it exists.

	* init/process.c (process_setup_console): Ignore ECONNREFUSED as
	that just means that logd isn't around, handle errors by falling
	back to opening the console.

	* init/process.c (process_setup_console): Implement handling for
	CONSOLE_LOGGED and generally clean up the other handling.
	* init/process.h: Update.
	* init/main.c (main): Pass NULL for the job to setup console.
	* TODO: Update.

	* logd/main.c: Implement the logging daemon, it accepts connections
	on a unix stream socket with the abstract name
	"/com/ubuntu/upstart/logd", expects the length of the name and the
	name to follow; then sequences of lines which are logged to
	/var/log/boot, or memory until that file can be opened.

2006-09-08  Scott James Remnant  <scott@netsplit.com>

	* util/shutdown.c (event_setter): Change the event names to
	distinguish between "shutdown -h" and "shutdown -h -H".

	* init/job.c (job_handle_event): Allow jobs to react to their own
	events, this is how we'll do respawn eventually.
	* init/tests/test_job.c (test_handle_event): Remove test.

	* init/main.c (cad_handler, kbd_handler): Generate the new event
	names.
	* init/event.h (CTRLALTDEL_EVENT, KBDREQUEST_EVENT): Add definitions
	of these event names, change the ctrlaltdel event to just that.

	* logd/main.c (main): Add the code to daemonise, etc.

2006-09-07  Scott James Remnant  <scott@netsplit.com>

	* TODO: Long discussion today on #upstart, many improvements to the
	job and event model that make it more elegant.
	* AUTHORS: Include a list of thanks.

	* util/shutdown.c (shutdown_now): If we get ECONNREFUSED when we
	try and send the shutdown event to init, it probably means we're
	still in sysvinit.  So try that instead.
	(sysvinit_shutdown): Function to send a hand-crafted runlevel
	change message across /dev/initctl.

	* util/initctl.c (main): Add a shutdown command that takes an
	arbitrary event name to be issued after "shutdown".  You'll
	nearly always want the /sbin/shutdown tool instead.

	* init/job.c (job_detect_idle): Only generate the stalled event
	if at least one job handles it in its start_events list.
	* init/tests/test_job.c (test_detect_idle): Make sure that works.

	* init/event.h (STARTUP_EVENT, SHUTDOWN_EVENT, STALLED_EVENT):
	Macros to define the standard event names.
	* init/main.c (main): Use STARTUP_EVENT macro instead of "startup"
	* init/control.c (control_handle): Use SHUTDOWN_EVENT macro
	instead of "shutdown".
	* init/job.c (job_detect_idle): Use STALLED_EVENT macro instead
	of "stalled".

	* init/job.c (job_detect_idle): Add some log messages for when we
	detect the idle or stalled states.
	(job_kill_process, job_kill_timer): Increase log verbosity.
	* init/event.c (event_queue_run): Log which events we're handling
	if --debug is given.

	* compat/sysv/telinit.c (main): Send a shutdown command when
	requesting to enter runlevel 0 or runlevel 6, likewise for
	runlevel 1, s or S which all run "rc1" not "rcS".
	* init/main.c (main): When called directory (pid != 1) try and
	run telinit before complaining that we're not init.  Make sure
	errors aren't lost.

2006-09-04  Johan Kiviniemi  <johan@kiviniemi.name>

	* upstart/control.c (upstart_addr): Replace use of __builtin_offsetof
	with offsetof.
	* upstart/tests/test_control.c (test_recv_msg): Likewise.

2006-09-04  Scott James Remnant  <scott@netsplit.com>
	
	* util/shutdown.c (main): Exit normally after sending the warning
	message if -k is given.

2006-09-01  Scott James Remnant  <scott@netsplit.com>

	* configure.ac: Bump version to 0.2.2

	* NEWS: Update.
	* configure.ac: Bump version to 0.2.1

	* init/process.c (process_setup_console): Ensure that the console
	is always initialised to at least /dev/null
	* init/job.c (job_change_state): Initialise event to NULL.
	* init/event.c (event_read_state): Don't mask initialisation of
	other variable.
	* init/cfgfile.c (cfg_job_stanza, cfg_parse_script, cfg_next_token): 
	Print lineno using %zi not %d
	* compat/sysv/runlevel.c (store): Cast pointer type of timeval.

	* init/main.c: Move the kernel headers include beneath the C
	library ones, so that compilation doesn't fail on !i386.
	* util/reboot.c: Likewise.

	* init/main.c (term_handler): Close the control connection if we
	re-exec init, otherwise it won't be able to bind.  Drop debugging.

	* init/main.c (term_handler): It always helps if we dup2 the
	right file descriptor.

	* init/main.c: Use the TERM signal instead of USR1, as old init
	used that for something else.  Also rather than passing across
	file descriptor numbers, use a fixed descriptor and just pass
	"--restart".  When we get that option we need to unmask signals
	otherwise we sit there looking like a lemon.

	* init/job.c (job_change_state): Don't free the event unless we
	generate one.

	* NEWS: Update.

	* init/cfgfile.c (cfg_watcher): Ignore any file with '.' or '~'

	* TODO: Update.

	* init/main.c (main): Parse command-line arguments, specifically
	look for --state-fd which we'll use for reexec.  Don't do a couple
	of things if we're passed this.
	(read_state): Parse the line-buffered state.
	* init/job.c (job_read_state, job_write_state): Job state
	serialisation so that we can re-exec ourselves.
	* init/job.h: Update.
	* init/tests/test_job.c: Test the serialisation.
	* init/event.c (event_read_state, event_write_state): And similar
	functions for serialising the event queue.
	* init/event.h: Update.
	* init/tests/test_event.c: Test the serialisation.
	* init/cfgfile.c (cfg_read_job): Fix a bug, need to subtract current
	time to get due time.

	* upstart/job.c (job_goal_from_name, job_state_from_name) 
	(process_state_from_name): Add opposite numbers that convert a
	string back into an enumeration.
	* upstart/job.h: Update.
	* upstart/tests/test_job.c: Test the new functions.

2006-08-31  Scott James Remnant  <scott@netsplit.com>

	* init/job.h (Job): Add respawn_limit, respawn_interval,
	respawn_count and respawn_time members so that we can keep track of
	runaway processes.
	* init/job.c (job_catch_runaway): Increment the respawn_count
	within respawn_interval, or reset it if we go over.
	(job_new): Initialise respawn_limit and respawn_interval to sensible
	defaults.
	* init/tests/test_job.c (test_new): Check the defaults are set.
	(test_change_state): Check the respawning code works.
	* init/cfgfile.c (cfg_job_stanza): Parse the "respawn limit" stanza.
	* init/tests/test_cfgfile.c (test_read_job): Test the new stanza.

	* init/process.c (process_setup_console): Remove the console reset
	code, it tends to just crash X and seems to do nothing interesting.
	* init/main.c (reset_console): Instead put it here and just do it
	on startup.

	* configure.ac: Bump version to 0.2.0

	* util/Makefile.am (install-exec-local): Create symbolic links,
	not hard links.

	* init/main.c: Can't catch STOP.

	* util/reboot.c: Pause init while shutting down or rebooting.

	* init/main.c (stop_handler): Catch STOP/TSTP and CONT.
	* init/event.c (event_queue_run): Don't run the event queue while
	paused.
	* init/job.c (job_detect_idle): Don't detect idle jobs while paused.

	* util/reboot.c: if we get the -w argument ("only write to wtmp")
	we need to exit, and not behave as halt normally would.

	* compat/sysv/runlevel.c (main): Add missing newline.
	* compat/sysv/telinit.c (main): And here too.

	* init/main.c (main): Check for idle after the startup event queue
	has been run, otherwise we may just sit there.

	* compat/sysv/Makefile.am (sbin_PROGRAMS): Build and install telinit
	(telinit_SOURCES, telinit_LDFLAGS, telinit_LDADD): Details for
	telinit binary.
	* compat/sysv/telinit.c: Trivial telinit program that just runs
	the appropriate rcX job.
	* compat/sysv/runlevel.c (main): Suggest help on illegal runlevel.

	* util/Makefile.am: Tidy up.

	* configure.ac (AC_CONFIG_FILES): Create compat/sysv/Makefile
	* Makefile.am (SUBDIRS): Build things found in compat/sysv
	* compat/sysv/Makefile.am (sbin_PROGRAMS): Build and install runlevel
	(runlevel_SOURCES, runlevel_LDFLAGS, runlevel_LDADD): Details for
	runlevel binary.
	* compat/sysv/runlevel.c: Helper to store and retrieve the current
	"runlevel" from utmp/wtmp; as well as the reboot time.

	* init/main.c (main): Drop debugging set.

	* init/job.c (job_change_state): As well as the job/state events,
	send the job event when a service is running or a task is stopping.
	* init/tests/test_job.c (test_change_state): Check the events get
	sent properly.

	* util/start.c: Write a simple utility to start, stop, or query
	the status of the named jobs.
	* util/Makefile.am (sbin_PROGRAMS): Build and install start
	(start_SOURCES, start_LDFLAGS, start_LDADD): Details for start
	(install-exec-local): Also install as stop and status.
	* util/reboot.c (main): Drop the debugging set.

	* init/cfgfile.c (cfg_job_stanza): Correct nih_alloc error.

	* init/process.c (process_setup_environment): Guard memory alloc.
	* init/job.c (job_set_idle_event): Likewise.
	(job_change_state): And here too.
	(job_run_command): Likewise.
	* init/control.c (control_send): Likewise.
	* init/cfgfile.c: And throughout this file.
	* upstart/control.c (upstart_recv_msg): And once here too.

	* upstart/control.h: Abolish the separate halt, reboot and poweroff
	messages and replace with a single shutdown message that takes
	an event name (for the idle event issued afterwards).
	* upstart/control.c (upstart_send_msg_to, upstart_recv_msg): Handle
	the new shutdown event type by just treating it as an event.
	* upstart/tests/test_control.c (test_messages): Update tests.
	* init/job.c (job_set_idle_event): Store a copy of the idle event
	name.
	* init/control.c (control_send): Copy the shutdown event name.
	(control_handle): Replace individual handling with the new
	single event.
	* init/tests/test_control.c (test_watcher): Update.
	* util/initctl.c: Drop handling for things that shutdown does now.
	* util/shutdown.c: Send the UPSTART_SHUTDOWN event and let the user
	specify anything they want, just give defaults.

	This is quite a big change and abolishes level events entirely,
	along with the event history.  We now just treat events as a
	transient queue of strings that go past, may cause things to change,
	but are otherwise forgotten.  This turns out to be much easier to
	understand and has no real loss of power.

	* init/event.c: Vastly simplify; gone are the separate notions of
	edge and level events, instead we just treat them as one-shot
	things that go past and are forgotten about.
	* init/event.h (Event): Remove value member.
	Update prototypes.
	* init/tests/test_event.c: Update.
	* init/job.c (job_change_state): Change the event pattern to be
	one that includes the job name and a description of the transition
	instead of the new state.
	(job_detect_idle): Call event_queue rather than event_queue_edge.
	* init/tests/test_job.c: Update.
	* init/cfgfile.c (cfg_job_stanza): Drop "when" and "while".
	* init/tests/test_cfgfile.c (test_read_job): Drop mentions of
	"when" and "while".
	* init/control.c (control_send, control_handle): Drop cases for
	level events.
	(control_handle_event): Don't include a level in the event.
	* init/tests/test_control.c: Update
	* init/main.c: Call event_queue rather than event_queue_edge.
	* upstart/control.c (upstart_send_msg_to, upstart_recv_msg): Change
	event handling so that only a name is read.
	* upstart/control.h: Remove value/level event structures.
	* upstart/tests/test_control.c (test_messages): Update.
	* upstart/job.c (process_state_name): Not used for events, adjust
	documentation so it doesn't lie.
	* util/initctl.c (main): Drop the set function, simplify trigger.
	* util/shutdown.c (shutdown_now): Call UPSTART_EVENT_QUEUE for
	shutdown into maintenance mode.

	* init/control.c (control_handle): Place a message in the syslog
	before halting, powering off or rebooting.

	* util/shutdown.c: Adjust so that the warning message is sent out
	if shutdown is immediate, and when it actually happens.  Include
	the hostname as wall does.

2006-08-30  Scott James Remnant  <scott@netsplit.com>

	* TODO: Update.

	* util/shutdown.c: Implement shutdown utility along the same lines
	as the sysvinit one, but with rather different code.

	* util/initctl.c (main): Call setuid on the effective user id so
	that we can be made setuid root and executable by a special group.
	* util/reboot.c (main): Likewise.

	* util/initctl.c (main): Check the effective rather than the real
	user id, if we're effectively root, that's good enough.

	* util/reboot.c: Implement reboot/halt/poweroff utility.
	* util/Makefile.am (sbin_PROGRAMS): Build and install reboot
	(reboot_SOURCES, reboot_LDFLAGS, reboot_LDADD): Details for reboot
	(install-exec-local): Create hardlinks to reboot for halt and poweroff.

2006-08-29  Scott James Remnant  <scott@netsplit.com>

	* init/main.c (main): Actually run the idle-detect function.
	* init/job.c (job_detect_idle): Interrupt the main loop, otherwise
	we may end up waiting for a signal before we process the event
	we just issued.

2006-08-27  Scott James Remnant  <scott@netsplit.com>

	* util/shutdown.c: Template main function.
	* util/Makefile.am (sbin_PROGRAMS): Build and install the
	shutdown binary.
	(shutdown_SOURCES, shutdown_LDFLAGS, shutdown_LDADD): Details for
	the shutdown binary

	* util/initctl.c (main): Add commands for halt, poweroff and reboot.

	* init/event.c (event_queue_run): Remove the parameters.
	* init/event.h: Update.
	* init/main.c (main): Update.
	* init/tests/test_control.c (test_watcher): Update.
	* init/tests/test_job.c (test_detect_idle): Update.

	* upstart/control.c (upstart_send_msg_to, upstart_recv_msg): Deal
	with halting, rebooting and powering off; or at least the appropriate
	messages.
	* upstart/control.h: Add control message structures for halting,
	powering off and rebooting the machine.
	* upstart/tests/test_control.c (test_messages): Run the tests.
	* init/control.c (control_handle): Add handling for halt, power off
	and reboot that issue the shutdown event and arrange for the halt,
	poweroff or reboot to be issued the next time the system is idle.
	* init/tests/test_control.c (test_watcher): Test the events.

	* TODO: Update.

	* init/job.c (job_detect_idle): Function to detect when the system is
	stalled or idle.
	* init/job.h: Update
	* init/tests/test_job.c (test_detect_idle): Test the new function.

	* util/initctl.c (main): Handle the list command.

	* TODO: Update.

	* upstart/control.c (WireJobStatusPayload): add description to the
	job status payload.
	(upstart_send_msg_to, upstart_recv_msg): Send and receieve the
	description over the wire.
	* upstart/control.h (UpstartJobStatusMsg): add a description field
	* upstart/tests/test_control.c: Update test cases.
	* init/control.c (control_handle): Include the job description in
	the message.
	(control_send): Copy the description when we put the message on
	the queue.
	(control_handle_job): Copy the description here too
	* init/tests/test_control.c: Update test cases.

	* init/job.c (job_list): Add a function to return the job list.
	* init/job.h: Update.
	* init/control.c (control_handle): Handle the JOB_LIST message
	by sending back a list of job status messages followed by the
	JOB_LIST_END message.
	* init/tests/test_control.c (test_watcher_child): Check the
	JOB_LIST message works properly.

	* upstart/control.c (upstart_send_msg_to, upstart_recv_msg): Handle
	the JOB_LIST and JOB_LIST_END messages which have no payload.
	* upstart/control.h: Add enums and structures for job list messages.
	* upstart/tests/test_control.c (test_messages): Update tests.

	* init/main.c (main): Check that we're both uid and process #1

	* init/main.c (main): Stop handling SIGTERM, we never want people
	to kill init.  Handle SIGINT and SIGWINCH through the ordinary
	handler and SIGSEGV through a direct handler.
	(segv_handler): Write a sensible core dump handler, we use a child
	to dump core while we carry on in the parent hopefully stepping over
	the bad instruction.
	(cad_handler): Generate the control-alt-delete event.
	(kbd_handler): Generate the kbdrequest event.

2006-08-25  Scott James Remnant  <scott@netsplit.com>

	* configure.ac: Bump version to 0.1.2
	* NEWS: Update.

	* TODO: Update.

	* init/process.c (process_setup_environment): Inherit the PATH
	and TERM environment variables from the init process, so the
	console works properly.
	* init/process.h (PATH): Declare a default value for this variable
	* init/main.c (main): Set the value of PATH to the default.
	* init/tests/test_process.c (child): Update test case.

	* NEWS: Update.
	* configure.ac: Bump version to 0.1.1

2006-08-24  Scott James Remnant  <scott@netsplit.com>

	* init/cfgfile.h (CFG_DIR): Change configuration directory to
	/etc/event.d -- it's not been used by anyone, but is similar to
	other directories that have which is a good precedent.
	* event.d/Makefile.am (eventdir, dist_event_DATA): Install files
	into the new directory name.
	* Makefile.am (SUBDIRS): Rename sub directory
	* configure.ac (AC_CONFIG_FILES): Rename generated Makefile

	* init/Makefile.am (DEFAULT_INCLUDES): Set to include the right
	directories so out of tree builds work.
	* logd/Makefile.am (DEFAULT_INCLUDES): Set to include the right
	directories so out of tree builds work.
	* upstart/Makefile.am (DEFAULT_INCLUDES): Set to include the right
	directories so out of tree builds work.
	(upstartinclude_HEADERS): Install errors.h
	* util/Makefile.am (DEFAULT_INCLUDES): Set to include the right
	directories so out of tree builds work.

	* Makefile.am (SUBDIRS): Add m4 to the list
	* configure.ac (AC_CONFIG_FILES): Generate m4/Makefile
	* upstart/Makefile.am (upstartinclude_HEADERS): Add errors.h

	* upstart/control.c (upstart_open): 

	* init/control.c (control_open): Raise the error before
	performing other actions so errno is not lost.

	* TODO: Update.o
	* init/cfgfile.c (cfg_next_token): Don't count quote characters
	unless we're actually planning to dequote the file, otherwise we
	end up allocating short.

	* init/control.c (control_close): Free the io_watch using list_free
	in case a destructor has been set.
	* init/tests/test_control.c: Initialise the type of the message, and
	free job correctly.

	* upstart/tests/test_control.c: Fix overwrite of buffer.
	* init/tests/test_job.c: Clean up not-freed job.

2006-08-23  Scott James Remnant  <scott@netsplit.com>

	* init/tests/test_event.c: free the entry allocated and initialise
	the return values.

	* init/cfgfile.c (cfg_skip_token): Drop this function; we'll
	make sure *pos is pointing at the start of the thing we want
	to parse, not the first token.  Update the other functions
	accordingly.
	(cfg_read_job): Implement function to look over a job file and
	parse all of the stanzas that are found.  Also sanity checks the
	job afterwards and deals with reloading existing jobs.
	(cfg_job_stanza): Function that parses an individual stanza,
	calling out to the other parse functions; this is the main config
	file parser!
	(cfg_parse_args, cfg_parse_command): Drop requirement that filename
	and lineno be passed, so we can be called to reparse arguments after
	we've already done so.
	(cfg_parse_script): Remove requirement that it be called at the
	start of the entire stanza, and instead at the start of the script.
	When hitting EOF, return the script so far, not NULL.
	(cfg_parse_args): Correct bug where we didn't check sufficient
	characters while skipping whitespace.
	(cfg_next_token): Correct bug where we didn't copy the character
	after a slash into the text, instead of just not copying the slash.
	Adjust line numbers to match the fact that it's zero based now.
	* init/cfgfile.h: Define prototype.
	* init/tests/test_cfgfile.c (test_read_job): Pretty thoroughly
	test the config file parser code.

2006-08-22  Scott James Remnant  <scott@netsplit.com>

	* init/cfgfile.c (cfg_tokenise): Rename to cfg_next_token.
	(cfg_skip_token): Code to skip whitespace, token and whitespace.
	(cfg_parse_args): Function to parse an argument list.
	(cfg_next_token): Extend to support the removal of quotes and
	slashes from the token.

	* init/cfgfile.c (cfg_parse_script): Pass filename and lineno and
	increment the latter as we go.
	(cfg_script_end): Pass and increment lineno.

	* init/cfgfile.c: Correct a missing semi-colon in prototypes.
	(cfg_parse_command): Function to parse any stanza that requires
	a command and arguments list, e.g. exec/respawn/daemon.  We don't
	want to require that the list be quoted, etc. and do want to allow
	it to be folded over lines.
	(cfg_tokenise): Function used by the above to tokenise the file,
	handling things like \, quoted strings and newlines, etc.  Can be
	used both to determine the length of the token and to copy it.

	* init/cfgfile.c (cfg_read_script): Rename to cfg_parse_script.

	* init/cfgfile.c (cfg_read_script): Function to parse a script
	fragment ("foo script\n....end script\n") from the job file, which
	is the most complex form we can find.  Write it assuming the file is
	in a character array which may not be NULL terminated (ie. a mmap'd
	file).
	(cfg_script_end): Used by the above to detect the end of the
	fragment.
	* init/cfgfile.h: Empty header file.
	* init/Makefile.am (init_SOURCES): Build and link cfgfile.c
	using the cfgfile.h header
	(TESTS): Build and run the config file test cases.
	(test_cfgfile_SOURCES, test_cfgfile_LDFLAGS, test_cfgfile_LDADD):
	Details for config file test case binary.

	* init/main.c (main): Remove the calls to the unfinished config
	file code.

2006-08-21  Scott James Remnant  <scott@netsplit.com>

	* init/main.c: Add missing include for unistd.h
	* init/process.c (process_setup_console): Drop use of job.
	* util/initctl.c (main): Check that we're run as root.

	* init/main.c (main): Write the main function

	* init/event.c (event_queue_cb): Rename to event_queue_run.
	* init/event.h: Update.

	* init/process.c (process_setup_console): Become an exported
	function that includes the code to reset a console.

2006-08-19  Scott James Remnant  <scott@netsplit.com>

	* logd/main.c (main): Write the basic main function.

	* util/initctl.c (main): Fill in the details to give us a basic
	test client.

	* TODO: Update.

	* util/initctl.c (main): Provide the most basic main function.
	* util/Makefile.am (sbin_PROGRAMS): Build the initctl binary
	* Makefile.am (SUBDIRS): Build the utilities.
	* configure.ac (AC_CONFIG_FILES): Generate the util Makefile.

2006-08-18  Scott James Remnant  <scott@netsplit.com>

	* init/Makefile.am (test_job_LDADD): Remove the duplicate link.

	* TODO: Update.

	* init/job.c (job_handle_child): Rename to job_child_reaper.
	* init/job.h: Update.
	* init/tests/test_job.c: Update function names.

	* init/control.c (control_cb): Rename to control_watcher
	* init/tests/test_control.c: Update function names.

	* TODO: Update.

	* Makefile.am (SUBDIRS): Install the rc.d files.
	* configure.ac (AC_CONFIG_FILES): Generate the rc.d Makefile.
	* rc.d/Makefile.am (rcdir): Define rcdir to be /etc/rc.d
	(dist_rc_DATA): Install the logd file into that directory.
	* rc.d/logd: Write a simple service definition for the log daemon,
	this saves us hardcoding any information about it into init; it'll
	just need to know the name.

	* Makefile.am (SUBDIRS): Build the logd daemon
	* configure.ac (AC_CONFIG_FILES): Generate the logd Makefile.
	* logd/Makefile.am (sbin_PROGRAMS): Install the logd binary into
	the sbin directory by default.
	(logd_SOURCES): Build and link main.c
	* logd/main.c (main): Add basic main function for testing purposes.

2006-08-16  Scott James Remnant  <scott@netsplit.com>

	* init/job.c (job_start): Ignore self-dependencies; over-document
	why the dependency event prodding has a surprise in its tail.
	(job_change_state): Move the job_release_depends call to here.

	* init/event.c (event_queue_cb): Add event consumer/dispatcher.
	* init/event.h: Update.

	* init/control.c (control_send): Make the event code clearer.
	(control_handle): Handle the changed event semantics.
	(control_handle_event): Issue the new event type.
	* init/tests/test_control.c: Update tests.

	* upstart/control.c (upstart_send_msg_to, upstart_recv_msg): Adjust
	marshal code to match.
	* upstart/control.h: Update all structures appropriately to the
	previous changes.
	* upstart/tests/test_control.c: Update.

	* init/job.c (job_change_state): Change call to event_trigger_level
	to event_queue_level.

	* init/event.c (event_trigger_edge, event_trigger_level): Place
	the event on the event_queue rather than directly triggering it.
	Rename to event_queue_edge and event_queue_level respectively.
	* init/event.h: Update.
	* init/tests/test_event.c: Update test cases.

	* init/job.c (job_handle_event): Add another sanity check, jobs
	should not be able to react to their own events; that's just silly.
	* init/tests/test_job.c (test_handle_event): Check that the new
	condition does the right thing.
	
	* init/job.c (job_change_state): Make it illegal for a job to exist
	without either a command or script or both.  This is for sanity
	reasons, allowing no primary process makes no sense and can lead
	to event loops if someone is feeling nefarious.
	* init/tests/test_job.c (test_change_state): Drop test on behaviour
	we've just outlawed.

	* init/job.c (job_start): Only announce the change if we're still
	in the waiting state, we could have moved on to running already.

	* init/job.c (job_start): If holding the job, at least announce
	the goal change to subscribed clients.

	* TODO: Update.

	* init/job.c (job_start): Check for dependencies before starting
	the process, if we have any that aren't running we stay in waiting
	until they are.  Any that aren't even starting get poked with a
	dependency event to see whether that wakes them up.
	* init/tests/test_job.c (test_start): Test paths through new
	dependency code.

	* init/job.c (job_run_process): Once we've got an active process
	in the running state, release our dependencies.

	* init/job.c (job_release_depends): Function to release any waiting
	dependencies on the given job.
	* init/job.h: Update.
	* init/tests/test_job.c (test_release_depends): Test the behaviour
	of the function on its own.

	* init/job.h (Job): Add depends list field
	(JobName): New structure to hold the name of a job.
	* init/job.c (job_new): Initialise the depends list.
	* init/tests/test_job.c (test_new): Make sure the depends list is
	initialised properly.

	* init/job.c (job_next_state): Return JOB_STARTING if we're in
	JOB_WAITING and the goal is JOB_START.  This is only called when
	there's some change, and I don't want to hard-code the goal there.
	(job_start): Don't hardcode JOB_STARTING, instead just use the next
	state.
	* init/tests/test_job.c (test_next_state): Adjust test case.

	* init/control.c (control_subscribe): Allow the current
	subscription to be found by passing NOTIFY_NONE.
	(control_handle): Don't remove an existing subscription to jobs,
	a GUI will probably want a permanent one to keep the status up to
	date.

	* init/job.c (job_kill_process, job_kill_timer): Don't hardcode
	JOB_STOPPING here, instead move to the next logical state. 
	(job_kill_process): Notify subscribed processes that we killed
	the job.
	(job_start, job_stop): Notify subscribed processes of a change of
	goal that doesn't result in an immediate state change.

	* init/event.c (event_trigger_edge, event_trigger_level): Swap
	order so that events are announced before processed.

	* init/control.c (control_handle): Handle requests to watch and
	unwatch jobs and events.
	* init/tests/test_control.c (test_cb_child, test_cb): Check that
	subscriptions work.

	* init/tests/test_control.c (test_cb_child): Add a sleep to avoid
	a race that upsets gdb, have tried this with a STOP/CONT interlock
	but can't seem to find where the child should reach first.

	* init/job.c (job_change_state): Notify the control handler.
	* init/event.c (event_trigger_edge, event_trigger_level): Pass
	event to the control handler.
	* init/tests/test_control.c (test_cb_child): Expect to receive
	job status events as well.
	* init/Makefile.am (test_event_LDADD, test_process_LDADD) 
	(test_job_LDADD): Add control.o to the linkage.

	* init/control.c (control_cb): Don't display an error for
	ECONNREFUSED, just remove any subscriptions.
	* init/tests/test_control.c (test_handle_job, test_handle_error):
	Clean up our subscriptions properly.

	* init/control.c (control_handle_job): Function to send out an
	UPSTART_JOB_STATUS message to subscribed processes whenever a
	job state changes.
	(control_handle_event): Function to send out an
	UPSTART_EVENT_TRIGGERED message to subscribed processes whenever
	an event is triggered.
	* init/control.h: Update.
	* init/tests/test_control.c (test_handle_job, test_handle_event):
	Check that the functions work properly.

	* init/control.c (control_handle): Handle messages that trigger
	edge and level events; subscribe the process to receive notification
	of job changes during the event.
	* init/tests/test_control.c (test_cb_child): Check that the messages
	are handled properly (without subscription check).

	* init/control.c (control_cb): Unsubscribe a process if it stops
	listening.

	* init/control.c (control_send): Copy the pointers in the new
	event messages.
	* init/tests/test_control.c (test_send): Check the pointers are
	copied across correctly.

	* init/control.c (control_subscribe): Add function to handle
	processes that want to subscribe to changes.
	(control_init): Initialise the subscriptions list.
	* init/control.h: Add structures and prototypes.
	* init/tests/test_control.c (test_subscribe): Test the function.

	* upstart/control.h (UpstartMsgType): add messages for triggering
	edge and level events, receiving the trigger for an event and for
	watching jobs and events.
	(UpstartEventTriggerEdgeMsg, UpstartEventTriggerLevelMsg)
	(UpstartEventTriggeredMsg, UpstartWatchJobsMsg)
	(UpstartUnwatchJobsMsg, UpstartWatchEventsMsg):
	(UpstartUnwatchEventsMsg): Add structures for the new messages.
	(UpstartMsg): And add them to the union.
	* upstart/control.c (WireEventPayload): The event messages can all
	share a wire payload type; the watch messages don't need any special
	payload.
	(upstart_send_msg_to): Add the payloads onto the wire.
	(upstart_recv_msg): And take the payloads back off the wire.
	* upstart/tests/test_control.c (test_messages): Test the new
	message types.

	* upstart/control.h (UpstartJobStatusMsg): add a process id.
	* upstart/control.c (WireJobStatusPayload): and here too.
	(upstart_send_msg_to): copy the process id onto the wire.
	(upstart_recv_msg): copy the process id from the wire.
	* init/control.c (control_handle): Fill in the pid from the job.
	* upstart/tests/test_control.c (test_messages): Check the pid gets
	passed across the wire properly.

	* init/control.c (control_cb): Disable the poll for write once the
	send queue becomes empty.

	* upstart/Makefile.am (libupstart_la_SOURCES): Correct ordering.

	* init/control.c (control_handle): Add missing break.

	* upstart/job.c (job_goal_name, process_state_name): For completeness
	add these two functions as well.
	* upstart/job.h: Update.
	* upstart/tests/test_job.c (test_goal_name) 
	(test_process_state_name): Test the new functions.

	* init/job.c (job_state_name): Move this utility function from here
	* upstart/job.c (job_state_name): to here so all clients can use
	it.
	* init/job.h: Update.
	* upstart/job.h: Update.
	* init/tests/test_job.c (test_state_name): Move the test case from here
	* upstart/tests/test_job.c: to here as well.
	* upstart/Makefile.am (libupstart_la_SOURCES): Build and link job.c
	(TESTS): Run the job test cases
	(test_job_SOURCES, test_job_LDFLAGS, test_job_LDADD): Details for
	job test case binary.
	* init/Makefile.am (test_job_LDADD, test_process_LDADD) 
	(test_event_LDADD): Link to libupstart.la

	* init/control.c: Code to handle the server end of the control
	socket, a bit more complex than a client as we want to avoid
	blocking on malcious clients.
	* init/control.h: Prototypes.
	* init/tests/test_control.c: Test the control code.
	* init/Makefile.am (init_SOURCES): Build and link control.c
	using the control.h header
	(init_LDADD): Link to libupstart as well
	(TESTS): Build and run the control test suite.
	(test_control_SOURCES, test_control_LDFLAGS, test_control_LDADD):
	Details for control test suite binary.

	* upstart/control.c: Add a way to disable the safety checks.
	* upstart/tests/test_control.c (test_free): Fix bad test case.

	* upstart/control.c (upstart_recv_msg): fixed bogus return type
	for recvmsg from size_t to ssize_t so we don't infiniloop on error.

	* upstart/control.c (upstart_send_msg_to, upstart_recv_msg): Avoid
	job_start as the short-cut for assigning name, as that might become
	a more complex message eventually.  Use job_query instead.

	* upstart/control.c (upstart_free): Add wrapper function around
	nih_free so we're a proper library and don't expose libnih too much
	(upstart_recv_msg): Stash the sender pid in an argument.
	* upstart/control.h: Update.
	* upstart/tests/test_control.c (test_recv_msg): Test pid is
	returned properly.
	(test_free): Test the nih_free wrapper.

	* init/job.c (job_run_script): Document future FIXME.

	* init/exent.h, init/job.h, init/process.h: Fix up headers.

	* upstart/control.c, upstart/control.h, upstart/errors.h,
	upstart/job.h, upstart/libupstart.h: Fix up headers.

	* upstart/control.c: Write the code to handle the control socket
	and communication over it; turns out this was possible to write so
	that both ends are handled in the same code.
	* upstart/control.h: Structures and prototypes.
	* upstart/tests/test_control.c: Test the new code.

	* upstart/Makefile.am (libupstart_la_LIBADD): Link to libnih

	* upstart/errors.h: Header file containing errors raised by
	libupstart.
	* upstart/libupstart.h: Include errors.h

2006-08-15  Scott James Remnant  <scott@netsplit.com>

	* init/event.h: Add missing attribute for event_new()

	* init/job.h (JobGoal, JobState, ProcessState, ConsoleType): Move
	the enums from here
	* upstart/job.h: into here so that we can use them across the
	control socket.

	* Makefile.am (SUBDIRS): Build the libupstart library
	* configure.ac (AC_CONFIG_FILES): Generate upstart/Makefile
	* upstart/Makefile.am: Makefile for sub-directory
	* upstart/libupstart.ver: Linker version script.
	* upstart/libupstart.h: "Include everything" header file.

	* TODO: Update.

	* init/job.c (job_handle_child): Warn when processes are killed
	or exit with an abnormal status.  Warn when respawning.

	* init/job.c (job_handle_child): Respawn processes that were not
	supposed to have died.
	* init/tests/test_job.c (test_handle_child): Test the respawn code.

	* TODO: Update.

	* init/event.c (event_trigger_edge, event_trigger_level): Call
	job_handle_event so that we actually do something useful.
	* init/Makefile.am (test_event_LDADD): Link to process.o and job.o
	now that event.c calls code from job.

	* init/job.c (job_start_event): Function to start a job if an event
	matches.
	(job_stop_event): Function to stop a job if an event matches.
	(job_handle_event): Iterate the job list and dispatch the given event,
	causing jobs to be stopped or started using the above two functions.
	* init/job.h: Update.
	* init/tests/test_job.c: Test the new functions.

	* init/job.c (job_new): Initialise start_events and stop_events to
	an empty list.
	* init/job.h (Job): Add start_events and stop_events list heads.
	* init/tests/test_job.c (test_new): Check the lists are initialised
	correctly to the empty list.

	* init/event.c (event_match): Function to check events for equality.
	* init/event.h: Update.
	* init/tests/test_event.c (test_match): Test function.

	* init/job.c (job_change_state): Trigger the level event with the
	same name as the job, with the value taken from the state.
	* init/tests/test_job.c (test_change_state): Check the event
	gets set to the right values as we go.
	* init/Makefile.am (test_job_LDADD, test_process_LDADD): Link to
	event.o now that job.c uses code from there.

	* init/event.c (event_change_value): Rename event_set_value to this
	as we intended in the first place; makes it more consistent with job.
	Always change the value.
	(event_trigger_edge): Add a high-level function to trigger an edge
	event.
	(event_trigger_level): And another to trigger a level event with
	a given value, this inherits the "don't change it" functionality
	that was in event_set_value.
	* init/event.h: Update.
	* init/tests/test_event.c: Test new behaviours and functions.

	* init/event.c: Add simple code to keep track of events, whether
	they have been recorded or not and their current value if any.
	* init/event.h: Structures and prototypes.
	* init/tests/test_event.c: Test cases for event code.
	* init/Makefile.am (init_SOURCES): Build and link event.c using event.h
	(TESTS): Run the event test suite.
	(test_event_SOURCES, test_event_LDFLAGS, test_event_LDADD): Details
	for event test suite binary.

	* init/job.c (job_run_process, job_kill_process, job_kill_timer):
	Downgrade error messages to warning as they're not fatal.
	(job_change_state): Change info message to be more regular.

	* init/job.c (job_start): A very simple, but very necessary, function.
	Set the goal of the given job to JOB_START and kick it off.
	(job_stop): And its companion, cause a running job to be stopped.
	* init/job.h: Update.
	* init/tests/test_job.c: Test the functions.

	* init/job.c (job_handle_child): Child handler to kick jobs into
	the next state when their process dies.
	* init/job.h: Update.
	* init/tests/test_job.c (test_handle_child): Test the handler
	directly by just invoking it with various job states.

2006-08-14  Scott James Remnant  <scott@netsplit.com>

	* init/tests/test_process.c (test_kill): Use select rather than
	poll for consistency with other test cases.

	* init/job.c (job_kill_process): Add function to send the active
	process of a job the TERM signal, and then set a timer to follow
	up with the KILL signal if the job doesn't get cleaned up in time.
	(job_kill_timer): Timer callback to send the KILL signal; this
	does the same job as the child handler and puts the job into the
	next state as there's no point waiting around now.
	* init/job.h: Update.
	* init/tests/test_job.c (test_kill_process): Test both functions
	in one test case (as one is just the bottom half of the other).

	* init/tests/test_process.c (test_spawn): Use the right thing in
	the test case filename and unlink it to make sure.

	* init/job.c (job_change_state): Write the principal state gate
	function, called once a state has been left to enter the given new
	state (which one should determine with job_next_state).  Spawns
	the necessary processes or moves to the next appropriate state.
	* init/job.h: Update.
	* init/tests/test_job.c: Test the state changes.

	* init/job.c (job_run_process): Internal function to call
	process_spawn and update the job structure.
	(job_run_command): Simple(ish) wrapper for the above to split
	a command by whitespace, or use a shell if it needs more complex
	argument processing.
	(job_run_script): More complex wrapper that uses a shell to execute
	verbatim script, either using -c or a /dev/fd/NN and feeding the
	shell down a pipe to it.
	* init/job.h: Update.
	* init/tests/test_job.c: Test the new functions.

	* init/Makefile.am (init_SOURCES, TESTS): Reorder so that process.c,
	which is arguably lower level, comes first.
	(test_job_LDADD): Link the process code.
	(test_process_LDADD): Swap the order.

	* TODO: Update.

	* init/process.c (process_spawn): Correct typo (progress -> process),
	thanks Johan.

2006-08-12  Scott James Remnant  <scott@netsplit.com>

	* init/process.c (process_spawn): Correct formatting of function.
	* init/process.h (SHELL): Define the location of the shell, all in
	the spirit of not hard-coding stuff like this.

	* init/job.c (job_new): Initialise all structure members to zero
	as this doesn't happen automatically.

2006-08-10  Scott James Remnant  <scott@netsplit.com>

	* init/job.h (job_state_name): Declare as a const function.

2006-08-09  Scott James Remnant  <scott@netsplit.com>

	* init/job.c (job_next_state): State transition logic; this uses
	our departure from the specification (the goal) so that the state
	can always be currently accurate rather than suggestive.
	(job_state_name): Cute function to convert enum into a name.
	* init/job.h: Update.
	* init/tests/test_job.c (test_next_state): Test the transitions.
	(test_state_name): And the return values.

	* TODO: Add file to keep track of things.

	* init/job.c: Include nih/macros.h and nih/list.h
	* init/process.c: Include order fixing, include nih/macros.h
	* init/tests/test_job.c: Include nih/macros.h and nih/list.h
	* init/tests/test_process.c: Include nih/list.h

	* init/job.c: Include order fixing.
	(job_find_by_name): Function to find a job by its (unique) name.
	(job_find_by_pid): Function to find a job by the pid of its process.
	* init/job.h: Update.
	* init/tests/test_job.c (test_find_by_name, test_find_by_pid): Test
	new functions.

	* init/process.c (process_spawn): Spawn a process using the job
	details to set up the environment, etc.
	(process_setup_console): Set up the console according to the job.
	(process_setup_limits): Set up the limits according to the job.
	(process_setup_environment): Set up the environment according to
	the job.
	(process_kill): Simple function to send a kill signal or raise an
	error; mostly just a wrapper without any particular logic.
	* init/process.h: Prototypes and macros.
	* init/tests/test_process.c: Test cases.
	* init/Makefile.am (init_SOURCES): Build and link process.c and
	its header file.
	(TESTS): Run the process test suite.
	(test_process_SOURCES, test_process_LDFLAGS, test_process_LDADD):
	Details for process test sutie binary.

2006-08-08  Scott James Remnant  <scott@netsplit.com>

	* init/job.c (job_new): nih_list_free is necessary.
	* init/tests/test_job.c (test_new): Free job when done.

	* init/job.h: Header file to contain the definition of the Job
	structure and associated typedefs, etc.
	(JobGoal): In a divergence from the specification, we introduced a
	"goal" for a job which tells us which way round the state machine
	we're going (towards start, or towards stop).
	(JobState): Which means this always holds the current state, even
	if we're trying to get out of this state (ie. if we've sent the TERM
	signal to the running process, we're still in the running state until
	it's actually been reaped).
	(ProcessState): And in another divergence, we keep the state of the
	process so we know whether we need to force a state transition or
	can just expect one because something transient is happening.
	* init/job.c (job_new): Function to allocate a Job structure, set
	the pointers to NULL and other important members to sensible
	defaults.
	(job_init): Initialise the list of jobs.
	* init/tests/test_job.c: Test suite.
	* init/Makefile.am (init_SOURCES): Compile and link job.c using
	its header file.
	(TESTS): Run the job test suite.
	(test_job_SOURCES, test_job_LDFLAGS, test_job_LDADD): Details for the
	job test suite binary.

2006-08-02  Scott James Remnant  <scott@netsplit.com>

	* configure.ac: Check for C99

	* HACKING: Document dependency on libnih.

2006-07-27  Scott James Remnant  <scott@netsplit.com>

	* init/Makefile.am (DEFS): Append to the default DEFS list, rather
	than overriding, otherwise we lose HAVE_CONFIG_H

2006-07-13  Scott James Remnant  <scott@netsplit.com>

	* HACKING: Correct incorrect Bazaar URL.

	* AUTHORS: Change e-mail address to ubuntu.com.
	* HACKING: Update Bazaar and Release URLS.
	* configure.ac (AC_COPYRIGHT): Change copyright to Canonical Ltd.
	(AC_INIT): Change bug submission address to Launchpad.
	* init/main.c: Update header to use Canonical copyright and
	credit me as author.

2006-05-16  Scott James Remnant  <scott@netsplit.com>

	* init/main.c: Add the simplest template main.c
	* init/Makefile.am: Add template Makefile.am that builds init from
	main.c and links to libnih statically
	* configure.ac (AC_CONFIG_FILES): Configure nih and init subdirs.
	* Makefile.am (SUBDIRS): Recurse into nih and init subdirs.

2006-05-14  Scott James Remnant  <scott@netsplit.com>

	* ChangeLog: Initial project infrastructure created.<|MERGE_RESOLUTION|>--- conflicted
+++ resolved
@@ -1,4 +1,3 @@
-<<<<<<< HEAD
 2013-07-25  James Hunt  <james.hunt@ubuntu.com>
 
 	* extra/Makefile.am: Renamed to upstart-local-bridge.
@@ -14,17 +13,17 @@
 	  - Fixed assertion failure caused by passing invalid address of fd.
 	  - Added new standard environment variables to event.
 
+2013-07-24  James Hunt  <james.hunt@ubuntu.com>
+
+	* extra/upstart-dbus-bridge.c: signal_filter(): Use inttype
+	  macros to ensure portability.
+
 2013-07-23  James Hunt  <james.hunt@ubuntu.com>
 
 	* extra/upstart-text-bridge.c: New bridge.
 	* extra/Makefile.am: Updated for new bridge.
 	* extra/man/upstart-text-bridge.8: New man page.
 	* extra/Makefile.am: Added man page for text-bridge.
-=======
-2013-07-24  James Hunt  <james.hunt@ubuntu.com>
-
-	* extra/upstart-dbus-bridge.c: signal_filter(): Use inttype
-	  macros to ensure portability.
 
 2013-07-19  Dmitrijs Ledkovs  <xnox@ubuntu.com>
 
@@ -110,7 +109,6 @@
 	  existing ConfSources relate to chroot sessions, created as
 	  part of the earlier Session deserialisation. (LP: #1199778)
 	* init/state.c: Formatting.
->>>>>>> 69857253
 
 2013-07-04  James Hunt  <james.hunt@ubuntu.com>
 
