<<<<<<< HEAD
2013-11-18  James Hunt  <james.hunt@ubuntu.com>

	* init/control.c:
	  - control_set_env():
	    - Check permissions before anything else.
	    - Explicit check on @var rather than an assert.
	  - control_unset_env(): Explicit check on @name rather than an assert.
	  - control_get_env(): Explicit check on @name.
	  - control_reset_env(): Check permissions before anything else.
	* init/control.h: control_get_job():
	  - Pass @job_name to job_find() rather than hard-coded NULL.
	  - Handle instance being NULL when raising NIH D-Bus error.
	* init/job.c: job_find(): Handle NULL job_name.
	* init/tests/test_control.c:
	  - Typo.
	  - New functions:
	    - test_list_env().
	    - test_list_env().
	    - test_get_env().
	    - test_set_env().
	    - test_unset_env().
	    - test_reset_env().
	* init/tests/test_job.c: test_job_find(): New function.
=======
2013-11-16  Dmitrijs Ledkovs  <xnox@ubuntu.com>

	* init/xdg.c, util/Makefile.am, test/Makefile.am, init/conf.c:
	  - juggle user_mode & session_file from xdg.c to conf.c
	  - remove INITCTL_BUILD conditional compilation
	  - make it possible to use the same xdg.o in both init & initctl
	  - this is in preparation to handle subdir-objects automake option

2013-11-15  Steve Langasek  <steve.langasek@ubuntu.com>

	* init/tests/test_state.c: test_log_serialise():
	  - simplify the test for unflushed logs; there's no need
	    to let any writes to the logfile succeed before serializing,
	    we only need one synchronization point to make sure we have a
	    non-empty log buffer.
	  - drop a spurious check of nih_io_watches at a point where its
	    content cannot possibly have changed.
	* test/test_util_common.h: drop TIMED_BLOCK() macro, no longer used.
>>>>>>> 81729910

2013-11-14  James Hunt  <james.hunt@ubuntu.com>

	* NEWS: Release 1.11

2013-11-13  James Hunt  <james.hunt@ubuntu.com>

	* init/tests/test_state.c: test_log_serialise():
	  - Added extra checks on nih_io_watches.
	  - Need to wait for logfile to be written to handle case where
	    NIH encounters EAGAIN.
	* test/test_util_common.h:
	  - Removed unused macros:
	    - TEST_FORCE_WATCH_UPDATE_TIMEOUT()
	    - TEST_FORCE_WATCH_UPDATE_TIMEOUT_SECS()
	  - Added TIMED_BLOCK() macro.

2013-11-12  James Hunt  <james.hunt@ubuntu.com>

	* extra/man/socket-event.7: PATH => SOCKET_PATH.
	* init/Makefile.am:
	  - Unset DBUS_SYSTEM_BUS_ADDRESS
	  - Explain unsetting vars.
	  - test_xdg: link to libtest_util_common.
	* init/tests/test_main.c:
	  - Include config.h to avoid local NIH test run failure.
	  - Remove test-specific XDG_CONFIG_HOME/XDG_RUNTIME_DIR handling and
	    call test_common_setup() and test_common_cleanup() instead.
	* init/tests/test_xdg.c: Remove test-specific
	  XDG_CONFIG_HOME/XDG_RUNTIME_DIR handling and call test_common_setup()
	  and test_common_cleanup() instead.
	* test/test_util_common.c: Added test_common_setup() and
	  test_common_cleanup().
	* util/Makefile.am:
	  - Unset DBUS_SYSTEM_BUS_ADDRESS
	  - Explain unsetting vars.
	* util/tests/test_initctl.c: Remove test-specific
	  XDG_CONFIG_HOME/XDG_RUNTIME_DIR handling and call test_common_setup()
	  and test_common_cleanup() instead.

2013-11-04  James Hunt  <james.hunt@ubuntu.com>

	* test/test_util_common.h: WAIT_FOR_FILE(): Check @path not
	  logfile.
	* util/tests/test_initctl.c: test_reexec(): Fixed behaviour and
	  comments for test "ensure 'set-env --global' persists across
	  session-init re-exec".

2013-11-03  James Hunt  <james.hunt@ubuntu.com>

	* init/job_class.c:
	  - job_class_new(): Set umask for job to current value for Session
	    Init by default (LP: #1240686).
	* init/job_process.c: Comments.
	* init/main.c: main(): Save current umask.
	* test/test_util_common.c:
	  - start_upstart_common(): Add extra param for inheriting environment
	    rather than hard-coding '--no-inherit-env'.
	  - start_upstart(: Updated call to start_upstart_common().
	* init/tests/test_main.c: Updated calls to start_upstart_common().
	* test/test_util_common.h: START_UPSTART(): Updated call to
	  start_upstart_common().
	* util/tests/test_initctl.c:
	  - Updated calls to start_upstart_common().
	  - test_umask(): New tests:
	    - "ensure Session Init inherits umask by default"
	    - "ensure Session Init defaults umask with '--no-inherit-env'"

2013-11-03  James Hunt  <james.hunt@ubuntu.com>

	* scripts/pyupstart.py:
	  - dbus_encode(): Comments.
	  - Upstart::_idle_create_job_cb(): Pass retain option.
	  - Upstart::job_create(): Allow specification of retain option to keep
	    job configuration file on object destruction.
	  - Upstart::job_recreate(): New method to vivify a Job object using an
	    existing job configuration file.
	  - Job::__init__(): New 'retain' and 'reuse_path' options.
	  - Job::get_instance(): New method to obtain a Jobs JobInstance.
	  - Job::get_dbus_instance(): Renamed from get_instance().
	  - JobInstance::destroy(): NOP for 'retain'ed jobs.
	* scripts/tests/test_pyupstart_system_init.py:
	  - test_pid1_reexec():
	    - Retain the job configuration to allow the object to be recreated
	      after re-exec.
	* scripts/tests/test_pyupstart_session_init.py:
	  - test_session_init_reexec: Add job creation for parity with
	    test_pid1_reexec().

2013-11-03  James Hunt  <james.hunt@ubuntu.com>

	* extra/upstart-file-bridge.c:
	  - create_handler(): Use original_file() for directories
	    (LP: #1221466, #1222702).
	  - watched_dir_new(): Additional assert.
	  - watched_file_new():
	    - Additional assert.
	    - Store original directory path in file object to ensure reliable
	      matching for directories.
	* scripts/tests/test_pyupstart_session_init.py: Added file bridge tests
	  for directory creation, modification and deletion.

2013-10-25  James Hunt  <james.hunt@ubuntu.com>

	* dbus/com.ubuntu.Upstart.xml: Added 'NotifyDBusAddress' method.
	* init/control.c:
	  - control_bus_open(): Connect to the D-Bus bus specified
	    by control_bus_address when running as a Session Init (LP: #1203595, #1235649).
	  - control_disconnected(): Display calculated bus type rather than hard-coding.
	  - control_handle_bus_type(): Removed.
	  - control_get_bus_type(): Determine type of D-Bus bus that will be used.
	  - control_notify_dbus_address(): Implementation of D-Bus 'NotifyDBusAddress' method
	    that sets control_bus_address.
	* init/main.c:
	  - main():
	    - Just check USE_SESSION_BUS_ENV variable rather than calling
	      control_handle_bus_type().
	    - Don't register SIGUSR1 handler for Session Init.
	  - usr1_handler(): Display calculated bus type rather than hard-coding.
	* init/test_control.c: Updated strings used by tests which check error
	  messages to include 'D-Bus'.
	* util/initctl.c: Added new 'notify-dbus-address' command.
	* util/man/initctl.8:
	  - Documentation for new 'notify-dbus-address' command.
	  - reset-env: Troff fix.
	  - Explain '--user' implicit in user mode.
	* util/tests/test_initctl.c: test_dbus_connection(): New function providing
	  the following new tests:
	  - "ensure non-priv non-Session Init connects to D-Bus session bus on startup".
	  - "ensure Session Init does not connect to D-Bus session bus on startup".
	  - "ensure Session Init connects to D-Bus session bus when notified".
	  - "ensure Session Init does not connect to another bus when notified twice".

2013-10-25  Steve Langasek  <steve.langasek@ubuntu.com>

	* init/main.c, init/system.c, init/system.h: allow mount options
	  to be passed to system_mount(), and pass the right options when
	  mounting /dev/pts to match the permissions set by either
	  initramfs-tools or mountall.  LP: #1244763.

2013-10-24  James Hunt  <james.hunt@ubuntu.com>

	* init/environ.c: Comment.
	* init/job_process.c: Formatting.
	* init/test_environ.c:
	  - test_add(): New test:
	    - "using bare word with no corresponding variable set in environment"
	  - test_remove(): New function ("the missing test") containing 8 new tests:
	    - "remove name=value pair with empty table"
	    - "remove bare name with empty table"
	    - "remove name=value from table of size 1"
	    - "remove bare name from table of size 1"
	    - "remove first name=value entry from table of size 2"
	    - "remove first bare name entry from table of size 2"
	    - "remove last name=value entry from table of size 2"
	    - "remove last bare name entry from table of size 2"
	* init/tests/test_state.c: Removed some redundant JSON upgrade
	  tests and renamed some existing data files to reflect the
	  serialisation format version they encapsulate.
	* test/test_util_common.c: get_initctl(): Added environment checks.

2013-10-23  Dmitrijs Ledkovs  <xnox@ubuntu.com>

	* extra/upstart-socket-bridge.c: use SOCKET_PATH in our event
	  environment, instead of clobbering PATH.  (LP: #1235480)

2013-10-23  James Hunt  <james.hunt@ubuntu.com>

	* util/initctl.h: IS_INIT_EVENT(): Ignore session end event when
	  running in user mode (for 'check-config').

2013-10-17  James Hunt  <james.hunt@ubuntu.com>

	* test/tests/test_util_check_env.c:
	  - check_for_overlayfs(): Only consider temporary work area.

2013-10-16  James Hunt  <james.hunt@ubuntu.com>

	* test/tests/test_util_check_env.c: New test to look for
	  overlayfs filesystems which could cause tests to fail.
	* test/Makefile.am: Added test_util_check_env meta-test.
	* test/test_util_common.c: Formatting.

2013-10-14  James Hunt  <james.hunt@ubuntu.com>

	* init/job_class.c: job_class_environment_clear(): Utility function
	  exposed primarily to allow tests to invalidate job_environ.
	* init/tests/test_state.c:
	  - Added appropriate calls to job_class_environment_clear().
	  - New JSON data tests added:
	    - upstart-no-job-environ.json
	    - upstart-with-job-environ.json
	    - session-init-no-job-environ.json
	    - session-init-with-job-environ.json
	    - session-init-with-modified-job-environ.json

2013-10-11  James Hunt  <james.hunt@ubuntu.com>

	* init/job_class.c:
	  - job_class_serialise_job_environ(): New function to serialise global
	    job environment table.
	  - job_class_deserialise_job_environ(): New function to deserialise global
	    job environment table.
	* init/state.c:
	  - state_to_string(): Serialise global job environment table
	    (LP: #1238078).
	  - state_from_string(): Deserialise global job environment table.
	  - _state_deserialise_str_array(): Don't attempt to free array if type
	    check fails.
	* test/test_util_common.c:
	  - session_init_reexec(): New.
	  - set_upstart_session(): Whitespace.
	* test/test_util_common.h: REEXEC_UPSTART(): Update to handle Session
	  Inits too.
	* util/man/initctl.8: Clarify 'set-env' behaviour.
	* util/tests/test_initctl.c: New tests:
	  - "ensure 'set-env' persists across session-init re-exec".
	  - "ensure 'set-env --global' persists across session-init re-exec".

2013-10-04  Steve Langasek  <steve.langasek@ubuntu.com>

	* extra/upstart-local-bridge.c: use SOCKET_PATH in our event
	  environment, instead of clobbering PATH.  (LP: #1235480)
	* extra/conf/upstart-file-bridge.conf: fix the start condition to
	  comply with the intent, that we start the file bridge only once
	  the filesystem is up. (LP: #1235387)

2013-10-04  James Hunt  <james.hunt@ubuntu.com>

	* extra/upstart-local-bridge.c:
	  - socket_reader():
	    - Handle event emission in new function emit_event().
	    - Check that data is printable.
	    - Allow input to be a set of pairs (LP: #1234898).

2013-10-03  James Hunt  <james.hunt@ubuntu.com>

	* util/tests/test_utmp.c: Update remaining tests to pause
	  between writing utmp(x) records and reading them back to allow
	  tests to detect whether the expected new records have replaced
	  the artificially created original ones (LP: #1089159).

2013-10-02  James Hunt  <james.hunt@ubuntu.com>

	* test/test_util_common.c:
	  - set_upstart_session(): Call get_initctl_binary() rather than using
	    define value.
	  - get_initctl(): As above.
	  - get_initctl_binary(): Check that file exists for parity with
	    get_upstart_binary().

2013-10-01  James Hunt  <james.hunt@ubuntu.com>

	* extra/upstart-file-bridge.c:
	  - upstart_job_added(): Make quieter in manner consistent with
	    the other bridges (only display output in debug mode).
	  - upstart_job_removed(): As above.

2013-09-26  James Hunt  <james.hunt@ubuntu.com>

	* init/event.c: event_pending_handle_jobs(): Don't re-iterate job classes
	  unless quiescing.

2013-09-26  James Hunt  <james.hunt@ubuntu.com>

	* init/event.c: event_pending_handle_jobs(): Force quiesce when all job
	  instances have finished to speed session shutdown.
	* init/job_process.c: job_process_jobs_running(): Only consider job
	  instances with associated pids to avoid abstract jobs confusing the
	  shutdown.
	* init/quiesce.c:
	  - quiesce(): Optimise session shutdown 
	    - Skip wait phase if no jobs care about the 'session-end' event
	      (LP: #1227212).
	    - Stop already running instances if other jobs care about
	      'session-end' to allow the already-running jobs to shut down in
	       parallel with the newly-started session-end jobs.
	  - quiesce_wait_callback():
	    - Simplify logic.
	    - Improve wait phase checks to detect earliest time to finalise.
	  - quiesce_finalise(): Display time to shutdown.
	  - quiesce_complete(): New function to force final shutdown phase.
	  - quiesce_event_match(): New function to determine if any jobs
	    'start on' contains a particular event.
	  - quiesce_in_progress(): Determine if shutdown is being handled.
	* test/test_util_common.c:
	  - _start_upstart(): Call get_upstart_binary() rather than relying on
	    UPSTART_BINARY define.
	  - start_upstart_common(): Remove '--no-startup-event' as this is now
	    needed by a test.
	  - get_upstart_binary(): Assert that file exists.
	  - file_exists(): New helper function.
	* test/test_util_common.h: Typo and prototype.
	* util/tests/test_initctl.c: test_quiesce():
	  - New test "session shutdown: one long-running job which starts on
	    startup".
	  - Adjusted expected shutdown times.

2013-09-19  James Hunt  <james.hunt@ubuntu.com>

	* init/control.c: Typo.
	* init/main.c: Add '--no-dbus' command-line option.
	  init/man/init.8: Added '--no-dbus' option.
	* util/tests/test_initctl.c: test_no_dbus(): New test
	  to test '--no-dbus' option.

2013-09-12  Steve Langasek  <steve.langasek@ubuntu.com>

	* configure.ac:
	  - correct the copyright notice.
	* extra/Makefile.am:
	  - don't pass cflags from unrelated libraries when building, only
	    pass them to those bridges which use the relevant libraries.
	* init/tests/test_job_process.c: adjust test case to not key on the
	  text of error messages which will vary depending on whether
	  /bin/sh is dash or bash; and use TEST_STR_MATCH so that in the
	  event of future failures, we know why it's failing.

2013-09-05  James Hunt  <james.hunt@ubuntu.com>

	* util/tests/test_initctl.c: test_quiesce():
	  - Improve kill checks on job processes.
	  - Assert precisely which job processes are expected to be running
	    after the Session Init has exited (particularly important for jobs
	    that 'start on session-end' since they may be running in a System
	    Shutdown scenario).

2013-08-28  James Hunt  <james.hunt@ubuntu.com>

	* util/tests/test_initctl.c: test_quiesce(): Clean up any
	  processes that the Session Init couldn't before it shut down.

2013-08-23  James Hunt  <james.hunt@ubuntu.com>

	* NEWS: Release 1.10

2013-08-15  James Hunt  <james.hunt@ubuntu.com>

	* configure.ac:
	  - Allow udev bridge to be disabled.
	* extra/Makefile.am:
	  - Ensure source for upstart-udev-bridge is distributed,
	    regardless of whether the local system is able to build it,
	    or has disabled building it.
	  - Add missing DCONF_CFLAGS.
	  - Ensure upstart-dconf-bridge sources are always distributed,
	    regardless of whether the local system is able to build it, or has
	    disabled building it.

2013-08-06  James Hunt  <james.hunt@ubuntu.com>

	* README.tests: Explanation of the tests and how to run them.
	* Makefile.am: Ensure README.tests gets distributed.
	* scripts/tests/__init__.py: Empty file to allow python3's unittest
	  module to auto-discover tests.
	* scripts/Makefile.am: Ensure __init__.py gets distributed.
	* scripts/tests/test_pyupstart_session_init.py: TestSessionUpstart.setUp():
	  Created XDG_RUNTIME_DIR if necessary (for example if running as root).
	* scripts/tests/test_pyupstart_system_init.py: TestSystemUpstart.setUp():
	  Skip test if not running as root rather than asserting.

2013-07-31  James Hunt  <james.hunt@ubuntu.com>

	* init/quiesce.c: quiesce_finalise(): Move cleanup to main()
	  since the NIH main loop may be iterated once more before
	  shutdown.

2013-07-30  James Hunt  <james.hunt@ubuntu.com>

	* scripts/Makefile.am: Distribute python module and tests,
	  but don't install them.
	* scripts/pyupstart.py:
	  - Renamed from python-upstart.py.
	  - Upstart:connect(): Added a force parameter to reconnect even if
	    already connected.
	  - Upstart.reconnect(): Utility method.
	  - Upstart.polling_connect(): Call version() to ensure the connection
	    is usable.
	  - New methods to query internal Upstart state.
	* scripts/tests/test_pyupstart_session_init.py: Session tests extracted
	  from python-upstart.py.
	* scripts/tests/test_pyupstart_system_init.py: New PID 1 tests.
	* extra/man/dconf-event.7: New man page.
	* extra/man/upstart-dconf-bridge.8: New man page.
	* extra/upstart-dconf-bridge.c: Bridge will now only emit
	  events on dconf changes if any jobs care about them
	  (unless --always is specified).
	* extra/conf-session/upstart-dconf-bridge.conf: Sample conf
	  file for dconf bridge.
	* extra/Makefile.am: Added dconf bridge man pages and sample
	  conf to distribution.

2013-07-25  James Hunt  <james.hunt@ubuntu.com>

	* extra/Makefile.am: Renamed to upstart-local-bridge.
	* extra/man/upstart-local-bridge.8: Removed inet type details.
	* extra/upstart-local-bridge.c:
	  - Removed inet socket handling.
	  - General clean-up.

2013-07-24  James Hunt  <james.hunt@ubuntu.com>

	* extra/man/upstart-text-bridge.8: Added extra variables.
	* extra/upstart-text-bridge.c: socket_reader():
	  - Fixed assertion failure caused by passing invalid address of fd.
	  - Added new standard environment variables to event.

2013-07-24  James Hunt  <james.hunt@ubuntu.com>

	* extra/upstart-dbus-bridge.c: signal_filter(): Use inttype
	  macros to ensure portability.

2013-07-23  James Hunt  <james.hunt@ubuntu.com>

	* extra/upstart-text-bridge.c: New bridge.
	* extra/Makefile.am: Updated for new bridge.
	* extra/man/upstart-text-bridge.8: New man page.
	* extra/Makefile.am: Added man page for text-bridge.

2013-07-19  Dmitrijs Ledkovs  <xnox@ubuntu.com>

	* init/session.c: fix a bug in session_from_index to handle more
	than one session.
	* init/tests/test_state.c: add a test_sesion_upgrade_stale with 2
	stale chroot sessions.

2013-07-19  James Hunt  <james.hunt@ubuntu.com>

	* init/main.c: main(): Don't set debug log prioirity when running
	  as a non-priv user by default (LP: #1201865).

2013-07-19  James Hunt  <james.hunt@ubuntu.com>

	* scripts/python-upstart.py: Updates for XDG_RUNTIME_DIR based
	  on review comments.

2013-07-18  James Hunt  <james.hunt@ubuntu.com>

	* extra/conf-session/: Addition of example jobs for Session Inits.

2013-07-17  James Hunt  <james.hunt@ubuntu.com>

	* init/tests/test_state.c:
	  - test_session_serialise(): Added new test "Ensure session
	    deserialisation does not create JobClasses" to assert
	    new session deserialisation behaviour.
	  - test_session_upgrade2(): Finished writing this test - it now creates
	    a fake chroot path, updates the JSON so that all references to the
	    chroot session refer to the temporary chroot path, creates 2 jobs
	    and then performs the serialisation/deserialisation.
	* init/tests/test_util.c:
	  - ensure_env_clean():
	    - Comments.
	    - Added log_unflushed_files.
	  - clean_env(): New function that re-initialises the common
	    data structures.
	* test/test_util_common.c: search_and_replace(): New function.

2013-07-16  Colin Watson  <cjwatson@ubuntu.com>

	* configure.ac: Use json-c rather than json if available.

2013-07-16  James Hunt  <james.hunt@ubuntu.com>

	* init/tests/data/upstart-session2.json: New JSON used by
	  test_session_upgrade2().
	* init/Makefile.am: Added upstart-session.json and upstart-session2.json
	  to TEST_DATA_FILES.
	* init/conf.c: conf_source_deserialise_all(): Assert that no conf
	  sources have yet been deserialised since now session deserialisation
	  avoids creating chroot conf sources (see below).
	* init/job_class.c: job_class_deserialise_all(): Formatting.
	* init/session.c: session_deserialise_all(): Don't create ConfSources
	  for each Session (since they are not actually used).
	* init/tests/test_state.c:
	  - test_upgrade(): Call ensure_env_clean() both before each test and
	    after the last test to ensure it left the environment clean.
	  - test_session_upgrade(): Clear up sessions.
	  - test_session_upgrade2(): New test.
	* init/tests/test_util.c: ensure_env_clean(): New function abstracted
	  from code in test_upgrade().

2013-07-15  James Hunt  <james.hunt@ubuntu.com>

	* init/state.c:
	  - state_deserialise_resolve_deps(): Look up class
	    conventionally using name and session since existing indexing
	    code unreliable as referencing a hash.
	  - state_index_to_job_class(): Removed.
	* init/tests/test_state.c: test_session_upgrade(): Add check to ensure
	  session job with same name as NULL session job does not stop latter
	  being deserialised.

2013-07-12  Dmitrijs Ledkovs  <xnox@ubuntu.com>

	* init/tests/data: upstart-session.json: add stateful re-exec
	tests with chroot session. (LP: #1200264)

	* init/state.c: state_deserialise_resolve_deps(): properly account
	at dependency resolution stage for skipped job_classes from chroot
	sessions when those got deserialised. Fixes above unit test.

2013-07-11  James Hunt  <james.hunt@ubuntu.com>

	* init/conf.c: conf_source_deserialise_all(): Assert that any
	  existing ConfSources relate to chroot sessions, created as
	  part of the earlier Session deserialisation. (LP: #1199778)
	* init/state.c: Formatting.

2013-07-09  James Hunt  <james.hunt@ubuntu.com>

	* {configure.ac,Makefile.am}: Allow upstart-dconf-bridge to be
	  disabled even if dependencies are available (--disable-dconf-bridge).
	* extra/upstart-dconf-bridge.c: Changed event name to simply 'dconf'
	  with fixed first argument of 'TYPE=changed' for consistency with
	  other bridge events and to accommodate future dconf API changes.

2013-07-08  James Hunt  <james.hunt@ubuntu.com>

	* extra/upstart-dconf-bridge.c: dconf_changed():
	  - Simplified logic after desrt clarified 'changed' signal
	  behaviour.

2013-07-05  James Hunt  <james.hunt@ubuntu.com>

	* extra/upstart-dconf-bridge.c:
	  - Added DCONF_EVENT.
	  - Reformatted to be more consistent with other bridges.
	  - main():
	    - Connect to UPSTART_SESSION rather than D-Bus session bus.
	    - Handle generation of pidfile name.
	  - dconf_changed():
	    - Correct path logic and ensure that if the changes array contains
	      values that they are separated correctly from the prefix.

2013-07-04  James Hunt  <james.hunt@ubuntu.com>

	* NEWS: Release 1.9.1

2013-07-04  James Hunt  <james.hunt@ubuntu.com>

	* Perform 2-pass generation of libupstart.pc to ensure library
	  version specified correctly.

2013-07-03  James Hunt  <james.hunt@ubuntu.com>

	* extra/upstart-dbus-bridge.c: main(): Check nih_str_split() return.
	* extra/upstart-event-bridge.c: main(): Check nih_str_split() return.
	* extra/upstart-file-bridge.c: main():
	  - Check nih_str_split() return.
	  - Only attempt to extract PID from UPSTART_SESSION
	    in user mode (LP: #1197225).
	* Makefile.am: Remove intl directory.
	* configure.ac: Use external gettext library.

2013-07-02  James Hunt  <james.hunt@ubuntu.com>

	* lib/Makefile.am: Make nih-dbus-tool generate code into the
	  upstart/ directory as we need it there to allow the tests to run
	  against a simulated installed header directory.
	* lib/tests/test_libupstart.c: Remove unecessary include (which
	  is now included automatically by upstart.h).

2013-07-01  James Hunt  <james.hunt@ubuntu.com>

	* lib/Makefile.am:
	  - Install client library headers.
	  - Add missing backslash.
	* lib/upstart.h: Look in upstart/ sub-directory for
	  auto-generated header files.

2013-06-28  James Hunt  <james.hunt@ubuntu.com>

	* NEWS: Release 1.9

2013-06-28  James Hunt  <james.hunt@ubuntu.com>

	* init/Makefile.am:
	  - Avoid defining test list twice.
	  - Append $(EXEEXT) where appropriate to appease automake.

2013-06-27  James Hunt  <james.hunt@ubuntu.com>

	* lib/Makefile.am: Added dependency on libtest_util_common.
	* lib/tests/test_libupstart.c: 
	  - Use test_util_common.
	  - test_libupstart():
	    - Start a private D-Bus server and Session Init to handle possibility
	      of building on systems not using Upstart as PID 1.
	    - Ensure XDG_RUNTIME_DIR is available, required for
	      'initctl list-sessions'.
	  - main(): Disable tests if required environment not available (as done
	    for test_initctl).
	* test/test_util_common.c:
	  - wait_for_upstart(): Pass pid of session init to pass to
	    set_upstart_session().
	  - set_upstart_session(): Now accepts a session init pid to allow
	    filtering of sessions and remove limitations of this function.
	* test/test_util_common.h:
	  - REEXEC_UPSTART(): Updated for changed wait_for_upstart() parameter.
	* util/tests/test_initctl.c:
	  - Moved in_chroot() and dbus_configured() to test_util_common.c.

2013-06-26  James Hunt  <james.hunt@ubuntu.com>

	* extra/Makefile.am: Add man pages and conf file.
	* extra/upstart-dbus-bridge.c: Only emit events if any jobs care
	  about them.
	* extra/conf/upstart-dbus-bridge.conf: New configuration file.
	* extra/man/dbus-event.7: New man page.
	* extra/man/upstart-dbus-bridge.8: New man page.
	* extra/upstart-dbus-bridge.c:
	  - Comments and formatting.
	  - main(): Default to an appropriate bus.
	  - signal_filter(): Display signal details when run with --debug.
	* init/log.c: log_clear_unflushed(): Remove log->io assertions as the
	  state cannot be reliably determined when remote_closed is set
	  (LP: #1188642).

2013-06-24  James Hunt  <james.hunt@ubuntu.com>

	* init/Makefile.am: Added missing json file to TEST_DATA_FILES.

2013-06-21  James Hunt  <james.hunt@ubuntu.com>

	* init/quiesce.c: quiesce_show_slow_jobs(): Change message log level
	  to ensure it is displayed by default.

2013-06-20  James Hunt  <james.hunt@ubuntu.com>

	* init/quiesce.c: quiesce_show_slow_jobs(): Don't free static string
	  (LP: #1190526).

2013-06-05  James Hunt  <james.hunt@ubuntu.com>

	* init/tests/data/upstart-1.8+apparmor.json: New test data file.
	* init/tests/data/upstart-1.8+full_serialisation-apparmor.json:
	  New test data file.
	* init/tests/data/upstart-1.8+full_serialisation+apparmor.json:
	  New test data file.
	* init/tests/test_state.c:
	  - test_upgrade(): Re-initialise lists and hashes as a convenience to
	    the tests.
	  - test_upstart_with_apparmor_upgrade(): New test to ensure Upstart can
	    parse the current 1.8 format JSON with the addition of the AppArmor
	    serialisation (but crucially *without* the full serialisation data
	    (EventOperator, etc).
	  - test_upstart_full_serialise_without_apparmor_upgrade(): New test to
	    ensure Upstart can parse the current 1.8 format JSON with the
	    addition of the full serialisation data (EventOperator, etc),
	    but _without_ the AppArmor serialisation.
	  - test_upstart_full_serialise_with_apparmor_upgrade(): New test to
	    ensure Upstart can parse the current 1.8 format JSON with the
	    addition of the full serialisation data (EventOperator, etc),
	    and the AppArmor serialisation.
	* init/state.c: state_from_string(): Check if ConfSources
	  exist in the serialisation data to allow distinction between
	  ConfSources not present and failing to deserialise them.

2013-06-04  James Hunt  <james.hunt@ubuntu.com>

	* init/event.c: event_deserialise(): Revert to checking JSON for
	  blockers to avoid reliance on JSON serialisation data format version.
	* init/event_operator.h: Fix misplacement of NIH_END_EXTERN.
	* init/state.c: Remove serialisation version code since the autoconf
	  approach of detecting the format of the JSON is safer.
	* init/state.h: Remove STATE_VERSION.

2013-06-03  James Hunt  <james.hunt@ubuntu.com>

	* util/tests/test_initctl.c:
	  - test_no_inherit_job_env(): New function to test --no-inherit-env.
	  - test_job_env():
	    - Move code that sets HOME+PATH if not set from
	      test_default_job_env() so that test_no_inherit_job_env() can make
	      use of it.
	    - Session file cleanup tweaks to work with test_no_inherit_job_env().

2013-05-31  James Hunt  <james.hunt@ubuntu.com>

	* init/job_class.c: job_class_environment_init(): Copy inits environment
	  to the default job class environment for user mode where appropriate.
	  (LP: #1159895).
	* init/job_process.c: job_process_run(): Don't copy inits environment
	  into the job instances environment table as those values are now
	  already in the table.
	* util/tests/test_initctl.c: Updates for new behaviour (where
	  'list-env' will now contain the entire environment of the init
	  process, not just those variables explicitly set via set-env).
	* util/man/initctl.8: Update on behaviour.

	[ Eric S. Raymond <esr@thyrsus.com> ]
	* init/man/init.5: Fix unliftable markup (LP: #1185108).

2013-05-30  James Hunt  <james.hunt@ubuntu.com>

	* lib/Makefile.am:
	  - Use plain-text ABI dump, rather than .tar.gz version to allow
	    changes to be easily diff'ed.
	  - Pass path to official ABI to script to avoid script determining it.
	* lib/run_abi_checker.sh.in: Use provided official ABI path.
	* Renamed lib/abi_dumps/ to lib/abi/.

2013-05-27  Marc Deslauriers  <marc.deslauriers@ubuntu.com>

	* init/job.c: Don't check for user mode when trying to load an
	  AppArmor profile. User mode is supported as root, and upstart
	  can be run as a user without being in user mode.
	* init/man/init.5: Adjust man page.

2013-05-24  Marc Deslauriers  <marc.deslauriers@ubuntu.com>

	* init/job_process.c: Allow environment variables in apparmor
	  switch stanzas.
	* init/apparmor.[ch]: Use a profile name instead of a Job so we
	  can use environment variables.

	[ James Hunt <james.hunt@ubuntu.com> ]
	* init/log.c:
	  - log_clear_unflushed(): Expand assertion to handle scenario
	    where the NihIo is still valid but empty (since the data now
	    exists on the unflushed list).
	  - log_read_watch(): Handle EINTR.
	* configure.ac: Add --disable-abi-check option to allow ABI
	  check to be skipped.

2013-05-23  Marc Deslauriers  <marc.deslauriers@ubuntu.com>

	* init/tests/test_state.c: An unused process is actually supposed
          to be NULL. Fix test.
	* init/process.c: Adjust to leave unused process as NULL.

	[ James Hunt <james.hunt@ubuntu.com> ]
	* lib/Makefile.am:
	  - Fix library LDFLAGS.
	  - Added test program.
	* lib/tests/test_libupstart.c: Basic library test.

2013-05-22  James Hunt  <james.hunt@ubuntu.com>

	* Added libupstart library, built from auto-generated
	  D-Bus bindings. To avoid ABI breakage, build calls
	  abi-compliance-checker(1), if available.

2013-05-17  Marc Deslauriers  <marc.deslauriers@ubuntu.com>

	* init/process.c: Fix deserialising with PROCESS_SECURITY.
	* init/tests/data/upstart-pre-security.json: Added new file to
	  test importing serialisation data without security elements.
	* init/tests/test_state.c: Added new data format test.

2013-05-15  Marc Deslauriers  <marc.deslauriers@ubuntu.com>

	* init/apparmor.[ch]: AppArmor profile helper.
	* init/Makefile.am: Added AppArmor profile helper.
	* init/errors.h: Added SECURITY_ERROR.
	* init/job.c:
	  - Added new JOB_SECURITY state and PROCESS_SECURITY process.
	  - Fix job_deserialise() for new PROCESS_SECURITY process.
	* init/job.h: Added new JOB_SECURITY state.
	* init/job_class.[ch]: Added apparmor_switch to hold the new
	  "apparmor switch" stanza.
	* init/job_process.c:
	  - Switch to new AppArmor profile.
	  - Handle PROCESS_SECURITY process.
	* init/job_process.h: Added JOB_PROCESS_ERROR_SECURITY.
	* init/man/init.5: Document new AppArmor stanzas.
	* init/parse_job.c: Parse new "apparmor" stanzas.
	* init/process.[ch]: Add PROCESS_SECURITY.
	* init/tests/test_job.c: Add new tests, and adjust existing ones.
	* init/tests/test_job_class.c: Added apparmor_switch.
	* init/tests/test_parse_job.c: Test new AppArmor stanza parsing.
	* init/tests/test_process.c: Added PROCESS_SECURITY tests.
	* init/tests/test_state.c: Test apparmor_switch and
	  PROCESS_SECURITY.

2013-05-13  James Hunt  <james.hunt@ubuntu.com>

	* init/state.c: stateful_reexec(): Specify all values for array
	  initialiser.

2013-05-10  James Hunt  <james.hunt@ubuntu.com>

	Revert to not supporting deserialisation of JobClasses with associated
	user/chroot sessions to avoid behavioural change for now.
	
	* init/job_class.c: 
	  - job_class_deserialise(): Revert to failing if associated session is
	    non-NULL.
	  - job_class_deserialise_all(): Revert to ignoring failure to
	    deserialise a JobClass iff it has a non-NULL associated session.
	* init/state.c: 
	  - state_to_string(): Provide some diagnostics if serialisation fails.
	  - state_from_string(): Provide some diagnostics if deserialisation fails.
	  - state_deserialise_resolve_deps(): Ignore failure to lookup JobClass
	    iff it has an associated user/chroot session.
	  - state_deserialise_blocking(): Revert to ignoring failure to
	    deserialise a Blocked object that is associated with a Job whose
	    JobClass has a non-NULL session.
	* init/tests/test_state.c: test_blocking(): Revert test to assert that
	  blocked job with non-NULL session is ignored.

2013-05-09  James Hunt  <james.hunt@ubuntu.com>

	* init/job.c: job_serialise(): Corrected logic for handling 'stop on'
	  condition.
	* init/job_class.c: job_class_deserialise(): Only check type after JSON
	  queried (thanks Coverity).

2013-05-08  James Hunt  <james.hunt@ubuntu.com>

	* init/Makefile.am: Link test_util to test_event_operator.
	* init/conf.c: conf_source_deserialise_all(): Assert conf_sources is
	  empty.
	* init/control.h: control_get_job(): Use job_class_get_registered()
	  rather than redundant job_class_find().
	* init/event_operator.c:
	  - Typos and formatting.
	  - event_operator_serialise(): Conditionally encode name and env.
	  - event_operator_deserialise(): Treat env as a string array, not an
	    environ array to ensure values are not discarded unless they contain '='.
	* init/job.c:
	  - job_deserialise(): Check JSON type for 'stop on' prior to attempting value extraction.
	  - job_find():
	    - Make job_class const.
	    - Use job_class_get_registered() rather than job_class_find().
	* init/job_class.c:
	  - job_class_get_registered(): Rework.
	  - job_class_add_safe(): Re-add since required to support old
	    serialisation formats that do not encode ConfSource and ConfFile
	    objects.
	  - job_class_deserialise():
	    - Take care to only associate ConfFile with JobClass if JSON encodes
	      ConfFile objects.
	    - Check JSON type for 'start/stop on' prior to attempting value extraction.
	  - job_class_find(): Remove (redundant due to job_class_get_registered()).
	* init/state.c:
	  - Set serialisation_version to an invalid value to detect if it was
	    never set (to handle old serialisation formats).
	  - state_from_string():
	    - Make failure to read header and ConfSources warnings only, to support old
	      serialisation formats that do not encode this information.
	  - state_deserialise_blocked(): Fix bug where event blocker was being
	    incremented twice. Now, just assert it is set.
	  - state_deserialise_blocking(): Failure to deserialise a Blocked object 
	    is no longer ignored since sessions are supported.
	* init/state.h: STATE_VERSION history and notes.
	* init/tests/test_conf.c: Replace calls to job_class_find() with
	  job_class_get_registered().
	* init/tests/test_event_operator.c:
	  - test_operator_serialisation(): Check both the original string
	    serialisation format and the new full EventOperator serialisation.
	    type.
	* init/tests/test_job.c:
	  - test_deserialise_ptrace():
	    - Comments and more checks.
	    - Create ConfSource, ConfFile and JobClass manually.
	    - Call job_class_consider() as we now have a backing ConfFile.
	    - Wait for childs child.
	* init/tests/test_state.c:
	  - Simplify TestDataFile.
	  - Ensure files passed to conf_file_new() provide expected suffix.
	  - job_class_diff(): Add event_operator_diff() call.
	  - conf_source_diff(): New function.
	  - conf_file_diff(): New function.
	  - test_blocking():
	    - Extra checks.
	    - Expect ConfFiles to be recreated on re-exec.
	  - test_upgrade(): Check environment is clean before running the next test.
	  - test_upstart1_8_upgrade(): New Upstart-1.8 serialisation format test.
	  - conf_source_from_path(): New utility function.
	* init/tests/test_util.c:
	  - event_operator_diff(): New function.
	  - session_from_chroot(): New function.
	* init/tests/data/upstart-1.8.json: New test file.

2013-05-08  James Hunt  <james.hunt@ubuntu.com>

	* init/conf.c:
	  - conf_source_serialise_all(): Make failures fatal.
	* init/event_operator.c: event_operator_collapse(): Unhide but mark as
	  unused (it's still used by the tests).
	* init/job.c:
	  - job_serialise(): Remove unused variable.
	  - job_deserialise(): Check the type of the start/stop on condition in
	    the json, not the json passed to the function.
	* init/job_class.c: job_class_deserialise(): Check the type of the
	  start/stop on condition in the json, not the json passed to the
	  function.
	* init/state.c:
	  - Comments.
	  - state_read_header(): Extract header from JSON before checking for
	    serialisation version.

2013-05-07  James Hunt  <james.hunt@ubuntu.com>

	* util/man/shutdown.8: Specify default action is to bring system
	  down to single-user mode (LP: #1065851).

2013-05-02  James Hunt  <james.hunt@ubuntu.com>

	* init/event.c: event_deserialise(): Only set blockers if EventOperators
	  are serialised.
	* init/event_operator.c: event_operator_collapse(): Now only needed for
	  DEBUG.
	* init/job.c:
	  - job_deserialise(): Support old string format for 'stop_on'
	    EventOperator as well as new array format.
	* init/job_class.c:
	* init/state.c: Create a meta-header containing a serialisation version
	  number.

2013-05-02  James Hunt  <james.hunt@ubuntu.com>

	* init/conf.c:
	  - New serialisation and support functions:
	    - conf_source_serialise()
	    - conf_source_serialise_all()
	    - conf_source_deserialise()
	    - conf_source_deserialise_all()
	    - conf_source_type_enum_to_str()
	    - conf_source_type_str_to_enum()
	    - conf_file_serialise()
	    - conf_file_deserialise()
	    - conf_file_deserialise_all()
	    - conf_source_get_index()
	    - conf_file_find()
	    - debug_show_event_operator()
	    - debug_show_event_operators()
	* init/event_operator.c:
	  - event_deserialise():
	    - Fix leaked env array.
	    - Deserialise blockers count now EventOperators are also serialised.
	  - event_operator_type_enum_to_str()
	  - event_operator_type_str_to_enum()
	  - event_operator_serialise()
	  - event_operator_serialise_all()
	  - event_operator_deserialise()
	  - event_operator_deserialise_all()
	* init/job_class.c:
	  - job_class_add_safe(): Remove as no longer required.
	  - job_class_get(): Must call job_class_init().
	  - job_class_serialise():
	    - Remove error case if chroot session specified now that ConfSources
	      are serialised.
	    - Serialise start/stop on fully (as EventOperators) rather than just the original
	      string condition (LP: #1103881).
	  - job_class_deserialise():
	    - Remove error case if chroot session specified now that ConfSources
	      are serialised.
	    - Associate the JobClass with its ConfFile.
	  - job_class_serialise_all():
	    - Comments.
	    - Failure to serialise a JobClass is now a hard error since we now
	      serialise all JobClasses.
	  - job_class_deserialise():
	    - Deserialise start/stop on conditions as EventOperators rather than as a
	      string condition.
	    - Since ConfFiles are now serialised, call job_class_consider()
	      rather than job_class_add_safe().
	  - job_class_deserialise_all():
	    - Failure to deserialise a JobClass is now a hard error since we now
	      serialise all JobClasses.
	  - job_class_get_index(): New function.
	* init/state.c:
	  - state_to_string(): Serialise ConfSources and ConfFiles.
	  - state_from_string(): Deserialise ConfSources and ConfFiles.
	  - state_deserialise_resolve_deps(): Allow chroot sessions to be
	    handled now we serialise ConfSources and ConfFiles.

2013-04-30  James Hunt  <james.hunt@ubuntu.com>

	* init/Makefile.am: Added test_main.
	* init/tests/test_main.c: New test.
	* init/tests/test_job_process.c: strcmp_compar() moved to test_util.c.
	* util/tests/test_initctl.c: strcmp_compar() removed.
	* init/xdg.c: Disable loading of jobs from SYSTEM_USERCONFDIR if
	  "UPSTART_NO_SYSTEM_USERCONFDIR" envvar set (required for testing).
	* test/test_util.c: Added strcmp_compar() and get_session_file().
	* util/tests/test_initctl.c: Use get_session_file().

2013-04-30  James Hunt  <james.hunt@ubuntu.com>

	* Makefile.am: Added 'test'.
	* configure.ac: Added 'test/Makefile'.
	* init/Makefile.am: Depend on test_util archive rather than source
	  files.
	* init/state.c: Added missing config.h include.
	* util/Makefile.am: Depend on test_util archive rather than source
	  files.
	* util/tests/test_initctl.c: Moved common utility code to
	  test/test_util.c and replaced INITCTL_BINARY by get_initctl_binary().
	* test/test_util.[ch]: New location for init/tests/test_util.[ch] to
	  allow all tests access to common functionality.

2013-04-30  James Hunt  <james.hunt@ubuntu.com>

	* init/job.c: job_serialise_all(): Really serialise all JobClasses,
	* init/main.c: Add 'write-state-file' command-line option.
	  regardless of whether they have associated Jobs.
	* init/paths.h: Added STATE_FILE_ENV.
	* init/state.c:
	  - state_read_objects(): Write state file if 'write-state-file'
	    specified or STATE_FILE_ENV set.
	  - event_deserialise():
	    - Preserve the pre-reexec blockers count until JobClasses
	      are deserialised and reverse-dependencies resolved.
	    - Fix incorrect calls for failed and blockers Event attributes.
	* init/state.h: Comments.
	* init/tests/test_state.c:
	  - test_job_class_serialise(): Ensure that all JobClasses get
	    serialised, regardless of whether they have any associated
	    Jobs.
	  - test_event_serialise(): New "with failed" test.
	* init/event.c: event_deserialise(): Don't deserialise Event->blockers -
	  there is no point until we serialise EventOperators.

2013-04-29  James Hunt  <james.hunt@ubuntu.com>

	* init/conf.c:
	  - conf_reload(): Explanation of how reload works.
	  - conf_reload_path(): Defer destruction of original ConfFile until
	    newly-loaded .conf file has a chance to reference any events its
	    'start on' condition requires (LP: 1124384).
	  - debug_show_jobs(): Return if no instances.
	  - debug_show_events(): New function.
	* init/event.c: Comments.
	* init/job.c: Comment.
	* init/job_class.c:
	  - job_class_get_registered(): New function resulting from refactor of
	    job_class_consider() and job_class_reconsider().
	  - job_class_consider():
	    - Use job_class_get_registered().
	    - Call job_class_event_block() to avoid premature event destruction.
	  - job_class_reconsider(): Use job_class_get_registered().
	  - job_class_event_block(): New function to increase reference count
	    for events new JobClass specifies in its 'start on' condition that
	    old JobClass has also referenced (second part of LP: #1124384).
	* init/tests/test_conf.c:
	  - test_source_reload(): New tests:
	    - "ensure reload does not destroy a blocked event used by another job"
	    - "ensure .conf reload causes waiting job to run when 'start on' matches"
	* init/tests/test_conf.h: TEST_ENSURE_CLEAN_ENV(): Check
	  nih_child_watches too.

2013-04-22  James Hunt  <james.hunt@ubuntu.com>

	* Typo and doc changes.

2013-04-17  James Hunt  <james.hunt@ubuntu.com>

	* init/Makefile.am: Build wrap_inotify library and run test_conf
	  via test_conf_preload.sh.
	* init/tests/test_conf.c: Communicate with wrap_inotify library by
	  setting INOTIFY_DISABLE to reliably disable inotify rather than trying
	  to exhaust inotify instances (LP: #1157713).
	* init/tests/test_conf_preload.sh.in: Script to run test_conf within
	  LD_PRELOAD environment.
	* init/tests/wrap_inotify.c: Wrapper library that provides the inotify
	  API and allows test_conf to believe inotify is disabled by
	  conditionally failing all inotify calls, depending on whether
	  INOTIFY_DISABLE is set.

2013-04-16  James Hunt  <james.hunt@ubuntu.com>

	* scripts/python-upstart.py: Update based on review comments.

2013-04-08  James Hunt  <james.hunt@ubuntu.com>

	* scripts/python-upstart.py:
	  - Upstart::polling_connect(): New method used to connect
	    after a re-exec.
	  - SystemInit::reexec(): Check proxy connection before
	    attempting re-exec.
	  - TestUpstart:test_session_init_reexec(): Re-connect post
	    re-exec to prove instance still usable.
	  - TestUpstart:test_session_init_reexec_when_pid1_does():
	    Re-connect post re-exec to prove instance still usable.

2013-04-07  James Hunt  <james.hunt@ubuntu.com>

	* scripts/Makefile.am: Added python-upstart.py.
	* scripts/python-upstart.py: Python3 Upstart interface
	  incorporating a minimal set of Python unittest tests.

2013-04-02  James Hunt  <james.hunt@ubuntu.com>

	* init/main.c:
	  - main(): Allow Session Init to accept multiple --confdir values,
	    which replace all built-in values (behaviour required for testing).
	  - handle_confdir(): Operate on conf_dirs array rather than single
	    conf_dir value.
	  - conf_dir_setter(): Command-line setter function to add configuration
	    file directories to conf_dirs array.
	* init/man/init.8: Update on --confdir behaviour.
	* extra/man/file-event.7: Correct EVENT values in examples.
	* extra/man/upstart-event-bridge.8:
	  - Corrected bridge name.
	  - Explain that blocking semantics of system jobs not retained.

2013-03-28  James Hunt  <james.hunt@ubuntu.com>

	* scripts/upstart-monitor.py: on_button_press_event():
	  Handle path_info being None (LP: #1161098).
	* extra/upstart-event-bridge.c: main():
	  - Handle daemon pidfile as the upstart-event-bridge does.
	  - Write to stdout, not syslog.
	* init/job_process.[ch]: Removed now unused
	  JOB_PROCESS_ERROR_OPENPT_MASTER.

2013-03-25  James Hunt  <james.hunt@ubuntu.com>

	* extra/man/socket-event.7: Correct section number.
	* init/man/init.5: Correct section number.

2013-03-22  James Hunt  <james.hunt@ubuntu.com>

	* scripts/Makefile.am: Added missing entry for
	  man/upstart-monitor.8.

2013-03-22  James Hunt  <james.hunt@ubuntu.com>

	* NEWS: Release 1.8

2013-03-22  James Hunt  <james.hunt@ubuntu.com>

	* scripts/initctl2dot.py:
	  - footer(): Add details of session.
	  - sanitise(): Handle jobs in sub-directories.
	  - main(): Add --user and --system options and determine
	    correct session to connect to.
	* scripts/man/initctl2dot.8:
	  - Added --user and --system options.
	  - Escape dashes in options.
	  - Update date.

2013-03-21  James Hunt  <james.hunt@ubuntu.com>

	* po/POTFILES.in:
	  - Added missing entries for init/quiesce.c and init/state.c.
	  - Added upstart-monitor.py.
	* scripts/upstart-monitor.py: UpstartEventsGui(): Removed class
	  attributes and added explicit instance ones in __init__().

2013-03-18  James Hunt  <james.hunt@ubuntu.com>

	* configure.ac: Added scripts/data/Makefile.
	* scripts/Makefile.am: Added SUBDIRS=data.
	* scripts/data/Makefile.am: New Makefile.
	* scripts/data/upstart-monitor.desktop: Desktop file for
	  upstart-monitor.

2013-03-15  James Hunt  <james.hunt@ubuntu.com>

	* extra/upstart-file-bridge.c:
	  - main(): String safety for home_dir.
	  - job_add_file():
	    - Initialise events.
	    - Use nih_strdup() rather than arrays for paths.
	    - Removed unecessary error label.
	  - {create_handler,modify_handler,delete_handler}(): Remove strcpy().
	  - watched_dir_new(): Use nih_strdup() rather than arrays for path.
	  - find_first_parent(): Replace strcpy with strncpy().

2013-03-15  James Hunt  <james.hunt@ubuntu.com>

	* extra/man/file-event.7: Simplify language.
	* extra/upstart-file-bridge.c:
	  - skip_slashes(): New macro to make path matching more reliable.
	  - file_filter(): Call skip_slashes().
	  - create_handler(): Call skip_slashes().
	  - modify_handler(): Call skip_slashes().
	  - delete_handler(): Call skip_slashes().
	  - watched_dir_new(): Special case watching the root directory.
	* extra/conf/upstart-file-bridge.conf: Change start on condition
	  to ensure all filesystems are mounted before it starts.

2013-03-13  James Hunt  <james.hunt@ubuntu.com>

	* scripts/man/upstart-monitor.8: New manpage.
	* scripts/upstart-monitor.py: New cli+gui tool to monitor
	  Upstart events.
	* scripts/Makefile.am: Updated for upstart-monitor.

2013-03-11  James Hunt  <james.hunt@ubuntu.com>

	* extra/Makefile.am: Add file bridge and conf file.
	* extra/upstart-file-bridge.c: Inotify file bridge.
	* extra/conf/upstart-file-bridge.conf: Conf file for
	  file bridge.
	* extra/man/file-event.7: New man page.
	* extra/man/upstart-file-bridge.8: New man page.

2013-03-04  James Hunt  <james.hunt@ubuntu.com>

	* init/session.c: session_from_dbus(): Fixed off-by-one
	  readlink error.
	* configure.ac: Only add sbin to path if exec_prefix specified
	  (LP: #1122510).
	* NEWS: Release 1.7
	* configure.ac (NIH_COPYRIGHT): Update

2013-02-27  James Hunt  <james.hunt@ubuntu.com>

	* Removal of gcc 'malloc' function attribute resulting from
	  a clarification in its description which makes its use invalid.
	  (LP: #1123588).

2013-02-26  James Hunt  <james.hunt@ubuntu.com>

	* util/tests/test_initctl.c: test_upstart_open(): Unset
	  UPSTART_SESSION to avoid session-init environment affecting
	  test run.

2013-02-15  James Hunt  <james.hunt@ubuntu.com>

	* util/tests/test_initctl.c:
	  - timed_waitpid(): Back off if no status change.
	  - test_quiesce():
	    - Set XDG_RUNTIME_DIR to a temporary value.
	    - Remove stale session files.
	  - test_job_env(): Remove stale session files.

2013-02-15  James Hunt  <james.hunt@ubuntu.com>

	* init/event_operator.c: Typo.
	* init/job_class.c:
	  - job_class_environment_reset(): Comments.
	  - job_class_environment_set(): Apply to all running job objects too.
	  - job_class_environment_unset(): Apply to all running job objects too.
	* util/man/initctl.8: Updated on environment command semantics.
	* util/tests/test_initctl.c: test_global_and_local_job_env(): Modified
	  test for new semantics.
2013-02-15  James Hunt  <james.hunt@ubuntu.com>

	* init/job_process.c: job_process_run(): Invert meaning.
	* init/main.c: Change '--inherit-env' to '--no-inherit-env'
	  such that inheriting inits environment is now the default
	  for Session Inits.
	* init/man/init.8: Update for '--no-inherit-env'.

2013-02-14  James Hunt  <james.hunt@ubuntu.com>

	* util/tests/test_initctl.c:
	  - wait_for_upstart(): Functional replacement of WAIT_FOR_UPSTART()
	    macro. Now accepts @user.
	  - set_upstart_session(): Poll to ensure we give Upstart time to
	    initialise and write the session file.
	  - _start_upstart(): Extra @user parameter.

2013-02-14  James Hunt  <james.hunt@ubuntu.com>

	* init/Makefile.am: Added quiesce.o, now required by control.o.
	* init/main.c: main():
	  - SIGHUP+SIGUSR1 handling now applies however you run init (since
	    it should react to these signals when run as a Session Init).
	  - Qualified sessions message to avoid confusion.
	* util/initctl.c: upstart_open(): Better handling for user_mode.
	* util/tests/test_initctl.c:
	  - WAIT_FOR_UPSTART(): Made session-aware.
	  - KILL_UPSTART(): Reset user mode flag (taken from STOP_UPSTART()).
	  - set_upstart_session(): New function.
	  - self_pipe_write(): New Function.
	  - self_pipe_setup(): New Function.
	  - timed_waitpid(): New function.
	  - _start_upstart():
	     - Signal handling and extra checks.
	     - Discard init output (unless UPSTART_TEST_VERBOSE set)
	       for saner logs.
	  - test_list_sessions():
	    - Removed need for a dbus-daemon.
	    - Added required initctl reset.
	  - test_quiesce(): Tests for Session Init shutdown (both
	    system-initiated and end-session request).
	  - test_usage(): Added extra checks and tidyup.
	  - main(): Added call to test_quiesce().

2013-02-11  James Hunt  <james.hunt@ubuntu.com>

	* init/log.c: log_serialise(): Handle re-exec scenario where
	  jobs producing output have finished but where log data cannot
	  be persisted (for example where disk is full or log directory
	  is inaccessible). (LP: #1120660)

2013-02-08  James Hunt  <james.hunt@ubuntu.com>

	* dbus/com.ubuntu.Upstart.xml: Added 'EndSession' method.
	* init/Makefile.am: Updated for quiesce.[ch].
	* init/conf.c: conf_destroy(): Cleanup function.
	* init/conf.h: Prototype.
	* init/control.c: control_end_session(): 'EndSession' implemenation.
	* init/control.h: Include.
	* init/events.h: Added SESSION_END_EVENT.
	* init/job_class.c: job_class_max_kill_timeout(): New function.
	* init/job_class.h: Prototype.
	* init/job_process.c:
	  - Added disable_respawn to disallow respawns.
	  - job_process_jobs_running(): New function.
	  - job_process_stop_all(): New function.
	  - job_process_terminated(): Honours disable_respawn.
	* init/job_process.h: Prototypes.
	* init/main.c:
	  - Typos.
	  - term_handler(): Quiesce rather than re-exec on receipt of SIGTERM
	    when running as a Session Init.
	  - main(): Make quiesce() handle cleanup.
	* init/man/init.8: Update for Session Init SIGTERM handling.
	* init/man/startup.7: Update for Session Init.
	* init/session.c: session_destroy(): New function.
	* init/session.h: Prototype.
	* init/man/session-end.7: New man page.
	* init/quiesce.[ch]: New files.

2013-02-08  James Hunt  <james.hunt@ubuntu.com>

	* init/job_process.c: job_process_run(): Copy parent environment if
	  inherit_env in operation for a Session Init.
	* init/main.c: Added 'inherit-env' command-line option.
	* init/man/init.8: Documented --inherit-env.

2013-02-02  James Hunt  <james.hunt@ubuntu.com>

	* util/initctl.c: Remove ability to specify explicitly job and/or job
	  instance values to the job environment commands.
	* util/man/initctl.8: Remove job and job instance value command-line
	  options.
	* util/tests/test_initctl.c: test_global_and_local_job_env(): Remove
	  tests for --job/--instance.

2013-01-31  James Hunt  <james.hunt@ubuntu.com>

	* init/control.c:
	  - Use control_check_permission() rather than
	    control_get_origin_uid() directly.
	* init/control.h: Prototypes.
	* init/job_class.c: Change calls to job_class_environment_init()
	  to asserts as the former only needs to be called once.
	* init/main.c: main(): Make job_class_environment_init() call as
	  early as possible.
	* init/tests/test_event.c: main(): Call
	  job_class_environment_init().
	* util/tests/test_initctl.c:
	  - test_default_job_env():
	    - Set TERM and PATH if not set.
	    - Check line counts before checking expected output.
	  - test_clear_job_env():
	    - Make use of TEST_INITCTL_DEFAULT_PATH.

2013-01-30  James Hunt  <james.hunt@ubuntu.com>

	* TESTING.sessions: Removed as basic sessions have now gone.

2013-01-30  James Hunt  <james.hunt@ubuntu.com>

	* init/control.c:
	  - Typos.
	  - Improved uid checks.
	  - Replaced direct call to control_get_origin_uid() with call to new
	    control_check_permission() (as early as possible) for clarity and
	    to confine policy to one location. 
	  - control_set_log_prioity(): Added missing call to
	    control_check_permission().
	  - control_get_origin_uid(): Check message contents before allowing
	    D-Bus calls.

2013-01-29  James Hunt  <james.hunt@ubuntu.com>

	* init/control.c: More careful uid checking.

2013-01-28  James Hunt  <james.hunt@ubuntu.com>

	* init/xdg.c:
	  - get_subdir(): Remove double-check on @dir.
	  - xdg_get_runtime_dir():
	    - Don't attempt to create as unlikely to be able to if it
	      doesn't already exist.
	    - Simplify logic.

2013-01-28  James Hunt  <james.hunt@ubuntu.com>

	* util/initctl.c: list_session_action():
	  - Test for stale session earlier.
	  - Simplify checks on "UPSTART_SESSION".
	* util/tests/test_initctl.c: test_list_sessions():
	  - Added test with XDG_RUNTIME_DIR explicitly unset.
	  - Changed "with no instances" test to set XDG_RUNTIME_DIR to a
	    temporary value.
	  - Revert XDG_RUNTIME_DIR on cleanup.

2013-01-28  James Hunt  <james.hunt@ubuntu.com>

	* init/control.c:
	  - control_get_env(): Allow PID 1 environment to be queried for
	    consistency with control_list_env().
	* init/man/initctl.8:
	  - Added --job, --instance, --global options for list-env, set-env,
	    get-env, unset-env, reset-env.
	  - Explain PID 1 limitation for set-env, unset-env, reset-env.
	* util/initctl.c:
	  - get_job_details(): Fix order in which arguments are
	    checked.
	* util/Makefile.am: Define INITCTL_BINARY and UPSTART_BINARY to ensure
	  full path available to tests.
	* util/tests/test_initctl.c:
	  - New macros:
	    - _TEST_STR_ARRAY_CONTAINS()
	    - TEST_STR_ARRAY_CONTAINS()
	    - TEST_STR_ARRAY_NOT_CONTAINS()
	    - _TEST_FILE_CONTAINS()
	    - TEST_FILE_CONTAINS()
	    - TEST_FILE_NOT_CONTAINS()
	  - get_initctl(): Function to replace original INITCTL_BINARY define.
	  - test_global_and_local_job_env(): New function to test initctl
	    '--global', '--job' and '--instance' options from within and without
	    a job.

2013-01-25  James Hunt  <james.hunt@ubuntu.com>

	* init/control.c: control_session_file_create(): Simplified.
	* init/xdg.c: Added check for INITCTL_BUILD to hide certain symbols when
	  building with initctl.
	* util/Makefile.am:
	  - Define INITCTL_BUILD.
	  - Make use of xdg.[ch] in build of initctl and its test.
	* util/initctl.c:
	  - list_session_action(): Implementation of 'list-sessions' command.
	* util/man/initctl.8: Updated for 'list-sessions' command.
	* util/tests/test_initctl.c:
	  - _start_upstart(): Replacement for _START_UPSTART() macro.
	  - start_upstart_common(): Start an instance with common options.
	  - start_upstart(): Simplest way to start an instance.
	  - START_UPSTART(): Now calls start_upstart_common().
	  - test_list_sessions(): Test 'list-sessions' command.

2013-01-25  James Hunt  <james.hunt@ubuntu.com>

	* dbus/com.ubuntu.Upstart.xml:
	  - Added 'job_details' string array as first parameter for GetEnv,
	    SetEnv, UnsetEnv, ListEnv and ResetEnv to allow methods to either
	    act globally or on a specific job environment.
	* init/control.c:
	  - control_set_env():
	  - control_unset_env():
	  - control_get_env():
	  - control_list_env():
	  - control_reset_env():
	    - Disallow setting for PID 1.
	    - Operate globally or on specified job.
	* init/control.h: control_get_job(): Macro to simplify extracting job
	  from provided job details.
	* init/job.c: job_find(): New function.
	* init/job_class.c:
	  - job_class_environment_set(): Delimiter handling now moved to
	    control_set_env() so it can be shared by job and global logic.
	  - job_class_find(): New function.
	* init/state.c:
	  - Removed state_get_job() and replaced calls with job_find().
	* util/initctl.c:
	  - Updated *_action() functions for new D-Bus parameters and made use
	    of new function get_job_details().

2013-01-25  James Hunt  <james.hunt@ubuntu.com>

	* init/tests/test_xdg.c: Added test_get_session_dir().
	* init/xdg.c: get_home_subdir(): Handle unset 'HOME' immediately.
	* init/control.c: Make use of SESSION_EXT.
	* init/man/init.5: Added session files.
	* init/paths.h:
	  - Comments.
	  - Added SESSION_EXT.

2013-01-25  James Hunt  <james.hunt@ubuntu.com>

	* init/control.c:
	  - control_reload_configuration(): Added missing permission checks.
	  - control_emit_event_with_file(): Added missing permission checks.
	  - Added calls to new function control_get_origin_uid() to allow
	    D-Bus methods to be policed by filtering on uid, rather than
	    relying on the same information that used to be stored in the
	    old Session object.
	* init/job.c: Typo.
	* init/job_class.c:
	  - job_class_new(): Removed user elements from session code.
	  - job_class_serialise(): Comments.
	  - job_class_deserialise(): Comments.
	* init/job_process.c: job_process_spawn(): Removed user session
	  handling.
	* init/session.c: Removed user session handling since it is
	  about to be replaced by the ability to run Upstart as a
	  non-privileged user (aka a 'Session Init').
	* init/session.h: Updated prototypes.
	* init/state.h: Comments.
	* init/tests/test_conf.c: test_source_reload_job_dir(): Added missing
	  check.
	* init/tests/test_state.c:
	  - session_diff(): Removed user check.
	  - Updated all calls to session_new().
	* util/tests/test_initctl.c: test_notify_disk_writeable(): Ensure this
	  test is not run as root.
	* util/tests/test_user_sessions.sh: Removed.
	* init/man/init.5: Updated to reflect removal of user jobs.

2013-01-24  James Hunt  <james.hunt@ubuntu.com>

	* init/control.c:
	  - control_init(): Create session file in user mode.
	  - control_cleanup(): New function for cleanup activities.
	  - control_session_file_create(): Create session file containing
	    UPSTART_SESSION details.
	  - control_session_file_remove(): Delete the session file.
	* init/main.c: Call control_cleanup() to remove session file.
	* init/paths.h: Added INIT_XDG_SESSION_SUBDIR and SESSION_ENV.
	* init/xdg.c:
	  - get_subdir(): Refactor of get_home_subdir().
	  - get_home_subdir(): Now calls get_subdir().
	  - Replaced mkdir mode values with INIT_XDG_PATH_MODE.
	  - xdg_get_runtime_dir(): Obtain XDG_RUNTIME_DIR value.
	  - get_session_dir(): Obtain path to session directory.
	* init/xdg.h: Added INIT_XDG_PATH_MODE.

2013-01-21  Dmitrijs Ledkovs  <xnox@ubuntu.com>

	* init/xdg.[ch]: add xdg_get_cache_home and get_user_log_dir
	  functions. These retrieve XDG_CACHE_HOME and a subdir inside it
	  for upstart.
	* init/tests/test_xdg.c: reuse test_get_config_home to test both
	  xdg_get_cache_home and xdg_get_config_home. Add test for
	  get_user_log_dir.
	* init/main.c: use get_user_log_dir to setup logging
	  directory in user_mode. For now, command line argument is
	  honoured, while the environment override is not.

2013-01-21  James Hunt  <james.hunt@ubuntu.com>

	* init/log.c:log_clear_unflushed(): Simplify asserts.

2013-01-15  James Hunt  <james.hunt@ubuntu.com>

	* init/log.c:
	  - log_clear_unflushed(): Correct remote_closed assertion to handle
	    early-job-logging scenario where a job satisfies both of the
	    following conditions:
	    - ends before the log directory becomes writeable.
	    - has spawned one or more processes that continue to run after the
	      job itself has exited and which produce output before the log
	      directory becomes writeable.
	    (LP: #1096531).

2013-01-14  James Hunt  <james.hunt@ubuntu.com>

	* util/initctl.c:
	  - Grouped all environment commands in usage output.
	  - Added --global, --job and --instance options for all environment
	    commands. These are currently dummies, but --global will soon be
	    required to make changes to the global job environment table when
	    initctl is invoked from within a job.

2013-01-11  James Hunt  <james.hunt@ubuntu.com>

	* util/tests/test_initctl.c:
	  - Lots of new job environment table tests.

2013-01-10  James Hunt  <james.hunt@ubuntu.com>

	* init/man/init.5: Define job environment table.
	* init/tests/test_job_class.c(): test_environment(): Added call
	  to job_class_environment_init() which is now required to avoid
	  confusing TEST_ALLOC_FAIL().
	* util/man/initctl.8:
	  - Further details in list-env section.
	  - Escape dashes in command names.
	* util/tests/test_initctl.c:
	  - New utility macros: _WAIT_FOR_FILE(), WAIT_FOR_FILE()
	    and TEST_STR_MATCH().
	  - Initial tests for testing job environment table commands.

2013-01-09  James Hunt  <james.hunt@ubuntu.com>

	* scripts/init-checkconf.sh:
	  - Check copy is successful.
	  - Auto-start dbus-launch if not running and command is available (for
	    example in non-desktop environments) (LP: #881885).
	  - Auto-stop dbus-daemon if we started it.
	* init/man/init.5:
	  - Overhauled 'Job environment' section.
	* util/initctl.c:
	  - Added 'unset-env' and 'reset-env' commands.
	  - Added missing periods in usage text.
	  - list_env_qsort_compar(): Renamed from list_env_strcmp_compar(). Now
	    uses strcoll(3) for locale-awareness.
	* init/job_class.c:
	  - job_class_environment_set():
	    - Comments.
	    - Handle scenario where user specifies a variable without an equals.
	* util/man/initctl.8:
	  - Added details for 'get-env', 'set-env', 'unset-env', 'list-env' and
	    'reset-env'.
	  - Tidied up 'usage' stanza section.

2013-01-08  James Hunt  <james.hunt@ubuntu.com>

	* dbus/com.ubuntu.Upstart.xml:
	  - Added UnsetEnv and ResetEnv methods.
	* init/control.c:
	  - control_set_env(): Now uses job_class_environment_set() rather than
	    directly manipulating job_environ array.
	  - control_unset_env(): New function.
	  - control_get_env(): Now calls job_class_environment_get().
	  - control_list_env(): Now calls job_class_environment_get_all().
	    Comments.
	  - control_reset_env(): New function.
	* init/environ.c:
	  - environ_remove(): New function.
	* init/job_class.c:
	  - job_environ now static.
	  - job_class_environment_reset(): New function.
	  - job_class_environment_set(): New function.
	  - job_class_environment_unset(): New function.
	  - job_class_environment_get(): Simplified.
	  - job_class_environment_get_all(): New function.
	* util/initctl.c:
	  - Added following new commands:
	    - 'get-env'
	    - 'set-env'
	    - 'list-env'

2013-01-04  Dmitrijs Ledkovs  <xnox@ubuntu.com>

	* init/conf.c: add ability to apply override files from higher
	  priority configuration sources.
	* init/tests/test_conf.c: test that multiple override files are
	  correctly applied and removed.
	* init/tests/test_conf_static.c: test override file detection.

2012-12-19  James Hunt  <james.hunt@ubuntu.com>

	* dbus/com.ubuntu.Upstart.xml: Added ListEnv method.
	* init/control.c:
	  - Fixed comments.
	  - control_list_end(): New function.
	* init/control.h:
	  - Added missing prototypes for control_set_env() and
	    control_get_env().
	  - Added control_list_env().
	* init/job_class.c:
	  - job_class_environment_get(): New function.
	* init/job_class.h: Added job_class_environment_get().

2012-12-17  James Hunt  <james.hunt@ubuntu.com>

	* init/man/init.5: Document that User Jobs are not supported
	  within a chroot environment.
	* dbus/com.ubuntu.Upstart.xml: Added "GetEnv" and "SetEnv" methods.
	* init/control.c:
	  - control_set_env(): Implementation of "SetEnv" D-Bus method.
	  - control_get_env(): Implementation of "GetEnv" D-Bus method.
	* init/job_class.c:
	  - Added job_environ environment table.
	  - job_class_environ_init(): Initialise job_environ.
	  - job_class_environment: Use job_environ.
	* init/main.c: main(): Call job_class_environ_init().

2012-12-14  Steve Langasek  <steve.langasek@ubuntu.com>
	* init/job_class.[ch]: instead of assuming a fixed value (0) as the
	  default nice value for job processes, use whatever the nice value
	  of the current process is.  This will be important later for user
	  sessions where an entire session may be started with a higher nice
	  value; and it fixes running the test suite as part of a nice'd
	  build.
	* init/tests/test_job_class.c: update test suite to match.

2012-12-11  James Hunt  <james.hunt@ubuntu.com>

	* init/Makefile.am: Add explicit -lrt for tests (LP: #1088863)
	* dbus/com.ubuntu.Upstart.xml: Added "GetEnv" and "SetEnv" methods.
	* init/control.c:
	  - control_set_env(): Implementation of "SetEnv" D-Bus method.
	  - control_get_env(): Implementation of "GetEnv" D-Bus method.
	* init/job_class.c:
	  - Added job_environ environment table.
	  - job_class_environ_init(): Initialise job_environ.
	  - job_class_environment: Use job_environ.
	* init/main.c: main(): Call job_class_environ_init().

2012-12-07  James Hunt  <james.hunt@ubuntu.com>

	* NEWS: Release 1.6.1
	* configure.ac: Change version to 1.6.1

2012-12-07  James Hunt  <james.hunt@ubuntu.com>

	* init/Makefile.am:
	  - TEST_DATA_DIR: use $srcdir, not $PWD.
	  - TEST_DATA_FILES: Corrected filename.
	* dbus/com.ubuntu.Upstart.xml: Restart: Add annotation to make it
	  manifest this is an async call.
	* util/telinit.c: restart_upstart(): Use the async call to avoid the
	  client-side complaining if it detects that Upstart has severed all
	  D-Bus connections in preparation for the re-exec.

2012-12-06  James Hunt  <james.hunt@ubuntu.com>

	* init/job_class.c:
	  - job_class_add_safe(): Don't assert on name collisions for jobs
	    associated with a different session.  (LP: #1079715).
	  - job_class_serialise(): Explicitly disallow user and chroot
	    sessions from being serialised since this scenario is not
	    supported (due to our not serialising ConfSource objects yet).
	  - job_class_deserialise(): Assert that we do not have user and
	    chroot sessions to deal with, and fix potential invalid free if
	    error occurs before JobClass is created.
	  - job_class_deserialise_all(): Explicitly ignore attempted
	    deserialisation of user and chroot sessions.
	* init/state.c:
	  - state_deserialise_resolve_deps(): Ignore classes associated with
	    a user or chroot session.  Specify new session parameter to
	    state_get_job().
	  - state_serialise_blocked(): Encode session index for BLOCKED_JOB.
	    Make function non-static for testing.
	  - state_deserialise_blocked(): Extract session from index index for
	    BLOCKED_JOB to pass to state_get_job().  Default session to NULL
	    to handle upstart 1.6 serialization.  Make function non-static
	    for testing.
	  - state_get_job(): Add @session parameter to allow exact job match.
	  - state_read_objects(): Attempt to write the state to file
	    STATE_FILE if deserialisation fails as an aid to diagnosing the
	    cause of the failure.
	* init/tests/test_state.c: test_blocking(): Additional tests to check
	  that it is possible to deserialise Upstart 1.6 JSON format (which
	  does not include the "session" JSON attribute for blocked objects.
	  Add infrastructure for testing deserialization of reference json
	  files from disk.
	  New tests:
	    - "BLOCKED_JOB serialisation and deserialisation".
	    - "BLOCKED_EVENT serialisation and deserialisation".
	    - "BLOCKED_JOB with JSON session object".
	    - "ensure BLOCKED_JOB with non-NULL session is ignored".
	* dbus/com.ubuntu.Upstart.xml: Added 'GetState' method that returns
	  internal state in JSON format.
	* init/Makefile.am:
	  - Added TEST_DATA_DIR to allow tests to find data files.
	  - Added test data files to distribution.
	* init/control.c: control_get_state(): Implementation for D-Bus
	  'GetState' method.
	* init/tests/data/upstart-1.6.json: Test data used by test_state.c
	  for upgrade testing the upstart 1.6 serialization format.
	* dbus/com.ubuntu.Upstart.xml: New 'Restart' method.
	* init/control.c: control_restart(): New function to request Upstart
	  restart itself.
	* util/telinit.c: use the new dbus interface for restarts;
	  'telinit u' now fails with an error when PID 1 is not upstart,
	  instead of sending it a signal with undefined behavior.
	  (LP: #1083723)
	* util/man/telinit.8: Update for 'telinit u' behaviour if PID 1 is
	  not Upstart.

2012-11-23  James Hunt  <james.hunt@ubuntu.com>

	[ Colin King <colin.king@ubuntu.com> ]

	* init/log.c: log_serialise(): smatch-found issue where
	  additional checks required for log->unflushed to avoid any
	  possibility of NULL dereference.
	* init/state.c: state_read_objects(): smatch-found issue
	  to correct read size and ensure optimal throughput.

2012-11-18  Steve Langasek  <steve.langasek@ubuntu.com>

	* init/tests/test_job_process.c: fix test which was accidentally
	  relying on a variable persisting after it's gone out of scope.
	* init/tests/test_job_process.c: don't test the blocked/ignored
	  signal list in a spawned job; this is not testing the upstart code
	  but the characteristics of the system, and the test is wrong
	  because it assumes the signal lists in /proc/self/status fit in an
	  unsigned long int - patently untrue on mips, where we have 128
	  signals for historical reasons.

2012-11-17  Steve Langasek  <steve.langasek@ubuntu.com>

	* init/Makefile.am: set TERM=xterm, so that tests which rely on
	  TERM being set in the environment don't give different results and
	  gratuitously fail.

2012-11-15  James Hunt  <james.hunt@ubuntu.com>

	* NEWS: Release 1.6
	* configure.ac: Bump version to 1.7
	* NEWS: Begin new release

2012-11-07  James Hunt  <james.hunt@ubuntu.com>

	* Added stateful re-exec support such that when Upstart is asked
	  to restart itself using 'telinit u', the new instance of PID 1
	  will retain knowledge of all system jobs and running instances.

2012-09-10  James Hunt  <james.hunt@ubuntu.com>

	* Merged lp:~jconti/upstart/fix_empty_chroot.

2012-05-23  James Hunt  <james.hunt@ubuntu.com>

	* init/main.c: Add in "bare" re-exec handling from Ubuntu
	  branch.
	* init/main.c: Unhide "restart" option.

2012-10-22  James Hunt  <james.hunt@ubuntu.com>

	* init/parse_job.c: stanza_kill(): Actually save parsed
	  value to avoid crash if kill signal given as a numeric
	  (LP: #1049820).
	* init/tests/test_parse_job.c: test_stanza_kill(): New test:
	  "with signal and single numeric argument".
	* init/Makefile.am: test_job_process must now be linked to the 'util'
	  library for pty helper functionality.
	* init/tests/test_job_process.c:
	  - Compiler appeasement.
	  - Conditionally run tests in a pty for build environments such as
	    modern versions of sbuild(1) that do not provide a controlling
	    terminal (sbuild) (LP: #888910).

2012-08-31  Steve Langasek  <steve.langasek@ubuntu.com>

	[ A. Costa <agcosta@gis.net> ]
	* init/man/init.5, util/man/runlevel.7, util/man/initctl.8: fix a
	number of typos.

2012-08-07  James Hunt  <james.hunt@ubuntu.com>

	* init/main.c: main(): Remove checks for /dev/kmsg, /dev/null,
	  /dev/console and /dev/tty since some environments use different
	  major/minor numbers to the norm (for example on LXC, /dev/console is
	  not (5,1), but (136,*)). Do not attempt to create /dev/console again,
	  due to LXC numbering difference.

2012-08-03  James Hunt  <james.hunt@ubuntu.com>

	* init/main.c:main(): Handle hostile initramfs-less environments by
	  calling umask and creating required device nodes as early as possible.
	* init/system.c: New functions to simplify code:
	  - system_mknod()
	  - system_check_file()

2012-07-31  James Hunt  <james.hunt@ubuntu.com>

	[ Eric S. Raymond <esr@thyrsus.com> ]
	* extra/man/socket-event.7: Fixed incorrect troff (LP: #1018925).

2012-03-22  James Hunt  <james.hunt@ubuntu.com>

	* NEWS: Begin new release.
	* configure.ac: Bump version to 1.6.

2012-03-22  James Hunt  <james.hunt@ubuntu.com>

	* Changelog: Release entry.
	* configure.ac: Bump year.
	* NEWS: Release 1.5.

2012-03-16  James Hunt  <james.hunt@ubuntu.com>

	* init/tests/test_job_process:
	  - Fixed multiple TEST_FAILED() typos
	    ("unexpected" => unexpectedly").
	* job_process_spawn(): Only display single message
	  if pty setup fails. 
	* init/man/init.5: Typo.
	* init/tests/test_job_process:
	  - child(): New TEST_OUTPUT_WITH_STOP test.
	  - test_run(): New test "with multiple processes and log".
	  - test_spawn():
	    - umask reset.
	    - New test "ensure multi processes output logged".
	* dbus/com.ubuntu.Upstart.xml:
	  - added 'NotifyDiskWriteable' method.
	* init/control.c:
	  - control_notify_disk_writeable(): New function to flush early job log.
	* init/job_process.c:
	  - job_process_terminated(): Call log_handle_unflushed() to potentially
	    add log object to unflushed list (the early job log) in certain
	    scenarios.
	* init/log.c:
	  - log_flushed: bool indicating successful flush of early job log.
	  - log_unflushed_files: The "early job log" list.
	  - log_new(): Call log_unflushed_init() and initialize new log members.
	  - log_flush(): Only call log_read_watch() conditionally now.
	  - log_io_reader(): More careful consideration of errno by
	    using saved value from log member.
	  - log_io_error_handler(): Set remote_closed for the benefit of
	    log_flushed() (to avoid flushing multiple times).
	  - log_file_open: Now saves errno value from open(2).
	  - log_read_watch(): Removed log->unflushed->len assert since it was
	    erroneous: even if unflushed data exists, it will be written in
	    order when log_io_reader() calls log_file_write().
	  - log_unflushed_init(): New function to initialise the
	    log_unflushed_files list.
	  - log_handle_unflushed(): New function that potentially adds log
	    object to the log_unflushed_files list to allow the data to be
	    flushed _after_ the parent object has been destroyed.
	  - log_clear_unflushed(): New function to clear the
	    log_unflushed_files list by attempting to flush the data to disk.
	  - log_read_watch(): Set remote_closed for scenarios where
	    error handler never called. (LP: #935585)
	* init/log.h:
	  - Added new Log members: detached, remote_closed and open_errno.
	  - Updated documentation.
	  - extern for log_unflushed_files.
	  - Added prototypes for new functions: log_handle_unflushed(),
	    log_clear_unflushed() and log_unflushed_init().
	* init/tests/test_job_process.c:
	  - test_run():
	    - Call log_unflushed_init().
	    - Corrected grammar in error messages for "ensure sane fds" tests.
	    - "with single line command writing fast and exiting": Call
	      nih_child_add_watch().
	    - added waitid() calls to ensure log data not added to
	      unflushed list.
	  - test_spawn():
	    - Call log_unflushed_init().
	    - Corrected grammar in error messages for "ensure sane fds" tests.
	    - Added TEST_ALLOC_SAFE() to "simple test" to ensure
	      destructors run correctly.
	    - "read single null byte with 'console log'": Call
	      log_handle_unflushed() and added missing free.
	    - "read data from forked process": Call
	      log_handle_unflushed().
	* init/tests/test_log.c: 
	  - Updated documentation.
	  - Added calls to log_unflushed_init().
	  - "ensure logger flushes cached data on request": New test
	    for log_handle_unflushed().
	* util/initctl.c:
	  - notify_disk_writeable_action(): New function to notify
	    Upstart that the disk is writeable.
	  - commands: Added new command "notify-disk-writeable".
	* util/man/initctl.8: Updated for new notify-disk-writeable command.
	* util/tests/test_initctl.c:
	  - STOP_UPSTART(): Check return from kill(2).
	  - test_show_config(): Adding missing rmdir(2).
	  - test_check_config(): Adding missing rmdir(2).
	  - test_notify_disk_writeable(): New function embodying new test
	    "with job ending before log disk writeable".

	[ Steve Langasek <steve.langasek@ubuntu.com> ]
	* init/tests/test_job_process:
	  - close_all_files(): New function to ensure test environment
	    has only expected fds open.
	  - main(): Call close_all_files().

2012-03-07  James Hunt  <james.hunt@ubuntu.com>

	* init/job.c: job_new(): Initialize log array.
	* init/job.h: Change Log element to an array to handle scenario where
	  job has multiple simultaneous processes running (LP: #940290).
	* init/job_process.c:
	  - job_process_run(): pass ProcessType to job_process_spawn().
	  - job_process_spawn():
	    - Now accepts a ProcessType.
	    - Ensure existing matching process type log is destroyed before
	      creating a new one.
	  - job_process_terminated(): Update for log array.
	* init/job_process.h: Updated prototype for job_process_spawn().
	* init/tests/test_job.c: test_new(): Updated logic for log array.
	* init/tests/test_job_process.c: test_run():
	  - Updated logic for log array.
	  - Added ProcessType to job_process_spawn() calls.

2012-03-05  James Hunt  <james.hunt@ubuntu.com>

	* init/job_process.c: job_process_spawn(): If pty setup fails,
	  log message and disable logging for job.
	* init/man/init.5: Explain new behaviour should pty setup fail.
	* init/tests/test_job_process.c: Updated disabled test
	  "when no free ptys" for new behaviour.

2012-03-01  James Hunt  <james.hunt@ubuntu.com>

	* init/job_class.c:
	  - job_class_get_instance():
	    - Use nih_local to avoid memory leak should nih_strcat_sprintf()
	      fail.
	    - Formatting.
	  - job_class_start():
	    - Use nih_local to avoid memory leak should nih_strcat_sprintf()
	      fail.
	    - Formatting.
	* init/man/init.5: Add further pty details.

2012-02-13  James Hunt  <james.hunt@ubuntu.com>

	* init/log.c:
	  - log_flush(): Comments.
	  - log_read_watch():
	    - Improved comments.
	    - Don't re-attempt read on EAGAIN/EWOULDBLOCK since those errors are
	      nominally impossible due to the remote end of the pty already
	      having ended (LP: #926468).
	    - Added a debug-mode warning when 'badly-behaved' application
	      detected that leaks fds to its children, as this is generally a bug.
	* init/tests/test_job_process.c:
	  - test_run():
	    - "with single line command writing fast and exiting": added
	      waitpid() to ensure no EAGAIN.
	  - test_spawn():
	    - "with no such file, no shell and console log": added
	      waitpid() to ensure no EAGAIN.

2012-02-03  James Hunt  <james.hunt@ubuntu.com>

	* init/job_process.c: job_process_spawn():
	  - Set close-on-exec for pty_master.
	  - Ensure stdio buffers flushed prior to forking to ensure no data
	    leakage to child (should init be run with '--debug', or the tests
	    be run with redirected output, for example).
	  - Free log object if child process fails to exec(3) rather than just
	    closing fd. This ensures io watch is removed correctly. (LP: #922754)
	  - Only need to remap pty_master if CONSOLE_LOG in operation.
	* init/tests/test_job_process:
	  - fd_valid(): New helper function to determine if specified fd is valid.
	  - child(): Added new 'TEST_FDS' test to ensure no fd leakage to child
	    processes.
	  - test_run():
	    - New tests:
	      - "ensure sane fds with no console, no script"
	      - "ensure sane fds with no console, and script"
	      - "ensure sane fds with console log, no script"
	      - "ensure sane fds with console log, and script"
	      - "with single-line command running an invalid command, \
	         then a 1-line post-stop script"
	      - "with single-line command running an invalid command, \
	         then a 2-line post-stop script"
	      - "with single-line command running an invalid command, \
	         then a post-stop command"
	      - "with single-line command running an invalid command, \
	         then an invalid post-stop command"
	      - "with single-line command running a valid command, \
	         then a 1-line invalid post-stop command"
	    - Test "with single-line command running an invalid command":
	      - now diverts stderr output for less chatty test-run experience.
	      - Improved checking.
	    - Test "with setuid me" now diverts stderr output for less chatty
	      test-run experience.
	  - test_spawn():
	    - New tests:
	      - "with no such file, no shell and console log"
	      - "ensure sane fds with no console"
	      - "ensure sane fds with console log"
	* init/tests/test_log.c: test_log_destroy():
	  - New test "ensure watch freed when log destroyed"

2012-01-27  James Hunt  <james.hunt@ubuntu.com>

	* init/tests/test_job_process.c: test_run(): Fixed typo in
	  test "with setuid me" where uid value was being set to gid.

2012-01-25  James Hunt  <james.hunt@ubuntu.com>

	* init/job_process.c: job_process_terminated(): Free log to ensure data
	  written as soon as _any_ process ends (consider respawn jobs).
	* init/log.c:
	  - log_destroy():
	    - Improved documentation.
	    - Now calls new function log_flush().
	  - log_flush(): New function to ensure no lingering buffered job data
	    remains. Now considers EBADF (LP: #912558).
	  - log_io_reader():
	    - Added missing assert for @len.
	    - Simplified ENOSPC handling.
	    - Ensure log->io set to NULL to allow other routines to detect it
	      really has gone.
	  - log_file_write(): Added @len checks.
	  - log_read_watch(): New function to drain data from a watch descriptor
	    (which also must consider EBADF).
	* init/log.h: Added define for LOG_READ_SIZE.
	* init/tests/test_job_process.c:
	  - test_run():
	    - Added some extra pointer checks.
	    - Free class *before* checking file to ensure destructor invoked at
	      correct point.
	    - Added test "with single-line command running an invalid command"
	      (for scenario bug 912558 exposed).
	    - Added test "with single-line command writing fast and exiting".
	* init/tests/test_log.c: Changed all tests to use openpty(3) rather than
	  pipe(2) for semantic parity with actual code.
	* util/tests/test_user_sessions.sh:
	  - ensure_no_output(): Now calls check_job_output() and delete_job() to
	    simplify logic.
	  - delete_job(): Call get_job_file() rather than doing it long-hand.
	  - check_job_output(): New function.
	  - start_job(): Added allow_failure parameter.
	  - test_ensure_no_unexpected_output(): New test
	    "ensure command job does not create log file with invalid command".

2012-01-05  James Hunt  <james.hunt@ubuntu.com>

	* init/man/init.5: Explain that all job processes affected
	  by 'setuid' and 'setgid' stanzas.

2011-12-22  James Hunt  <james.hunt@ubuntu.com>

	* init/job_process.c: job_process_spawn():
	  - Set child handler to default rather than explicit ignore
	    to avoid test failures in environments that disallow
	    ignoring SIGCHLD.
	* init/tests/test_job_process.c: test_run():
	  - Changed timeout for test feature "ensure that no log
	    file written for CONSOLE_NONE".

2011-12-15  James Hunt  <james.hunt@ubuntu.com>

	* Makefile.am: Add missing TESTING.sessions to distribution.
	* contrib/vim/syntax/upstart.vim: Meta-data update and addition
	  of more standard (Ubuntu Upstart) events.
	* extra/man/upstart-udev-bridge.8: Ensure literal dashes used
	  for all command-line options.
	* extra/upstart-udev-bridge.c:
	  - udev_monitor_watcher(): Fix leak when obtaining udev value.
	  - make_safe_string(): Don't realloc since overhead too high
	  considering size of strings.
	* init/job_class.c: Typo.
	* init/job_process.c: job_process_spawn():
	  - Correct ignoring of SIGCHLD prior to grantpt(3) call.
	  - Removed redundant close(2) calls.
	  - Move declarations to top of block for
	    getpwnam(3)/getgrnam(3).
	* init/log.c:
	  - log_file_open(): Comments.
	  - log_file_write(): Added missing cast on
	    nih_io_buffer_shrink() call.
	* init/main.c: console_type_setter(): NihOptionSetter's should
	  return 0 on success.
	* init/man/init.5: lower-case all references to system jobs
	  and user jobs.
	* init/tests/test_job_process.c: Add missing include for
	  fnmatch.h.

2011-12-15  James Hunt  <james.hunt@ubuntu.com>

	* init/tests/test_job_process.c: test_run():
	  - Ensure process group killed for multi-process shell scripts.
	  - Change 'command-not-found' tests to use regex matching rather
	    than literal to allow for minor differences in /bin/sh variants
	    error output.

2011-12-13  James Hunt  <james.hunt@ubuntu.com>

	* configure.ac: Bump version to 1.5
	* NEWS: Begin new release

2011-12-13  James Hunt  <james.hunt@ubuntu.com>

	* NEWS: Release 1.4
	* configure.ac (NIH_COPYRIGHT): Update

2011-12-12  James Hunt  <james.hunt@ubuntu.com>

	Simplify logfile name encoding.
	
	* init/job_process.c: job_process_log_path(): Ditch D-Bus job name
	  encoding in path names for saner approach that simply remaps slash
	  characters (minimal surprises for users).
	* init/job_process.h: Addition of macros:
	  - JOB_PROCESS_LOG_FILE_EXT
	  - JOB_PROCESS_LOG_REMAP_FROM_CHAR
	  - JOB_PROCESS_LOG_REMAP_TO_CHAR
	* init/man/init.5: Update console section for simplified log filename
	  encoding approach.
	* init/test_job_process.c: test_log_path(): Updates for simplified
	  logfile name encoding.
	* util/tests/test_user_sessions.sh: Updates for simplified
	  logfile name encoding: removed dbus_encode() and replaced with
	  upstart_encode().

2011-12-12  James Hunt  <james.hunt@ubuntu.com>

	* extra/man/upstart-udev-bridge.8:
	  - Added new '--no-strip' option.
	  - Added missing '--daemon', '--debug' and '--help' options.
	* extra/upstart-udev-bridge.c:
	  XXX: Behavioural change: non-printable bytes are now removed
	  by default from all udev message data to handle buggy
	  hardware devices which expose this data to userland (the
	  kernel simply passes it through verbatim). To revert to old
	  behaviour (where no udev message data is modified), specify
	  the new '--no-strip' option (LP: #829980).
	  - make_safe_string(): New function to cleanse udev data.
	  - udev_monitor_watcher():
	    - Cleanse udev data unless '--no-strip' specified.
	    - Fixed possible crash should 'action' not be set.
	    - Fixed possible crash should 'devname' not be set
	      and '--debug' specified.

2011-12-09  James Hunt  <james.hunt@ubuntu.com>

	* Merge of 'setuid' + 'setgid' stanzas from
	  Evan Broder (lp:~broder/upstart/drop-privileges).

2011-12-09  James Hunt  <james.hunt@ubuntu.com>

	Introduction of 'log' argument to 'console' stanza allowing
	system job output only to be captured.
	
	* contrib/vim/syntax/upstart.vim: Added 'log' and missing
	  'none'.
	* init/Makefile.am: Update for log.c, log.h and test_log.c.
	* init/job.c: job_new(): Initialize log.
	* init/job.h: Add Log pointer to Job.
	* init/job_class.c:
	  - XXX: behaviour change: Default for 'console'
	    is now CONSOLE_LOG rather than CONSOLE_NONE.
	    Rationale is that if a job does produce output, you want to see
	    it since the chances are it will contain useful error details.
	  - Added default_console variable.
	  - job_class_console_type(): New function to parse console type
	    string.
	* init/job_class.h:
	  - Added CONSOLE_LOG to ConsoleType and updated documentation
	    for ConsoleType.
	  - Added prototype for job_class_console_type().
	* init/job_process.c:
	  - New log_dir and disable_job_logging variables.
	  - job_process_run(): Updated to reflect new parameter for
	    job_process_spawn().
	  - job_process_spawn(): Now accepts a Job rather than a
	    JobClass to allow job->log and class->console to be handled
	    appropriately. Now creates pty master and slave fds for
	    console logging. Simplified code for file descriptor
	    switching by using new job_process_remap_fd().
	  - job_process_error_read(): Added entries for:
	    - JOB_PROCESS_ERROR_OPENPT_MASTER
	    - JOB_PROCESS_ERROR_OPENPT_UNLOCKPT
	    - JOB_PROCESS_ERROR_PTSNAME
	    - JOB_PROCESS_ERROR_OPENPT_SLAVE
	  - job_process_log_path(): New function that returns full path to log
	    file for specified Job.
	  - job_process_remap_fd(): New function to ensure file
	    descriptors do not collide.
	* init/job_process.h:
	  - Updated JobProcessErrorType with new entries:
	    - JOB_PROCESS_ERROR_OPENPT_MASTER
	    - JOB_PROCESS_ERROR_OPENPT_UNLOCKPT
	    - JOB_PROCESS_ERROR_PTSNAME
	    - JOB_PROCESS_ERROR_OPENPT_SLAVE
	  - job_process_spawn(): Updated prototype.
	  - job_process_log_path(): Added prototype.
	* init/main.c:
	  - handle_logdir(): New function for overriding log directory.
	  - console_type_setter(): New Function to handle selection of
	    default console value.
	  - Added following command-line options:
	    - '--default-console'
	    - '--logdir'
	    - '--no-log'
	* init/man/init.5:
	  - Update and restructure of section on 'console' stanza.
	  - Added a FILES section.
	* init/man/init.8: Updated with details of new options:
	  - '--default-console'
	  - '--logdir'
	  - '--no-log'
	* init/parse_job.c: stanza_console(): Updated for "log".
	* init/paths.h: Added defines for JOB_LOGDIR and LOGDIR_ENV.
	* init/session.c:
	  - Added missing function headers.
	* init/system.c: system_setup_console(): Update for CONSOLE_LOG.
	* init/test_conf.c:
	  - TEST_FORCE_WATCH_UPDATE(): Removed debug.
	  - test_override(): Removed erroneous comment.
	  - test_select_job(): Added variable attributes to keep gcc 4.6 happy.
	* init/test_event.c: Explicitly set console type to CONSOLE_NONE to
	  retain behaviour of existing tests.
	* init/test_job.c:
	  - test_job_new(): Ensure log object not created on Job instantiation.
	  - test_change_state(): Explicitly set console type to CONSOLE_NONE to
	    retain behaviour of existing tests.
	* init/test_job_class.c:
	  - test_new(): Ensure console type now defaults to CONSOLE_LOG.
	  - Explicitly set console type to CONSOLE_NONE to retain behaviour of
	    existing tests.
	* init/test_job_process.c:
	  - Added various new macros to simplify test code.
	  - child(): New child_tests added for TEST_OUTPUT and TEST_SIGNALS.
	  - get_available_pty_count(): New function.
	  - Explicitly set console type to CONSOLE_NONE to retain behaviour of
	    existing tests.
	  - test_run(): Added new tests for CONSOLE_LOG.
	  - test_spawn(): Added new tests for CONSOLE_LOG.
	  - test_log_path(): New function.
	  - test_handler(): Added UPSTART_LOGDIR support to 
	  - main():
	    - Update to allow number of forks to be specified when run as a child
	      process.
	    - Added call to test_log_path().
	    - initialize various subsystems since before, functions run from
	      main() had to be run in the order specified and exactly as listed
	     (certain tests relied on previous tests initializing a subsystem
	     which gives unexpected results and thus confusing behaviour
	     if the order of tests is changed).
	* init/test_parse_job.c: Added new test to test_stanza_console() for
	  "console log".
	* util/tests/test_user_sessions.sh: Added tests for job logging
	  to ensure no unexpected output recorded for user jobs.

2011-11-16  Petr Lautrbach <plautrba@redhat.com>
	* init/parse_job.c, init/job_class.c, init/job_class.h: Added "usage"
	stanza which is used by initctl command.
	* init/tests/test_parse_job.c: Tests for "usage" stanza
	* init/man/init.5: "usage" stanza documentation.
	* util/initctl.c, util/man/initctl.8: Added "inictl usage" command.
	* util/tests/test_initctl.c: Tests for ""inictl usage" command.

2011-08-11  Scott James Remnant  <keybuk@google.com>

	* init/job_process.c (job_process_spawn): Can't return on
	dup2() error, we're in the child. Return an error back to
	the child properly.

	* init/job_process.c (job_process_spawn), init/main.c: error
	should be ENOENT

	* init/job_class.c, init/job_class.h: Move constants into the
	header file so they can be found from other source files.
	* init/job_process.c (job_process_spawn): Only adjust the OOM
	score if it isn't the default
	* init/main.c: Apply the default OOM score to the init process
	itself.

	* init/main.c: Deal with failure to setup the system console by
	falling back to /dev/null, so we don't end up without default fds
	and castrate the process.

2011-08-10  Scott James Remnant  <keybuk@google.com>

	* init/job_class.c (job_class_new): nit, use #defines for the default
	nice level and oom score adjustment.
2011-07-25  James Hunt  <james.hunt@ubuntu.com>

	* init/job_process.c: job_process_spawn():
	  - Added dup2() return check.
	* TESTING.sessions: Updated with information on user sessions.
	* init/job_process.c:
	  - job_process_spawn():
	    - Change group before user and do it as early as possible.
	    - Ensure non-priv user is able to read script fd. Default system
	      behaviour is seemingly not consistent/defined, so force it
	      to be (LP: #813052)
	    - Ensure cwd for user job is home directory by default.
	  - job_process_error_read():
	    - Added handling for JOB_PROCESS_ERROR_SETUID and
	      JOB_PROCESS_ERROR_SETGID (LP: #807293).
	    - Added new entry for JOB_PROCESS_ERROR_CHOWN.
	* init/job_process.h:
	  - Added entry for JOB_PROCESS_ERROR_CHOWN in JobProcessErrorType.
	* init/man/init.5: Update for user jobs explaining behaviour of stanzas
	  which manipulate system resource limits and when the init
	  daemon reads the users job directory.
	* util/tests/test_user_sessions.sh: New script for testing user sessions
	  (NOTE: this is *NOT* run automatically).
	* init/session.c: session_from_dbus(): Handle case where a users
	  home directory is changed or where a uid is re-used for a
	  different username.
	* init/session.h: Updated comments for Session object.
	* init/man/init.5: Explain that symbolic links are not supported.

2011-07-22  James Hunt  <james.hunt@ubuntu.com>

	* util/man/initctl.8: Clarify semantics of restart(8)
	  command (LP: #731225).

2011-07-20  James Hunt  <james.hunt@ubuntu.com>

	* util/tests/test_initctl.c:
	  - test_show_config(): /* fall through :) */
	  - test_check_config(): Manually start and stop dbus-daemon to work
	    around change in dbus autostart behaviour which causes issues when
	    running the tests in a chroot and non-X11 environment (see dbus commit
	    cea055514a9dfc74e7f0515cf4a256da10a891bc).

2011-06-14  James Hunt  <james.hunt@ubuntu.com>

	* NEWS: Release 1.3

2011-06-14  James Hunt  <james.hunt@ubuntu.com>

	* contrib/vim/syntax/upstart.vim: Updates for kill, oom, expect
	and limit.  

2011-06-07  Scott James Remnant  <scott@netsplit.com>

	* init/job_process.c (job_process_spawn): Make sure we don't close
	our own file descriptor if it already has the right value.

2011-06-06  James Hunt  <james.hunt@ubuntu.com>
	
	Add override file support.

	* init/conf.c:
	  - conf_reload_path(): Now takes an extra override_path parameter.
	  - is_conf_file() / is_conf_file_std() / is_conf_file_override(): New
	    functions to determine type of given file path.
	  - toggle_conf_name(): New function which convert a conf file
	    name to an override name and vice versa.
	  - majority of remaining functions updated to handle override
	    files.
	* init/conf.h: Prototypes.
	* init/job_class.c: Whitespace.
	* init/man/init.5: Updated to document override file support.
	* init/man/init.8: Added reference to control-alt-delete(7) man page.
	* init/paths.h: New macros CONF_EXT_OVERRIDE, CONF_EXT_STD,
	  IS_CONF_FILE_OVERRIDE and IS_CONF_FILE_STD.
	* init/parse_conf.c: Added assertion to remind us forcibly to add
	  override-handling code for directories if we ever allow content in
	  'init.conf'.
	* init/parse_job.c (parse_job): Additional parameter 'update' to
	  allow override files to replace existing Job details.
	* init/parse_job.h: Updated parse_job() prototype.
	* init/test_conf.c
	  - New macros TEST_ENSURE_CLEAN_ENV() and
	    TEST_FORCE_WATCH_UPDATE().
	  - test_override(): New function.
	  - test_toggle_conf_name(): New function.
	* init/test_parse_job.c:
	  - Updated for extra parse_job() parameter.
	  - added a test feature to test_parse_job() to exercise new
	    parameter to parse_job().
	* util/man/initctl.8: Clarified what it means to restart a job.

	Add udev and socket bridges.
	
	* Makefile.am: Added extra directory.
	* New files:
	  - extra/Makefile.am
	  - extra/conf/upstart-socket-bridge.conf
	  - extra/conf/upstart-udev-bridge.conf
	  - extra/man/socket-event.7
	  - extra/man/upstart-socket-bridge.8
	  - extra/man/upstart-udev-bridge.8
	  - extra/upstart-socket-bridge.c
	  - extra/upstart-udev-bridge.c
	* configure.ac:
	  - Check for udev (for upstart-udev-bridge).
	  - Add extra/Makefile to AC_CONFIG_FILES.
	* dbus/com.ubuntu.Upstart.xml: Add EmitEventWithFile method.
	* init/control.c:
	  - control_emit_event(): Now a wrapper for control_emit_event_with_file.
	  - control_emit_event_with_file(): New function that operates on an fd.
	* init/control.h: Prototype for control_emit_event_with_file().
	* init/event.c:
	  - event_new(): Initialize event fd.
	  - event_pending_handle_jobs(): Now calls event_operator_fds().
	* init/event.c: Add fd to Event struct.
	* init/event_operator.c: event_operator_fds(): New function.
	* init/event_operator.h: Prototype for event_operator_fds().
	* init/job.c: job_new(): Initialize fd members.
	* init/job.h: Add fds and num_fds to Job struct.

2011-06-03  James Hunt  <james.hunt@ubuntu.com>

	Add session support. Note that there are no automatically runnable and
	explicit tests yet. However, see TESTING.sessions.
	
	* TESTING.sessions: ASCII (reStructuredText) document explaining
	  how to run manual tests for session support (for chroots).
	* dbus/Upstart.conf: Simplified to support allowing users to invoke
	  all methods (since Upstart now isolates commands by user).
	* init/Makefile.am: Added session.[ch] files.
	* init/session.c: New file. Note that session_from_dbus() will disable sessions
	  (by returning the NULL session) if environment variable "UPSTART_NO_SESSIONS"
	  is set to any value (used by tests).
	* init/session.h: New file.
	* init/parse_job.h: parse_job(): Add session pointer to prototype.
	* init/parse_job.c:
	  - parse_job(): Add session parameter.
	  - Update calls to job_class_new() to pass session pointer.
	* init/job.c: job_new(): Crucial change to ensure chroot sessions have
	  a unique D-Bus name (LP:#728531).
	* init/job_class.c: 
	  - job_class_new(): Add session parameter and session support.
	  - job_class_remove(): Add session parameter to prototype.
	  - job_class_consider(): Only consider jobs from the appropriate session.
	  - job_class_reconsider(): Only consider jobs from the appropriate session.
	  - job_class_start(): Disallow out-of-session modification.
	  - job_class_stop(): Disallow out-of-session modification.
	  - job_class_restart(): Disallow out-of-session modification.
	* init/main.c: Add "--no-sessions" command-line option to disable
	  sessions and revert to traditional behaviour.
	* init/job_class.h: 
	  - job_class_new(): Add session pointer to prototype.
	  - JobClass: Add session member.
	* init/job_process.c: job_process_spawn():
	  - Call chroot(2) for chroot sessions.
	  - Call setuid(2) for user session jobs.
	* init/job.c:
	  - job_emit_event(): Set session for event.
	  - job_start(): Disallow out-of-session modification.
	  - job_stop(): Disallow out-of-session modification.
	  - job_restart(): Disallow out-of-session modification.
	* init/event.h: Event: Add session member.
	* init/event.c:
	  - event_new(): initialize session to NULL.
	  - event_pending_handle_jobs(): Add session handling.
	  - event_finished(): Set session for failure event.
	* init/control.c:
	  - control_get_job_by_name(): Add session handling.
	  - control_get_all_jobs(): Add session handling.
	  - control_emit_event(): Add session handling.
	* init/conf.c:
	  - conf_source_new(): Initialise session to NULL.
	  - conf_reload_path(): Pass session to parse_job().
	  - conf_select_job(): Add session parameter.
	* init/conf.h:
	  - ConfSource: Add session member.
	  - conf_select_job(): Add session parameter to prototype.
	* All tests updated to set "UPSTART_NO_SESSIONS" (to disable
	  sessions).

2011-06-02  James Hunt  <james.hunt@ubuntu.com>

	* contrib/bash_completion/upstart:
	  - Made function names more meaningful:
	  - _upstart_jobs: Now returns a unique list
	  - _upstart_events (nee _upstart_named_events ) now considers all
	    "emits" tokens.
	  - Updates for "check-config" and "show-config".
	  - Added "--session" option.
	  - Added "--no-wait" for emit, reload and restart.

	Man page updates.
	
	* init/man/init.5:
	  - Quoted dashes.
	  - Explain handling of duplicated stanzas.
	  - "respawn": Document default count and interval.
	  - "emits": Reference "initctl check-config".
	  - Added BUGS section.
	  - Added copyright.
	* init/man/init.8:
	  - Quoted dashes.
	  - See Also: Added control-alt-delete(7).
	* util/man/initctl.8:
	  - Quoted dashes.
	  - "restart": Clarified meaning.
	  - "list": Explained "stop/waiting" jobs.

2011-06-01  James Hunt  <james.hunt@ubuntu.com>

	Add D-Bus session support to initctl.
	
	* util/initctl.c:
	  - Added "--session" command-line option.
	  - dbus_bus_type_setter(): New function used by option parser to
	    distinguish system/session D-Bus bus type.
	  - system_bus variable now replaced by two others: use_dbus (boolean)
	    and dbus_bus_type.
	  - upstart_open(): Updated to handle multiple D-Bus bus types.
	* util/man/initctl.8: Update for "--session" option.
	* util/tests/test_initctl.c: Updated to make use of use_dbus and
	  dbus_bus_type rather than system_bus.

	Add "show-config" command to initctl.
	
	* util/initctl.c:
	  - New functions:
	    - job_class_condition_handler(): Handler function to retrieve job conditions.
	    - job_class_condition_err_handler(): Handler error function for
	      job_class_condition_handler().
	    - job_class_parse_events(): Convert RPN "start on" and "stop on" conditions to
	      human-readable format.
	    - job_class_show_emits(): Display events which job emits.
	    - job_class_show_conditions(): Make D-Bus calls to retrieve "start on" and
	      "stop on" conditions.
	    - show_config_action: Handle "show-config" command..
	* util/initctl.h: New file providing stack-handling functionality for
	  RPN parsing for "show-config" command.
	* util/Makefile.am: Added initctl.h to initctl_SOURCES.
	* util/man/initctl.8: Updated for "show-config" command and associated
	  options.
	* util/tests/test_initctl.c:
	  - New macros START_UPSTART, STOP_UPSTART, RUN_COMMAND, CREATE_FILE and DELETE_FILE.
	    These are required since due to the introduction of the
	    "show-config" initctl command, initctl is no longer solely a proxy
	    to Upstart: it now has some intelligence (it parses the 
	    "emits", "start on" and "stop on" conditions) and thus must be
	    tested directly.
	  - test_show_config(): New function to test "initctl show-config".
	  - in_chroot(): New function to detect if tests are being run from
	    within a chroot environment.
	  - dbus_configured(): New function which performs a basic check to
	    establish if D-Bus is configured correctly.
	  - main(): Added call to test_show_config(), conditional on
	    a non-chroot environment and a working D-Bus system.

	Add "check-config" command to initctl.
	
	* util/initctl.c:
	  - New functions:
	    - allow_event(): Determine if specified event is erroneous or not.
	      Handles globbing.
	    - allow_job(): Determine if specified job is erroneous or not.
	      Handles variables (such as instance variables).
	    - check_condition(): High-level function to handle checking start
	      on/stop on conditions.
	    - check_config_action: Handler for "check-config" command.
	    - display_check_errors(): Display errors from expression tree nodes
	      that are in error.
	    - eval_expr_tree(): Evaluate expression tree.
	    - ignored_events_setter(): handler for '--ignore-events' command-line
	      option for "check-config" command.
	    - tree_filter(): Used for filtering expression tree nodes.
	  - show_config_action(): Update for check-config mode.
	  - job_class_parse_events(): Update for check-config mode.
	  - job_class_show_emits(): Update for check-config mode.
	* util/initctl.h:
	  - Added structs for JobCondition, CheckConfigData and ExprNode.
	  - New macros: MAKE_EXPR_NODE() and MAKE_JOB_CONDITION().
	* util/tests/test_initctl.c:
	  - test_check_config(): New function to test "initctl check-config".
	  - main(): Added call to test_check_config(), conditional on
	    a non-chroot environment and a working D-Bus system.
	* util/man/initctl.8: Updated for "check-config" command and associated
	  options.
	* conf/rc-sysinit.conf: Added "emits" stanza, required by
	"check-config".

	Addition of initctl2dot script for visualisation.
	
	* Makefile.am: Added scripts directory.
	* configure.ac: Updated AC_CONFIG_FILES for scripts/Makefile.
	* scripts/Makefile.am: Makefile for scripts.
	* scripts/initctl2dot.py: Python script to produce dot(1) graphs of
	  "initctl show-config" output.
	* scripts/man/initctl2dot.8: Man page for initctl2dot.py script.

	Addition of init-checkconf script.
	
	* scripts/init-checkconf.sh: Script to determine if specified job
	  config file is valid or not.
	* scripts/man/init-checkconf.8: Man page for init-checkconf.sh.
	* scripts/Makefile.am: Added init-checkconf script and man
	  page.

2011-05-31  James Hunt  <james.hunt@ubuntu.com>

	Add command-line option to use D-Bus session bus (for testing).
	
	* init/control.c:
	  - Added new boolean use_session_bus.
	  - Updated comments.
	  - control_handle_bus_type(): New function to allow selection of
	    session bus via env var "UPSTART_USE_SESSION_BUS".
	    Also logs use of session bus if use_session_bus set.
	  - control_bus_open(): Now connects to either D-Bus system bus or session bus.
	* init/control.h: New define for USE_SESSION_BUS_ENV.
	* init/main.c: Addition of "--session" command-line option.
	* init/man/init.8: Update for new "--session" command-line option.

	* Corrected copyright notices.

	Add option to allow alternate location for job config files.
	
	* init/main.c:
	  - Added "--confdir <dir>" command-line option.
	  - handle_confdir(): New function to select alternate confdir using env
	    var "UPSTART_CONFDIR" or command-line option (for testing).
	* init/paths.h: Added define for CONFDIR_ENV.
	* init/man/init.8: Update for new "--confdir" command-line option.

	Add ability to suppress initial event and/or change its name.
	
	* init/main.c: New command-line options: "--no-startup-event" and
	  "--startup-event". If "--no-startup-event" specified, log message as a
	  debug aid.
	* init/man/init.8: Documentation for new command-line options:
	  "--no-startup-event" and "--startup-event".

2011-05-12  Marc - A. Dahlhaus  <mad@wol.de>

	* init/job_class.h (JobClass): Add kill signal member
	* init/job_class.c (job_class_new): Initialise kill signal
	* init/tests/test_job_class.c (test_new): Check kill signal initialised
	correctly.
	* init/system.c (system_kill): Change to accept a signal rather than
	a boolean.
	* init/system.h: Update prototype
	* init/tests/test_system.c (test_kill): Update tests to pass signals
	by value.
	* init/job_process.c (job_process_kill, job_process_kill_timer): Pass
	the configured kill signal, or SIGKILL, to the function rather than
	TRUE/FALSE.
	* init/parse_job.c (stanza_kill): Add parsing for kill signal.
	* init/tests/test_parse_job.c (test_stanza_kill): Check parsing works
	* init/errors.h: Add illegal signal error and string.
	* init/man/init.5: Update documentation

	* init/job_class.h (JobClass): Replace oom_adj with oom_score_adj
	* init/job_class.c (job_class_new): Replace oom_adj with oom_score_adj.
	* init/job_process.c (job_process_spawn): Write the new score
	adjustment, falling back to calculating and writing the old value if
	necessary.
	* init/parse_job.c (stanza_oom): Parse both the new and old values,
	converting the old value to the new value if present.
	* init/errors.h: Add new error string.
	* init/man/init.5: Documentation update.
	* init/tests/test_job_class.c (test_new): Update check.
	* init/tests/test_parse_job.c (test_stanza_oom): Update tests.

2011-05-12  Scott James Remnant  <scott@netsplit.com>

	* init/job_process.c (job_process_run): Always make the shell script
	fd 9, since that's the highest that shells are required by POSIX to
	support.  Pass the file descriptor to job_process_spawn()
	(job_process_run): Accept the extra file descriptor, moving it to fd 9.
	(job_process_error_read): Add handling for error condition.
	* init/job_process.h: Adjust prototypes, add constant
	* init/tests/test_job_process.c (test_spawn): Add argument to call in
	tests

2011-03-22  Scott James Remnant  <scott@netsplit.com>

	* configure.ac: Bump version to 1.3
	* NEWS: Begin new release

	* NEWS: Release 1.2

	* init/job_process.c (job_process_run): Correct shell redirection;
	the form we used dosen't work with at least pdksh

2011-03-16  Scott James Remnant  <scott@netsplit.com>

	* configure.ac: Bump version to 1.2
	* NEWS: Begin new release

	* NEWS: Release 1.1

	* configure.ac (NIH_COPYRIGHT): Update

	* init/main.c: Don't close the console until initialization is
	complete.

	* util/Makefile.am (uninstall-hook): Clean up symlinks on uninstall

	* init/environ.c (environ_all_valid): Only verify that an = is present
	(environ_valid): Drop this function, the part of POSIX I read about
	valid environment variable names only applies to other things defined
	by POSIX, elsewhere it explicitly says Applications may do whatever
	they like (and even encourages to avoid conflict)
	(environ_expand_until): Remove validity check for name.
	* init/environ.h: Update header.
	* init/tests/test_environ.c (test_valid): Drop tests.
	(test_all_valid): Drop name tests.
	(test_expand): Remove illegal expansion test.
	* init/tests/test_control.c (test_emit_event): Remove the test case for
	an invalid name in the environment.
	* init/tests/test_job_class.c (test_start, test_stop)
	(test_restart): Change the invalid argument tests to use an entry
	without an = as the invalid test.

	* util/reboot.c: pass '-H' to shutdown when called as 'halt'

	* init/job_process.c (job_process_handler): Check the job's normal exit
	list, decrease log priority of messages from warning to information if
	the exit status or signal is in the list.
	* init/tests/test_job_process.c (test_handler): Change the normal exit
	test cases to not expect the warning

	* init/job_process.c (job_process_run): Prepend a shell command to the
	pasted script to force the shell to close the file descriptor being
	used to paste the script. The shell will already have a new copy when
	it opened the path.

2011-03-15  James Hunt  <james.hunt@ubuntu.com>

	* init/conf.c (conf_source_reload, conf_source_reload_dir): Fix typos
	in doc-strings
	* init/job_process.c (job_process_run): Fix typo in doc-string
	* init/parse_job.c (stanza_env): Fix typo in doc-string

2011-03-15  Patty Langasek  <harmoney@dodds.net>

	* init/man/init.5: Grammar fixes

2011-03-15  Jacek Konieczny  <jajcus@jajcus.net>

	* contrib/vim/syntax/upstart.vim: Further improve syntax hilighting

2011-03-01  Scott James Remnant  <scott@netsplit.com>

	* configure.ac: Bump version to 1.1
	* NEWS: Begin new release

	* NEWS: Release 1.0

2011-02-17  Scott James Remnant  <scott@netsplit.com>

	* configure.ac, NEWS: Bump version to 1.0
	* TODO: Update.

	* init/tests/test_conf.c (test_source_reload_job_dir): Add tests for
	a crasher bug when a file is created called ".conf"
	* init/conf.c (conf_dir_filter): Apply fix for the crasher; check that
	the character before the ".conf" extension is not "/"
	* NEWS: Update.

2011-01-06  Petr Lautrbach  <plautrba@redhat.com>

	* init/job_process.c (job_process_termianted): Don't rewind the
	utmp file between updates.
	* init/tests/test_job_process.c (test_utmp): Add test case for
	newer mingetty behaviour.

2010-12-21  James Hunt  <james.hunt@ubuntu.com>

	* contrib/bash_completion/upstart: Add bash completion script.
	* contrib/Makefile.am (EXTRA_DIST): Include in tarball.
	* NEWS: Update.

2010-12-20  Scott James Remnant  <scott@netsplit.com>

	* NEWS: update.

2010-12-20  Petr Lautrbach  <plautrba@redhat.com>

	* init/job_process.c (job_process_terminated): On termination of
	a job, update the utmp file replacing any existing entry for that
	pid with a DEAD_PROCESS entry; likewise append an entry to wtmp.
	* init/tests/test_job_process.c (test_utmp): Test utmp handling.

	* util/shutdown.c: Exit non-zero if unable to shutdown the system.

2010-12-14  Scott James Remnant  <scott@netsplit.com>

	* configure.ac: Bump version to 0.6.8
	* NEWS: Begin new release

	* NEWS: Release 0.6.7

	* dbus/com.ubuntu.Upstart.Job.xml (start_on, stop_on, emits): Add new
	properties to return the job's relationship to events.
	* init/job_class.c (job_class_get_start_on)
	(job_class_get_stop_on, job_class_get_emits): Implement the properties
	* init/job_class.h: Add prototypes.
	* init/tests/test_job_class.c (test_get_start_on)
	(test_get_stop_on, test_get_emits): Test the new properties too

2010-12-14  James Hunt  <james.hunt@ubuntu.com>

	* init/parse_job.c (stanza_manual): New function to handle manual
	stanza.
	* init/tests/test_parse_job.c (test_stanza_manual): New function to
	test manual stanza.
	* init/man/init.5: Update for manual stanza.

2010-12-14  James Hunt <james.hunt@ubuntu.com>

	* init/job_class.h: Added debug member.
	* init/job_class.c: Initialized debug member.
	* init/job_process.c: Pause child using raise(3).
	* init/main.c: Display PID+PPID for debug builds.
	* init/parse_job.c: Added new function stanza_debug.
	* init/tests/test_job_process.c (test_spawn): Added test for debug stanza.

2010-12-10  Scott James Remnant  <scott@netsplit.com>

	* dbus/upstart.h (DBUS_SERVICE_UPSTART, DBUS_ADDRESS_UPSTART):
	For debugging purposes, when -DDEBUG is given, change the values of
	these constants.  You'll need to modify your own D-Bus configuration
	of course.

2010-12-09  Scott James Remnant  <scott@netsplit.com>

	* init/tests/test_job.c (test_change_state): Add missing
	DBUS_TYPE_INVALID to dbus_message_get_args() call.

2010-12-08  Colin Watson  <cjwatson@debian.org>

	* dbus/com.ubuntu.Upstart.Instance.xml (GoalChanged, StateChanged)
	(Failed): New signals.
	* init/job.c (job_change_goal): Emit GoalChanged signal after
	(job_change_state): Emit StateChanged signal after changing state.
	(job_failed): Emit Failed signal after marking job as failed.
	* init/tests/test_job.c (test_change_goal): Test for this.
	(test_change_state): Test for this.
	* NEWS: Update.

2010-12-08  James Hunt  <james.hunt@ubuntu.com>

	* init/event.c, init/event_operator.c: Fix grammar and factual errors
	in comments.
	* init/man/init.5: Fix grammar errors and clarify export behaviour.

2010-12-08  Clint Byrum  <clint@ubuntu.com>

	* init/man/init.5: Typo existing -> exiting

2010-08-12  Scott James Remnant  <scott@netsplit.com>

	* init/job_process.c (job_process_spawn): We can fail to open the
	system console for various reasons, sometimes because there isn't
	a console (ENXIO or ENODEV) but worse due to kernel race conditions
	on SMP/multi-core systems (EIO).  If "console output" is used, and
	these happen, fall back to /dev/null.

2010-04-27  Scott James Remnant  <scott@netsplit.com>

	* configure.ac: Bump version to 0.6.7
	* NEWS: Begin new release

	* NEWS: Release 0.6.6

	* configure.ac: Bump the requirement of libnih to 1.0.2 after
	verifying that building using --with-local-libnih and an earlier
	version installed still works.

2010-04-24  Scott James Remnant  <scott@netsplit.com>

	* configure.ac: Replace the --with-local-libnih code with an
	expansion of the NIH_WITH_LOCAL_LIBNIH macro that now contains it.
	* README: Bump libnih version.

2010-03-31  Colin Watson  <cjwatson@ubuntu.com>

	* init/man/init.5 (env): Document behaviour when the environment
	variable's value is omitted.
	* init/parse_job.c (stanza_env): Document that arguments may be
	simply VAR as well as VAR=VALUE.

2010-03-02  Michael Biebl  <mbiebl@gmail.com>

	* configure.ac: Remove double-quoting from NIH_CFLAGS and
	NIH_DBUS_CFLAGS when using --with-local-libnih

2010-02-26  Scott James Remnant  <scott@netsplit.com>

	* NEWS: Update.

	* init/job_process.c (job_process_run): Since /proc is always mounted,
	guaranteed because we mount it ourselves if it isn't, we don't need
	to check for it and can always use /proc/self/fd/NNN when we want.
	* init/tests/test_job_process.c (test_run): Since /proc is always
	mounted, we don't need to check for it and skip tests.

	* init/system.c (system_mount): Add function to mount a kernel
	filesystem (ie. /proc and /sys)
	* init/system.h: Add header.
	* init/main.c: Mount /proc and /sys on initialisation.

	* init/paths.h (DEV_FD): Drop this definition, it's needless.
	* init/job_process.c (job_process_run): Rather than using /dev/fd,
	use /proc/self/fd which is more Linuxish and is always guaranteed to
	exist when /proc is mounted - needing no symlinks.
	* init/tests/test_job_process.c (test_run): Adjust test to match.

2010-02-09  Scott James Remnant  <scott@netsplit.com>

	* configure.ac: Use NIH_COPYRIGHT instead of AC_COPYRIGHT

2010-02-04  Scott James Remnant  <scott@netsplit.com>

	* configure.ac: Bump version to 0.6.6
	* NEWS: Begin new release

	* NEWS: Release 0.6.5

	* util/tests/test_initctl.c (test_reload_action): Don't send
	SIGHUP to the server process, it'll be terminated anyway since
	reload doesn't loop.

	* init/event_operator.c (event_operator_match): Support operator
	negation using !=
	* init/tests/test_event_operator.c (test_operator_update): Add
	test cases for negation.
	* init/man/init.5: Add negation to documentation

	* init/man/init.8: Improve reference to init(5) to make it more
	obvious that this is where documentation can be found.
	* init/man/init.5: Add Upstart to the title to make it show up
	with man -k upstart

	* init/man/init.8: Add missing OPTIONS section, documenting the
	--verbose option.

	* init/main.c (main): After resetting the system console, close it
	again and reopen /dev/null for ourselves so we don't hold the
	system console open.

	* init/job_process.c (job_process_error_abort): Free the error
	before exiting.

	* util/initctl.c (reload_action): Add a reload command, this obtains
	the pid of the main process of the given job instance and sends
	SIGHUP to it.  It might not be in its final form, but it's damned
	useful for now.
	* util/tests/test_initctl.c (test_reload_action): Add test cases.
	* util/man/initctl.8: Add documentation for the reload command,
	and missing documentation for restart.
	* util/Makefile.am (install-data-hook, install-exec-hook): Create
	additional reload symlinks.

	* util/reboot.c (main): Restore the sync() system call before
	calling reboot(); the Linux kernel says we have to do this, and I
	suspect that ext4 is no longer forcing this before power off.

	* init/main.c (hup_handler): Move call to reconnect to D-Bus system
	bus into new function
	(usr1_handler): This is because a config reload "forgets" existing
	state, such as events that were pending.
	(main): Add SIGUSR1 signal handler.

	* init/job_process.c (job_process_handler): Reduce priority of the
	stopped/continued by signal messages to informational.

2010-02-03  Scott James Remnant  <scott@netsplit.com>

	* util/shutdown.c (shutdown_now): Free error before exiting.

2010-02-03  Johan Kiviniemi  <johan@kiviniemi.name>

	* conf/rc-sysinit.conf: Don't replace DEFAULT_RUNLEVEL with an
	empty string when there is no "initdefault" line in /etc/inittab

2010-02-03  Scott James Remnant  <scott@netsplit.com>

	Update code to work with libnih 1.0.1

	* init/tests/test_event.c (test_new): Replace TEST_ALLOC_ORPHAN(env)
	with TEST_ALLOC_PARENT(env, NULL); discard environment after creating
	event from it
	* init/tests/test_event_operator.c (test_operator_new): Replace
	TEST_ALLOC_ORPHAN(env) with TEST_ALLOC_PARENT(env, NULL); discard
	environment after creating event from it
	* init/tests/test_control.c (test_emit_event): Discard event
	environment after emission
	* init/init.supp: Add nih_alloc_ref_new() to init functions

	libnih is now released as its own project, so rather than expecting
	to include it with the source we depend on it being outside of it.

	* Makefile.am (SUBDIRS): Remove m4 directory along with the nih bits.
	(EXTRA_DIST): Remove ChangeLog.nih
	* configure.ac (AM_INIT_AUTOMAKE): Remove dist-bzip2, since we don't
	actually use it; add color-tests and silent-rules.
	(AM_SILENT_RULES): Use silent rules by default
	(AM_MAINTAINER_MODE): Enable maintainer mode by default (as before),
	but allow it to be disabled
	(AM_GNU_GETTEXT_VERSION): Bump to 0.17
	(NIH_INIT): Replace with the expanded out calls that we actually need.
	(AC_CONFIG_FILES): Remove nih directories
	Add magic to allow use of a local libnih source tree.
	* init/Makefile.am (AM_CFLAGS): Add NIH_CFLAGS and NIH_DBUS_CFLAGS
	(init_LDADD, test_system_LDADD, test_environ_LDADD, test_process_LDADD)
	(test_job_class_LDADD, test_job_process_LDADD, test_job_LDADD)
	(test_event_LDADD, test_event_operator_LDADD)
	(test_blocked_LDADD, test_parse_job_LDADD)
	(test_parse_conf_LDADD, test_conf_LDADD, test_control_LDADD):
	Replace library paths with NIH_LIBS and NIH_DBUS_LIBS
	($(com_ubuntu_Upstart_OUTPUTS)),
	($(com_ubuntu_Upstart_Job_OUTPUTS)),
	($(com_ubuntu_Upstart_Instance_OUTPUTS)): Use external nih-dbus-tool
	and obey silent rules.
	(test_system_LDFLAGS, test_environ_LDFLAGS)
	(test_process_LDFLAGS, test_job_class_LDFLAGS)
	(test_job_process_LDFLAGS, test_job_LDFLAGS, test_event_LDFLAGS)
	(test_event_operator_LDFLAGS, test_blocked_LDFLAGS)
	(test_parse_job_LDFLAGS, test_parse_conf_LDFLAGS)
	(test_conf_LDFLAGS, test_control_LDFLAGS): Drop -static
	* util/Makefile.am (AM_CFLAGS): Add NIH_CFLAGS and NIH_DBUS_CFLAGS
	(initctl_LDADD, reboot_LDADD, runlevel_LDADD, shutdown_LDADD)
	(test_initctl_LDADD, test_utmp_LDADD, test_sysv_LDADD)
	(test_telinit_LDADD): Replace library paths with NIH_LIBS and
	NIH_DBUS_LIBS
	($(com_ubuntu_Upstart_OUTPUTS)):
	($(com_ubuntu_Upstart_Job_OUTPUTS)):
	($(com_ubuntu_Upstart_Instance_OUTPUTS)): Use external nih-dbus-tool
	and obey silent rules.
	(initctl_LDFLAGS, reboot_LDFLAGS, runlevel_LDFLAGS)
	(shutdown_LDFLAGS, telinit_LDFLAGS, test_initctl_LDFLAGS)
	(test_utmp_LDFLAGS, test_sysv_LDFLAGS, test_telinit_LDFLAGS): Drop
	-static
	* README: Add libnih to the dependencies.
	* HACKING: Remove the instructions for checking out libnih, replace
	with a description about how to use a libnih source tree instead of
	the installed one.

	* configure.ac: Bump version to 0.6.5, bump copyright year to 2010.
	* NEWS: Begin new release.

2009-08-02  Scott James Remnant  <scott@netsplit.com>

	* NEWS: Release 0.6.3

2009-08-01  Scott James Remnant  <scott@netsplit.com>

	* init/tests/test_job_process.c (test_handler): Add a missing test
	case for the running process exiting while we're in the stopping
	state.
	* init/job_process.c (job_process_terminated): Don't change the
	state or record failure information if we're in the stopping state
	when the main process dies, otherwise we hit an assertion later;
	just wait for the stopping event to finish and carry on as before.

2009-07-31  Scott James Remnant  <scott@netsplit.com>

	* dbus/upstart.h: Allow the service name and address to be overriden

2009-07-29  Michael Biebl  <mbiebl@gmail.com>

	* init/tests/test_job_process.c: Add missing sys/ptrace.h include

2009-07-21  Scott James Remnant  <scott@netsplit.com>

	* configure.ac: Bump version to 0.6.3
	* NEWS: Begin new release

	* NEWS: Release 0.6.2

	* init/main.c (crash_handler): Restore missing chdir ("/") call.

	* init/tests/test_job_process.c (test_handler): We should allow
	a job to exec() before it calls fork() to allow shell scripts to
	exec daemons.
	* init/job_process.c (job_process_trace_exec): Continue the traced
	process instead of detaching if it has not yet forked.

	* init/job.c (job_change_state): Obvious bug fix; the set of states
	into which we can enter JOB_STOPPING includes JOB_STARTING because
	we can get the "stop" event or command there.

2009-07-16  Scott James Remnant  <scott@netsplit.com>

	* configure.ac: Bump version to 0.6.2
	* NEWS: Begin new release

	* NEWS: Release 0.6.1

	* util/runlevel.c: Output the path before the error message,
	to make it clear that it's the utmp file missing not runlevel.

	* util/runlevel.c: If there is no current runlevel because the
	environment variable is empty, output "unknown" instead of "N N".

2009-07-15  Scott James Remnant  <scott@netsplit.com>

	* README: Now that D-Bus 1.2.16 proper has been released, update
	our requirements.

2009-07-14  Scott James Remnant  <scott@netsplit.com>

	* TODO: Update

	* init/tests/test_job_process.c (test_handler): Rework the existing
	ptrace fork handler test case to make sure we test the case where
	we get the fork event before the stopped child.  Add a second test
	case for the opposite (stopped child before the fork event) which
	we don't currently handle.
	* init/job_process.c (job_process_trace_fork): Test for the missed
	child event using ptrace(), if it succeeds the child is ready so
	we can just assume we had the event.

	* util/Makefile.am (EXTRA_DIST): Distribute the valgrind suppressions
	file

	* util/tests/test_utmp.c (test_write_shutdown): Additional instance
	of the same test.

	* util/tests/test_utmp.c (test_write_runlevel): Looks like glibc
	is fixed to return the right error code.

2009-07-11  Scott James Remnant  <scott@netsplit.com>

	* init/control.c (control_server_open): Don't hardcode the server
	address, otherwise the test suite can't test this function.
	* init/tests/test_control.c (test_server_open)
	(test_server_connect, test_server_close): Change the server
	address in the tests.

	* configure.ac: Bump version to 0.6.1
	* NEWS: Begin new release

2009-07-09  Scott James Remnant  <scott@netsplit.com>

	* NEWS: Release 0.6.0

	* README: Note that we need D-Bus GIT HEAD.
	* NEWS: Update.

	* init/man/inittab.5: People keep trying "man inittab", so explain
	that it's gone.
	* init/Makefile.am (dist_man_MANS): Install it

	* NEWS: Declare the "lacks documentation" bug fixed

	* init/man/init.8: Refresh and turn it into more of an overview
	of Upstart now that we have lots of other pages to refer to.
	* init/man/upstart.7: Since it's an overview, people might go
	"man upstart" so redirect to it.
	* init/man/init.5: Actually document the configuration format.
	* init/Makefile.am (dist_man_MANS): Install the configuration
	documentation, and the redirect.

	* util/man/runlevel.8, util/man/telinit.8, util/man/shutdown.8,
	* util/man/reboot.8: Add environment and files sections.

	* init/man/startup.7, init/man/starting.7, init/man/started.7,
	* init/man/stopping.7, init/man/stopped.7
	* init/man/control-alt-delete.7, init/man/keyboard-request.7,
	* init/man/power-status-changed.7: Write manual pages for each
	of the events generated by the init daemon by default.
	* init/Makefile.am (dist_man_MANS): Distribute and install the
	new manpages.
	* util/man/runlevel.7: Indent the example, don't boldface

	* init/job.c (job_start, job_stop, job_restart): Restructure
	slightly to avoid gcc warning
	* init/job_class.c (job_class_start, job_class_restart): Make the
	same change to these too
	* util/shutdown.c: Warn if we can't change directory
	* util/telinit.c: Assert that we don't fall out of the switch
	* init/tests/test_job_class.c (test_get_version)
	(test_get_author, test_get_description, test_get_name): Initialise
	alloc-safe variables to NULL to avoid gcc warning
	* util/tests/test_initctl.c (test_job_status, test_start_action)
	(test_stop_action, test_restart_action, test_status_action)
	(test_list_action, test_emit_action)
	(test_reload_configuration_action, test_version_action)
	(test_log_priority_action, test_upstart_open): Initialise alloc-safe
	variables to NULL and diverted return values to 0 to avoid gcc
	warnings.
	(test_start_action, test_stop_action, test_restart_action):
	Replace sigsetjmp/siglongjmp with a call to _exit() in the handler
	* util/tests/test_sysv.c (test_change_runlevel): Initialise alloc-safe
	variables to NULL to avoid gcc warnings

	* util/man/runlevel.7: Formatting fixes, and mention that rcS
	runs rc-sysinit again.
	* util/man/runlevel.8: s/utilities/tools/
	* util/man/telinit.8: s/utilities/tools/
	* util/man/shutdown.8: s/utilities/tools/
	* util/man/reboot.8: s/utilities/programs/
	* util/man/initctl.8: s/utility/tool/

	* init/job_class.h (JobClass): Drop the leader option; at the time
	it seemed to make sense that Upstart would provide a "daemon"-like
	environment, but it really doesn't in practice.  Software should
	feel safe to daemonise on its own, and I'd rather fix supervision
	of those; freeing up Upstart jobs to run as new sessions by default
	again.  This is also the only real option that would change the
	behaviour between 0.6 and 0.10 in an awkwardly compatible way.
	* init/job_class.c (job_class_new): Remove leader initialisation
	* init/tests/test_job_class.c (test_new): Drop the initialisation
	check for leader
	* init/parse_job.c (stanza_session): Drop the stanza
	* init/tests/test_parse_job.c (test_stanza_session): Drop the
	stanza test cases.
	* init/job_process.c (job_process_spawn): Drop the double-fork.
	This means we don't need to read the pid of our extra child either.
	(job_process_error_read): we no longer need a fork error.
	* init/job_process.h (JobProcessErrorType): Drop the fork error.
	* init/tests/test_job_process.c (test_spawn): Replace the simple job
	test case with the session leader test case, now that's the default.
	(test_run, test_spawn, test_kill, test_handler): Remove all the
	class->leader = TRUE from the tests, we only ever really tested
	session leaders anyway since that's all the test suite could follow
	* init/tests/test_job.c (test_change_goal, test_change_state):
	Remove the leader flag from test jobs
	* init/tests/test_event.c (test_pending, test_finished): Remove
	the leader flag from test jobs.

	* init/job_process.c (job_process_catch_runaway): Use a monotonic
	clock, not the realtime clock, for respawn interval detection.
	* init/tests/test_job_process.c (test_kill, test_handler): Use the
	monotonic clock in test cases too
	* init/Makefile.am (init_LDADD): Link with librt
	* NEWS: Update.

	* util/utmp.c (utmp_write_runlevel): Don't write 'N' to utmp or
	wtmp for the previous runlevel, this will force writing reboot
	records if prevlevel='N'/0 since read_runlevel will always return
	'N' in that case.
	* util/tests/test_utmp.c (test_write_runlevel): Add test case for
	passing 'N' and having it treated as zero
	(test_read_runlevel): Add a couple of test cases for the problems
	we found last night where shutdown and corrupt utmp records result
	in the wrong data being returned.
	* util/tests/test_sysv.c (test_change_runlevel): Add a test case
	for switching from sysinit to the first runlevel

	* init/conf.h,
	* init/control.h,
	* init/event.h,
	* init/job_class.h: Variable declarations in header files need to
	be prefixed with "extern", the NIH_BEGIN_EXTERN stuff only applies
	to C++.

	* util/reboot.c: Reboot can't write the shutdown time before
	calling shutdown, otherwise shutdown won't be able to get the
	current runlevel anymore.
	* util/man/reboot.8: Update, we don't write the shutdown time
	before calling shutdown - it's up to the shutdown scripts to
	call reboot -w before remounting the root filesystem.

	* util/tests/test_utmp.c (test_get_runlevel): Replace test case
	with one that expects 'N' rather than fall-through.
	* util/tests/test_sysv.c (test_change_runlevel): Expect N when
	there is no previous runlevel

	* util/utmp.c (utmp_read_runlevel): Also catch a zero runlevel from
	utmp, replacing with 'N' - these functions should never return 0
	* util/sysv.c (sysv_change_runlevel): Should set prevlevel to N
	when we don't find one

	* util/utmp.c (utmp_read_runlevel): Catch a negative runlevel from
	corrupt utmp data, convert to 'N'
	(utmp_get_runlevel): Return N when RUNLEVEL is set but empty,
	rather than falling through

	* util/telinit.c: Catch a missing argument separately so we don't
	output "(null)"

	* README: Update requirements.
	* TODO: Update.

	* conf/rc-sysinit.conf: Fix typo.

2009-07-08  Scott James Remnant  <scott@netsplit.com>

	* conf/rc-sysinit.conf: Michael Biebl pointed out that by setting
	the runlevel to "S" during sysinit, we end up with the runlevel
	after boot being "S 2" - and that means scripts in rc2.d that
	are also in rcS.d won't get started.  The way we had it before
	("N 2") was correct.  This happily fixes the one corner case our
	reboot handling didn't cover - crashing in single user mode and
	rebooting.

	* util/telinit.c: Fix missing ret = from kill

	* conf/rc-sysinit.conf: Ignore -s/single if we're already coming
	from single-user-mode.

	* util/telinit.c (options): Unignore the -t option
	* NEWS: Update.

	* init/main.c (hup_handler): Also try and reconnect to the message
	bus if we've lost the connection.

	* init/conf.c (conf_source_reload_dir): Don't blacklist certain
	patterns from the configuration directory, instead just filter
	to whitelist.
	(conf_dir_filter): Whitelist filter, only accept files ending
	in .conf
	(conf_reload_path): Strip .conf from the filename to generate
	the job name.
	(conf_file_filter): Add the extra is_dir argument.
	* init/tests/test_conf.c (test_source_reload_job_dir)
	(test_source_reload_conf_dir, test_source_reload_file)
	(test_source_reload): Append .conf to all our filenames
	* init/tests/test_control.c (test_reload_configuration): Append
	.conf to filenames here too
	* NEWS: Update.

	* init/job_process.c (job_process_run): Stop being stingy, the
	post-stop script can have the stop environment too
	* init/tests/test_job_process.c (test_run): Add a test case to
	make sure it is.

2009-07-08  Michael Biebl  <mbiebl@gmail.com>

	* contrib/vim/syntax/upstart.vim: Upstart job syntax highlighting
	* contrib/vim/ftdetect/upstart.vim: Use for the /etc/init directory
	* contrib/Makefile.am: Include the vim syntax files in the
	distribution
	* configure.ac (AC_CONFIG_FILES): Create contrib/Makefile
	* Makefile.am (SUBDIRS): Recurse into the contrib sub-directory

2009-07-08  Scott James Remnant  <scott@netsplit.com>

	* conf/rc.conf: This doesn't need to be an instance job, Upstart
	will do the right thing and stop the task before starting it again
	with the new environment (I spent so much time on that, you'd think
	I'd remember :p)

	* conf/control-alt-delete.conf: Default job for Control-Alt-Delete
	* conf/rc-sysinit.conf: Default job for system initialisation
	* conf/rc.conf: A fully wacky instance job that runs the rc script
	for runlevel changes
	* conf/rcS.conf: And a job for single-user-mode, which calls back
	to rc-sysinit
	* conf/Makefile.am (dist_init_DATA): Install the default files
	into the /etc/init directory
	* configure.ac (AC_CONFIG_FILES): Create conf/Makefile
	* Makefile.am (SUBDIRS): Recurse into the conf directory.

	* util/initctl.c (upstart_open, start_action, stop_action)
	(restart_action, status_action, list_action): Don't auto-start
	the init daemon, it makes no sense.
	(upstart_open): When not running from the test suite, and not as
	root, it makes sense to default to using the system bus daemon.
	* util/tests/test_initctl.c (test_upstart_open): Make sure that
	auto-start is FALSE, not TRUE.
	* NEWS: Update.

	* util/Makefile.am (dist_man_MANS): Oops, had the wrong name for
	the runlevel(7) manpage.

	* util/shutdown.c: Gets a bit of a redress, but not much of rewrite
	since this is largely just compatibility madness.
	(shutdown_now): Port to use sysv_change_runlevel()
	(warning_message): Construct plural forms a little better.
	(wall): use utmpx, rather than utmp
	* util/man/shutdown.8: Minor tweaks and improvements
	* NEWS: Update.

	* util/reboot.c: Following the pattern of the previous, remove much
	of the reboot code, but in the process adding support for reboot
	implying --force in runlevel 0 or 6, and writing the shutdown
	wtmp record.
	* util/man/reboot.8: Minor updates.
	* NEWS: Update.

	* util/telinit.c: Drop quite a bit of the code of telinit too,
	just becoming a wrapper about sysv_change_runlevel() - also support
	Qq/Uu by using kill()
	* util/tests/test_telinit.c (test_env_option): Since we have an
	env option, we should test it.	
	* util/man/telinit.8: Update the manual page.
	* util/man/runlevel.8: Typo (/var/run/wtmp -> /var/log/wtmp)
	* util/Makefile.am (TESTS): Run the new test
	(test_telinit_SOURCES, test_telinit_CFLAGS)
	(test_telinit_LDFLAGS, test_telinit_LDADD): Details for the
	test suite binary
	* NEWS: Update.

	* util/runlevel.c: Drop about 90% of the code, this just becomes
	a wrapper around utmp_get_runlevel()
	* util/man/runlevel.8: Update the runlevel manpage.
	* util/man/runlevel.7: Also put together a manual page that
	describes the runlevel event, as well as the implementation in
	Upstart.
	* util/Makefile.am (dist_man_MANS): Install the new manpage.
	* NEWS: Update.

	* util/Makefile.am (reboot_SOURCES, runlevel_SOURCES): Compile and
	link the utmp handling source, depending on the header.
	(reboot_LDADD, runlevel_LDADD): Drop dependency on libupstart
	(shutdown_SOURCES, telinit_SOURCES): Compile and link both the
	utmp handling and sysv compat source, depending on the headers
	(nodist_shutdown_SOURCES, nodist_telinit_SOURCES): Also link in
	the auto-generated bindings
	(shutdown_LDADD, telinit_LDADD): Drop dependencies on libupstart,
	replacing with dependencies on libnih-dbus and the D-Bus libs.
	(runlevel_SOURCES, runlevel_LDFLAGS, runlevel_LDADD)
	(shutdown_SOURCES, shutdown_LDFLAGS, shutdown_LDADD)
	(telinit_SOURCES, telinit_LDFLAGS, telinit_LDADD): Remove duplicate
	entries mistakenly copied from compat/sysv

	* util/sysv.c (sysv_change_runlevel): Pretty much the core compat
	function for System V, generate a runlevel event and store the
	appropriate things in utmp and wtmp.
	* util/sysv.h: Prototype.
	* util/tests/test_sysv.c: Test cases for the new function.
	* util/Makefile.am (TESTS): Run the sysv test cases
	(test_sysv_SOURCES, nodist_test_sysv_SOURCES, test_sysv_LDFLAGS)
	(test_sysv_LDADD): Details for the sysv test cases, which obviously
	depend on the auto-generated bindings code.

	* util/utmp.c (utmp_write_runlevel): Make sure that it's ok to
	have no previous runlevel.
	* util/tests/test_utmp.c (test_write_runlevel): Add no previous
	runlevel test.

	* util/utmp.c (utmp_read_runlevel): Don't call utmpxname() if we
	don't pass a utmp_file, letting glibc pick the default.
	* util/tests/test_utmp.c (test_read_runlevel): Add a test case for
	no filename.

	* util/util.supp: utmpname leaks memory, so suppress it from valgrind

	* util/utmp.c: Set of functions for dealing with utmp and wtmp
	(utmp_read_runlevel): Read the current runlevel from the file
	(utmp_get_runlevel): Obtain the current runlevel from the
	environment, or the file if not set
	(utmp_write_runlevel): Write a runlevel change record, and also
	deal with the reboot record if the utmp or wtmp files don't quite
	match.
	(utmp_write_shutdown): Write a shutdown time record
	(utmp_entry, utmp_write, wtmp_write): utility functions for creating
	and writing utmp and wtmp records.
	* util/utmp.h: Prototypes for new functions.
	* util/tests/test_utmp.c: Test cases.
	* util/Makefile.am (test_utmp_SOURCES, test_utmp_LDFLAGS)
	(test_utmp_LDADD): Details for utmp test cases
	(tests): Move to the bottom of the file and make PHONY

2009-07-07  Scott James Remnant  <scott@netsplit.com>

	* util/man/initctl.8: Improve the manpage.

2009-07-06  Scott James Remnant  <scott@netsplit.com>

	* util/initctl.c: Rewrite from scratch, utilising the current
	D-Bus API and auto-generated method functions for it.
	* util/tests/test_initctl.c: Rewrite from scratch to test all
	of the new methods.
	* util/Makefile.am (test_initctl_CFLAGS): Include AM_CFLAGS
	(install-data-hook, install-exec-hook): Install a symlink for
	"restart" as well.
	* NEWS: Update.

2009-07-03  Scott James Remnant  <scott@netsplit.com>

	* dbus/com.ubuntu.Upstart.Instance.xml (Start, Stop, Restart): add
	wait arguments to the instance commands as well.
	* init/job.c (job_start, job_stop, job_restart): Add wait arguments,
	when TRUE the functions behave as before; when FALSE the methods
	return after changing the goal and no blocked entries are created.
	* init/job.h: Amend prototypes.
	* init/tests/test_job.c (test_start, test_stop, test_restart): 
	Pass TRUE for wait and check for a blocking entry in existing tests,
	add tests for passing FALSE and making sure that there's no blocking
	but we still get the reply.

	* dbus/com.ubuntu.Upstart.Job.xml (Start, Stop, Restart): Add wait
	arguments to these too
	* init/job_class.c (job_class_start, job_class_stop)
	(job_class_restart): Add wait arguments, when TRUE the functions
	behave as before; when FALSE the methods return after changing
	the goal and no blocked entries are created.
	* init/job_class.h: Amend prototypes.
	* init/tests/test_job_class.c (test_start, test_stop, test_restart): 
	Pass TRUE for wait and check for a blocking entry in existing tests,
	add tests for passing FALSE and making sure that there's no blocking
	but we still get the reply.
	(test_get_name, test_get_description, test_get_author)
	(test_get_version): Add missing code to free the class on enomem

	* dbus/com.ubuntu.Upstart.xml (EmitEvent): Add wait argument
	* init/control.c (control_emit_event): Add wait argument, when TRUE
	this behaves as before; when FALSE the method returns after queuing
	the event and no blocked entry is created for it.
	* init/control.h: Amend prototype.
	* init/tests/test_control.c (test_emit_event): Pass TRUE for wait
	and check for a blocking entry in existing tests, add a test for
	passing FALSE and making sure that there's no blocking but we
	still get the reply.

	* dbus/com.ubuntu.Upstart.Instance.xml: Add a "processes" property
	to obtain the list of current job processes, both their type and
	their pid.
	* init/job.c (job_get_processes): Implement the new property accessor
	* init/job.h: Add prototype
	* init/tests/test_job.c (test_get_processes): Add test cases for
	returning process arrays.
	(test_get_name, test_get_goal, test_get_state): Add missing free
	for job class.

	* init/tests/test_control.c (test_emit_event): Directly acess
	the number from an NihDBusError

	* dbus/com.ubuntu.Upstart.xml: Add a "version" property to obtain
	the version of the init daemon, and a "log_priority" property to
	get and set the daemon's log priority.
	* init/control.c (control_get_version, control_get_log_priority)
	(control_set_log_priority): Methods to support the new properties
	* init/control.h: Prototypes.
	* init/tests/test_control.c (test_get_version)
	(test_get_log_priority, test_set_log_priority): Add tests for the
	property accessor functions.

2009-07-02  Scott James Remnant  <scott@netsplit.com>

	* dbus/Upstart.conf: Need to adjust the security configuration
	* dbus/upstart.h: And the constants as well.

	* dbus/com.ubuntu.Upstart.xml,
	* dbus/com.ubuntu.Upstart.Job.xml,
	* dbus/com.ubuntu.Upstart.Instance.xml: Now we don't hardcode the
	interface name anywhere, we can version it properly.
	* init/Makefile.am ($(com_ubuntu_Upstart_OUTPUTS)): 
	($(com_ubuntu_Upstart_Job_OUTPUTS)): 
	($(com_ubuntu_Upstart_Instance_OUTPUTS)): Update default interface
	names.
	* util/Makefile.am ($(com_ubuntu_Upstart_OUTPUTS)): 
	($(com_ubuntu_Upstart_Job_OUTPUTS)): 
	($(com_ubuntu_Upstart_Instance_OUTPUTS)): Update here too.

	* dbus/Makefile.am (EXTRA_DIST): Make sure we distribute it
	* dbus/upstart.h: Add a header file with the usual D-Bus constants.
	* init/control.h: Drop CONTROL_ROOT, replace with DBUS_PATH_UPSTART
	* init/control.c (control_server_open, control_bus_open)
	(control_register_all): Replace CONTROL_* constants with the new ones
	(control_get_job_by_name): Use DBUS_INTERFACE_UPSTART when constructing
	error names.
	* init/job_class.c (job_class_new, job_class_register)
	(job_class_unregister): Construct paths using DBUS_PATH_UPSTART
	(job_class_get_instance)
	(job_class_get_instance_by_name, job_class_start)
	(job_class_stop, job_class_restart): Use DBUS_INTERFACE_UPSTART to
	construct error names
	* init/job.c (job_new): Construct path using DBUS_PATH_UPSTART
	(job_finished, job_start, job_stop, job_restart): Use
	DBUS_INTERFACE_UPSTART to construct error names.
	* init/event.c (event_finished): Use DBUS_INTERFACE_UPSTART to
	construct error name.
	* init/tests/test_control.c (test_server_open): Don't hardcode
	the address, extract the abstract path from the constant.
	(test_server_connect, test_bus_open, test_emit_event): Don't
	harcode addresses, paths or interfaces - use the constants
	* init/tests/test_job_class.c (test_consider, test_reconsider)
	(test_register, test_unregister, test_start, test_stop)
	(test_restart, test_get_instance, test_get_instance_by_name):
	Use the constants instead of harcoding.
	(test_new): Derive the expected path from the constant
	* init/tests/test_job.c (test_new): Derive the paths from the
	constant, check for jobs by that interface constant.
	(test_change_state): Use DBUS_INTERFACE_UPSTART_JOB
	(test_start, test_stop, test_restart): Use DBUS_INTERFACE_UPSTART_INSTANCE,
	and generate errors from DBUS_INTERFACE_UPSTART

	* dbus/com.ubuntu.Upstart.xml,
	* dbus/com.ubuntu.Upstart.Job.xml,
	* dbus/com.ubuntu.Upstart.Instance.xml: Remove the empty symbol
	annotation for the interfaces.
	* init/Makefile.am ($(com_ubuntu_Upstart_OUTPUTS)): 
	($(com_ubuntu_Upstart_Job_OUTPUTS)): 
	($(com_ubuntu_Upstart_Instance_OUTPUTS)): Define the default
	interface and build-time instead.
	* util/Makefile.am ($(com_ubuntu_Upstart_OUTPUTS)): 
	($(com_ubuntu_Upstart_Job_OUTPUTS)): 
	($(com_ubuntu_Upstart_Instance_OUTPUTS)): Likewise for util

2009-06-30  Scott James Remnant  <scott@netsplit.com>

	* dbus/Upstart.conf: It doesn't make much sense to restrict getting
	the values of properties, or looking up jobs or interfaces, so make
	these public.

2009-06-23  Scott James Remnant  <scott@netsplit.com>

	* Makefile.am (SUBDIRS): Add util to the list of sub-directories
	again.
	* configure.ac (AC_CONFIG_FILES): Generate util/Makefile
	* util/Makefile.am (AM_CFLAGS): Append D-Bus CFLAGS
	(AM_CPPFLAGS): Make sure the build directory is also in the quoted
	include path
	(nodist_initctl_SOURCES): Build and link the generated D-Bus
	bindings, but don't distribute them
	(initctl_LDADD): Drop the libupstart dependency, instead put
	libnih-dbus and DBUS_LIBS in there.
	(com_ubuntu_Upstart_OUTPUTS, com_ubuntu_Upstart_XML)
	($(com_ubuntu_Upstart_OUTPUTS)): Auto-generate D-Bus binding code
	to proxy the manager object
	(com_ubuntu_Upstart_Job_OUTPUTS, com_ubuntu_Upstart_Job_XML)
	($(com_ubuntu_Upstart_Job_OUTPUTS)): Auto-generate D-Bus binding
	code to proxy job class objects
	(com_ubuntu_Upstart_Instance_OUTPUTS)
	(com_ubuntu_Upstart_Instance_XML)
	($(com_ubuntu_Upstart_Instance_OUTPUTS)): Auto-generate D-Bus
	binding code to proxy job instance objects
	(BUILT_SOURCES, CLEANFILES): Built sources have to come first
	and be cleaned up
	(test_initctl_LDADD): Tests need to be linked to libnih-dbus
	and the D-Bus libraries, as well as the auto-generated output
	* init/Makefile.am (EXTRA_DIST): Drop the EXTRA_DIST for the
	sources, already handled since they're in a different directory

	* COPYING: Change licence to version 2 of the GNU GPL.
	All files have been updated to reflect this.

	* init/paths.h (CONFFILE): Add new macro
	* init/Makefile.am (AM_CPPFLAGS): Add CONFFILE definition
	(install-data-local): No need to make conf.d or jobs.d
	* init/main.c: Only parse CONFFILE (/etc/init.conf) as a
	configuration file source and CONFDIR (/etc/init) as a job
	configuration source.

	* configure.ac: Bump version to 0.6.0
	* NEWS: Copy in news from 0.5.3; that release doesn't appear in
	this ChangeLog since it was made on a separate branch.  Begin
	new release.

2009-06-18  Casey Dahlin  <cdahlin@redhat.com>

	* util/man/initctl.8: Fix formatting of SYNOPSIS

2009-06-18  Scott James Remnant  <scott@netsplit.com>

	* dbus/com.ubuntu.Upstart.xml, dbus/com.ubuntu.Upstart.Job.xml,
	dbus/com.ubuntu.Upstart.Instance.xml: Add a comment to these files
	to clarify that you may communicate and interact with Upstart
	through these interfaces without restriction.  It also makes sense
	that these files be copied into software that does so to turn into
	their own bindings, so use the FSF permissive licence for them.

2009-06-17  Scott James Remnant  <scott@netsplit.com>

	* configure.ac: Bump version to 0.5.3

	* NEWS: Copy in news from 0.5.2; that release doesn't appear in
	this ChangeLog since it was made on a separate branch.

	* NEWS: Include 0.3.10 release, which happened from a separate branch.

	* init/parse_job.c (stanza_kill, stanza_respawn, stanza_nice)
	(stanza_oom): Check errno after using strtol() to avoid overflows.
	(stanza_normal, stanza_umask, stanza_limit): Also check with
	strtoul() too
	* init/tests/test_parse_job.c (test_stanza_kill)
	(test_stanza_respawn): Add test cases for the two that don't
	check for overflow already.
	(test_stanza_limit): Add test for the too large case where we don't
	already cope.

	* dbus/Upstart.conf: Allow root to obtain properties

	* dbus/com.ubuntu.Upstart.Instance.xml: Add name, goal and state
	properties to the instance
	* init/job.c (job_get_name, job_get_goal, job_get_state): Add methods
	to return the property values
	* init/job.h: Add prototypes.
	* init/tests/test_job.c (test_get_name, test_get_goal)
	(test_get_state): Test cases.

	* dbus/com.ubuntu.Upstart.Job.xml: Add name, description, author
	and version properties to the job
	* init/job_class.c (job_class_get_name)
	(job_class_get_description, job_class_get_author)
	(job_class_get_version): Add methods to return the property values.
	* init/job_class.h: Add prototypes

	* init/job_process.c (job_process_error_abort): Don't abort() from
	a child process, it confuses people; just exit with an interesting
	error code (which we ignore anyway).

	* dbus/Upstart.conf: Update the D-Bus configuration based on newer
	D-Bus recommended practice with a proper deny-by-default D-Bus,
	making sure to not use send_interface without send_destination.
	Allow introspection as well.

2009-06-17  Jeff Oliver  <Jeffrey.Oliver@panasonic.aero>

	* init/job_process.c (job_process_spawn): Only attempt to set
	the OOM adjustment if set in the class, avoiding issue where /proc
	is not mounted for the first job.
	
2009-06-17  Scott James Remnant  <scott@netsplit.com>

	* init/tests/test_job_process.c (test_handler): Add test cases for a
	respawning job failing while it's post-start or pre-stop processes
	are still running while making sure that it still respawns afterwards.
	* init/job_process.c (job_process_terminated): To fix it, check for
	a running post-start or pre-stop process before checking for a the
	respawn.  That's not enough because then we won't respawn when the
	existing process finishes, so use the goal as a hint.
	* init/job.c (job_next_state): Use that hint goal here, remembering
	to set the goal back to JOB_START afterwards.
	(job_change_goal): Nothing to do in the respawn case
	(job_goal_name, job_goal_from_name): Add the new values
	* init/job.h (job_goal): Add the respawn goal
	* init/tests/test_job.c (test_next_state): Add tests for the respawn
	goal
	(test_goal_name, test_goal_from_name): Tests for the new values

	* configure.ac (AC_CONFIG_FILES): dbus goes before init just in case
	we ever do anything to them later

	* init/job_class.c (job_class_register, job_class_unregister): Update
	name of signal functions that we call.
	(job_class_interfaces): No need to declare this separately
	* init/job.c (job_register, job_change_state): Update name of signal
	functions.
	(job_interfaces): Drop, it comes from the generated header now
	* init/control.c (manager_interfaces): Drop, comes from the header
	as control_interfaces
	(control_register_all): Change array name
	* init/tests/test_job_class.c,
	* init/tests/test_job.c,
	* init/tests/test_control.c,
	* init/tests/test_blocked.c: Rename conn member of NihDBusMessage
	to connection

	* dbus/com.ubuntu.Upstart.xml,
	* dbus/com.ubuntu.Upstart.Job.xml,
	* dbus/com.ubuntu.Upstart.Instance.xml: Use annotation to mark the
	methods as async, rather than a namespaced attribute.  Omit the
	interface symbol.
	* init/Makefile.am (AM_CPPFLAGS): Add builddir to the quoted includes
	(init_SOURCES): Don't distribute the auto-generated outputs
	($(com_ubuntu_Upstart_OUTPUTS))
	($(com_ubuntu_Upstart_Job_OUTPUTS))
	($(com_ubuntu_Upstart_Instance_OUTPUTS)): Generate using the new
	binary tool.
	(BUILT_SOURCES): Remind myself why these are BUILT_SOURCES
	(MAINTAINERCLEANFILES): Change to ordinary CLEANFILES
	(EXTRA_DIST): outputs aren't distributed

2009-05-22  Scott James Remnant  <scott@netsplit.com>

	* init/tests/test_conf.c: Remove nih/inotify.h include

	* COPYING: Change licence from GPL-2+ to GPL-3 only.

2009-05-17  Scott James Remnant  <scott@netsplit.com>

	* init/tests/test_job.c,
	* init/tests/test_job_class.c,
	* init/tests/test_control.c: Include nih-dbus/errors.h

2009-05-09  Scott James Remnant  <scott@netsplit.com>

	* init/init.supp: setenv on tls/i686/cmov

	* init/job_class.c (job_class_get_instance, job_class_start)
	(job_class_stop, job_class_restart): Clean up the code by using
	nih_error_steal()

	* init/conf.c (conf_source_reload_file, conf_source_reload_dir): 
	Steal the error that we stash instead of getting it, otherwise we'll
	fail if another one occurs.

	* init/conf.c (conf_reload_path): Simply return, no need to re-raise
	the error.
	* init/job_class.c (job_class_get_instance, job_class_start)
	(job_class_stop, job_class_restart): If not ENOMEM, we need to
	re-raise the error as a D-Bus one, that means we now have to free
	the old error first (saving the msssage)
	* init/job_process.c (job_process_error_read): Replace call to
	nih_error_raise_again() with nih_error_raise_error()

	* init/Makefile.am ($(com_ubuntu_Upstart_OUTPUTS)): 
	($(com_ubuntu_Upstart_Job_OUTPUTS)): 
	($(com_ubuntu_Upstart_Instance_OUTPUTS)): Use the Python variant
	of nih-dbus-tool for now

2009-03-27  Scott James Remnant  <scott@netsplit.com>

	* init/tests/test_process.c (test_from_name): Cast -1 to ProcessType
	* init/tests/test_job_process.c (test_kill, test_handler): Cast -1
	to ProcessType
	* init/tests/test_job.c (test_new, test_change_state): Cast -1
	to ProcessType
	(test_goal_from_name): Cast -1 to JobGoal
	(test_state_from_name): Cast -1 to JobState
	* init/tests/test_control.c (test_bus_open): Add braces

	* init/Makefile.am (tests): Add rule to build test cases
	* util/Makefile.am (tests): Likewise

	* init/job.c (job_interfaces): Put static first
	(job_emit_event): Cast -1 to ProcessType
	(job_emit_event): Cast -1 to ProcessType
	* init/job_class.c (job_class_interfaces): Put static first.
	* init/job_process.c (job_process_kill_timer): Cast -1 to ProcessType
	* init/control.c (manager_interfaces): Put static first

	* init/Makefile.am (AM_CPPFLAGS): Use -iquote$(srcdir) instead of -I
	since we only need it to pick those paths up.
	* util/Makefile.am (AM_CPPFLAGS): Likewise.

2009-02-20  Scott James Remnant  <scott@netsplit.com>

	* util/initctl.c (handle_job_instance_end, handle_job_process)
	(handle_job_status_end, handle_event),
	* util/shutdown.c (main): No need for new_* temporary variable when
	looping over nih_realloc with NIH_MUST.

	* util/initctl.c (job_info_output, output_name, handle_job_list)
	(handle_job_instance, handle_job_instance_end)
	(handle_job_status, handle_job_process, handle_job_status_end)
	(handle_event, env_option),
	* util/telinit.c (main),
	* util/shutdown.c (main, shutdown_now, timer_callback, wall): 

	* init/event.c (event_init, event_pending_handle_jobs, event_finished),
	* init/event_operator.c (event_operator_events),
	* init/job.c (job_emit_event, job_name),
	* init/job_class.c (job_class_init, job_class_start)
	(job_class_stop, job_class_restart),
	* init/job_process.c (job_process_run, job_process_error_read)
	(job_process_kill),
	* init/conf.c (conf_init, conf_source_reload_file)
	(conf_reload_path),
	* init/control.c (control_init, control_server_connect)
	(control_bus_open): Set variable outside of NIH_MUST macro.

	* init/event.c (event_pending_handle_jobs): Set variable outside
	of NIH_SHOULD macro.

	* init/Makefile.am ($(com_ubuntu_Upstart_OUTPUTS)): 
	($(com_ubuntu_Upstart_Job_OUTPUTS)): 
	($(com_ubuntu_Upstart_Instance_OUTPUTS)): Update expected path
	of nih-dbus-tool

	* configure.ac: Create nih-dbus-tool Makefile
	* Makefile.am (SUBDIRS): Build in nih-dbus-tool

2009-01-29  Scott James Remnant  <scott@netsplit.com>

	* configure.ac: Bump version to 0.5.2
	* NEWS: Begin 0.5.2

	* NEWS: Copy in news from 0.5.1; that release doesn't appear in
	this ChangeLog since it was made on a separate branch.

	* init/tests/test_blocked.c (test_new),
	* init/tests/test_control.c (test_get_job_by_name)
	(test_get_all_jobs, test_emit_event),
	* init/tests/test_event.c (test_finished),
	* init/tests/test_job.c (test_change_state),
	* init/tests/test_job_class.c (test_get_instance)
	(test_get_instance_by_name, test_get_all_instances): Continue the
	battle with the gcc optimiser which declares variables first used
	inside TEST_ALLOC_FAIL as used uninitialized.

	* init/parse_job.c (parse_exec, parse_script, stanza_instance)
	(stanza_description, stanza_author, stanza_version)
	(stanza_start, stanza_stop, stanza_chroot, stanza_chdir):
	Unreference members when replacing them instead of freeing; not
	strictly necessary but the style is the thing.

	* init/job_process.c (job_process_terminated): Unreference the
	kill timer instead of freeing

	* init/job_class.c (job_class_get_instance): Use nih_local for
	instance environment and name
	(job_class_start, job_class_stop, job_class_restart):
	Unreference job environment instead of freeing

	* init/job.c (job_change_state, job_start, job_stop, job_restart):
	Unreference job environment instead of freeing
	(job_name): Discard job name in case a reference was taken.

	* init/event.c (event_pending_handle_jobs): Unreference the job
	environment instead of freeing

	* init/environ.c (environ_add): should unreference the old environment
	string in case anyone took a ref elsewhere
	(environ_set): use nih_local for str
	(environ_expand_until): Should set *str to NULL if we free it,
	just in case.

	* init/conf.c (conf_source_reload): File should be unreferenced,
	not freed.
	(conf_source_reload_file): Use nih_local for dpath
	(conf_delete_handler): Watch and file should be unreferenced,
	not freed.
	(conf_reload_path): File should be unreferenced, not freed;
	use nih_local for file buffer

	* init/blocked.c (blocked_new),
	* init/conf.c (conf_source_new, conf_file_new),
	* init/event.c (event_new),
	* init/event_operator.c (event_operator_new),
	* init/job.c (job_new),
	* init/job_class.c (job_class_new): No need to cast function
	argument to nih_alloc_set_destructor()

	* init/tests/test_job_process.c (test_handler): We can't just
	assume that our child is sitting at the signal otherwise we might
	end up sending the CONT signal before it's even stopped.  Use
	waitid() to wait for the child to stop first.

	* init/init.supp: More expressions for environment memory which
	valgrind can't deal with

	* init/conf.c (conf_source_reload): The ConfFile destructor has
	side-effects that involve the iteration of the sources and their
	files, so we can't simply call it while iterating because of the
	cursor.  Move the sources into a deleted list first, and delete
	them from there.
	* init/conf.h: Fix prototype.
	* init/tests/test_conf.c (test_source_reload_job_dir): Test pointers
	with TEST_EQ_P not TEST_EQ

2009-01-28  Scott James Remnant  <scott@netsplit.com>

	* init/job_class.c (job_class_start): We can't create the blocked
	until we know we're going to block, otherwise we could ref and unref
	the message (freeing it).  Wait until the job is created, which
	means we can't fail to create the blocked item (we'll already have
	announced the new instance).
	(job_class_stop, job_class_restart): For consistency, don't fail
	if OOM when making blocked.

	* init/tests/test_job.c (test_new): Initialise a bunch of subsystems
	outside of TEST_ALLOC_FAIL

	* init/environ.c (environ_add): We can't allocate nih_local with
	a context, it won't be freed; so don't, but then remember to
	reference it when we do just use it.

	* init/event.c (event_pending_handle_jobs): Must reset the start_on
	operator in case of error.

	* init/job_process.c (job_process_kill_timer): Oops, move the
	assert that we have a process pid to after we know which process
	we have.
	* init/tests/test_job_process.c (test_run): Initialise the
	error context and NihIo outside of TEST_ALLOC_FAIL
	(test_kill): Initialise timers and the event system.
	* init/init.supp: Reference from the jobs hash to the bins is
	still reachable, obviously; as is the string inside job_name()
	either way it is allocated

	* init/tests/test_parse_job.c (test_parse_job): Initialise the
	error context outside of TEST_ALLOC_FAIL

	* init/init.supp: Update suppressions for new nih_alloc()

	* init/job_process.c (job_process_run): Had the shell variable
	setting round the wrong way, now it should be ok.

	* init/tests/test_blocked.c (test_new): in the case of allocation
	failure, the message should not be referenced; which we test by
	trying to discard it and seeing whether that works.

	* init/job.c (job_emit_event): event_new() only references the
	environment now, so use nih_local to make sure we clean it up
	if that doesn't happen

	* init/job.h (Job): Add kill_process member
	* init/job.c (job_new): Initialise to -1
	* init/job_process.c (job_process_kill): Store the process to be
	killed in the kill_process member for the timer, since we can't
	pass two sets of data.  Assert that it's not set to anything, this
	all needs fixing, obviously.
	(job_process_kill_timer): Take the job as the data argument,
	eliminating the need for nih_alloc_parent().  Sanity check the job
	and reset kill_timer and kill_process when done.
	(job_process_terminated): Clear the kill_process field too.
	* init/tests/test_job.c (test_new): Check it's -1
	(test_change_state): Check kill_process is set to PROCESS_MAIN
	when active, or -1 when not.
	* init/tests/test_job_process.c (test_kill): Make sure the
	kill_process member is set and cleared.
	(test_handler): Set the kill_process member for the timer and make
	sure it's cleared when appropriate.

	* init/job_class.c (job_class_start, job_class_stop)
	(job_class_restart): Use nih_local to eliminate nih_alloc_reparent,
	and to clean up some of the code too.

	* init/job_class.c: Update documentation to match new nih_alloc()

	* init/parse_job.c (parse_on_operator, parse_on_collect):
	Use an nih_ref/nih_unref pair instead of nih_alloc_reparent; this
	is not ideal, but then this code is rather messy and leaves a lot
	of allocated data attached to the object on the assumption that
	it will be thrown away.

	* init/event_operator.c: Update documentation to match new nih_alloc()
	(event_operator_match): Use nih_local on expanded value.
	(event_operator_environment): Make evlist nih_local, it will be
	referenced by the environment array on success

	* init/event_operator.c (event_operator_new): Reference the
	event instead of reparenting it.

	* init/event.c: Update documentation to match new nih_alloc()
	(event_finished): Use nih_local to tidy up a slight bit.

	* init/event.c (event_new): Reference the event, don't reparent
	(event_pending_handle_jobs): Use nih_local for environment array
	and for the job name, damn I love this thing.  Reference the array
	into the job to avoid freeing.

	* init/parse_job.c (parse_job): Update documentation to match
	new nih_alloc()
	(parse_process, parse_on_operator, stanza_start, stanza_stop)
	(stanza_expect, stanza_kill, stanza_respawn, stanza_normal)
	(stanza_session, stanza_console, stanza_nice, stanza_umask)
	(stanza_oom, stanza_limit): Use nih_local for all the temporary
	arguments where we can.

	* init/parse_job.c (parse_on_operand, stanza_env, stanza_export)
	(stanza_emits): Make temporary string variables use nih_local,
	this gives us a massive code clean-up and makes nih_str_array_addp
	safe to take a reference.

	* init/job_process.c (job_process_run): Make argv, env, script and
	cmd all use nih_local, this cleans up the code a little and makes
	nih_str_array_addp safe to take a reference.

	* init/environ.c: Update documentation to match new nih_alloc()

	* init/tests/test_job_process.c (test_run): Check that trailing
	newlines are ignored when running a script (can verify r1025 is
	fixed with gdb)

	* init/tests/test_environ.c (test_expand): Add a test case for the
	bug fixed in r1027, the implicit case of the gap in the environment
	string being the same size as the value replacing it.

	* init/environ.c (environ_add): Use nih_local for new_str, making
	the code paths a little simpler and ensuring we pass something that
	can be referenced to nih_str_array_addp()

	* init/tests/test_event.c (test_new): Make sure that env is an
	orphan with TEST_ALLOC_ORPHAN.
	* init/tests/test_event_operator.c (test_operator_new): Make sure
	that env is an orphan with TEST_ALLOC_ORPHAN.
	(test_operator_copy): Drop pointless NULL parent check.

	* init/tests/test_control.c: Include limits.h

	* init/blocked.c (blocked_new): Take a reference to the message,
	otherwise it will be freed; we free the Blocked structure when we're
	done, so will automatically unref the message.
	* init/tests/test_blocked.c (test_new): Add tests to make sure the
	reference is taken.
	* init/tests/test_job.c (test_start, test_stop, test_restart):
	Make sure the message is referenced when an error is not returned
	but not referenced when one is.
	* init/tests/test_job_class.c (test_start, test_stop)
	(test_restart): Make sure the message is referenced when an error
	is not returned but not referenced when one is.
	* init/tests/test_control.c (test_emit_event): Make sure that
	the message is referenced.

	* init/tests/test_blocked.c: Change nih/dbus.h include to
	nih-dbus/dbus_message.h
	* init/tests/test_control.c: Change nih/dbus.h include to error,
	connection and object; include D-Bus test macros.
	* init/tests/test_job.c: Change nih/dbus.h include to error, message
	and object; include D-Bus test macros
	* init/tests/test_job_class.c: Change nih/dbus.h include to error,
	message and object; include D-Bus test macros

	* init/job_class.h: Change nih/dbus.h include to
	nih-dbus/dbus_message.h and include the actual D-Bus header
	* init/job_class.c: Change nih/dbus.h include to error, message,
	object and util.

	* init/job.h: Change nih/dbus.h include to nih-dbus/dbus_message.h
	and include the actual D-Bus header
	* init/job.c: Change nih/dbus.h include to error, message, object
	and util.

	* init/control.h: Change nih/dbus.h include to nih-dbus/dbus_message.h
	and include the actual D-Bus header
	* init/control.c: Change nih/dbus.h include to error, connection,
	message and object includes.

	* init/blocked.h: Change nih/dbus.h include to nih-dbus/dbus_message.h
	* init/blocked.c: Change nih/dbus.h include to nih-dbus/dbus_message.h

2009-01-27  Scott James Remnant  <scott@netsplit.com>

	* init/Makefile.am: Update paths to libnih-dbus dependencies.

2009-01-26  Scott James Remnant  <scott@netsplit.com>

	* configure.ac (AC_CONFIG_FILES): Add nih-dbus sub-directory
	* Makefile.am (SUBDIRS): Add nih-dbus sub-directory

	* configure.ac: Bump copyright to 2009

	* configure.ac: Matching libnih, we now mandate libtool 2.2.x
	* HACKING: Update dependency requirement to 2.2.4

	* init/init.supp: Adjust suppression for glibc 2.8

	* init/tests/test_event.c (test_finished): Remove erroneous test
	of free'd memory.

	* configure.ac: Bump version to 0.5.1

	* init/tests/test_event_operator.c (test_operator_handle): Add a
	test for duplicate events when already matched.
	* init/event_operator.c (event_operator_handle): Skip if already
	matched.

	* README: Update features and requirements.
	* NEWS: Copy in news from 0.5.0; that release doesn't appear in
	this ChangeLog since it was made on a separate branch.

2009-01-26  Casey Dahlin  <cdahlin@redhat.com>

	* init/environ.c (environ_expand_until): Handle the implicit case
	of the gap in the string being the same size of the value.

	* init/job_process.c (job_process_handler): Handle the case of a
	child being continued by a signal, otherwise we'll assert.

	* init/job_process.c (job_process_run): Double-check that the
	newline(s) we see are at the end of the script before stripping,
	since we can fall through if the newline is mid-script but /dev/fd
	isn't mounted.

2008-07-05  Scott James Remnant  <scott@netsplit.com>

	* TODO: Update.

2008-07-01  Scott James Remnant  <scott@netsplit.com>

	* init/Makefile.am ($(com_ubuntu_Upstart_OUTPUTS)): 
	($(com_ubuntu_Upstart_Job_OUTPUTS)): 
	($(com_ubuntu_Upstart_Instance_OUTPUTS)): Must be newer than the
	source for the dbus tool, and ensure the dbus tool is built

2008-06-30  Scott James Remnant  <scott@netsplit.com>

	* init/Makefile.am: Update along with libnih so that we leave the
	D-Bus bindings in the dist tarball, meaning Python is no longer a
	build-dependency.

2008-06-11  Scott James Remnant  <scott@netsplit.com>

	* Makefile.am (SUBDIRS): List dbus before init in case we need to
	generate anything in that directory later on.
	
	* Makefile.am (SUBDIRS): List po last so that update-po is run after
	generating any sources.

2008-06-08  Scott James Remnant  <scott@netsplit.com>

	* init/Makefile.am (EXTRA_DIST): Ship the built sources, don't
	clean them.
	(maintainer-clean-local): Well, not unless maintainer-clean anyway

	* init/job.c, init/job_class.c: Add missing errno.h include

	* dbus/com.ubuntu.Upstart.Job.xml (GetInstance): Add method to get
	an instance name in the same basic manner as start and stop would,
	though this one's synchronous.
	* init/job_class.c (job_class_get_instance): Implementing by copying
	the relevant bit of Stop.
	* init/job_class.h: Add prototype.
	* init/tests/test_job_class.c (test_get_instance): Add tests.
	* TODO: Continue to document the C&P madness.

	* init/conf.c (conf_reload_path): Read file directly into memory,
	not using mmap.

	* compat/sysv/reboot.c, compat/sysv/runlevel.c, compat/sysv/shutdown.c,
	* compat/sysv/telinit.c: Move into the util directory; we're going
	to support limited SysV-a-like commands without full compatibility
	which is what we always did, and I'm not going to worry about adding
	others.
	* compat/sysv/man/reboot.8, compat/sysv/runlevel.8,
	* compat/sysv/man/shutdown.8, compat/sysv/telinit.8: Move as well.
	* compat/sysv/Makefile.am, util/Makefile.am: Merge.
	* configure.ac: Remove the (commented out) compat/sysv and logd
	Remove the --enable-compat option.
	* Makefile.am (SUBDIRS): Remove (commented out) compat/sysv and logd

	* logd/Makefile.am, logd/main.c, logd/man/logd.8, logd/jobs.d/logd.in:
	Consign logd to oblivion.  We haven't supported it for ages, it has
	non-working issues, and there's got to be a better way to do this.

	* TODO: Update.

	* init/job.c (job_change_goal): Adjust the documentation.  After
	careful thought, there's no way this can return after freeing the
	job, since it'll either block on an event, a process or do nothing.

	* init/job.c (job_start, job_stop, job_restart): Clear the start
	and stop environment, shouldn't necessarily make a difference, but
	it pays to be consistent.

	* dbus/com.ubuntu.Upstart.Job.xml (Start, Stop, Restart): Add methods
	to control jobs, all take an environment array and both Start and
	Restart return an instance path so properties, etc. can be obtained
	afterwards.
	* init/job_class.c (job_class_start, job_class_stop)
	(job_class_restart): Add the code for the top halves of the methods
	* init/job_class.h: Add prototypes for the new methods.
	* init/job.c (job_finished): And the bottom halves go here.
	* init/tests/test_job_class.c (test_start, test_stop)
	(test_restart): Add test cases for the methods.
	* init/blocked.h (blocked_type): Add enums for the new methods.
	* init/blocked.c (blocked_new): Handle the new methods here.
	* init/tests/test_blocked.c (test_new): Add add tests for handling.

2008-06-07  Scott James Remnant  <scott@netsplit.com>

	* init/job_process.c (job_process_terminated): Don't check the goal
	to see whether the main process was allowed to terminate, check the
	state.  A termination is only not a failure if we're on the KILLED
	state (ie. we killed it), otherwise it can still be a failure even
	if it was going to stop anyway.
	* init/tests/test_job_process.c (test_handler): Add a test case.

	* init/control.c (control_emit_event): Use environ_all_valid here(),
	also reorder the blocking stuff to be less strange, it's ok to free
	environment.
	* init/tests/test_control.c (test_emit_event): The event array should
	be a child of message, which means it doesn't matter if the function
	we call frees it.

	* init/environ.c (environ_all_valid): Add a validation function for
	external input.
	* init/environ.h: Add prototype.
	* init/tests/test_environ.c (test_all_valid): Test function.

	* init/environ.c: Note that we can call this in a loop with OOM,
	since the resulting table will always be the same.

	* init/event_operator.c (event_operator_environment): Use
	environ_append(), and while we're at it, there's no reason this should
	use NIH_MUST.
	* init/event_operator.h: Adjust prototype.
	* init/tests/test_event_operator.c (test_operator_environment): Allow
	for failure.
	* init/event.c (event_pending_handle_jobs): Call with NIH_MUST,
	which is actually safe.

	* init/job_class.c (job_class_environment): Use environ_append()

	* init/environ.c (environ_append): There are multiple cases where we
	append one environment table onto another, so we should have a
	function to do that.
	* init/environ.h: Prototype for it.
	* init/tests/test_environ.c (test_append): Test the new function.

	* init/job_process.c (job_process_run): Invert the logic; we nearly
	always want to pass the script with /dev/fd/NNN.  The only times we
	don't are if it doesn't exist, or if we're dealing with a single-line
	shell script.
	* init/tests/test_job_process.c (test_run): Update test cases to
	only expect an argv-execution for single-line scripts.

	* init/job.c (job_restart): Wrote the blocking bit slightly weirdly
	without neededing to, so leave it as it should be.

	* TODO: Update.

	* dbus/com.ubuntu.Upstart.Instance.xml (Start, Stop, Restart): Add
	simple instance control methods, these only change the goal of an
	existing instance - thus cannot pass environment.
	* init/job.c (job_start, job_stop, job_restart): Add methods, which
	look spookily similar to each other, except for the subtle yet
	important differences.
	(job_finished): Implement bottom halves.
	* init/job.h: Add prototypes.
	* init/tests/test_job.c (test_start, test_stop, test_restart): Add
	tests for the new methods.
	* init/blocked.h (blocked_type): Add enums for methods.
	* init/blocked.c (blocked_new): Handle methods here too
	* init/tests/test_blocked.c (test_new): Add tests for them.

2008-06-06  Scott James Remnant  <scott@netsplit.com>

	* init/blocked.h (blocked_type): Having a single message type won't
	work for the job cases, so expand to have many.
	* init/blocked.c (blocked_new): We'll just have to list them all here.
	* init/control.c (control_emit_event): Happily we create them
	individually anyway.
	* init/event.c (event_finished): And since we have to handle them
	individually, it'll actually protect us replying to the wrong one.

	* init/tests/test_conf.c (test_source_reload): Clean up the temporary
	directory.
	* init/tests/test_control.c (test_reload_configuration): That goes
	for this one too.

	* init/tests/test_control.c (my_connect_handler): Use TEST_DBUS_MESSAGE
	instead of a pop/read/write loop.
	(test_emit_event): Renamed TEST_DBUS_CONN to TEST_DBUS_OPEN.
	* init/tests/test_job.c (test_new, test_register)
	(test_change_state): Use TEST_DBUS_OPEN and TEST_DBUS_CLOSE to setup
	and tear down D-Bus connections and TEST_DBUS_MESSAGE instead of
	a loop.
	* init/tests/test_job_class.c (test_consider, test_reconsider)
	(test_register, test_unregister): Likewise.

	* init/control.c (control_get_job_by_name): Sanity check the name
	of a job in the same way; we don't need to sanity check the instance
	name because "" is valid (and the default for singletons).
	* init/tests/test_control.c (test_get_job_by_name): Test.

	* dbus/com.ubuntu.Upstart.xml (EmitEvent): Add an asynchronous
	method to emit an event, providing the name and accompanying
	environment.  No return value, it either works or you get an
	error.
	* init/control.c (control_emit_event): Implement top half of the
	method, blocking the message in the event.
	* init/control.h: Add prototype.
	* init/event.c (event_finished): Implement the bottom half which
	sends the reply or error, these are actually tested along with
	the top for sanity reasons.
	* init/tests/test_control.c (test_emit_event): Test the various
	ways the method may be used and abused; the async nature means
	we actually need a real D-Bus server to do this.
	* TODO: Update.

	* init/event.c (event_new): There's no reason this shouldn't be
	allowed to return insufficient memory, so do so.
	(event_finished): Wrap call.
	* init/tests/test_event.c (test_new): Add alloc failed test.
	* init/job.c (job_emit_event): Must create the event.
	* init/main.c (main, cad_handler, kbd_handler, pwr_handler): Wrap
	with NIH_MUST

2008-06-05  Scott James Remnant  <scott@netsplit.com>

	* TODO: Update.

	* init/job.c (job_unblock): Rename to job_finished, since this
	does not behave like event_unblock but more like event_finished
	(job_change_state, job_failed): Change name in call.
	* init/job.h: Update prototype.
	* init/tests/test_job.c (test_unblock): Rename to test_finished
	* init/event.c (event_pending_handle_jobs): Update calls here.

	* init/job.h (Job): Rename blocked to blocker to match event, since
	it has the same use as event->blockers except it's a toggle
	* init/job.c (job_new, job_change_state): Rename where used
	* init/event.c (event_finished): Rename here also since its reset
	* init/tests/test_job.c, init/tests/test_job_process.c,
	* init/tests/test_event.c: Rename in test cases too.

	* init/job.c (job_emit_event): Add a Blocked record to the event's
	blocking list for the starting and stopping events.
	* init/tests/test_job.c (test_emit_event): Add tests for the record
	being added to the list with the right details.
	(test_change_goal): Make sure that a Blocked record is added
	(test_change_state): Make sure that Blocked records are added
	* init/tests/test_job_process.c (test_handler): Also make sure
	that Blocked records are added.

	* init/event.c (event_finished): Clear jobs referenced in the
	blocking list, rather than iterating the entire jobs hash.
	(event_finished_handle_jobs): Drop this function.
	* init/tests/test_event.c (test_finished, test_finished_handle_jobs):
	Merge tests again and test using both the blocking list and job's
	blocked member.

	* init/event.h (event): Add blocking member.
	* init/event.c (event_new): Initialising blocking list.
	* init/tests/test_event.c (test_new): Make sure it's initialised
	to an empty list.

	* init/tests/test_job_process.c (test_handler): Update tests to use
	Blocked.

	* init/event.c (event_pending_handle_jobs): Collect environment
	and events independantly, which means we don't have to worry about
	the list contents or freeing them up in case of error.
	* init/event_operator.c (event_operator_events): Fix parent.
	* init/tests/test_event.c (test_pending_handle_jobs): Update tests.
	* init/init.supp: Update collect suppression.

	* init/event_operator.c (event_operator_collect): Break in two.
	(event_operator_environment): Collect the environment from the event,
	appending the list of event names if necessary.
	(event_operator_events): Block events and pass them to the
	given list.
	* init/event_operator.h: Update prototypes.
	* init/tests/test_event_operator.c (test_operator_collect): Also
	split into two new functions
	(test_operator_environment, test_operator_events): Adjust

	* init/event_operator.c (event_operator_collect): Placed Blocked
	structures in the list, rather than ordinary entries; I strongly
	suspect that while it's nice to iterate the operator tree only once,
	this needs to be three functions really.
	* init/tests/test_event_operator.c (test_operator_collect): Update
	test suite.

	* init/job.h (Job): Make blocking a statically defined list.
	* init/job.c (job_new): Initialise rather than setting to NULL.
	(job_unblock): Assume that blocking members are Blocked structures
	and that the list itself is always iterable.
	* init/tests/test_job.c (test_new): Check the list is empty, rather
	than NULL.
	(test_change_state, test_failed, test_unblock): Change tests cases
	to expect blocking to always be present, and create members as Blocked
	structures.

	* init/blocked.c (blocked_new): Set destructor (forgotten)

	* init/init.supp: Add setenv, which has crept in

	* init/blocked.h: Header containing enum, struct and prototype.
	* init/blocked.c (blocked_new): Function to allocate the structure
	with the right details.
	* init/tests/test_blocked.c (test_new): Tests for the new function.
	* init/Makefile.am (init_SOURCES): Compile using blocked.c and header
	(TESTS): Build blocked test suite
	(test_process_LDADD, test_job_class_LDADD)
	(test_job_process_LDADD, test_job_LDADD, test_event_LDADD)
	(test_event_operator_LDADD, test_parse_job_LDADD)
	(test_parse_conf_LDADD, test_conf_LDADD, test_control_LDADD):
	Link blocked.o to most test suites.
	(test_blocked_SOURCES, test_blocked_LDFLAGS, test_blocked_LDADD):
	Details for test suite.

	* init/main.c: Also remove SIGTERM handling, we don't re-exec
	properly and this is a dangerous signal to use anyway.
	(term_handler): Drop function.

	* init/main.c: Remove handling for stop/cont; there's no reason
	a user should be able to pause the event queue.
	(stop_handler): Drop function.
	* init/event.c (event_poll): Remove paused handling.

	* init/control.c: Fix doc string.

	* dbus/com.ubuntu.Upstart.xml (ReloadConfiguration): Add method
	that's effectively the same as the HUP signal.
	* init/control.c (control_reload_configuration): Unsurprisingly,
	the implementation is identical.
	* init/control.h: Add prototype.
	* init/tests/test_control.c (test_reload_configuration): Make sure
	the method works as expected.
	(test_get_job_by_name, test_get_all_jobs): Add missing free calls for
	message in cases of out of memory.

	* dbus/com.ubuntu.Upstart.xml (JobAdded, JobRemoved): Add signals
	for when new jobs are added to the known list and when existing jobs
	are removed, this allows GUIs to always show an up-to-date list.
	* dbus/com.ubuntu.Upstart.Job.xml (InstanceAdded, InstanceRemoved):
	Also add matching signals for when instances are added to the list
	for a job and when they're removed again.
	* init/job_class.c (job_class_register): Emit the JobAdded signal
	for this job when registering if the new signal argument is TRUE;
	pass on the signal argument to job_register()
	(job_class_add): Emit signals when registering jobs with existing
	connections.
	(job_class_unregister): Emit signals when unregistering a job.
	* init/job.c (job_register): Likewise, emit the InstanceAdded signal
	for the job class if the new signal argument is TRUE.
	(job_new): Emit signals when registering instances with existing
	connections.
	(job_change_state): Emit the instance removed signal when destroying
	an inactive instance.
	* init/job_class.h, init/job.h: Add signal argument to prototypes
	* init/control.c (control_register_all): When registering job classes
	on a new connection, do not emit a signal since they will already
	exist at the point when the name appears on the bus or the connection
	is complete.
	* init/tests/test_control.c (test_bus_open): Add comment that we
	are testing for signal non-emission already with the fake server,
	since it was this test that actually made me realise we had to
	not emit them :p
	* init/tests/test_job_class.c (test_register): Test that the signal
	is emitted when signal is TRUE and not emitted when signal is FALSE
	(test_unregister): Test that the JobRemoved signal is emitted
	(test_get_instance_by_name, test_get_all_instances): Free message
	if allocation failed.
	(test_consider, test_reconsider): Test that the JobAdded and
	JobRemoved signals are emitted (or not) when appropriate.
	* init/tests/test_job.c (test_register): Make sure that the
	InstanceAdded signal is emitted when TRUE is passed, and not when
	FALSE is passed.
	(test_new): Make sure the InstanceAdded signal is emitted when the
	job is registered on the bus.
	(test_change_state): Make sure the InstanceRemoved signal is sent
	when deleting an instance.

2008-06-02  Scott James Remnant  <scott@netsplit.com>

	* init/tests/test_job.c (test_new, test_register): Also use a private
	dbus server to avoid session bus problems.

	* init/tests/test_job_class.c (test_consider, test_reconsider)
	(test_register, test_unregister): Use a private dbus server instead
	of connecting to the session bus, which might not be there.

	* init/tests/test_control.c (test_disconnected): Simplify using a
	private dbus server rather than faking one.

	* init/tests/test_control.c (test_bus_close): Don't rely on being
	able to connect to the various buses, instead use a special private
	one.

2008-06-01  Scott James Remnant  <scott@netsplit.com>

	* dbus/com.ubuntu.Upstart.Job.xml (GetAllInstances): And also add
	a similar method to return the object path of all instances of a
	particular job.
	* init/job_class.c (job_class_get_all_instances): Implement the
	method, pretty much the same as the other.
	* init/job_class.h: Add prototype.
	* init/control.c: Fix comment.
	* init/tests/test_control.c (test_get_all_jobs): Ensure that the
	individual paths are children of the array.

	* dbus/com.ubuntu.Upstart.xml (GetAllJobs): Add method to return
	the object path of all known jobs.
	* init/control.c (control_get_all_jobs): Implement the method,
	somewhat simple happily.
	* init/control.h: Add prototype for the method.
	* init/tests/test_control.c (test_get_all_jobs): Test that the
	right data is returned.

	* dbus/com.ubuntu.Upstart.xml, dbus/com.ubuntu.Upstart.Job.xml,
	* dbus/com.ubuntu.Upstart.Instance.xml: Add libnih XML NS to the
	files so that we can tag methods as sync or async later.

	* init/control.c (control_get_job_by_name): Remove const from
	return parameter.
	* init/control.h: Update prototype.
	* init/tests/test_control.c (test_get_job_by_name): Remove const
	from path type.

	* init/job_class.c (job_class_get_instance_by_name): Remove wrong
	const from parameter now that we've fixed the bindings generator.
	* init/job_class.h: Update prototype to match.
	* init/tests/test_job_class.c (test_get_instance_by_name): Change
	type of path to match.

	* HACKING (Dependencies): clarify that autoreconf and configure need
	to be run for libnih first.

	* init/Makefile.am (test_process_LDADD, test_job_class_LDADD)
	(test_job_process_LDADD, test_job_LDADD, test_event_LDADD)
	(test_event_operator_LDADD, test_parse_job_LDADD)
	(test_parse_conf_LDADD, test_conf_LDADD, test_control_LDADD): Link
	the auto-generated D-Bus code in, otherwise the tests won't be
	complete.

2008-05-24  Scott James Remnant  <scott@netsplit.com>

	* HACKING: Changed branch location again, of both upstart and
	libnih.

2008-05-16  Scott James Remnant  <scott@netsplit.com>

	* init/job_class.c (job_class_consider, job_class_reconsider): Find
	the best class first and compare against the current class before
	acting, this avoids the re-register jump every time a job stops.
	(job_class_select): Rename to job_class_add() since this is takes
	a class and is the direct opposite to job_class_remove().

2008-05-15  Scott James Remnant  <scott@netsplit.com>

	* init/event.c (event_new): We can't rely on the event poll function
	being the last in the main loop, it's often the first, so after
	adding an event to the queue ensure the loop is iterated at least
	once so that the event poll occurs for it.

2008-05-09  Scott James Remnant  <scott@netsplit.com>

	* TODO (Anytime): Update.

	* dbus/com.ubuntu.Upstart.Instance.xml: format to match others

	* dbus/com.ubuntu.Upstart.Job.xml (GetInstanceByName): Add method
	* init/job_class.c (job_class_get_instance_by_name): Implementation.
	* init/job_class.h: Add prototype.
	* init/tests/test_job_class.c (test_get_instance_by_name): Tests
	for new method.

	* init/job_class.h (JobClass): Make instances a hash table.
	* init/job_class.c (job_class_new): Initialise instances as a hash
	table now.
	(job_class_register): Iterate instances as hash table.
	(job_class_remove): Slightly odd construct needed to return FALSE
	if there's anything in the hash table.
	(job_class_unregister): Likewise to assert on no instances.
	* init/tests/test_job_class.c (test_new): Check that instances is
	now a hash table.
	* init/job.h (Job): Make name the first member.
	* init/job.c (job_new): Add to instances as hash table.
	(job_instance): Drop entirely, replaced by a hash lookup.
	* init/tests/test_job.c (test_instance): Drop.
	* init/job_process.c (job_process_find): Iterate instances as a
	hash table.
	* init/event.c (event_pending_handle_jobs)
	(event_finished_handle_jobs): Iterate instances as hash table.
	(event_pending_handle_jobs): Replace job_instance call with an
	ordinary hash lookup.
	* init/tests/test_event.c: Update to use hash table.
	* init/tests/test_conf.c: Update instances stealing for hash table

	* init/job_class.c (job_class_new): initialise instance to the
	empty string.
	* init/tests/test_job_class.c: Update job_new() calls.
	(test_new): Check instance against the empty string.
	* init/job.c (job_new): name may no longer be NULL.
	* init/tests/test_job.c: Update job_new() calls.
	(test_instance): Reset back to "" when done.
	* init/event.c (event_pending_handle_jobs): Always expand the
	name, since the class->instance is always non-NULL.
	* init/tests/test_event.c: Update job_new calls.
	* init/tests/test_conf.c: Update job_new calls.
	* init/tests/test_job_process.c: Update job_new calls.

	* init/job.c (job_new): Singleton jobs have a fixed name of "",
	rather than a NULL name, and a D-Bus name of "_".
	(job_instance): Which rather simplifies this function (in fact,
	it makes this function look like a common one).
	(job_emit_event): Always set INSTANCE variable.
	(job_name): Still distinguish in output, to avoid ugly "()" but
	check character rather than NULL.
	* init/tests/test_job.c (test_new): Check name is set to ""
	and path to ".../_"
	(test_change_state, test_emit_event): Update test cases to assume
	an empty INSTANCE variable
	(test_instance): Update to pass "" instead of NULL.
	* init/job_process.c (job_process_run): Always set UPSTART_INSTANCE
	* init/tests/test_job_process.c (test_run): Always assume an
	UPSTART_INSTANCE variable, it may just be empty.
	* init/tests/test_event.c (test_pending_handle_jobs): Expect
	the name to be set to the empty string.

	* init/Makefile.am (com.ubuntu.Upstart.c com.ubuntu.Upstart.h)
	(com.ubuntu.Upstart.Job.c com.ubuntu.Upstart.Job.h)
	(com.ubuntu.Upstart.Instance.c com.ubuntu.Upstart.Instance.h):
	Drop setting of data-type, turns out it doesn't work anyway.

	* dbus/Upstart.conf: Add configuration file.
	* dbus/Makefile.am (dbussystemdir, dist_dbussystem_DATA): Install
	the configuration file into the right place.

	* dbus/com.ubuntu.Upstart.xml (GetJobByName): Add method
	* init/control.c (control_get_job_by_name): Implementation.
	* init/control.h: Prototype.
	* init/tests/test_control.c (test_get_job_by_name): Test the
	method using a fake message.

2008-05-08  Scott James Remnant  <scott@netsplit.com>

	* dbus/com.ubuntu.Upstart.xml, dbus/com.ubuntu.Upstart.Job.xml,
	* dbus/com.ubuntu.Upstart.Instance.xml: Add DTDs.

	* init/control.c (manager_interfaces): Export the general
	com.ubuntu.Upstart interface
	* init/job_class.c (job_class_interfaces): Export the
	com.ubuntu.Upstart.Job interface
	* init/job.c (job_interfaces): Export the
	com.ubuntu.Upstart.Instance interface

	* init/Makefile.am (BUILT_SOURCES)
	(com.ubuntu.Upstart.c com.ubuntu.Upstart.h)
	(com.ubuntu.Upstart.Job.c com.ubuntu.Upstart.Job.h)
	(com.ubuntu.Upstart.Instance.c com.ubuntu.Upstart.Instance.h):
	Generate C code and header files from the XML files which produce
	object bindings.
	(init_SOURCES): Link the built sources.
	(CLEANFILES): Clean them up afterwards

	* dbus/com.ubuntu.Upstart.xml: Initially empty description for
	manager object interface(s).
	* dbus/com.ubuntu.Upstart.Job.xml: Initially empty description
	for job class object interface(s).
	* dbus/com.ubuntu.Upstart.Instance.xml: Initially empty
	description for job instance object interface(s).
	* dbus/Makefile.am: Distribute the three interface files,
	they're used as sources elsewhere.
	* configure.ac (AC_CONFIG_FILES): Generate dbus/Makefile
	* Makefile.am (SUBDIRS): Descend into the dbus sub-directory.

	* init/job_class.c (job_class_consider, job_class_reconsider):
	Separate out the actual meat of the functions, since it's largely
	duplicated between the two.  This makes the difference between
	the two functions clearer, consider always stages an election
	no matter which is registered, reconsider only stages an election
	if the current class is registered.
	(job_class_select, job_class_remove): Functions containing the
	common code, which now also handle registering and unregistering
	the class with D-Bus.  Here is the right place, not in new, since
	we only export the current best class of a given name.
	(job_class_register, job_class_unregister): Function to register
	a job and its instances, and to unregister a job (we assert that
	there must be no instances for us to do this).
	* init/job_class.h: Add prototypes.
	* init/tests/test_job_class.c (test_consider, test_reconsider):
	Check that D-Bus registration and unregistration happens as
	expected.
	(test_register, test_unregister): test on their own.
	* init/job.c (job_new): Register instances with D-Bus, since
	instances can only ever exist for active classes, all instances
	are always registered on the bus.
	(job_register): Function to register an instance on the bus.
	* init/job.h: Add prototype.
	* init/tests/test_job.c (test_new): Test creating a job with an
	active d-bus connection, which should have it registered.
	(test_register): Test registration on its own.
	* init/control.c (control_register_all): Make this always succeed,
	and register existing jobs on the new connection.
	(control_server_connect, control_bus_open): registration is
	always successful.
	* init/tests/test_control.c (test_server_connect, test_bus_open):
	Test with existing jobs when we get a connection or create the
	bus connection, ensure that the jobs and instances are registered.

	* init/tests/test_job.c (test_change_state): Check for a bug where
	a job with multiple instances will be freed when one instance is
	deleted rather than the last instance.
	* init/job.c (job_change_state): Add debugging messages when we
	destroy a job that's no longer the current one or an instance
	that's no longer active; also ensure that we never destroy a job
	that's the current one.
	* init/event.c (event_pending_handle_jobs): Add a debugging message
	when we create a new instance of a job.
	* init/conf.c (conf_file_destroy): Add a debugging message when
	we destroy a job that's no longer the current one.

2008-05-07  Scott James Remnant  <scott@netsplit.com>

	* init/control.c (control_server_open, control_server_close)
	(control_server_connect): Create and manage a listening d-bus server
	that is used for private direct connections to Upstart for when the
	d-bus daemon is not available.  Each new connection has the same
	objects as the d-bus system bus, they only differ in their method.
	(control_conns, control_init): Cache the open connections, including
	the bus daemon and any private connections; we'll iterate this list
	when sending signals.
	(control_bus_open): Store connection in the list, don't worry about
	setting close-on-exec, we check that by test case and rely on d-bus
	to do it.
	(control_bus_disconnected): Rename to control_disconnected
	(control_disconnected): Work for system bus and private connections,
	remove from the connections list.
	* init/control.h: Add prototypes, remove global definition of bus
	name to just being private again.
	* init/tests/test_control.c (test_server_open, test_server_close)
	(test_server_connect): Test the new functions.
	(test_bus_open): add check for list entry
	(test_bus_disconnected): rename to test_disconnected
	* init/main.c: Open the listening server, warning if we're unable
	to do so (but we won't treat it as a hard error since there's the
	d-bus daemon as the default anyway).
	* init/init.supp: suppress the fact that the control connections
	list stays around.

	* init/job_process.c (job_process_run): Use NIH_ZERO instead of
	NIH_MUST and == 0

2008-05-06  Scott James Remnant  <scott@netsplit.com>

	* init/environ.c (environ_expand_until): Odd gcc optimiser warning,
	it reckons arg_start and end may be used uninitialised, but I don't
	see how they can be.

	* init/main.c (main): Warn if we can't set the root directory.
	* init/job_process.c (job_process_spawn)
	(job_process_error_abort): loop on the return of write()
	* init/tests/test_job_process.c (child, main): assert getcwd() works
	(test_handler): initialise list and entry for gcc's blind spot.
	(test_run): initialise ret for gcc's blind spot
	* init/tests/test_job.c (test_name): jump through hoops for gcc
	(test_change_state): list and entry.
	* init/tests/test_event.c (test_finished_handle_jobs, test_finished)
	(test_pending_handle_jobs, test_poll, test_pending): initialise to
	NULL and buy gcc glasses
	* init/tests/test_event_operator.c (test_operator_collect): another
	NULL to make gcc happy.

2008-05-01  Scott James Remnant  <scott@netsplit.com>

	* TODO: Update.

	* init/init.supp: Suppress a few test case artefacts caused by
	valgrind hating reachable memory at exec() time.

	* init/tests/test_job_process.c: Fix a few cases where we were
	still dup'ing the name argument to job_new().
	* init/tests/test_parse_job.c: Include missing signal.h

	* init/event.c (event_pending_handle_jobs)
	(event_finished_handle_jobs): Land the old job event handling
	functions here as static functions, right now they're immense but
	we'll actually move much of the code back out again as we go.
	* init/tests/test_event.c (test_pending_handle_jobs)
	(test_finished_handle_jobs): Also land the test cases in renamed
	and somewhat restructued functions, since we now have to do the
	testing through event_poll().
	(test_poll, test_pending, test_finished): It never hurts to improve
	test cases while you're in there.

2008-04-30  Scott James Remnant  <scott@netsplit.com>

	* init/job.c (job_change_state): Change calls to job_process_run
	and job_process_kill.
	* init/main.c: Change to job_process_handler

	* init/job_process.c, init/job_process.h: Land the code from job.c
	and defs from job.h that deal specifically with a job's processes,
	rename the functions to job_process_*() in the process.
	* init/tests/test_job_process.c: And land the test cases as well.

	* init/job.c: Strip of everything not related to creation and finding
	of instances and the core state machine; process stuff will move to
	job_process.c and event handling to event.c, class (nee config) stuff
	is already moved to job_class.c
	(job_new): Don't reparent the name, it doesn't help anything, just
	take a copy.
	(job_name, job_failed, job_unblock, job_emit_event): Make extern since
	we need to use these outside or just want to test them.
	* init/job.h: Clean out also.
	* init/tests/test_job.c: Also clean out.
	(test_name, test_failed, test_unblock, test_emit_event): Add test cases
	for newly extern functions.

	* init/main.c: Include events.h to get the ones we need.

	* init/control.c (control_job_config_path, control_job_path)
	(control_path_append): Drop these functions (replaced by the more
	generic nih_dbus_path() function)
	* init/control.h: Make CONTROL_ROOT public, and drop other prototypes.
	* init/tests/test_control.c (test_job_config_path)
	(test_job_path): Drop tests.

2008-04-29  Scott James Remnant  <scott@netsplit.com>

	* init/event.c, init/event.h, init/tests/test_event.c: Strip out the
	event operator code and events list.

	* init/job_class.c, init/job_class.h: We only need the event operator
	code here now.

	* init/events.h, init/event_operator.c, init/event_operator.h,
	init/tests/test_event_operator.c: Separate out the event operator
	code and the list of events into separate source files.
	* init/Makefile.am (init_SOURCES): Build and link event operator code
	and use the lists of events.
	(TESTS): Build and run the event operator test suite.
	(test_event_operator_SOURCES, test_event_operator_LDFLAGS)
	(test_event_operator_LDADD): Details for the event operator test
	suite.
	(test_process_LDADD, test_job_class_LDADD)
	(test_job_process_LDADD, test_job_LDADD, test_event_LDADD)
	(test_parse_job_LDADD, test_parse_conf_LDADD, test_conf_LDADD)
	(test_control_LDADD): Link the event operator code.

	* init/job_class.c, init/main.c: Correct includes and some function
	names.

	* init/process.c, init/process.h, init/tests/test_process.c: Land
	original Process code (used by job class and similar).

	* init/process.c, init/process.h, init/tests/test_process.c: Break
	into two pieces, one part becomes job_process which requires both
	job information and process information, the other becomes system
	which requires no job information.
	* init/errors.h: Update error name.
	* init/Makefile.am (init_SOURCES): Build and link job process code
	and header along with system code and header.
	(TESTS): Build and run job process and system test suites.
	(test_job_process_SOURCES, test_job_process_LDFLAGS)
	(test_job_process_LDADD): Details for job process test suite.
	(test_system_SOURCES, test_system_LDFLAGS, test_system_LDADD):
	Details for system test suite.
	(test_process_LDADD, test_job_class_LDADD, test_job_LDADD)
	(test_event_LDADD, test_parse_job_LDADD, test_parse_conf_LDADD)
	(test_conf_LDADD, test_control_LDADD): Link job process and system
	code.

	* init/parse_conf.c: Remove parse_job include.

	* init/init.supp: Update leak check for class init; remove
	valgrind workaround since it's gone away with the change of that
	function.

	* init/conf.h (ConfFile): Change type of job member, but leave name.
	Add prototype for new function.
	* init/conf.c (conf_reload_path): Somewhat simplify the case of
	having parsed a job, we only need to call job_class_consider() now
	to have it dealt with.
	(conf_file_destroy): Likewise after removing the ConfFile from the
	source (so it won't get considered) and marking the job class as
	deleted, we only need to call job_class_reconsider() and check the
	return value to see whether we've been replaced.
	(conf_select_job): In return we provide the function to decide which
	of the available job sources is the best one.
	* init/tests/test_conf.c: Update types in tests.
	(test_select_job): Test the new function.

	* init/parse_job.h: Update to include job_class.h and update prototype
	to return JobClass, we'll keep the name though since we'll never
	parse jobs and otherwise things get annoying.
	* init/parse_job.c: Update to work on job classes.
	* init/tests/test_parse_job.c: Update to match.

	* init/job_class.h (JobClass): Factor out old JobConfig object into
	a new JobClass object with the same properties, but in its own source
	file.
	(ExpectType): Rename old JobExpect to this to match other enums.
	(ConsoleType): Move along with the object that uses it.
	* init/job_class.c (job_class_init, job_class_new)
	(job_class_environment): Bring along methods that only operate on
	a JobClass, cleaning them up in the process.
	(job_class_consider, job_class_reconsider): Replace job_config_replace
	with these two functions that may be used for a new job class and
	when discarding or finishing with an old one respectively.
	* init/tests/test_job_class.c: Tests for the functions.
	* init/Makefile.am (init_SOURCES): Build and link job class source
	and header.
	(TESTS): Build and run job class test suite.
	(test_job_class_SOURCES, test_job_class_LDFLAGS)
	(test_job_class_LDADD): Details for job class test suite.
	(test_process_LDADD, test_job_LDADD, test_event_LDADD)
	(test_parse_job_LDADD, test_parse_conf_LDADD, test_conf_LDADD)
	(test_control_LDADD): Link job class code to other tests too.

2008-04-28  Scott James Remnant  <scott@netsplit.com>

	* init/control.c (control_job_config_path, control_job_path): Add
	functions to generate D-Bus object paths for jobs and instances
	(control_path_append): and a static function used by both to append
	escaped path elements.
	* init/control.h: Add prototypes.
	* init/tests/test_control.c (test_job_config_path)
	(test_job_path): Add test cases for the new functions.
	* init/job.h (JobConfig, Job): Add path member to both structures.
	* init/job.c (job_config_new, job_new): Initialise the path members.
	* init/tests/test_job.c (test_config_new, test_new): Make sure
	the path members are initialised to something sensible.
	* init/init.supp: Valgrind whines, I do not know why.

	* init/control.c (control_bus_open): Call out to register objects
	on the new bus connection.
	(control_register_all): Start off by registering the connection
	manager object, no methods/signals for now.
	* init/tests/test_control.c (test_bus_open): Make sure the manager
	object is registered.

2008-04-27  Scott James Remnant  <scott@netsplit.com>

	* init/tests/test_control.c (test_bus_open): Correct name of
	error macro.

	* init/job.c (job_emit_event): Make INSTANCE the second variable.
	* init/tests/test_job.c (test_next_state): Update tests.

2008-04-25  Scott James Remnant  <scott@netsplit.com>

	* init/tests/test_control.c (test_bus_open): Use D-bus macros for
	error strings instead of naming them by hand.

2008-04-22  Scott James Remnant  <scott@netsplit.com>

	* init/tests/test_control.c (test_bus_close): Add another missing
	call to dbus_shutdown.

2008-04-21  Scott James Remnant  <scott@netsplit.com>

	* init/tests/test_control.c (test_bus_open): Under valgrind we seem
	to get NoReply instead of Disconnected which is a wee bit odd.
	Add missing call
	(test_bus_disconnected): Add missing call to dbus_shutdown.

2008-04-19  Scott James Remnant  <scott@netsplit.com>

	* init/process.c: Add missing limits.h include

	* init/job.h (JobConfig): Merge instance and instance_name; if
	instance is set, the job is multi-instance with the name derived
	from that; if unset the job is singleton.  We will not support
	unlimited instances.
	* init/job.c (job_config_new): Initialise instance to NULL.
	(job_new): Assert that name is set for instance jobs.
	(job_instance): Alter to only deal with singleton and instance
	jobs, the unlimited instances case is gone.
	(job_handle_event): Use instance instead of instance_name
	* init/tests/test_job.c (test_config_new): Check instance is NULL
	(test_find_by_pid): Adjust the way instance jobs are made, which
	means we have to pass a name to job_config_new now.
	(test_instance): Adjust tests to remove unlmited-instance tests
	and pass name to job_config_new
	(test_change_state, test_run_process): Pass instance name to
	job_new as an allocated argument rather than waiting to set it
	until afterwards.
	(test_handle_event): Set instance instead of instance_name
	* init/parse_job.c (stanza_instance): Make the argument mandatory.
	* init/tests/test_parse_job.c (test_stanza_instance): Remove the
	checks for without argument, and make sure that without argument
	is an error.

	* init/parse_job.c (stanza_oom): Oops, forgot to free never arg.

	* init/job.h (JobConfig): NihList is rather overkill for emits,
	which is static configuration; turn into a NULL-terminated array
	which'll make it easier to turn into a D-Bus property later.
	* init/job.c (job_config_new): Initialise to NULL now.
	* init/tests/test_job.c (test_config_new): Make sure it's NULL.
	* init/parse_job.c (stanza_emits): Store in an array instead.
	* init/tests/test_parse_job.c (test_stanza_emits): Redo tests.

	* init/job.c (job_emit_event): Append exported variables to the
	job event without overwriting the builtins.
	* init/tests/test_job.c (test_change_state): Check that exported
	environment is added to the job events.

	* init/parse_job.c (stanza_export): Parse a new export stanza,
	which takes one or more environment variable names.
	* init/tests/test_parse_job.c (test_stanza_export): Test the new
	stanza.

	* init/job.h (JobConfig): Add new export member.
	* init/job.c (job_config_new): Initialise to NULL.
	* init/tests/test_job.c (test_config_new): Make sure it's NULL.

	* init/environ.c (environ_add, environ_set): Add a replace argument
	which when FALSE does not replace existing entries in the environment
	table.
	* init/environ.h: Adjust prototypes.
	* init/tests/test_environ.c (test_add): Add tests for non-replacement
	mode, including corner cases.
	(test_set): Replace should be TRUE in this test.
	* init/event.c (event_operator_collect): Always replace existing
	environment members.
	* init/job.c (job_config_environment, job_run_process): Always replace
	existing environment members.
	(job_emit_event): Always replace existing environment members, and
	rework this function to get rid of the confusing gotos.

	* init/tests/test_job.c (test_change_state): Add tests to make sure
	we include the INSTANCE variable in the event environment.

2008-04-18  Scott James Remnant  <scott@netsplit.com>

	* init/process.c (process_kill): Make sure we do send the signal to
	the process group; in practice this makes no difference, but it pays
	to be explicit in such things.
	* init/tests/test_process.c (test_kill): Add a test case for when
	the session leader is no more.

	* init/job.h (JobConfig): Another day, another obscure job config
	detail.  This one is for adjusting how likely you are to be killed
	by the OOM Killer.
	* init/job.c (job_config_new): Set to zero by default.
	* init/tests/test_job.c (test_config_new): And make sure it is zero.
	* init/parse_job.c (stanza_oom): And it helps to have a function
	to set that one.
	* init/tests/test_parse_job.c (test_stanza_oom): Test it.
	* init/errors.h: And we need an error if its out of bounds.
	* init/conf.c (conf_reload_path): Which also needs to be caught.
	* init/process.c (process_spawn): Of course, we have to do something
	with the oom adjustment.
	(process_error_read): message for failure error.
	* init/process.h (processErrorType): And need an error if it fails

	* init/main.c: Drop the legacy configuration directory, the format
	of jobs has changed sufficiently to not support it.
	* init/Makefile.am (AM_CPPFLAGS): Remove LEGACY_CONFDIR definition.
	(install-data-local): Don't create it, either.

	* init/enum.c, init/enum.h, init/tests/test_enum.c: Remove these
	source files, a hold-over from when we had them in a separate
	library and passed around the integer values.
	* init/job.c, init/job.h, init/tests/test_job.c: Restore in their
	proper place.
	* init/Makefile.am: Remove enum.* from build instructions.

	* init/main.c: Attempt to connect to the system bus on startup,
	but don't expect it to work.

	* init/control.c (control_bus_open, control_bus_disconnected)
	(control_bus_close): Functions to open a connection to the D-Bus
	system bus, clean up if disconnected or disconnect ourselves
	explicitly.
	* init/control.h: Prototypes.
	* init/tests/test_control.c (test_bus_open)
	(test_bus_disconnected, test_bus_close): Test the functions using
	a fake D-Bus system bus daemon.
	* init/errors.h: Add error for "name taken".
	* init/Makefile.am (init_SOURCES): Build and link control.c and
	control.h
	(TESTS): Build and run control test suite.
	(test_control_SOURCES, test_control_LDFLAGS, test_control_LDADD):
	Details for control test suite.
	(test_process_LDADD, test_job_LDADD, test_event_LDADD)
	(test_parse_job_LDADD, test_parse_conf_LDADD, test_conf_LDADD):
	Link control.o

2008-04-16  Scott James Remnant  <scott@netsplit.com>

	* init/job.h (JobConfig): Add leader member.
	* init/job.c (job_config_new): Initialise leader to FALSE.
	* init/tests/test_job.c (test_config_new): Make sure leader is FALSE.
	(test_change_goal, test_change_state, test_run_process)
	(test_kill_process, test_child_handler, test_handle_event)
	(test_handle_event_finished): Jobs have to be leaders now to allow
	waitpid() to work in test cases.
	* init/parse_job.c (stanza_session): Parse "session leader" stanza
	to set to TRUE.
	* init/tests/test_parse_job.c (test_stanza_session): Test new
	stanza parsing.
	(test_stanza_console): Add missing "missing argument" test.
	* init/process.c (process_error_read): Deal with new fork error.
	(process_spawn): If we're not to be a session leader, fork again and
	write the pid back on the open socket.
	* init/process.h (ProcessErrorType): Introduce new fork error.
	* init/tests/test_process.c (test_spawn): Test that we can't start
	a non-session-leader and still have process details.
	(test_spawn, test_kill): Other jobs have to be leaders now to
	allow waitpid() to work.
	* init/tests/test_event.c (test_poll): Jobs have to be leaders now
	to allow waitpid() to work.

2008-04-12  Scott James Remnant  <scott@netsplit.com>

	* configure.ac (NIH_INIT): Require that libnih build D-Bus support,
	failing configure if we can't get it.
	* init/Makefile.am (AM_CFLAGS): Build with D-Bus CFLAGS,
	(init_LDADD, test_process_LDADD, test_job_LDADD, test_event_LDADD)
	(test_parse_job_LDADD, test_parse_conf_LDADD, test_conf_LDADD): and
	link with libnih-dbus.la and D-Bus LIBS.
	(init_LDFLAGS): No need for -static now since libnih will only exist
	statically anyway.

	* init/main.c: Use a better name for kbdrequest
	* init/event.h (KBDREQUEST_EVENT): Rename event to keyboard-request

	* init/main.c: Drop the attempt to rescue a crashed system by
	carrying on with no state
	(crash_handler): After the child has core dumped, the parent will
	die and the kernel will panic.  That's the best we can do, I think.

	* init/job.c (job_change_state): Don't generate the stalled event;
	there's nothing useful you can do with it other than start a root
	shell and that's just a security hole waiting to happen.
	(job_new): Don't increment the instances counter.
	* init/job.h: Remove extern for instances counter.
	* init/tests/test_job.c (test_new): Remove the check that the
	instance counter is incremented.
	(test_change_state): Remove the test for the stalled event.
	* init/event.h (STALLED): Remove stalled event definition,
	* TODO: Update.

	* init/job.h (Job): And while we're at it, the instance name is
	guaranteed unique for a given job name, which is also guaranteed
	to be unique - so don't bother with job ids either, since they
	also get reused in bad cases.
	* init/job.c (job_next_id): Drop this function.
	(job_new): Don't assign an id anymore.
	(job_find_by_id): Drop this function.
	(job_run_process): Set UPSTART_INSTANCE to the instance name if set.
	(job_name): Function to create the string used in messages.
	(job_change_goal, job_change_state, job_run_process)
	(job_kill_process, job_kill_timer, job_child_handler)
	(job_process_terminated, job_process_trace_new)
	(job_process_trace_new_child, job_process_trace_signal)
	(job_process_trace_fork, job_process_trace_exec): Use the instance
	name in messages (if set) in place of the job id.
	* init/tests/test_job.c (test_new): Drop checks on the id field.
	(test_find_by_id): Drop test.
	(test_run_process): Check that UPSTART_INSTANCE is set only for
	named job instances, and contains the instance name.
	(test_change_state, test_run_process, test_child_handler): Remove
	id setting and update error message checks.
	* TODO: Update.

	* init/event.h (Event): We don't use the id field for anything;
	and it can't be guaranteed to be unique since it can wrap over
	and get reused.  Drop it.
	* init/event.c (event_next_id): Drop this function.
	(event_new): Don't assign an id anymore.
	(event_find_by_id): Drop this function.
	* init/tests/test_event.c (test_new): Drop checks on the id field
	(test_find_by_id): Drop test.
	(test_poll): Drop id setting which was needless anyway.

2008-04-11  Scott James Remnant  <scott@netsplit.com>

	* init/tests/test_job.c (test_child_handler): Add tests to make
	sure that respawn works for both services and tasks; the only
	difference we want for tasks is that zero is a normal exit code.
	* init/job.c (job_process_terminated): Status need not be non-zero
	if the job is not a task.

	Change the default job type from task to service, which will
	finally match people's expectations.

	* init/job.h (JobConfig): Replace service member with task
	* init/job.c (job_config_new): Initialise task to FALSE
	(job_change_state): Unblock if not a task instead of if a service
	* init/tests/test_job.c (test_config_new): Make sure task is FALSE
	(test_change_state): Check service by default, task with flag;
	this also means we expect blockers to be cleared if we end up in
	running for the other checks
	(test_child_handler): Expect blockers to be cleared if we end up
	in running now that service is the default.
	* init/tests/test_event.c (test_poll): Test with a task since
	we want to remain blocked for longer.
	* init/parse_job.c (stanza_respawn): Don't set service to TRUE
	(stanza_service): Rename to stanza_task and set task flag instead
	* init/tests/test_parse_job.c (test_stanza_respawn): Remove checks
	for setting of service flag
	(test_stanza_service): Rename to test_stanza_task and test task

	* init/job.c (job_init): Create hash using nih_hash_string_new()
	* init/conf.c (conf_source_new): Likewise.

2008-03-08  Scott James Remnant  <scott@netsplit.com>

	* HACKING: Terminology changes: Bazaar-NG is now just Bazaar;
	Malone is now just Launchpad's bug tracking system.  Update bugs
	URL to match modern form.

	* init/enum.h (JobWaitType): Rename to JobExpect
	* init/job.h (JobConfig): Rename wait_for to expect
	* init/job.c (job_config_new, job_change_state, job_run_process)
	(job_process_stopped, job_process_trace_new_child): Rename wait_for
	to expect in all occurances.
	* init/tests/test_job.c: Likewise rename all occurances.
	* init/parse_job.c (stanza_wait): Rename to stanza_expect and drop
	the intermediate argument.
	* init/tests/test_parse_job.c (test_stanza_wait): Rename to
	test_stanza_expect and adjust tests to match new syntax.
	* init/tests/test_process.c (test_spawn): Remove set of wait_for.

	* doc/states.dot: Remove the state transition from starting to
	waiting ("emit_stopped" in the graph); we don't have a "respawning
	too fast" exit here anymore, so always go to stopping.
	* doc/states.png: Regenerate.

	* TODO: Document the problems with overflowing ids and instance
	counter before I forget about them.

2008-03-07  Scott James Remnant  <scott@netsplit.com>

	* TODO: Update.

	* init/job.h (JobConfig): Add instance_name member.
	(Job): Add name member.
	* init/job.c (job_config_new): Initialise instance name to NULL.
	(job_new): Accept the name as an argument, reparenting and stealing
	(job_handle_event): Expand the instance name and pass to job_new
	(job_instance): Accept a name and look that up in the list of current
	instances returning the instance if found.
	* init/tests/test_job.c: Add extra argument to all job_new calls
	(test_config_new): Make sure instance name is initialised to NULL.
	(test_handle_event): Make sure the job name is set from the instance,
	and make sure an existing instance is reused if we can.
	(test_instance): Make sure that the existing instance is returned.
	* init/parse_job.c (stanza_instance): Check for an optional argument
	and store it in the instance_name member if it exists, otherwise
	free and reset the instance_name member.
	* init/tests/test_parse_job.c (test_stanza_instance): Check the new
	argument is handled properly and stored in the right place.
	* init/tests/test_conf.c (test_source_reload_job_dir)
	(test_file_destroy): Add extra NULL to job_new
	* init/tests/test_event.c (test_poll): Add extra NULL to job_new

	* init/event.c (event_operator_match): Accept an environment array
	and expand the operator value against it before attempting to match.
	(event_operator_handle): Also accept the environment array and pass
	through to calls to event_operator_match().
	* init/event.h: Update prototypes.
	* init/tests/test_event.c (test_operator_match): Add extra NULL
	argument to most tests, and add tests for known and unknown variable
	references.
	(test_operator_handle): Add extra NULL arguments to most tests, and
	add test for passing of environment through.
	(test_operator_reset): Add extra NULL argument to call.
	* init/job.c (job_handle_event): Pass the job environment for the
	stop event handling, but NULL for the start event.
	* init/tests/test_job.c (test_handle_event): Make sure that a stop
	operator is expanded from the job environment before being matched
	against the stop event.

	* init/event.c, init/event.h, init/environ.c: Documentation tweaks.

	* init/job.c (job_change_state): Remove the code to check for runaway
	jobs from here, we'll always let people explicitly start an instance.
	(job_process_terminated): Call job_catch_runaway when actually doing
	the respawn instead.
	* init/tests/test_job.c (test_change_state): Remove "too fast" checks,
	we're going to allow start/stop requests to restart jobs as much as
	they like since this is an external request.
	(test_handle_event, test_handle_event_finished): No need to remove
	a respawn limit with this behaviour.
	(test_child_handler): Instead check that the respawn counter is
	dealt with by the child handler.

	* TODO: Update, I found a bug with the current model.

	* init/tests/test_environ.c (test_expand): Check that a string
	without an expansion still works ok.

2008-03-06  Scott James Remnant  <scott@netsplit.com>

	* init/event.c (event_operator_collect): Just use strcat functions.

2008-03-03  Scott James Remnant  <scott@netsplit.com>

	* init/environ.c (environ_valid): New function to check the validity
	of an environment variable name, should call before accepting any.
	(environ_expand_until): New function to expand variable references
	in a string using an environment table; supports a few common
	shell-like expressions.
	(environ_getn): Change to return the value of the string, not the
	entire environment string.
	* init/environ.h: Add prototypes.
	* init/errors.h: Add errors raised by new functions.
	* init/tests/test_environ.c (test_valid, test_expand): Add test
	cases for the new functions.
	(test_get, test_getn): Change test case to check for the variable
	value instead of returning the whole string.

	* TODO: Add thoughts on blocking commands.

	* TODO: Update.

	* init/event.h (Event): Remove the refs member; we now never hold
	a reference to an event we're blocking since we always copy the
	environment out if we want to keep it.
	(EventOperator): Events are always blocked while we hold them,
	so drop the blocked member.
	(EventProgress): The done state is no longer needed, we can free
	in finished now.
	* init/event.c (event_ref, event_unref): Drop these functions.
	(event_new): Don't ininitialise the refs member since it's gone.
	(event_poll): Remove the done state since it's directly freed
	in event_finished again
	(event_finished): No done state, event is freed before return.
	(event_operator_new): No blocked member.
	(event_operator_copy): Always block the event after copying.
	(event_operator_destroy): Simply unblock.
	(event_operator_handle): Simply block the event on match.
	(event_operator_collect): Always block the copied event
	(event_operator_unblock): This function is no longer required, since
	it has an identical effect to reset.
	(event_operator_reset): Simply unblock the event.
	* init/tests/test_event.c (test_new): Drop the check for refs
	being initialised to zero.
	(test_ref, test_unref, test_operator_collect): Drop test for
	functions that have been dropped in the code.
	(test_operator_new): Drop the check for blocked being initialised
	to FALSE.
	(test_block, test_unblock, test_operator_destroy): Drop any references
	to the refs member.
	(test_operator_destroy): Actually fix the function to test things.
	(test_poll): Drop the check for remaining in the done state.
	(test_operator_new, test_operator_copy): Drop the checks for blocked.
	(test_operator_handle, test_operator_collect, test_opreator_reset):
	Drop references to refs and blocked.
	* init/job.c (job_unblock, job_handle_event): Drop the call to
	event_unref() since the next call was always event_unblock() and
	that's the one that we didn't delete.
	* init/tests/test_job.c (test_change_state, test_child_handler)
	(test_handle_event, test_handle_event_finished): Events don't
	have references anymore, so remove calls to reference, unreference
	and checks for the reference count - it's all done with blocks now.
	(test_new): Remove check that the operator is not blocked for a
	new job since there's no such thing now.
	(test_handle_event): Operators don't have a blocked member anymore,
	if there's an event, it's blocked.

	* init/job.c (job_change_state): Don't reference the event we're
	blocked on, we'll always know when it's finished.
	(job_handle_event_finished): Likewise no reason to unreference it.
	* init/tests/test_job.c (test_change_goal, test_child_handler)
	(test_handle_event, test_change_state)
	(test_handle_event_finished): Remove the expectation that the blocked
	event is referenced by the job.
	* init/tests/test_event.c (test_poll): Don't reference the event,
	since the job would not have.

	* init/job.c (job_emit_event): Use environ_add/set for style
	reasons.

	* init/job.c (job_handle_event): Reset the stop_on operator after
	processing the event, thus the expression needs to be completely
	reevaluated before the job can be stopped again by it.  At last,
	correct behaviour!
	(job_change_state): No reason to reset the stop_on operator when
	starting since it's always reset after evaluating to TRUE now;
	likewise no reason to reset on re-entering running or waiting,
	job_unblock() is sufficient.
	(job_failed): No reason to iterate stop_on to set failed, it's
	empty - job_unblock() does what we want.
	* init/tests/test_job.c (test_handle_event): Check that the operator
	is actually reset and the event not referenced when handling from
	the event.
	(test_change_state, test_child_handler): Don't put anything in stop_on
	and thus don't expect anything to come out of it -- event environment
	is all done in stop_env and blocking done in blocking.

	* init/job.c (job_handle_event): Collect the stop events and store
	them in the blocking list, unblocking any that were there before
	such as the start events.
	(job_change_state): Unblock blocking events when returning to running
	from pre-stop.
	* init/tests/test_job.c (test_handle_event): Make sure the stop
	events are collected and replace any previously blocking events.
	(test_change_state, test_child_handler): Test that stop events in
	the blocking list are kept and unblocked when necessary.

2008-03-02  Scott James Remnant  <scott@netsplit.com>

	* init/job.c (job_change_state): Shouldn't emit the started event
	on pre-stop cancellation, and shouldn't unblock the job because
	it's a service.

	* init/job.c (job_change_state): Throw away the stop environment
	when starting and returning to running.
	* init/tests/test_job.c (test_change_state): Make sure the stop
	environment is actually thrown away.

	* init/job.c (job_run_process): Append the environment from the
	stop events if given the pre-stop process to run; do this before
	the special events so they can never be overriden.
	* init/tests/test_job.c (test_run_process): Check that the stop event
	environment is included for pre-stop and not for other jobs.

	* init/job.c (job_handle_event): Remove setting of UPSTART_JOB
	and UPSTART_JOB_ID, we set that when we run the process.
	* init/tests/test_job.c (test_handle_event): Don't check for
	UPSTART_JOB and UPSTART_JOB_ID since we no longer copy it in here.

	* init/job.c (job_run_process): Copy the environment to pass it to
	the job, appending the UPSTART_JOB and UPSTART_JOB_ID variables here;
	we never want to be able to match these, etc.
	* init/tests/test_job.c (test_run_process): Add tests to make sure
	that the environment is actually set in the processes we run.

	* init/job.h (Job): Add stop_env member to store environment from
	stop events for the stop script.
	* init/job.c (job_new): Initialise stop_env to NULL.
	(job_handle_event): Copy environment from the stop_on operator into
	the stop_env member.
	* init/tests/test_job.c (test_new): Check that stop_env is NULL.
	(test_handle_event): Add lots of tests to make sure that the
	environment is collected from the events and stored in stop_env
	properly, overwriting what was there already if necessary.

	* init/init.supp (job-run-process-args): Add a suppression for the
	fact that job_run_process will leak its arguments to a new process
	assuming that it will call exec() or exit()

	* init/tests/test_job.c (test_child_handler): Remove bogus free tag
	of the list, which we don't use in this test (valgrind failure)

	* init/job.h (Job): Remove the start_on member.
	* init/job.c (job_new): Don't initialise start_on since it's gone.
	(job_change_state): Drop call to unblock the start_on operator since
	the events are already unblocked by job_unblock.
	(job_failed): Drop setting of start_on events to failed since this
	is already done by job_unblock.  This results in a slight change in
	behaviour, now when a job fails to start - the event or command will
	be immediately unblocked since there's no point waiting until it
	stops again - it was waiting for it to start.
	* init/tests/test_job.c (test_new): Remove start_on checks
	(test_change_state, test_child_handler, test_handle_event): Remove
	all references to start_on, instead relying on the blocking checks
	instead.
	* init/tests/test_event.c (test_poll): Remove solitary reference
	to job's start_on, this wasn't necessary anyway - we proved that it
	was the right event by affecting the job.  Revert previous commit
	that temporarily increased the number of references, they should be
	one again now only the blocking list holds them.

	* init/job.h (job): Add blocking member, a list of events that we're
	blocking from finishing.
	* init/job.c (job_new): Initialise blocking member to NULL.
	(job_handle_event): Collect the list of events from the operator
	and store them in the job's blocking list (unblocking any existing
	first); if the job is already running, unblock unref and discard.
	(job_unblock): New function to deal with unblocking the events we're
	holding onto and resetting the blocking list; this will be extended
	later to also unblock any command.
	(job_change_state): Unblock events in running for services and in
	waiting for everything.
	(job_failed): Unblock events and mark them as failed.
	* init/tests/test_job.c (test_new): Check that it's initialised to NULL
	(test_handle_event): Extend the test cases to check the value of the
	blocking list, and to make sure that the previous blocking list is
	overwritten when necessary.
	(test_change_state, test_child_handler): Extend test cases so that
	wherever we're had a blocked event in start_on, we also have that in
	the blocking list.
	* init/tests/test_event.c (test_poll): Temporarily increase the
	expected number of references/blockers to the event in the poll
	test.

	* init/job.h (Job): Add start_env member, this stores the environment
	to use when starting the event so it doesn't overwrite the current
	environment of a restarting job.
	* init/job.c (job_handle_event): Do the heavy lifting of starting a
	new job instance here; construct the environment from the built-ins
	and configured, append that collected from the start events, locate
	or create a new instance, add the job name and id then copy into
	the new start_env member before starting the job.  At some point
	this will probably all become a function since it'll be similar for
	the control functions.
	(job_change_state): Copy the start_env member into the env member
	when in the starting state; thus the job environment remains the same
	until restarted.
	(job_new): Remove code to initialise the environment, we now do that
	when actually starting the instance.
	* init/tests/test_job.c (test_handle_event): Add test cases for
	starting the job, making sure that the environment is correctly
	copied into the right field and also checking what happens if it's
	already stopping or running.
	(test_change_state): Make sure that start_env is correctly copied
	over into env, overwriting what is there if non-NULL or keeping it
	if NULL.
	(test_new): Remove checks for environment setup, since we don't do
	that anymore here; replace with checking for NULL and restore the
	alloc fail tests.
	* TODO: Update.

	* init/environ.c (environ_add): Allow it to accept NULL length, since
	we can't always keep that around.

	* init/process.c (process_spawn): Accept the environment list as
	a parameter, then finally we can change this function to take a
	JobConfig as the first argument.
	(process_error_read): Remove the associated error handler.
	* init/process.h: Change prototype.
	(ProcessErrorType): Remove error enum for environment.
	* init/tests/test_process.c (test_spawn): Update calls in test to
	just pass in an environment array (direct testing).
	* init/job.c (job_run_process): Pass configuration and environment
	to process_spawn.

	* init/process.c (process_spawn): Take the environment directly out
	the job structure, rather than recreating it.
	(process_environment): Drop function, absorbed elsewhere.
	* init/process.h: Remove prototype.
	* init/tests/test_process.c (test_spawn): Set the job_id variable
	before calling job_new and set config->start_on instead of
	job->start_on so that job_new can pick up both.
	(test_environment): Remove test cases.

	* init/job.h (Job): finally gains env pointer of its own.
	* init/job.c (job_new): Initialise the environment, moving the last
	of the code from process_environment -- this is only temporary
	though in the interests of refactoring, it'll move out of here again
	soon enough.
	* init/tests/test_job.c (test_new): Make sure that the environment is
	set in a manner which tests the overriding of things by other things;
	we have to temporarily comment out the alloc fail stuff though :-(

	* init/event.c (event_operator_collect): Make list the last argument
	for consistency with future functions.
	* init/event.h: Update prototype.
	* init/tests/test_event.c (test_operator_collect): Swap arguments.
	* init/process.c (process_environment): Update.

	* init/job.c (job_config_environment): Function to generate an
	environment table from a JobConfig, code largely moved from process.c
	* init/job.h: Add protoyype.
	(JOB_DEFAULT_ENVIRONMENT): List of environment variables to always
	copy from the environment (moved from process.h)
	* init/tests/test_job.c (test_config_environment): Add test case,
	again largely copied from test_process.c
	* init/process.c (process_environment): Call job_config_environment
	instead of the code moved out.
	* init/process.h (PROCESS_ENVIRONMENT): Move to job.h
	* TODO: Update.

	* TODO: Update.

2008-03-01  Scott James Remnant  <scott@netsplit.com>

	* init/event.c (event_operator_collect): Create a mega-function to
	iterate an EventOperator tree (filtering out those bits that aren't
	TRUE) and collect the events, adding them to a linked list, adding
	their environment to a table and making a string list for another
	environment variable.  Fundamentally this function marshals data
	out of the Event subsystem into the right format for the Job subsystem.
	* init/event.h: Add prototype.
	* init/tests/test_event.c (test_operator_collect): Tests for the
	collector function; some bits may seem similar to test_process.c
	* init/process.c (process_environment): Use event_operator_collect
	to gather the environment, instead of its own code (which pretty
	much got pasted into event_operator_collect anyway).  Force everything
	else to allocate matching the caller.
	* init/tests/test_process.c (test_spawn, test_environment): Had
	forgotten to set the value of the intermediate AND operator to TRUE,
	necessary now.

	* init/process.c (process_environment_add): Move and rename this
	function, since it's not really process associated
	(process_environment): Change to use environ_add or environ_setf
	instead.
	* init/process.h: Remove prototype.
	* init/environ.c (environ_add): New name/location of
	process_environment_add, modified to not take a copy of the string
	(environ_set): Wrapper for the above for common dealing with
	environment we want to set from a format string.
	(environ_get, environ_getn, environ_lookup): Functions to get an
	environment variable entry; largely cripped from event.c but
	bug-fixed at the same time.
	* init/environ.h: Function prototypes.
	* init/event.c (event_operator_match): Change to use environ_lookup
	* init/tests/test_process.c (test_environment_add): Move the tests.
	* init/tests/test_environ.c: Test suite for environment handling
	* init/Makefile.am (init_SOURCES): Build environ.c and environ.h
	(TESTS): Build environment test suite
	(test_environ_SOURCES, test_environ_LDFLAGS, test_environ_LDADD):
	Details for environment test suite
	(test_process_LDADD, test_job_LDADD, test_event_LDADD)
	(test_parse_job_LDADD, test_parse_conf_LDADD, test_conf_LDADD):
	Link environ.o to other test suites

	* init/job.c (job_new): Increment the number of instances.
	(job_instance): Simplify the function, it now only returns the
	existing instance or NULL.  This makes it easier to extend when
	we have env-limited instances later on.
	(job_handle_event): If job_instance returns NULL, create
	a new instance with job_new() and always reset the operator afterwards.
	* init/tests/test_job.c (test_new): Check that the instances variable
	is incremented when a new job is created.
	(test_instance): Change to check that it returns NULL when there is
	no active instance, or for multi-instance jobs, instead of creating
	a new one itself.
	(test_config_replace, test_find_by_pid)
	(test_find_by_id, test_change_goal, test_change_state)
	(test_next_state, test_run_process, test_kill_process)
	(test_child_handler, test_handle_event)
	(test_handle_event_finished): Call job_new to create a new instance
	from a config, instead of job_instance.

	* init/tests/test_conf.c (test_source_reload_job_dir)
	(test_file_destroy): Call job_new to create a new instance from a
	config, instead of job_instance.
	* init/tests/test_event.c (test_poll): Call job_new to create a new
	instance from a config, instead of job_instance.
	* init/tests/test_process.c (test_spawn, test_environment): Call
	job_new to create a new instance from a config, instead of job_instance

2008-02-29  Scott James Remnant  <scott@netsplit.com>

	* configure.ac: Compare the evaluated $sbindir against the common
	things we put in PATH, if it doesn't match, define EXTRA_PATH to
	contain it.
	* init/paths.h: Append EXTRA_PATH to PATH if defined.

	* init/Makefile.am (AM_CPPFLAGS): Replace TELINIT definition with
	SBINDIR, pointing at the common directory.
	* compat/sysv/Makefile.am (AM_CPPFLAGS): Replace SHUTDOWN definition
	with SBINDIR, pointing at the common directory.
	* init/paths.h (TELINIT): Redefine to be SBINDIR with "/telinit"
	on the end; define SBINDIR if necessary.
	* compat/sysv/reboot.c (SHUTDOWN): Redefine to be SBINDIR with
	"/shutdown" on the end; define SBINDIR if necessary.

2008-02-22  Scott James Remnant  <scott@netsplit.com>

	* init/event.c (event_operator_match): Rewrite to match both
	positionally and by name.
	* init/tests/test_event.c (test_operator_match): Update tests to
	check the new behaviour works.

	* init/parse_job.c (parse_on_operand): Add arguments to env list
	rather than args; sanity check afterwards to ensure that positional
	doesn't follow name-based -- when parsing the job is the right place
	to catch this.
	* init/tests/test_parse_job.c (test_stanza_start)
	(test_stanza_stop): Change args to env when checking operators.
	Check that arguments may be quoted in manners that we expect to be
	sane.  Check that positional arguments cannot follow name-based ones.
	* init/errors.h: Add new error.
	* init/conf.c (conf_reload_path): Treat expected variable as a
	permanent error.

	* init/tests/test_process.c (test_spawn, test_environment): 
	Update event_new() calls to remove extra argument.

	* init/main.c (main, cad_handler, kbd_handler, pwr_handler):
	Update event_new() calls to remove extra argument.

	* init/job.c (job_change_state): Update event_new () call.
	(job_emit_event): Update to put failure information in environment.
	* init/tests/test_job.c (test_new, test_instance)
	(test_child_handler, test_handle_event)
	(test_handle_event_finished): Remove extra argument to event_new,
	rename args to env in operator where necessary.
	(test_change_state): Update to check emitted event by full environment.

	* init/event.h (Event): Remove args member.
	(EventOperator): Rename args member to env.
	Update prototypes to match.
	* init/event.c (event_new): Remove args member.
	(event_finished): Remove copying of args member to failed event.
	(event_operator_new): Rename args member to env.
	(event_operator_copy): Rename args copying to env.
	(event_operator_match): ??
	* init/tests/test_event.c (test_new): Update test to remove args.
	(test_operator_new): Update test to rename args to env.
	(test_operator_copy): Update test to rename args to env.
	(test_operator_match): ???

	* TODO: Update with job atomicity notes.

2008-02-20  Scott James Remnant  <scott@netsplit.com>

	* init/job.c: Switch around job_find_by_pid and job_find_by_id
	* init/job.h: Likewise.

	* init/job.h: Update prototypes to match variable names in the
	code.

2008-02-17  Scott James Remnant  <scott@netsplit.com>

	* init/process.c (process_kill): Change to accept a JobConfig rather
	than a Job, since in theory this should only ever need that in a
	future where we can specify a kill signal (right now it's not used
	for anything!)
	* init/process.h: Update prototype.
	* init/tests/test_process.c (test_kill): Update test cases.
	* init/job.c (job_kill_process, job_kill_timer): Pass in JobConfig
	instead of Job.

	* init/process.c (process_spawn): Accept trace as an argument instead
	of using a random piece of job state to determine whether to trace
	or not.
	* init/process.h: Update prototype.
	* init/tests/test_process.c (test_spawn): Update tests to pass in
	via argument whether to trace the job or not.
	* init/job.c (job_run_process): Pass in the trace variable rather
	than relying on it working it out for itself; this means we don't
	need to set the state until after, therefore don't need to reset it.

	* AUTHORS, logd/jobs.d/logd.in: Update e-mail addresses.

	* README: Update kernel recommendation to 2.6.24, since that's
	the oldest version that the test suite will complete under.

2008-01-17  Scott James Remnant  <scott@netsplit.com>

	* TODO: Update.

	* init/job.c (job_run_process): Don't append the list of event
	names, they can be found in $UPSTART_EVENTS now.  This is better
	since it's consistent for exec and script.
	* init/tests/test_job.c (test_run_process): Drop test case.

	* init/process.c (process_environment): Function to build an
	environment table for a job containing built-in variables, those
	from the configuration, events and finally the upstart job ones.
	(process_environment_add): Helper function for the above that
	handles adding a variable to the array; dealing with fetching the
	value from init's environment if necessary.
	(process_setup_environment): This function now gets dropped in
	favour of the new ones.
	(process_spawn): Call the new process_environment() function and set
	the environ variable directly.
	* init/process.h (PROCESS_ENVIRONMENT): Define built-in environment
	variables that are always copied from our own environment.
	Add prototypes.
	* init/tests/test_process.c (test_environment): Check that the
	environment is built correctly and that each bit overrides the
	right other bit.
	(test_environment_add): Check that the array is built correctly.
	(test_spawn): Adjust order and values of expected environment
	to match what's now set.

2008-01-16  Scott James Remnant  <scott@netsplit.com>

	* init/job.c (job_failed): Separate the logic that marks the job
	and its associated events as failed into its own function, since
	it's a large enough amount of code that we were otherwise duplicating
	everywhere else (and in a few places, failing to mark the events as
	failed as well).
	(job_change_state, job_process_terminated): Call job_failed instead
	of doing it ourselves.
	(job_emit_event): De-nest the logic and fix so that we don't add
	environment to the failed respawn event.
	* init/tests/test_job.c (test_change_state): Add checks on whether
	the event was marked as failed or not.

	* TODO: Update.

	* configure.ac (AC_COPYRIGHT): Update copyright to 2008.

	* TODO: Update.

	* init/tests/test_job.c (test_child_handler): Don't run the signal
	and ptrace tests while in valgrind, sometimes signals (specifically
	SIGCONT after SIGSTOP) don't behave right and we kinda need that
	reliability.

	* init/tests/test_job.c (test_child_handler): After adding extra
	processes, make sure we clean up again so each test is roughly
	independant.  Fix the final test case to not rely on previous
	setup and work on its own.

	* init/tests/test_job.c (test_change_state): Remove useless check
	of job->start_on from a killed/post-stop check (noticed while
	writing the other).

	* init/job.c (job_change_state): Check the return value of
	job_run_process() and if particular processes fail, change the
	goal to stop and push the job into the next state; setting the job
	as failed along the way.
	(job_emit_event): If the exit_status is -1 then it means the job
	failed to spawn, so don't place EXIT_SIGNAL or EXIT_STATUS in the
	event environment.
	* init/tests/test_job.c (test_change_state): Check what happens when
	each process type fails, make sure that the job is stopped for
	pre-start, spawned and post-stop and the failure is ignored for
	post-start and pre-stop.

2008-01-15  Scott James Remnant  <scott@netsplit.com>

	* init/main.c: Selectively compile out certain pieces when make is
	run with CPPFLAGS=-DDEBUG, giving us a build that'll happily run from
	a user terminal.
	* init/event.h: Change the startup event to "debug" when built like
	that, so we don't accidentally do bad things.

	* init/job.c (job_run_process): Catch PROCESS_ERROR and abort the
	attempt to run the process, returning a non-temporary error condition.
	* init/tests/test_job.c (test_run_process): Add test case for
	attempting to spawn a file that doesn't exist.

	* init/process.c (process_error_read): Avoid the word process, since
	it's likely included in the higher error message.

	* init/process.c (process_spawn): Call process_error_abort() on any
	error condition.
	* init/tests/test_process.c (test_spawn): Add a test case for failing
	to spawn a process and receiving ProcessError correctly; fix other
	cases to ensure they return a pid.

	* init/errors.h: Add PROCESS_ERROR to the enum, but not to the string
	list since there's no specific defined string for this one.
	* init/process.h (ProcessError): Structure that builds on NihError
	to add additional information for a process error.
	(ProcessErrorType): enum of different process error types.
	* init/process.c (process_spawn): After forking read the error in
	the parent, returning if we raise one.
	Ensure we close the pipe if the fork fails.
	Re-order so that we set the environment, umask and priority after the
	resource limits (which should apply to them).
	(process_error_abort): New function to immediately abort with an
	error, writing it on the pipe first.
	(process_error_read): Counterpart function to read the error from
	the pipe and raise it, with appropriate error messages.

	* init/process.c (process_spawn): Create a pipe to use for
	communication with the child, ensuring its closed before the parent
	returns and ensuring that the writing end is close-on-exec in the
	child.

	* init/job.c (job_run_process): Change to return a value indicating
	whether there's been a non-temporary error (always returns zero so
	far).
	* init/job.h: Update prototype.
	* init/tests/test_job.c (test_run_process): Check that job_run_process
	always returns zero.

	* init/job.c (job_change_goal): Document in which states this function
	has unexpected side-effects such as freeing the job, since we do
	attempt to call it from within job_change_state().

	* init/process.c (process_setup_limits): Integrate this function back
	into process_spawn() since there's no reason for it to be separate.
	(process_setup_console): Alter this function so it closes the original
	console descriptors, opens the new ones and can reset them to if
	required -- in particular, this no longer takes a Job parameter.
	(process_spawn): Use the new process_setup_console function and
	integrate code from process_setup_limits().
	* init/process.h: Update function prototype.
	* init/main.c (main): Use the new process_setup_console() argument
	form.  Move syslog opening to the end of the function, rather than
	where it is now where it could be at risk of being closed again
	immediately.  Change the root directory in case we're run in some
	weird way.
	(reset_console): Remove function since the code is now in
	process_setup_console()
	* init/enum.h (console_type): Remove CONSOLE_LOGGED and make the
	CONSOLE_NONE constant be zero.
	* init/parse_job.c (stanza_console): Drop parsing of "logged"
	* init/tests/test_parse_job.c (test_stanza_console): Drop testing
	of "logged" parsing.

2008-01-14  Scott James Remnant  <scott@netsplit.com>

	* HACKING: Correct bzr URLs to trunk.

2007-12-15  Scott James Remnant  <scott@netsplit.com>

	* init/process.c (process_spawn): Fix some documentation strings.
	
	* init/process.c (process_kill): Move to beneath the process setup
	functions.
	* init/process.h: Adjust ordering here too.

	* init/process.c (process_spawn): Group console closing and setup
	together, becoming the session and process group leader first.

2007-12-07  Scott James Remnant  <scott@netsplit.com>

	* init/process.c (process_spawn): Drop the debug message since
	it's always repeated by the caller.
	* init/job.c (job_run_process): Drop the word Active which is a
	hold-over from when we had different process states.

	* TODO: Update.

	* init/job.c (job_child_handler): Add code to handle the trapped
	signal and ptrace event cases, distinguishing between a trapped
	signal and process stopped after exec or fork using our trace
	state member.  Call out to other functions to do the work.
	(job_process_trace_new): Called after the first exec to set the
	ptrace options, update the trace state and allow the process to
	continue without delivering the signal.  Also called after the
	fork to do the same.
	(job_process_trace_new_child): Called after a fork for the new child;
	increments the fork counter and if it goes over the number we want,
	detaches from the process and allows it to move to running.  Otherwise
	calls job_process_trace_new() instead.
	(job_process_trace_signal): Called when a signal is trapped, simply
	delivers it to the process unchanged.
	(job_process_trace_fork): Called before a fork for the parent, obtains
	the new child process id from the event, updating the job structure,
	and detaches from the parent which we're no longer interested in.
	(job_process_trace_exec): Called after an exec other than the first,
	assumed to be the end of forking so detaches from the process and
	allows it to move to running.
	* init/tests/test_job.c (test_child_handler): Add test cases for
	the various ptrace states.

	* init/job.c (job_run_process): Set process trace state to new for
	the main job if we need to wait for the daemon or fork; otherwise
	reset the state.
	* init/tests/test_job.c (test_run_process): Add test cases to make
	sure the trace state is set right and picked up by process_spawn.

	* init/process.c (process_spawn): Set a ptrace before execing the
	binary if the trace state is TRACE_NEW, set by the caller.
	* init/tests/test_process.c (test_spawn): Make sure that a job is
	ptraced if set up properly.
	(child): Add a simple case that just exits immediately for testing
	the above.

	* init/job.h (Job): Add new trace_forks member to keep count of how
	many forks we've seen and trace_state member to track whether we've
	just started the trace or just forked.
	* init/enum.h (TraceState): Add enumeration to keep track of ptrace
	state to differentiate between a signal and an event.
	* init/job.c (job_new): Initialise new members.
	* init/tests/test_job.c (test_new): Check new members are initialised

	* init/enum.h (JobWaitType): Add new daemon and fork wait types.
	* init/parse_job.c (stanza_wait): Add parsing for daemon and fork.
	* init/tests/test_parse_job.c (test_stanza_wait): Add tests too.

	* init/job.h (JobConfig): Remove daemon and pid members.
	(Job): Remove pid_timer member.
	(JOB_DEFAULT_PID_TIMEOUT): Remove this constant.
	* init/job.c (job_config_new, job_new): Remove initialisation of
	removed members.
	(job_change_state): Stay in spawned unless we're not waiting for
	anything -- remove the daemon flag.
	* init/tests/test_job.c (test_config_new, test_new): Remove checks
	for initialisation of removed members.
	(test_change_state): Remove daemon flag stays in spawned check since
	the daemon flag has gone.
	* init/parse_job.c (stanza_daemon, stanza_pid): Remove these
	functions since they have no members to set.
	* init/tests/test_parse_job.c (test_stanza_daemon, test_stanza_pid):
	Remove the tests for the now non-existant functions.

	* init/process.c (process_spawn): raise the system error before
	calling another syscall, in case we overwrite errno.

2007-12-06  Scott James Remnant  <scott@netsplit.com>

	* init/job.c (job_child_handler): Implement a combined child event
	handler to replace the multiple separate ones.  This handler deals
	with adding appropriate messages to the log and decoding any state
	information before calling specific action functions.
	(job_child_reaper): Remove, moving the bulk of the code into new
	(job_process_terminated): function that handles it cleanly.
	(job_child_minder): Remove, moving the bulk of the code into new
	(job_process_stopped): function that's a lot cleaner.
	* init/job.h: Update prototypes.
	* init/tests/test_job.c (test_child_reaper, test_child_minder):
	Combine unit tests from both functions into single new
	(test_child_handler): function.
	* init/main.c (main): Call the combined function on child events
	instead of separate ones.

	* init/job.c (job_child_minder): Add informational message and
	improve style and documentation.

2007-12-02  Scott James Remnant  <scott@netsplit.com>

	* init/enum.h (JobWaitType): Introduce a new enum that specifies
	how to transition the job from spawned to running; either we don't
	wait, or we wait for it to emit the stopped signal.
	* init/job.h (JobConfig): Add the wait_for member.
	Add protoype for job_child_minder.
	* init/job.c (job_config_new): Initialise to JOB_WAIT_NONE.
	(job_child_minder): New function to catch when a process is stopped
	by a signal, and move it to the next state when it does so.
	* init/tests/test_job.c (test_config_new): Check the initialisation
	of wait_for to JOB_WAIT_NONE.
	(test_child_minder): Tests for the new function.
	(test_change_state): Copy the daemon test case to refer to waiter.
	* init/main.c (main): Call job_child_minder whenever the job is
	stopped by a signal
	* init/parse_job.c (stanza_wait): Parse a new "wait" stanza that
	specifies what to wait for before leaving the spawned state.
	* init/tests/test_parse_job.c (test_stanza_wait): Check the new
	stanza.

2007-11-29  Scott James Remnant  <scott@netsplit.com>

	* init/tests/test_job.c (test_change_state): Add a few sets to NULL
	so gcc is happy.

2007-11-15  Scott James Remnant  <scott@netsplit.com>

	* init/job.c (job_child_reaper): Update argument names and types
	to match new NihChildHandler pattern; switch on event instead,
	which can now have three values not two (it always could, this was
	a bug) to output warning and assume that status is always non-zero
	if killed so no need to check that separately.
	* init/job.h: Update prototype.
	* init/tests/test_job.c (test_child_reaper): Update calls to
	job_child_reaper to pass an NihChildEvents member instead of FALSE
	or TRUE for killed.
	* init/main.c: Adjust call to nih_child_add_watch to indicate which
	events we want to pass to the reaper; we don't use NIH_CHILD_ALL
	since we're going to add ptrace stuff to a different function.

2007-11-07  Scott James Remnant  <scott@netsplit.com>

	* init/main.c (main): Tidy up.

2007-11-04  Scott James Remnant  <scott@netsplit.com>

	Complete the simplification of job config; rather than try and
	precompute job replacements, keeping them all in the same hash table
	and chaining them together, we just work it out when it's actually
	necessary based on what's in the conf_sources list.

	* init/job.h (JobConfig): Remove the replacement and replacement_for
	members and put a deleted member in instead.
	* init/job.c (job_config_new): Initialise deleted to FALSE; don't
	replace the job into the hash table, since we only want the current
	one in there now.
	(job_config_find_by_name): Now that there is only ever one job
	config in the hash table, we don't need any special function and
	can just use nih_hash_lookup directly, so drop this function.
	(job_config_should_replace): Rename to job_config_replace
	(job_config_replace): Rework, it now checks to see whether there
	are instances, and if not removes the job from the hash table
	before selecting a new one (which might be the same job).
	* init/tests/test_job.c (test_config_new): Update test to check
	deleted starts off as FALSE and that the job isn't in the hash.
	(test_config_find_by_name): Drop.
	(test_config_should_replace): Rename and rewrite to test replacement
	actually works as we expect.
	(test_change_state): Update tests for entering the waiting mode and
	replacing jobs.
	(test_find_by_pid, test_find_by_id, test_handle_event)
	(test_handle_event_finished): Add jobs to the hash table, otherwise
	we can't find them
	(test_child_reaper): Add job to the hash table, and also create a
	source for it since we end up with it in the waiting state so need
	to be able to keep it.
	* init/Makefile.am (test_process_LDADD, test_job_LDADD)
	(test_event_LDADD): Need the full .o file list now.
	* init/conf.c (conf_file_destroy): Rewrite to mark the job deleted,
	call job_config_replace if it's the current job and free it if
	it isn't the current job either before or after that call.
	(conf_reload_path): Handle job replacement here; look up the
	old job in the hash table, if it exists attempt a replacement
	otherwise add the new job to the hash table.
	* init/tests/test_conf.c (test_source_reload_job_dir)
	(test_source_reload_conf_dir, test_source_reload_file): Update
	tests to check job->deleted and use nih_hash_lookup to see whether
	it's the current job.
	(test_file_destroy): Write tests to check the common cases, we don't
	need to worry about the intermediate now since they can't happen.
	* init/parse_job.c (parse_job): Massively simplify, this only creates
	the config and parses it now.
	* init/tests/test_parse_job.c (test_parse_job): Remove the replacement
	checks.
	* init/tests/test_event.c (test_poll): Add configs to the hash
	table so they can be found.
	* TODO: Update.

2007-11-03  Scott James Remnant  <scott@netsplit.com>

	* init/conf.h (ConfSource): Remove priority, we'll place these
	in a linked list and use that order instead.
	(ConfSourcePriority): Drop accordingly.
	(ConfItem): Drop this structure; permitting jobs and states to be
	defined inside larger conf files made things complicated for no
	benefit; move the item union into
	(ConfFile): here, instead of the items list.
	(ConfItemType): Drop accordingly.
	* init/conf.c (conf_init): Store sources in a linked list, instead
	of a hash table; no idea why it ever was.
	(conf_source_new): Drop priority argument and add to list not hash.
	(conf_file_new): Set data to NULL instead of initialising items,
	set destructor to conf_file_destroy.
	(conf_item_destroy): Rename to conf_file_destroy
	(conf_file_destroy): and adjust to refer to ConfItem instead,
	getting the item type through the source.
	(conf_item_new): Drop.
	(conf_reload): Iterate as linked list not hash table.
	(conf_reload_path): Simplify handling of old files and items a
	little, just look it up and always free if it exists before parsing
	the new file.
	(conf_file_get): No longer any need for this function.
	* init/tests/test_conf.c (test_file_get, test_item_new): Drop
	test functions for those that have been removed.
	(test_item_destroy): Rename to test_file_destroy.
	(test_source_new): Don't pass or check priority, or hash lookup.
	(test_file_new): Check data is set correctly.
	(test_source_reload_job_dir, test_source_reload_conf_dir)
	(test_source_reload_file): Update tests accordingly.
	* init/parse_conf.c (stanza_job): Drop the job stanza, jobs
	may only be defined in dedicated directories.  
	* init/tests/test_parse_conf.c (test_parse_conf): Simply check to only
	make sure the file is parsed.
	(test_stanza_job): Drop function.
	* init/main.c: Update calls to conf_source_new.
	* init/init.supp: Update intermediate function in suppression.

2007-10-26  Scott James Remnant  <scott@netsplit.com>

	* init/process.c (process_spawn): Mask out all signals across the
	fork() rather than just SIGCHLD; reset the signal handlers to default
	before unmasking again.  The original rationale was we needed to
	avoid SIGCHLD occurring before we'd stashed the pid, but that's no
	longer a problem; the new rationale is that we want to avoid the
	signal handlers running in the newly forked child.

2007-10-20  Scott James Remnant  <scott@netsplit.com>

	* init/job.c (job_init): The job's name is the first item in the
	structure again, so we can use nih_hash_string_key.
	(job_config_name): Drop this function, then.

	* init/conf.h (ConfSourcePriority): Add a priority enum
	(ConfSource): Add priority member.
	* init/conf.c (conf_source_new): Take priority as an argument and
	set it in the structure.
	* init/tests/test_conf.c (test_source_new): Make sure priority
	is set from the argument.
	(test_file_new, test_file_get, test_item_new)
	(test_source_reload_job_dir, test_source_reload_conf_dir)
	(test_source_reload_file, test_source_reload, test_item_destroy):
	Pass in a priority when creating a ConfSource.
	* init/tests/test_parse_conf.c (test_parse_conf): Likewise.
	* init/main.c (main): Set relative priorities for the configuration
	directories.

	* init/conf.h (conf_file, conf_item): Add source and file members
	respectively that point to the parent structure.
	* init/conf.c (conf_file_new, conf_item_new): Set the members.
	* init/tests/test_conf.c (test_file_new, test_file_get)
	(test_item_new): Make sure the new members are set properly.

	* util/Makefile.am (install-data-hook, install-exec-hook): Apply
	transform to source and destination of both manpage and program
	symlinks.
	* compat/sysv/Makefile.am (install-data-hook, install-exec-hook): 
	Likewise for the compatibility symlinks.

	* TODO: Update.

	* init/tests/test_process.c (test_spawn): Make the event a child
	of the operator so it doesn't get freed first.

	* init/job.c (job_instance): Increment an instances counter each
	time we spawn an instance.
	(job_change_state): Decrement the instances counter again.
	(job_detect_stalled): Drop the main loop function, since we perform
	active detection of stall now.
	* init/job.h: Update header.
	* init/tests/test_job.c (test_change_state): Check that we get the
	stalled event for the last instance.
	(test_detect_stalled): Drop the test.
	* init/main.c: Remove job_detect_stalled from the main loop.

	* init/event.c (event_operator_destroy): Destructor for an
	EventOperator that unblocks and unreferences the event first.
	(event_operator_new): Set the operator.
	(event_operator_copy): Remove error handling since it's unnecessary
	with the destructor in place.
	* init/event.h: Add prototype.
	* init/tests/test_event.c (test_operator_destroy): Make sure it
	works properly.
	(test_operator_copy): Don't unblock or unref events before freeing
	them, since that's now taken care of when it's referenced.
	* init/job.c (job_new): Remove unnecessary error handling.
	* init/tests/test_job.c (test_run_process): Reference the event
	when setting it, otherwise we'll assert when we try to free it.
	* TODO: Update.

	* init/job.c (job_new): Drop the parent argument for consistency.
	(job_instance): Update call to job_new.
	* init/job.h: Update prototype.
	* init/tests/test_job.c (test_new): Adjust call, check the parent
	and make sure that start_on and stop_on are copied over properly.
	* TODO: Update.

	* init/conf.c (conf_file_get): Split out the allocation code from here
	(conf_file_new): into this new function.
	* init/conf.h: Add prototype.
	* init/tests/test_conf.c (test_file_new): New tests.
	* TODO: Update.

	* init/job.c (job_change_state): Hardcode the next state when we
	catch a runaway job to be JOB_WAITING.
	(job_next_state): Change next state for JOB_STARTING when goal is
	JOB_STOP to be JOB_STOPPING for consistency with the others; otherwise
	if our goal is stopped during our starting event, we'll never emit
	a stopping event to match it.
	* init/tests/test_job.c (test_next_state): Update test case.
	* doc/states.dot: Adjust the state transitions.
	* doc/states.png: Regenerate.
	* TODO: Update.

2007-10-19  Scott James Remnant  <scott@netsplit.com>

	Dealing with instances has always been tricky since they're copies
	that exist in the hash table; this patch changes that so the job's
	configuration is separated from its state.  The only difference
	between instance and non-instance jobs now is that non-instance
	jobs only ever have one entry in their instances list.

	* init/job.h (Job): Separate out the members that come from the
	configuration into a new JobConfig structure which can be shared
	amongst all of the instances; this means we can drop instance_of.
	(JobConfig): Add instances list.
	(JobProcess): Remove pid member, replaced by pid list in Job.
	Update prototypes of functions to match.
	* init/job.c (job_new): Split off initialisation of configuration
	pieces into new job_config_new function leaving the state here;
	copy the start_on and stop_on members from JobConfig
	(job_copy): Drop this function, we don't need to copy jobs now.
	(job_name): Rename to job_config_name.
	(job_init): Set key function to job_config_name.
	(job_process_new): Drop initialisation of pid.
	(job_process_copy): Drop this function entirely, we don't need it.
	(job_find_by_name): Rename to job_config_find_by_name; massively
	simplify now we won't find instances or deleted jobs in the list.
	(job_should_replace): Rename to job_config_should_replace; simplify
	now that we can do a simple check to see whether a job exists or not
	(job_find_by_pid, job_find_by_id): Loop through the instances after
	looping through the hash table.
	(job_instance): Simplify, now all it needs to do is call job_new()
	if there isn't anything in the instances list, or it's multi-instance.
	(job_change_goal): Document that job should not be used on return.
	No need to check for instance jobs anymore.  Place the job id in
	the output.
	(job_change_state): Document that job should not be used on return.
	Place the job id in the output.  Check for information in the job's
	config.  Merge the waiting and deleted states, so that a job instance
	is automatically deleted when it finishes.
	(job_next_state): Assert that we never call job_next_state when
	in JOB_WAITING since there's no possible next state.  Check config
	for whether a main process exists.
	(job_emit_event): Obtain config-replaced pieces from the job's config
	(job_run_process): Obtain process information from the job's config
	but store the pid in the Job.  Put job id in the output.
	(job_kill_process, job_kill_timer): We don't need to obtain the
	JobProcess just the pid from the job.  Put job id in the output.
	(job_child_reaper): Put job id in the output.  Check job config.
	(job_handle_event): Iterate job instances and process their stop_on
	operators, but process the start_on from the job configs.
	(job_handle_event_finished): Loop through the instances too.
	(job_detect_stalled): Check start_on from the config and just
	check whether there are any instances in the list.
	(job_free_deleted): No deleted state, so drop this function.
	* init/tests/test_job.c (test_new): Split into test_new and
	new test_config_new function.  Create JobConfig object and spawn
	Job instances from that.
	(test_copy): Drop the tests.
	(test_process_new): Drop check of pid.
	(test_process_copy): Drop test.
	(test_find_by_name): Rename to test_config_find_by_name.
	(test_should_replace): Rename to test_config_should_replace.
	(test_instance): Create JobConfig object, and adjust tests to ensure
	that we always get a Job object.
	(test_find_by_pid, test_find_by_id, test_change_goal): Create
	JobConfig object and spawn Job instances from that.
	(test_change_state): Create JobConfig object and spawn Job
	instances from that.  Adjust tests that previously checked for
	JOB_WAITING to check for job being freed.  Drop checks for JOB_DELETED.
	(test_next_state): Create JobConfig object and spawn Job instances
	from that.  Drop JOB_DELETED and JOB_WAITING checks.
	(test_run_process, test_kill_process, test_child_reaper)
	(test_handle_event, test_detect_stalled): Create JobConfig object
	and spawn Job instances from that.
	(test_free_deleted): Drop.
	* init/main.c: Don't add job_free_deleted to the main loop.
	* init/enum.h (JobState): Drop JOB_DELETED.
	* init/enum.c (job_state_name, job_state_from_name): Drop JOB_DELETED.
	* init/tests/test_enum.c (test_state_name, test_state_from_name):
	Drop tests that use the JOB_DELETED value.
	* init/process.c (process_spawn, process_setup_limits)
	(process_setup_environment, process_setup_console): Get details
	from the job config.  Put job id in the output.
	* init/tests/test_process.c (test_spawn, test_kill): Create
	a JobConfig object and make Job instances from that.
	* init/tests/test_event.c (test_poll): Create a JobConfig object
	and make Job instances from that.
	(test_operator_copy): Set pointers to NULL to avoid gcc complaining.
	* init/conf.h (ConfItem): Make the type for a job be JobConfig.
	* init/conf.c (conf_item_destroy): Don't attempt to replace the
	new middle-man target, if it was due to be replaced it would have
	already been.  If we can replace the config, ensure nothing points
	at it and then free it, rather than kicking state.
	* init/tests/test_conf.c (test_source_reload_job_dir)
	(test_source_reload_conf_dir, test_source_reload_file)
	(test_source_reload, test_item_destroy): Call job_config_new to
	create JobConfig objects, track when they are freed rather than
	marked in the deleted state.  Create instances with job_instance,
	and fetch from the instances list.  Expect the job to be freed
	with the item.
	* init/tests/test_parse_conf.c (test_parse_conf)
	(test_stanza_job): Change expected type from Job to JobConfig.
	* init/parse_job.c: Update prototypes of all functions to refer to
	JobConfig instead of Job.
	(parse_job): If the old job already has a replacement, remove the
	replacement from the hash table -- but don't free it because it's
	linked by a ConfItem -- this is temporary.  Likewise for when we
	replace the old job.
	* init/parse_job.h: Update prototype.
	* init/tests/test_parse_job.c: Update all functions to use JobConfig
	instead of Job.
	(test_parse_job): Create an instance.
	* doc/states.dot: Remove the deleted state.
	* doc/states.png: Regenerate.
	* TODO: Update with notes from the conversion.

2007-10-16  Scott James Remnant  <scott@netsplit.com>

	Update to catch up with changes in libnih that make code a little
	bit easier to follow (we hope).

	* init/tests/test_process.c (test_spawn, test_kill): Replace calls
	to nih_list_free() with nih_free()
	* init/event.c (event_poll): Replace nih_list_free with nih_free
	since the former function has gone from libnih.
	(event_new): Adjust setting of the destructor.
	(event_operator_new): Set destructor for the tree node.
	* init/tests/test_event.c (test_new, test_find_by_id, test_ref)
	(test_unref, test_block, test_unblock, test_poll)
	(test_operator_match): Replace nih_list_free with nih_free.
	(test_poll): Use TEST_FREE_TAG and TEST_FREE rather than abusing
	destructors.
	* init/job.c (job_new): Set destructor to nih_list_destroy.
	(job_copy, job_free_deleted): Use nih_free instead of nih_list_free
	* init/tests/test_job.c (test_new, test_copy, test_find_by_name)
	(test_find_by_pid, test_find_by_id, test_instance)
	(test_change_goal, test_change_state, test_next_state)
	(test_should_replace, test_run_process, test_kill_process)
	(test_child_reaper, test_handle_event)
	(test_handle_event_finished, test_detect_stalled)
	(test_free_deleted): Replace all uses of nih_list_free with nih_free
	(test_child_reaper, test_free_deleted): Replace destructor abuse
	with TEST_FREE, etc.
	* init/conf.c (conf_reload_path): Use nih_free instead of nih_list_free
	(conf_source_new, conf_file_get, conf_item_new): Set destructor
	(conf_source_reload, conf_delete_handler): Use nih_free not the
	custom conf_file_free() function.
	(conf_reload_path): Use nih_free not the custom conf_item_free()
	function.
	(conf_delete_handler): Use nih_free not nih_watch_free()
	(conf_source_free, conf_file_free): Drop these functions, since
	all the free chaining happens properly with destructors.
	(conf_item_free): Rename to conf_item_destroy and turn into destructor
	* init/conf.h: Update prototypes.
	* init/tests/test_conf.c (test_source_new, test_file_get)
	(test_item_new, test_source_reload_job_dir)
	(test_source_reload_conf_dir, test_source_reload_file)
	(test_item_free): Replace nih_list_free calls with nih_free
	(test_source_reload_job_dir, test_source_reload_conf_dir)
	(test_source_reload_file, test_source_reload, test_item_free): Replace
	calls to conf_source_free with nih_free
	(test_source_free, test_file_free): Drop functions.
	(test_item_free): Rename to test_item_destroy
	(test_item_new): Assign a job before freeing, otherwise the destroy
	function will foul up as it expects one.
	* init/parse_conf.c (stanza_job): Replace nih_list_free with nih_free
	* init/tests/test_parse_conf.c (test_parse_conf)
	(test_stanza_job): Replace conf_source_free() with nih_free()
	(test_parse_conf, test_stanza_job): Replace conf_item_free()
	with nih_free()
	* init/parse_job.c (parse_job, parse_on_paren, parse_on_collect):
	Replace nih_list_free with nih_free
	(parse_on): always cut out the stack head before returning (it won't
	be empty on error) otherwise we end up with a bunch of list entries
	pointing to it -- and it's way out of scope when we try and free them
	(parse_on_operator, parse_on_operand): Use the job as the context
	not the operator for consistency of freeing.
	* init/tests/test_parse_job.c: Replace all instances of nih_list_free
	with nih_free (too many functions to list).

2007-10-15  Scott James Remnant  <scott@netsplit.com>

	Strip out all of the IPC code, removing it and consigning it to the
	great revision control history in the sky.  We're going to switch
	from home-brew to D-BUS. so all this is somewhat obsolete.  Rather
	than maintain this while we carry on developing, we'll strip it out
	now and put the D-BUS code in ater once the rest of the core changes
	are done (otherwise we'd just be dragging those through maintenance
	too).

	* Makefile.am (SUBDIRS): Remove the upstart sub-directory entirely;
	comment out util, compat/sysv & logd since we'll fix them up later
	* configure.ac (AC_CONFIG_FILES): Remove from here too.
	* upstart/enum.c, upstart/enum.h, upstart/tests/test_enum.c: Move
	these files into the init/ sub-directory; strictly speaking we'll
	probably need to share them again later in some way, but for now
	they can live with the rest of the daemon code.
	* upstart/: Delete.
	* init/Makefile.am (init_SOURCES): Remove control.c, control.h,
	notify.c and notify.h;  add enum.c and enum.h
	(TESTS): Remove test_control and test_notify; add test_enum
	(test_control_SOURCES, test_control_LDFLAGS, test_control_LDADD)
	(test_notify_SOURCES, test_notify_LDADD): Remove.
	(test_enum_SOURCES, test_enum_LDFLAGS, test_enum_LDADD): Add details
	(init_LDADD): Remove libupstart
	(test_process_LDADD, test_job_LDADD, test_event_LDADD)
	(test_parse_job_LDADD, test_parse_conf_LDADD, test_conf_LDADD): Remove
	libupstart, control.o and notify.o; add enum.o
	* init/control.c, init/control.h, init/tests/test_control.c: Delete
	* init/notify.c, init/notify.h, init/tests/test_notify.c: Delete
	* init/enum.c, init/job.c, init/job.h: Update include path for enum.h
	* init/parse_job.c: Remove unnecessary enum.h include
	* init/tests/test_enum.c: Update to reflect where it is.
	* init/main.c (main): Drop control socket opening.
	* init/tests/test_job.c: Remove unnecessary control.h include
	* init/event.c (event_pending, event_finished): Remove calls to
	notify_event and notify_event_finished
	* init/job.c (job_change_goal, job_change_state): Remove calls
	to notify_job.
	* init/tests/test_parse_conf.c: Remove calls to notify_init
	* init/tests/test_parse_job.c: Remove calls to notify_init
	* init/tests/test_event.c (test_poll): Strip out the part of the
	test that checks processes are notified.
	(check_event, check_event_finished): Remove.

	* configure.ac: Bump Autoconf dependency to 2.61 to match libnih
	* HACKING: Bump dependency in docs too.

	* NEWS: Copy in news from 0.3.9; that release doesn't appear in
	this ChangeLog since it was made on a separate branch by backporting
	bug fixes made here.
	* configure.ac: Bump version to 0.5.0, which is where development
	is heading for.

2007-10-12  Scott James Remnant  <scott@netsplit.com>

	* HACKING: Change URL for libnih.

2007-10-08  Scott James Remnant  <scott@netsplit.com>

	* configure.ac (AM_GNU_GETTEXT_VERSION): Bump to 0.16.1 since this
	version of gettext is needed for compatibility with Automake 1.10
	* HACKING: Bump version in the docs too.

	* compat/sysv/Makefile.am: Only create symlinks if COMPAT_SYSV is
	enabled, otherwise we leave dangling ones.

	* Makefile.am (ACLOCAL_AMFLAGS): Specify that aclocal install
	ordinarily system-wide macros into m4 (libtool.m4, specifically).
	This makes it easier for packagers to modify autoconfery since
	aclocal is no longer a destructive event.
	* configure.ac (AM_INIT_AUTOMAKE): Increase Automake requirement to
	1.10 to ensure we have aclocal --instal
	* HACKING: Increase Automake version in the docs.

2007-09-21  Scott James Remnant  <scott@netsplit.com>

	* init/job.c (job_detect_stalled, job_free_deleted): Call job_init()
	on entry, since we don't have a Job pointer passed to us, we need
	to make sure we don't dereference a potentially NULL list.

2007-06-22  Scott James Remnant  <scott@netsplit.com>

	* TODO: Update.

	* init/job.h: Update prototype of job_change_goal.
	(Job): Remove cause member.
	* init/job.c (job_change_goal): Drop additional argument since cause
	is no longer used.
	(job_change_state, job_child_reaper, job_handle_event): Only pass
	two arguments to job_change_goal.
	* init/control.c (control_job_start, control_job_stop): Only pass
	two argumenst to job_change_goal.
	* init/tests/test_job.c (test_change_goal, test_change_state): Only
	pass two arguments to job_change_goal.

	* init/job.c (job_new): Drop setting of cause.
	(job_change_cause): Drop this function entirely.
	(job_change_goal, job_change_state): Drop calls to job_change_cause
	(job_change_state, job_child_reaper): Don't pass job->cause to
	job_change_goal calls.

	* init/tests/test_job.c: Remove all tests that checked the value of
	job->cause, since that variable is going away.
	(test_change_goal): Remove the specific tests that checked whether
	cause was updated or not.

	* init/job.c (job_run_process): Replace the arguments from the event
	with a list of event names.
	* init/tests/test_job.c (test_run_process): Update test case to
	supply arguments from the list of events.

	* init/process.c (process_setup_environment): Drop the UPSTART_EVENT
	environment variable; it doesn't make sense when you can have multiple
	events.
	(process_setup_environment): Put all variables from the job's start
	events into the job's environment; replacing the UPSTART_EVENT variable

	* init/job.c (job_change_cause): Don't notify the job event
	subscribers when changing the cause.
	* init/notify.c (notify_job_finished): Instead notify them when
	the job reaches a rest state.

	* init/notify.c (notify_job): Call notify_job_event regardless,
	since this now looks over the start_on and stop_on fields.
	(notify_job_event): Rewrite to iterate over start_on and stop_on,
	and notifying for each cause event found.
	(notify_job_event_caused): Static function that is the guts of the
	above function.
	* init/tests/test_notify.c (test_job, test_job_event): Modify tests
	to refer exclusively to the start_on/stop_on expressions rather than
	the cause.

	* init/job.c (job_change_cause): Only notify the job event and
	update the cause member, we don't need to ref or block it anymore
	since that's handled by start_on and stop_on.
	* init/tests/test_job.c (test_change_goal): Drop checks on cause
	being referenced and blocked.
	(test_change_state, test_child_reaper, test_handle_event): Update
	test cases to not reference ->cause, and not count any references
	or blockers towards it.
	* init/tests/test_event.c (test_poll): Update expected reference
	and block counts for events handled by jobs.
	
	* init/tests/test_process.c (test_kill): Make sure that all processes
	in the process group are killed, rather than just the lone one.
	* init/process.c (process_kill): Send the signal to all processes
	in the same process group as the pid.
	* init/tests/test_job.c (test_change_state, test_kill_process):
	After spawning a child, call setpgid() to put it in its own process
	group otherwise we could end up TERMing ourselves.

	* init/tests/test_job.c (test_child_reaper): Update test cases to
	include checking of the start_on and stop_on expression trees.
	* init/job.c (job_child_reaper): Mark all blocked events in the
	start_on and stop_on trees as failed; since these are copies of
	the cause event, we can drop that setting already.

	* TODO: Update again, still thinking about the atomicity of event
	expressions.

2007-06-21  Scott James Remnant  <scott@netsplit.com>

	* init/tests/test_job.c (test_change_state): Include tests on a job's
	start_on and stop_on event expression trees, and make sure that events
	are unblocked and unreferenced at the appropriate moments.
	* init/job.c (job_change_state): Unblock the events that started the
	job in running (if a service), and reset when we reach waiting (leave
	referenced otherwise so the environment is always present).
	Unblock and unreference the events that stopped the job in
	starting (for restarting), running (if coming from pre-stop) and
	waiting.
	
	* init/tests/test_job.c (test_handle_event): Rewrite tests using
	event expressions, and make sure events are referenced and blocked
	correctly matching how jobs are affected.  Include tests for correct
	instance behaviour.
	(test_instance): Make sure that instances copy across the expression
	state, and reset the parent.
	* init/job.c (job_instance): After spawning a new instance, reset
	the start_on expression of the master job.

	* init/event.c (event_operator_copy): Change to making the parent
	of copies nodes be the actual tree parent, rather than the top
	parent; otherwise you can't free an entire tree in one go.
	* init/tests/test_event.c (test_operator_copy): Check parents of
	copied nodes.
	* init/tests/test_job.c (test_copy): Update parent checks here too.

	* init/tests/test_job.c (test_copy): Make sure that the job copy
	references and blocks the event; and in the event of failure, doesn't
	* init/job.c (job_copy): Reset the start_on and stop_on expressions
	in the event of failure.

2007-06-20  Scott James Remnant  <scott@netsplit.com>

	* TODO: Update.

	* init/parse_job.c (parse_on): New generic parsing function to deal
	with event expressions, including operators, parentheses, etc.
	(parse_on_operator): Function called by parse_on() to deal with an
	operator or operand.
	(parse_on_paren): Function called by parse_on() to deal with a
	parenthesis.
	(parse_on_operand): Function called by parse_on_operator() to deal
	with a non-operator token.
	(parse_on_collect): Function called by all of the above to collect
	the operators on the stack and deposit them into the output box,
	either for collection by a later operator or for returning from
	parse_on().
	(stanza_start, stanza_stop): Call the new parse_on() function to
	deal with "start on" and "stop on", storing it in the appropriate
	part of the job.
	* init/tests/test_parse_job.c (test_parse_job): Replace list empty
	checks for start_events/stop_events with NULL checks on the new
	start_on/stop_on members.
	(test_stanza_start, test_stanza_stop): Test new stanza code.

	* init/errors.h (PARSE_EXPECTED_EVENT, PARSE_EXPECTED_OPERATOR)
	(PARSE_MISMATCHED_PARENS): Add numerics and strings for the errors
	that can be generated by parsing an event expression.
	* init/conf.c (conf_reload_path): Handle the new errors properly,
	including the line number where they occurred.
	* logd/jobs.d/logd.in: Update "stop on" to work with the new parser.

	* init/parse_job.c (stanza_emits): Each entry in the emits list
	is now an NihListEntry with the event name as the string data
	pointer, rather than an EventInfo structure (since that structure
	is gone).
	* init/tests/test_parse_job.c (test_stanza_emits): Update test
	case to check for NihListEntry structures.

	* init/parse_job.c: Where the stanza function parses an argument and
	can possibly reject it, save the position and line number and do not
	return that unless we're happy with the argument.  This ensures errors
	are raised pointing *at* the argument, rather than past it.
	* init/tests/test_parse_job.c: Fix several test case errors where
	the buffer was built incorrectly.  Pedantically check pos and lineno
	after successful parsing, and after errors, to make sure they are
	where they should be.

2007-06-18  Scott James Remnant  <scott@netsplit.com>

	* init/job.h (Job): Replace the start_events and stop_events NihLists
	with start_on and stop_on EventOperators.
	* init/job.c (job_new): Drop list initialising, and instead just set
	the new start_on/stop_on members to NULL.
	(job_copy): Copy the entire event operator tree to the new job,
	including references and blockers.  emits has changed to a list of
	NihListEntry with embedded strings, so copy them that way.
	(job_run_process): Drop "->info."
	(job_handle_event): Instead of iterating the events lists, call
	event_operator_handle and check the return value and top node value.
	(job_detect_stalled): Modify to iterate the start_on tree.
	* init/tests/test_job.c (test_change_state, test_detect_stalled): 
	Drop references to "->info." since we can get the variables directly.
	(test_new): Check that start_on and stop_on are NULL.
	(test_copy): Adjust tests of copying start_on and stop_on trees as
	well as the emits list.
	(test_handle_event, test_handle_event_finished) 
	(test_detect_stalled): Change references from start_events to start_on,
	stop_events to stop_on and construct using EventOperators instead.
	(test_handle_event): Update number of blockers now that the event
	expressions themselves will block the event.
	* init/tests/test_event.c (test_poll): Update number of blockers since
	both the events and cause will block it for now; also change
	start_events and stop_events to start_on and stop_on respectively.

	* init/event.c (event_operator_copy): Copy the children nodes as well.
	* init/tests/test_event.c (test_operator_copy): Test copying
	with children nodes.

	* init/tests/test_control.c (test_event_emit): Drop "->info."

	* init/notify.c (notify_event, notify_event_finished): Drop
	"->info." from event references.

	* init/process.c (process_setup_environment): Drop "->info." from
	cause references
	* init/tests/test_process.c (test_spawn): Likewise.

	* init/event.h (Event): Directly include the name, args and env
	fields rather than using an interim structure; this makes more sense
	since we use them differently than a match does.
	(EventOperatorType, EventOperator): New structure to build event
	expression trees that combine a match with "or" and "and" boolean
	operators; solve some problems by holding the reference and blocker
	on the matched event inside this structure directly and provide
	methods to unblock and reset them.
	(EventInfo): Drop this structure completely now that it is unused.
	* init/event.c (event_info_new): Rename this structure to
	event_operator_new() and initialise the new fields properly.
	(event_info_copy): Likewise rename to event_operator_copy and deal
	with copying event references and blockers over to the new structure,
	since the state is useful to copy.
	(event_match): Rename to event_operator_match and switch the arguments
	around since it makes slightly more sense that way.
	(event_operator_update): Function to update the value of an EVENT_OR
	or EVENT_AND operator based on the value of the two children.
	(event_operator_handle): Function to iterate an entire expression
	tree looking for a given event, and update the values of other
	operators if matched.
	(event_operator_unblock): Function to iterate an expression tree
	and release any events we're blocking.
	(event_operator_reset): Function to iterate an expression tree,
	unreferencing any events and resetting all values back to FALSE.
	(event_new, event_pending, event_finished): Update references to
	the Event structure to discard the intermediate "->info."
	* init/tests/test_event.c (test_info_new): Rename to
	test_operator_new() and test various features of the function added
	in the converstion.
	(test_info_copy): Likewise rename to test_operator_copy() and add a
	few more tests, especially that blockers and references are copied.
	(test_match): Rename to test_operator_match() and adjust argument
	order to match the change.
	(test_new) Call event_init() to avoid a valgrind error and update
	references to drop "->info."
	(test_poll): Use EventOperators in the job to test event polling,
	rather than the old structures.
	(test_operator_update, test_operator_handle, test_operator_unblock)
	(test_operator_reset): Test behaviour of the new functions.

2007-06-13  Scott James Remnant  <scott@netsplit.com>

	* TODO: Update utmp/wtmp thoughts.

2007-06-12  Scott James Remnant  <scott@netsplit.com>

	* init/paths.h: Remove extra /, oops.
	* init/Makefile.am (install-data-local): Make destination
	configuration directories as part of "make install".
	(AM_CPPFLAGS): Define LEGACY_CONFDIR to be $(sysconfdir)/event.d
	* logd/Makefile.am (jobs.d/logd): Replace mkdir_p with MKDIR_P
	* init/main.c: Use macro to pick up /etc/event.d so it can be moved
	by configure

	* TODO: Update.

	* init/Makefile.am (AM_CPPFLAGS): Define CONFDIR to be
	$(sysconfdir)/init, replacing the old CFG_DIR definition.
	* init/paths.h (CFG_DIR): Replace with CONFDIR definition,
	and set the default to /etc/init
	* init/main.c: Load configuration from /etc/init/init.conf,
	/etc/init/conf.d and /etc/init/jobs.d; retain loading from /etc/event.d
	for the time being.
	* init/man/init.8: Change reference to directory.
	* logd/Makefile.am: Replace references of eventdir with jobsdir,
	and event.d with jobs.d
	* logd/event.d: Rename to logd/jobs.d

	* init/conf.c (conf_reload): Ignore ENOENT, it's not interesting
	in the general case.

	* init/tests/test_conf.c (test_source_reload): Test the general
	reload function.

	* init/tests/test_conf.c (test_source_free): s/unlink/rmdir/
	(test_source_reload_file): Test that configuration files work, and
	are parsed with anything alongside ignored automatically.
	* init/conf.c (conf_file_filter): As well as not filtering out the
	source path itself, we also need to not filter out the path we're
	watching which is different in the case of files; we need to know
	about it because we handle its removal.
	(conf_delete_handler): Compare the path deleted against the path
	we're watching, rather than the source path, since this means the
	watch needs to be freed.

	* compat/sysv/shutdown.c: Use nih pidfile functions since they're
	more reliable than doing it ourselves.

2007-06-11  Scott James Remnant  <scott@netsplit.com>

	* init/conf.c (conf_reload_path): Call parse_conf for mixed files
	and directories.  Make a correction to the old_items code, was
	passing the wrong arguments to nih_list_add; the effect we wanted
	was that we add the old items head into the list, and remove the
	existing head (what we did was add the first item to the old_items
	list and then cut the rest out).
	* init/tests/test_conf.c (test_source_reload_dir): Rename to
	test_source_reload_job_dir, since that's what this does.
	(test_source_reload_conf_dir): Add another function that tests
	directories of mixed configuration.

	* init/parse_conf.c (parse_conf): Parse a configuration file that
	defines jobs by name.
	(stanza_job): Job stanza, slightly trickier than it would appear to
	need to be, to parse the block in-place and keep pos/lineno
	consistent.
	* init/parse_conf.h: Prototype for external function.
	* init/tests/test_parse_conf.c: Test suite for mixed configuration
	parsing.
	* init/Makefile.am (init_SOURCES): Build and link parse_conf.c and
	parse_conf.h
	(TESTS): Build and run parse_conf tests
	(test_parse_conf_SOURCES, test_parse_conf_LDFLAGS) 
	(test_parse_conf_LDADD): Details for parse_conf test suite.
	(test_conf_LDADD): Add parse_conf.o and conf.o since this calls
	them now.

	* init/conf.c (conf_source_reload, conf_source_reload) 
	(conf_reload_path): Add some debugging messages.

	* init/conf.c (conf_source_new): Add missing call to conf_init()

	* init/conf.c (conf_item_new): Drop source parameter, since it's
	unused in the function and makes it harder to call this when we
	only have one data pointer.
	(conf_reload_path): Drop source from conf_item_new() call.
	* init/conf.h: Update prototype.
	* init/tests/test_conf.c (test_item_new, test_item_free) 
	(test_file_free): Drop source parameter from calls.

2007-06-10  Scott James Remnant  <scott@netsplit.com>

	* init/main.c (main): Add a handler for the SIGHUP signal
	(hup_handler): Handler for SIGHUP, just calls conf_reload().

	* init/main.c (main): Read the configuration again.

	* TODO: Update.

	* init/tests/test_conf.c (test_source_reload_dir): Reset the priority
	and clean up consumed inotify instances.
	(test_source_free, test_file_free, test_item_free): Test the free
	functions on their own, paying special attention to conf_item_free()
	even though this really duplicates other tests.

	* init/conf.c (conf_reload_path): In the case where we fail to map
	the file into memory, we still need to purge all the items that
	previously existed.
	* init/tests/test_conf.c (test_source_reload): Rename to
	test_source_reload_dir, so that we can keep this and the file
	tests separate to make it easier to deal with.
	(test_source_reload_dir): Add tests for physical and parse errors
	when re-loading jobs with and without inotify, and for inotify-based
	modification handling of jobs.

	* init/tests/test_conf.c (test_source_reload): Add test for walk
	of non-existant directory with and without inotify; also test for
	what happens when the top-level directory is deleted, again with
	and without inotify.
	* init/conf.c (conf_delete_handler): Handle the case of the top-level
	directory being deleted by freeing the watch (so next time we asked
	to reload, we can restore it).

	* init/tests/test_conf.c (test_source_reload): Add a test for
	deletion of a running job.

	* init/conf.c (conf_item_free): Fix this up; when deleting an item
	from a source, we first mark it for deletion unless it's already
	marked for replacement.  Then if it's the replacement for something
	else, we mark that to be replaced by whatever we're being replaced
	by (so there are no references to us) and change that state if
	necessary.  Finally we replace our own item and free the record
	before returning.
	* init/tests/test_conf.c (test_source_reload): Check that we handle
	the cases of modiciation of a running job, modification of a
	replacement of a running job and deletion of a replacement for a
	running job.

	* init/parse_job.c (parse_job): Instead of freeing the previous
	replacement, which could leave invalid references to it, mark it
	for deletion and change the state.
	* init/tests/test_parse_job.c (test_parse_job): Adjust the test so
	that we hold a reference to the replacement job and make sure that
	the state is changed to deleted, rather than checking for a destructor
	being called on it.

	* init/init.supp (conf-init): Add valgrind suppression for the
	configuration sources hash table.

	* init/conf.c (conf_item_free): Don't overwrite any previous
	replacement, only mark us for deletion if we wouldn't otherwise
	be replaced.  Add some commented possible code for testing.
	* init/tests/test_conf.c (test_source_reload): Test replacement of
	jobs works properly; test modification with direct write and with
	atomic rename replace; test deletion.

	* init/conf.c (conf_reload_path): It turns out that the flag trick
	doesn't work for items since we often reparse them within the same
	file tag (it works with files because they're atomic and reparsed).
	Store the old items in a different list instead.
	(conf_source_free): We need to be careful about freeing sources,
	so have a function to do it properly.
	(conf_item_new): Since the flag member isn't useful, don't bother
	setting it.
	* init/conf.h: Add conf_source_free prototype.
	(ConfFile): Remove flag member.
	* init/tests/test_conf.c (test_source_reload): Add test for inotify
	create detection.

	* init/conf.c (conf_file_delete): Rename to conf_file_free and match
	the pattern of those kinds of functions.
	(conf_item_delete): Likewise rename to conf_item_free and match the
	pattern of these kinds of functions.
	* init/conf.h: Add prototypes.

	* init/conf.c (conf_reload_path): Fix bug with job name generation.
	Allow non-parsing errors to be returned from the function.
	(conf_item_delete): Drop all replacement management code, we'll put
	this back through testing.
	* init/tests/test_conf.c (test_source_reload): Test reloading adds
	the right inotify watch and parses the files, also check that loading
	without inotify and mandatory reloading work.

	* init/conf.c (conf_source_reload): Move the item deletion detection
	code from this function, where it would only happen on a mandatory
	reload
	(conf_reload_path): to this function, where it will happen every time
	the file is parsed; which is actually what we want.

2007-06-08  Scott James Remnant  <scott@netsplit.com>

	* init/conf.h (ConfItem): Drop the name and replace it with a type.
	(ConfItemType): Enum for different types of configuration items
	(ConfFile): Change items from a hash table to a list.
	* init/conf.c (conf_file_get): Initialise the items member as a list.
	(conf_item_set): Rename to conf_item_new again.
	(conf_item_new): Allocates a new ConfItem and adds it to the file's
	list, we won't reuse items anymore since it doesn't really make sense.
	(conf_source_reload): Adjust clean-up code now that items is a list.
	(conf_reload_path): Work out the name of jobs found by filename,
	allocate a new item for them and parse the job into it.  Perform
	handling of errors by outputting a warning.
	(conf_item_delete): Takes both source and file so we can make
	intelligent decisions.
	(conf_file_delete): Takes a source and passes it to conf_item_delete
	(conf_delete_handler): Pass both source and file to conf_file_delet
	* init/tests/test_conf.c (test_file_get): Check that the items
	list is empty; rather than the hash being unallocated.
	(test_item_set): Rename back to test_item_new and only allocate a
	single item which should get added to the list.

2007-06-06  Scott James Remnant  <scott@netsplit.com>

	* init/parse_job.c (stanza_respawn): Permit the word "unlimited",
	raise a specific error for illegal limit and illegal interval.
	(stanza_pid, stanza_kill, stanza_normal, stanza_umask) 
	(stanza_nice, stanza_limit): Raise specific errors rather than
	a generic "illegal value" error.
	* init/tests/test_parse_job.c (test_stanza_respawn): Check that
	we can use "unlimited", also check for new error return.
	(test_stanza_pid, test_stanza_kill, test_stanza_normal) 
	(test_stanza_umask, test_stanza_nice, test_stanza_limit): Check
	for new specific errors.
	* init/errors.h: Replace CFG_ILLEGAL_VALUE with a series of parse
	errors.

	* init/conf.c: Comments.

	* init/conf.c (conf_item_set): Call out to conf_item_delete() to
	handle unsetting of an item's data.
	(conf_source_reload): Add code to deal with mandatory reloading,
	calls conf_file_delete() and/or conf_item_delete() as appropriate.
	(conf_delete_handler): Call conf_file_delete() on the ConfFile that
	we find.
	(conf_file_delete): Function to delete all items in a file.
	(conf_item_delete): Placeholder function to delete an item.

	* init/conf.c (conf_file_new): Rename to conf_file_get; in practice
	we never just want to allocate one of these, we always want to
	return the existing entry if it exists.
	(conf_item_new): Rename to conf_item_set; again in practice we always
	want to update an existing item.  This function will grow the "deal
	with replacement" stuff.
	(conf_reload): Start putting in place the code that will allow
	mandatory reloads, as well as initial setup.  This function iterates
	over the sources and deals with errors.
	(conf_source_reload): Function to reload an individual source, calls
	out to one of the following two functions and will eventually perform
	the deleted items scan.
	(conf_source_reload_file): Set up a watch on a file, and reload it.
	(conf_source_reload_dir): Set up a watch on a directory and reload it.
	(conf_file_filter): Filter for watching parent directory of files.
	(conf_create_modify_handler): File creation and modification handler.
	(conf_delete_handler): File deletion handler.
	(conf_file_visitor): Tree walk handler.
	(conf_reload_path): Function that deals with files themselves,
	currently just sorts out the ConfFile structure and maps the file
	into memory.
	* init/conf.h: Add new prototypes, update existing ones.
	* init/tests/test_conf.c (test_file_new): Rename to test_file_get,
	also test repeated calls when already in the table.
	(test_item_new): Rename to test_item_set, also test repeated calls
	when already in the table.
	(test_source_reload): Start of test for reloading sources.

2007-06-05  Scott James Remnant  <scott@netsplit.com>

	* init/conf.c: Make a start on the new configuration management
	routines, which will allow finer-grained tracking of configuration
	and support mandatory reloading.
	(conf_source_new, conf_file_new, conf_item_new): Start off with the
	functions to allocate the tracking structures we need to use.
	* init/conf.h: Structures and prototypes
	* init/tests/test_conf.c: Test suite for allocation functions.
	* init/Makefile.am (init_SOURCES): Build and link conf.c and conf.h
	(TESTS): Run the conf test suite.
	(test_conf_SOURCES, test_conf_LDFLAGS, test_conf_LDADD): Details for
	the conf test suite.

2007-06-04  Scott James Remnant  <scott@netsplit.com>

	* init/parse_job.c (stanza_description, stanza_author, stanza_version)
	(stanza_chroot, stanza_chdir, stanza_pid): Instead of erroring when
	the string has already been allocated, free it and replace it with the
	new one. Attempting to forbid duplicates is just too inconsistent,
	especially for the integer ones which we compare against the default;
	using the last one allows us to be entirely consistent.
	(stanza_daemon, stanza_respawn, stanza_service, stanza_instance):
	Don't error if the flag is already set, just ignore it.
	(stanza_respawn, stanza_pid, stanza_kill, stanza_console) 
	(stanza_umask, stanza_nice): Don't compare the current value against
	the default, just overwrite it!
	(parse_exec, parse_script): Free existing process command string
	before setting a new one over the top.
	(parse_process, stanza_exec, stanza_script, stanza_limit): Instead of
	erroring if the structure is already set and allocated, just don't
	allocate a new one and allow its members to be overwritten.
	* init/tests/test_parse_job.c (test_stanza_exec) 
	(test_stanza_script, test_stanza_pre_start) 
	(test_stanza_post_start, test_stanza_pre_stop) 
	(test_stanza_post_stop, test_stanza_description) 
	(test_stanza_author, test_stanza_version, test_stanza_daemon) 
	(test_stanza_respawn, test_stanza_service, test_stanza_instance) 
	(test_stanza_pid, test_stanza_kill, test_stanza_console) 
	(test_stanza_umask, test_stanza_nice, test_stanza_limit) 
	(test_stanza_chroot, test_stanza_chdir): Replace tests that check
	for an error in the case of duplicate stanzas with tests that make
	sure the last of the duplicates is used.
	* init/errors.h (CFG_DUPLICATE_VALUE, CFG_DUPLICATE_VALUE_STR): Drop
	this error, since we don't consider this a problem anymore.

	* upstart/Makefile.am (libupstart_la_LIBADD): Add $(LTLIBINTL)
	* init/Makefile.am (init_LDADD): Reorder and add $(LTLIBINTL)
	* util/Makefile.am (initctl_LDADD): Reorder and add $(LTLIBINTL)
	* compat/sysv/Makefile.am (reboot_LDADD): Reorder and add $(LTLIBINTL)
	(runlevel_LDADD): add $(LTLIBINTL)
	(shutdown_LDADD): Reorder and add $(LTLIBINTL)
	(telinit_LDADD): Reorder and add $(LTLIBINTL)
	* logd/Makefile.am (logd_LDADD): Add $(LTLIBINTL)

2007-06-03  Scott James Remnant  <scott@netsplit.com>

	* init/tests/test_job.c (test_run_process): Add a test case for a
	crasher when the event has no arguments.
	* init/job.c (job_run_process): Fix the bug, we need to check the
	arguments before trying to append them.

	* init/cfgfile.c, init/cfgfile.h, init/tests/test_cfgfile.c: Rename
	to parse_job and strip out all functions except the parsing and stanza
	ones.
	* init/Makefile.am (init_SOURCES): Build and link parse_job.c and h
	(TESTS): Run the parse job test suite
	(test_cfgfile_SOURCES, test_cfgfile_LDFLAGS, test_cfgfile_LDADD):
	Rename and update.
	* init/parse_job.c: Rename all cfg_stanza_*() functions to just
	stanza_*(), rename all cfg_parse_*() functions to just parse_*().
	(parse_job, parse_process, stanza_exec, stanza_script, stanza_start)
	(stanza_stop, stanza_emits, stanza_normal, stanza_env, stanza_limit):
	Don't use NIH_MUST, it's fine to be out of memory and we should fail
	in that case with a useful error.  The user can always reload the
	config file.
	(cfg_read_job, cfg_watch_dir, cfg_job_name, cfg_create_modify_handler)
	(cfg_delete_handler, cfg_visitor): Drop these functions for now.
	* init/parse_job.h: Update so it just contains the one prototype.
	* init/tests/test_parse_job.c: Update all tests to pass a string
	to parse_job(), and check errors raised; rather than mucking around
	with file descriptors all of the time.  Spend the effort while we're
	in here to run TEST_ALLOC_FAIL where we can.
	* init/main.c: Drop config file loading for now since it's missing.

2007-05-27  Scott James Remnant  <scott@netsplit.com>

	* init/cfgfile.h (CFG_DIR): Drop this define, since it's in paths.h
	(CfgDirectory): 

	* init/cfgfile.c (cfg_read_job): Separate out the job-handling code
	into a new function that we could call from a stanza if we want
	later; this one now just maps the file into memory and deals with
	exceptions from the parsing.
	(cfg_parse_job): Function containing the seperated out code; parses
	a new job, marking it as a replacement for any existing job with the
	same name.  Drop the warnings for using pid options without a daemon,
	since these are actually useful for other things later.
	* init/tests/test_cfgfile.c (test_read_job): Drop the check on
	unexpected daemon options, since we don't issue these warnings
	anymore.

2007-05-20  Scott James Remnant  <scott@netsplit.com>

	* init/event.c (event_match): Change to accept Event as the first
	argument and EventInfo as the second, making it obvious that this
	matches a received Event against known EventInfo rather than just
	comparing two info structs (since the order matters).
	* init/event.h: Update prototype.
	* init/tests/test_event.c (test_match): Update test accordingly.
	(test_poll): Fix typo.
	* init/job.c (job_handle_event): Pass in the event as the first
	argument to event_match, rather than its info.
	* TODO: Update.

	* init/job.c (job_emit_event): Return the event that we emit; don't
	bother tracking block status or setting blocked, leave that to the
	state loop so things are more obvious.
	(job_change_state): Set the blocked flag here for starting and stopping
	to the return value of job_emit_event().

	* init/event.c (event_ref, event_unref): Reference counting of events
	so we don't free those we still need.
	(event_block, event_unblock): Blocker counting that replaces the
	previous jobs member.
	(event_new): Initialise refs and blockers fields.
	(event_emit_finished): Remove this function.
	(event_poll): Handle the new done state, and deal with the blockers
	and references counts; turns out that we can fall all the way through
	this switch if these are zero without needing to check again.
	(event_pending): Remove call to event_emit_finished, the event_poll()
	loop handles this case now.
	(event_finished): Set progress to done on the way out.
	* init/event.h (EventProgress): Add new done state
	(Event): Add refs and blockers members, replacing jobs
	* init/tests/test_event.c (test_new): Check refs and blockers are
	initialised to zero.
	(test_ref, test_unref, test_block, test_unblock): Check the ref
	counting function behaviours.
	(test_emit_finished): Drop this function since it's not used
	* init/job.c (job_change_cause): Reference and block the event,
	and unblock and unreference before changing.
	(job_emit_event): Reference the event that blocks the job from
	continuing.
	(job_handle_event_finished): Unreference the blocking event again.
	(job_change_state): Make sure that blocked has been cleared before
	allowing a state change.
	* init/tests/test_job.c: Change tests to use refs/blockers on the
	cause event when counting, and also to follow the status of blocked
	since that is now ref-counted as well.

2007-05-18  Scott James Remnant  <scott@netsplit.com>

	* init/main.c (main, cad_handler, kbd_handler, pwr_handler): Use
	event_new rather than event_emit.
	* init/job.h (Job): Change type of cause and blocked to Event
	* init/job.c (job_change_goal, job_change_cause, job_emit_event) 
	(job_handle_event, job_handle_event_finished): Update all references
	to EventEmission to use Event instead.
	(job_detect_stalled): Call event_new instead of event_emit
	(job_run_process): Use the info member of cause, not event member
	* init/tests/test_job.c (test_change_goal, test_change_state) 
	(test_run_process, test_child_reaper, test_handle_event) 
	(test_handle_event_finished): Update all references to EventEmission
	to use Event instead.
	(test_detect_stalled): Correct to use right structure types.
	* init/process.c (process_setup_environment): Use cause's info member,
	rather than event member.
	* init/tests/test_process.c (test_spawn): Update to use Event.
	* init/notify.h (NotifySubscription): Change member to event
	* init/notify.c (notify_subscribe_event) 
	(notify_subscription_find, notify_job_event, notify_event) 
	(notify_event_finished): Update functions to use event member and
	Event structures.
	* init/tests/test_notify.c (test_subscribe_event) 
	(test_subscription_find, test_job, test_job_event, test_event) 
	(test_event_finished): Update to use Event instead of EventEmission
	* init/control.c (control_event_emit): Update to use event_new.
	* init/tests/test_control.c (test_event_emit) 
	(test_subscribe_events, test_unsubscribe_events): Update to use
	Event rather than EventEmission.

	* init/event.h: Fix up a few references.
	* init/tests/test_event.c (test_new): Remove reference to emission.

	* init/event.h (EventEmission): Rename to Event, and rename event
	member to info.
	* init/event.c (event_emit_next_id): Rename to event_next_id
	(event_emit): Rename to event_new, and add standard parent argument.
	(event_emit_find_by_id): Rename to event_find_by_id
	(event_poll): Iterate over Events in the list
	(event_pending, event_finished): Operate on Event
	* init/tests/test_event.c (test_emit): Rename to test_new and
	adjust for names and arguments.
	(test_emit_find_by_id): Rename to test_find_by_id and adjust for
	names.
	(test_emit_finished, test_poll): Adjust names.

	* init/cfgfile.c (cfg_stanza_start, cfg_stanza_stop) 
	(cfg_stanza_emits): Convert to use EventInfo and event_info_*.
	* init/job.c (job_copy): Use EventInfo and event_info_copy.
	(job_handle_event, job_detect_stalled): Iterate EventInfo structures
	* init/tests/test_cfgfile.c (test_stanza_start, test_stanza_stop) 
	(test_stanza_emits): Update to use EventInfo
	* init/tests/test_job.c (test_copy, test_handle_event) 
	(test_handle_event_finished, test_detect_stalled): Update to use
	EventInfo and event_info_new
	* init/event.c (event_copy): Use nih_str_array_copy here, to make the
	code somewhat simpler.
	(event_finished): Copy the arguments and environment from the old
	event, rather than stealing and reparenting.
	* init/job.c (job_copy): Use nih_str_array_copy here too.
	(job_run_process): Use nih_str_array_append to add the arguments from
	the emission onto the command run.

	* init/event.h (Event): Rename to EventInfo, since this structure
	representations information about an event, rather than an actual
	event in progress.
	* init/event.c (event_new): Rename to event_info_new, also now can
	take arguments and environment like event_emit() can.
	(event_copy): Rename to event_info_copy.
	* init/tests/test_event.c (test_new): Rename to test_info_new,
	update names in test and test being given args or env.
	(test_copy): Rename to test_info_copy and update names in test.
	(test_match, test_poll): Use EventInfo.

	* TODO: Update.

2007-04-24  Scott James Remnant  <scott@netsplit.com>

	* configure.ac: Add AM_PROG_CC_C_O since we use per-target flags
	for one of the test cases.

2007-03-16  Scott James Remnant  <scott@netsplit.com>

	* upstart/message.c (upstart_message_newv): Add va_end to match
	va_copy because the standard says so.
	* upstart/wire.c (upstart_push_packv, upstart_pop_packv): Add
	va_end here as well.

2007-03-13  Scott James Remnant  <scott@netsplit.com>

	* init/main.c: Wait until we've closed inherited standard file
	descriptors and opened the console instead before trying to open the
	control socket; otherwise we end up closing it by accident if we
	weren't opened with sufficient descriptors in the first place.
	Also wait until we've set up the logger before trying to parse the
	configuration.  In fact both of these things need to be pretty low
	down the main() function.

	* init/tests/test_job.c (test_run_process): Skip /dev/fd test cases
	if that's not available.

	* init/tests/test_control.c (test_log_priority): Make sure we know
	that the message has been sent before calling the watcher.

	* init/cfgfile.c (cfg_watch_dir): We get ENOSYS for missing inotify
	support, not EOPNOTSUPP.
	* init/tests/test_cfgfile.c (test_watch_dir): Actually make the
	directory tree before testing for inotify, since we use the same
	tree there too.

	* util/initctl.c (job_info_output): Restructure so gcc doesn't think
	name can be used uninitialised.
	* init/tests/test_cfgfile.c (test_watch_dir): Correct an error where
	i wouldn't be initialised if we skipped the inotify tests.

	* util/initctl.c (job_info_output): Restructure so gcc doesn't think
	* init/process.c (process_setup_environment): job id fits inside
	a %u now

	* upstart/message.h: Style; always refer to "unsigned int" as
	"unsigned int", and never "unsigned.
	* upstart/tests/test_message.c (my_handler): Catch a stray couple
	of "unsigned"s

	* init/control.c (control_job_query, control_job_start) 
	(control_job_stop): Change type of id argument to unsigned int,
	and call printf with %u to output it.
	* init/tests/test_control.c (check_job, check_job_instance) 
	(check_job_instance_end, check_job_status__waiting) 
	(check_job_status_end__waiting, check_job_status__starting) 
	(check_job_status_end__starting, check_job_status__running) 
	(check_job_status_end__running, check_job_status__pre_stop) 
	(check_job_status_end__pre_stop, check_job_status__stopping) 
	(check_job_status_end__stopping, check_job_status__deleted) 
	(check_job_status_end__deleted, check_job_unknown) 
	(check_job_invalid, check_job_unchanged, check_event): Change
	type of id arguments to unsigned int.
	(check_list): Change type of id to unsigned int.
	* init/tests/test_notify.c (check_job_status) 
	(check_job_status_end, check_job_finished, check_event) 
	(check_event_caused, check_event_finished): Change type of id
	arguments to unsigned int.

	* init/job.h (Job): Change the type of the id to unsigned int.
	* init/job.c (job_next_id): Change ids to be unsigned ints, and now
	we can just use %u in the nih_error call.
	(job_find_by_id): Change argument to be unsigned int
	* init/tests/test_job.c (test_find_by_id): Change id type to unsigned
	int.
	* init/event.h (Event): Change the type of the id to unsigned int.
	* init/event.c (event_emit_next_id): Change ids to be unsigned ints,
	and now we can just use %u in the nih_error call.
	(event_emit_find_by_id): Change argument to be unsigned int
	* init/tests/test_event.c (test_emit, test_emit_find_by_id) 
	(check_event, check_event_finished): Change id type to unsigned int.

	* util/initctl.c (output_name): Use an unsigned int for the job id,
	which means we can use ordinary %u for the printf argument.
	(handle_job, handle_job_finished, handle_job_instance) 
	(handle_job_instance_end, handle_job_status) 
	(handle_job_status_end, handle_job_unknown, handle_job_invalid) 
	(handle_job_unchanged, handle_event, handle_event_caused) 
	(handle_event_finished): Change argument type of id from uint32_t
	to unsigned int.
	(job_info_output): Change output type of id from %zu to %u

	* upstart/message.c (upstart_message_handle): Use unsigned int for
	ids, rather than a fixed-width type.
	* upstart/tests/test_message.c (my_handler): Use unsigned int for
	the ids, and give "unsigned int" instead of "unsigned" to va_arg as
	a matter of style.

	* upstart/wire.c (upstart_push_int, upstart_pop_int): Send over the
	wire using a plain old integer type, instead of a fixed width type;
	there's no advantage to using the fixed-width type and we could hurt
	ourselves if we tried running on ILP64.
	(upstart_push_unsigned, upstart_pop_unsigned): Likewise use a plain
	unsigned int over the wire.
	(upstart_push_string, upstart_pop_string): Use an unsigned int for
	the length of the string, technically this means that we silently
	truncate any string that's greater than 4GB on 64-bit platforms;
	it's either that or make the test cases harder (we did this before
	anyway).
	(upstart_push_header, upstart_pop_header): Type is always an unsigned
	int (best conversion from an enum)

2007-03-11  Scott James Remnant  <scott@netsplit.com>

	* configure.ac: Bump version to 0.3.9

	* NEWS: Update.

	* util/man/initctl.8: Document the new commands.

	* TODO: Update.

	* init/job.c (job_handle_event): Correct the function so we don't
	try and stop the master of an instance, and cause an assertion error.

	* util/initctl.c: Oops, correct function pointers in command table

	* util/tests/test_initctl.c (test_version_action): 

	* util/initctl.c (handle_version): Handle receipt of the version
	reply.
	(version_action): Send the version-query message to the server and
	expect one response.
	(log_priority_action): Parse the single argument into an NihLogLevel
	and send it to the server.

	* init/control.c (control_version_query, control_log_priority):
	Functions to handle the new messages from the server pov
	* init/tests/test_control.c (test_version_query) 
	(test_log_priority): Test the new messages are handled properly.
	(check_version): Check the version string matches.
	* upstart/message.h: Add messages for querying the version of the
	init daemon and changing the log priority.
	* upstart/message.c (upstart_message_newv)
	(upstart_message_handle): Marshal the new messages.
	* upstart/tests/test_message.c (test_new, my_handler) 
	(test_handle): Test the marshalling of the new messages,

	* upstart/libupstart.ver: Add enum functions to the global list.

	* util/initctl.c (start_action, stop_action): Imply --no-wait if
	we take the job id or name from an environment variable, since we'd
	end up waiting for ourselves otherwise
	* util/tests/test_initctl.c (test_start_action, test_stop_action):
	Update test cases to make sure no-wait is implied.

2007-03-09  Scott James Remnant  <scott@netsplit.com>

	* configure.ac: Bump version to 0.3.8

	* NEWS: Updated.
	* configure.ac: Increase version to 0.3.7

	* init/tests/test_job.c (test_change_state): Add a test case for
	deleting the last instance of a replaced job.
	* init/job.c (job_change_state): When moving a instance of a job into
	the deleted state, check whether we should replace the job it's an
	instance of, and if so, change that job's state too.
	* TODO: Update.

	* util/initctl.c (handle_job_list): Always allocate current_list,
	since we need it to be the parent of pointers we attach to it.
	(handle_job_list_end): Always free the current list, only suppress
	output if there aren't any entries in it.
	(initctl_recv): Check the current_list pointer, no need for in_list
	(handle_job_instance, handle_job_instance_end, handle_job_status):
	Check current_list not in_list.
	* util/tests/test_initctl.c: Correct some memory leaks.

	* init/process.c (process_setup_environment): Set the UPSTART_JOB_ID
	environment variable to the job's unique id.
	* init/tests/test_process.c (test_spawn): Make sure it's set.

	* util/man/initctl.8: Update the initctl manpage.
	* compat/sysv/man/reboot.8: Correct a minor grammar error.
	* compat/sysv/man/shutdown.8: Fix reference from runlevel to telinit.

	* README: Add a README that copies the text from the web page and
	adds some notes about recommended operating system versions.

	* util/initctl.c: Completely rewrite initctl, top to bottom; handling
	of the new messages is done natively, meaning that the commands just
	vary the requests send and number of responses expected.
	* util/tests/test_initctl.c: Test all of the new code.

	* init/main.c: Improve restarting and rescuing a little; store the
	program path in a static variable so we can always access it, and
	use the exported loglevel to pass the same to the new process.
	* TODO: Update.

	* compat/sysv/shutdown.c: More error/fatal adjustments.
	* compat/sysv/telinit.c: More error/fatal adjustments.

2007-03-08  Scott James Remnant  <scott@netsplit.com>

	* init/main.c (main, crash_handler): Promote deadly errors to nih_fatal
	* logd/main.c (main): Promote deadly errors to nih_fatal
	* compat/sysv/reboot.c (main): Promote deadly errors to nih_fatal
	* compat/sysv/shutdown.c (main, shutdown_now): Promote deadly errors
	to nih_fatal
	* compat/sysv/telinit.c (main): Promote deadly errors to nih_fatal

	* init/event.c (event_pending): The message that we're handling an
	event should be logged with --verbose.

	* init/cfgfile.c (cfg_parse_script): Remove the unnecessary check for
	a token inside a script block.

	* TODO: Update.

	* init/control.c (control_watch_jobs): Rename to control_subscribe_jobs
	and update to handle new event name.
	(control_unwatch_jobs): Rename to control_unsubscribe_jobs and update
	to handle the new event name.
	(control_watch_events): Rename to control_subscribe_events and update
	to handle the new event name.
	(control_unwatch_events): Rename to control_unsubscribe_events and
	update to handle the new event name.
	* init/tests/test_control.c (test_watch_jobs): Rename to
	test_subscribe_jobs and update to new event name.
	(test_unwatch_jobs): Rename to test_unsubscribe_jobs and update to 
	new event name.
	(test_watch_events): Rename to test_subscribe_events and update to
	new event name.
	(test_unwatch_events): Rename to test_unsubscribe events and update
	to new event name.

	* upstart/message.h: Rename the watch commands to subscribe/unsubscribe
	and regroup with new message numbers.
	* upstart/message.c (upstart_message_newv) 
	(upstart_message_handle): Marshal the updated subscription messages.
	* upstart/tests/test_message.c (test_new, my_handler) 
	(test_handle): Update tests to new names and numbers.
	* TODO: Update.

	* upstart/message.c (upstart_message_handle): Raise a the unknown
	message error if the type is unknown, rather than the invalid message
	error.
	* upstart/tests/test_message.c (test_handle): Correct test case.

	* init/job.c (job_change_state): Correct a problem here too, when
	moving from pre-stop to running, we don't want to emit a started event
	since we never emitted a stopping event and never killed the process
	anyway.  We do need to notify the job as finished, since the process
	that tried to stop it will need to be told not to wait any longer.
	* init/tests/test_job.c (test_change_state): Add a test for pre-stop
	back to running.

	* doc/states.dot: Fix an error in the state diagram; when moving from
	starting back to waiting, due to a failed respawn, we need to emit
	the stopped event otherwise it will never happen.
	* doc/states.png: Update.

2007-03-05  Scott James Remnant  <scott@netsplit.com>

	* upstart/message.c (upstart_message_new): Make this a wrapper around
	(upstart_message_newv): which has all the old code, but accepts a
	va_list instead of making its own.
	* upstart/message.h: Add prototype.

	* init/main.c (crash_handler): Simply trying to leave a SEGV handler
	doesn't work so well, we end up repeating the problem instruction.
	We really can't resume from this point, and can't even jump elsewhere
	since our state is probably buggered up.  Only thing for it is to
	re-exec ourselves with a clean state.

	* init/cfgfile.c (cfg_read_job, cfg_delete_handler): Don't try and
	free the magic (void *)-1 replacement (delete).

	* util/events.c, util/events.c, util/jobs.c, util/jobs.h: With the
	new message responses, that intermix event and job information freely,
	it no longer makes sense to distinguish between them.  So fold these
	files back into the main initctl.c
	* util/initctl.h: Drop unused header.
	* util/Makefile.am (initctl_SOURCES): Update sources list.
	(TESTS): Change which tests we build
	(test_initctl_SOURCES, test_initctl_CFLAGS, test_initctl_LDFLAGS) 
	(test_initctl_LDADD): Build the new combined test case binary, use
	an automake feature to rebuild initctl.c with -DTEST and a different
	.o file, and thus be able to define out main()

	* util/tests/test_events.c, util/tests/test_jobs.c: Collapse the two
	test case files into one single
	* util/tests/test_initctl.c

	* init/control.c (control_job_find): And implement the find function
	that returns a list of jobs matching an optional pattern.
	* init/tests/test_control.c: Make sure we do send all messages.
	(check_list): Complex function to check the responses to a job list
	(test_job_find): Test a couple of job lists.
	* init/tests/test_notify.c: Make sure we do send all messages.

	* init/control.c (control_job_query): Implement the query message,
	this just needs to return the status or instance set.
	* init/tests/test_control.c (test_job_query): Test the query command.
	(check_job_status__deleted, check_job_status_end__deleted): Pair of
	functions to check we can query deleted jobs directly.

	* init/control.c (control_send_instance): Function to send an instance
	job, collating all of its instances together.
	* init/control.h: Update.
	* init/tests/test_control.c (test_send_instance): Check we receive
	the right messages.
	(check_job_instance, check_job_instance_end): Pair of functions to
	check the instance messages.

	* upstart/message.h: Add new UPSTART_JOB_INSTANCE and
	UPSTART_JOB_INSTANCE_END messages which we'll use to communicate that
	a job is an instance, and group the instances of it together.
	* upstart/message.c (upstart_message_new, upstart_message_handle):
	Marshal the new instance messages.
	* upstart/tests/test_message.c (test_new, my_handler) 
	(test_handle): Test the new message types.

	* upstart/message.h: Restore arguments to JOB_LIST, but rename to
	pattern since that's what it is.
	* upstart/message.c (upstart_message_handle): Restore arguments
	with updated name.
	* upstart/tests/test_message.c (test_new, my_handler) 
	(test_handle): Restore tests for arguments, rename and make sure we
	include a wildcard.

2007-03-04  Scott James Remnant  <scott@netsplit.com>

	* upstart/message.h: Drop arguments to JOB_LIST.
	* upstart/message.c (upstart_message_new, upstart_message_handle):
	Drop arguments to JOB_LIST.
	* upstart/tests/test_message.c (test_new, my_handler) 
	(test_handle): Drop the arguments from the test.

	* init/control.c (control_job_start): Update to return INVALID for
	instances and replacements; add the forgotten UPSTART_JOB message.
	(control_job_stop): Update to return INVALID for replacements; add
	the forgotten UPSTART_JOB message.  Deal with instance masters
	magically by iterating all instances and stopping those instead.
	* init/tests/test_control.c (check_job_deleted): Rename to 
	check_job_invalid and check that message.
	(check_job): Function to check the job we've acted upon.
	(test_job_start): Check that we get the UPSTART_JOB message first,
	restore the check on deleted jobs causing an error and add checks
	that instance and replacement jobs also cause an error.
	(test_job_stop): Check that we get the UPSTART_JOB message first,
	restore the check on deleted jobs causing an error.  Make sure
	instances are handled.

	* upstart/message.h: More message changes; add a JOB_FIND message
	and replace UPSTART_JOB_DELETED with UPSTART_JOB_INVALID since there's
	a few more problem conditions.
	* upstart/message.c (upstart_message_new, upstart_message_handle):
	Marshal the new message and update names.
	* upstart/tests/test_message.c (test_new, my_handler) 
	(test_handle): Update tests to check the new message and update the
	values and names of the existing ones.

	* init/job.h (Job): Remove the delete flag, add replacement and
	replacement_for pointers instead.
	* init/job.c (job_new): Initialise replacement and replacement_for
	pointers to NULL.
	(job_find_by_name): Update to return what job the one we found is
	a replacement for, and to skip DELETED jobs.
	(job_instance): Make it simply illegal to call this for deleted jobs,
	instances or replacements.
	(job_change_goal): Make it illegal to change the goal of a replacement
	job.
	(job_free_deleted): Remove the previous code to handle deleted instance
	masters, because it's now bogus.
	(job_should_replace): New function to determine whether a job is
	replaceable.
	* init/tests/test_job.c (test_new): Check pointers are set.
	(test_copy): Check that replacement and replacement_for are not
	copied, since their state of an individual job.
	(test_find_by_name): Update tests to make sure we ignore deleted jobs,
	instances and replacements.
	(test_instance): Remove test that will now cause an assertion,
	and no longer check delete is set.
	(test_change_goal): Remove test that will now cause an assertion.
	(test_free_deleted): Remove test cases for deleted masters.
	(test_should_replace): Test the new check function.
	(test_change_state): Make sure that we end up in deleted for instances
	and replaced jobs, and that replacements become the real job.
	* init/cfgfile.c (cfg_read_job): Update to handle replacement jobs;
	the old job's previous replacement is discarded, and set to the
	current job; and then if the job should be replaced, it's moved
	to deleted (which should promote the new job).
	(cfg_delete_handler): Handle deletion of a job in a similar manner,
	except we sent the replacement pointer to the special -1 value since
	we have no actual replacement.
	* init/tests/test_cfgfile.c (test_watch_dir): Update tests to make
	sure that deletion and modification are handled wrt replacement.
	(test_read_job): Make sure that reparsing an existing file is handled.
	* init/tests/test_control.c (test_job_start): Remove checks that
	delete gets set to true for instances.
	(test_job_stop, test_job_start): Temporarily comment out deleted
	job behaviour, since that's been somewhat changed.

	* upstart/message.h: We're not going to return JOB_LIST for JOB_STOP
	since that's just awkward for the client; just act on the master,
	and return JOB_UNCHANGED.

	* init/notify.c (notify_job_status): Move this function to
	* init/control.c (control_send_job_status): here, since we need it for
	the new control responses.
	(control_job_query): New single function to list all jobs or a
	particular job.
	* init/control.h: Add prototype.
	* init/tests/test_control.c (test_error_handler): Simplify this a
	little to just sending a NO_OP message, since we can send an entire
	stream of messages and leave them in the queue.
	(check_job_status__stopping, check_job_process) 
	(check_job_status_end__stopping): Trio of check functions for a job
	status that's stopping, with an active main process.
	(test_send_job_status): Test the now global status function.
	(check_job_status__starting, check_job_status_end__starting): Pair
	of check functions for a starting job with no process yet.
	(test_watch_jobs, test_unwatch_jobs): Update to expect the full new
	job status messages, with an optional process part as well.
	(check_event): Function to check an event.
	(test_watch_events): Minor update to use above function.
	(check_job_status__waiting, check_job_status_end__waiting): Pair of
	check functions for the first step in starting a job (goal change only)
	(check_job_unknown, check_job_deleted, check_job_unchanged): Trio
	of functions to check common error responses.
	(test_job_start): Update tests to newer behaviour.
	(check_job_status__running, check_job_status_end__running) 
	(check_job_status__pre_stop, check_job_status_end__pre_stop): Checks
	for the states we go through when stopping a job.
	(test_job_stop): Update tests to newer behaviour.
	* init/notify.c (notify_job, notify_job_event, notify_job_finished):
	Update to call the newly exported function.
	* init/job.c: Make job_id and job_id_wrapped externally available.
	* init/job.h: Update.
	* init/event.c: Make emission_id and emission_id_wrapped externally
	available.
	* init/event.h: Update.

	* upstart/message.h: Rename UPSTART_JOB_INVALID to
	UPSTART_JOB_UNCHANGED, as it's not really invalid just a no-op
	* upstart/message.c (upstart_message_new, upstart_message_handle):
	Update the constant, fields are unchanged,
	* upstart/tests/test_message.c (test_new, my_handler) 
	(test_handle): Rename constants/messages.

	* upstart/message.h: Turns out we need extra errors to indicate that
	the job was deleted or already at that goal, otherwise the client
	would sit there waiting for the finished event.	
	* upstart/message.c (upstart_message_new, upstart_message_handle):
	Marshal the new error messages.
	* upstart/tests/test_message.c (test_new, my_handler) 
	(test_handle): Test the handling of the new messages.

	* init/tests/test_job.c (test_free_deleted): Found a bug; because
	master instances never change state, they never end up in the deleted
	state so are never reaped.  Add some test cases for cleaning them up,
	but not while they have remaining instances.
	* init/job.c (job_free_deleted): Implement the bug fix.

	* init/job.c (job_instance): Split out the instance spawning code
	into its own function, as we'll frequently need a pointer to the
	instance before we try and change the goal.
	(job_change_goal): Clean this function back up again, it no longer
	needs to return values and can assert that it's never called for
	deleted jobs or instance mastersr.
	(job_handle_event): Spawn an instance when we get a start event.
	* init/job.h: Update.
	* init/tests/test_job.c (test_instance): Check instance creation.
	(test_change_goal): Update tests now that it doesn't return a value
	again, and doesn't spawn instances itself.
	(test_handle_event): Make sure instances are spawned.

	* init/tests/test_event.c (test_poll): Needs a slight fix now that
	we generate more events than we check, and that subscriptions go
	away automatically.

	* init/notify.c (notify_job_status): Static function to handle
	sending the more complicated job status message series 
	(notify_job): Call notify_job_status() to send the new-style message
	(notify_job_event): Send the new UPSTART_EVENT_CAUSED message with
	the emission id, then call notify_job_status() to send the new-style
	common status message.
	(notify_job_finished): New function to be called when we reach the
	job rest state, notifies and unsubscribes directly subscribed
	processes, and includes failed information.
	(notify_event_finished): Unsubscribe processes after sending the
	finished event, since the event has gone away.  Also don't send
	this to processes subscribed to all events, since it's not useful
	for them.
	* init/notify.h: Add prototype.
	* init/tests/test_notify.c: Update all test cases and helper
	functions to the new message types.
	(test_job_finished): Check the new finished message is sent with
	a status message preceeding it.
	* init/job.c (job_change_state, job_change_state): Notify subscribed
	processes with notify_job_finished() when in the running (for service)
	or waiting states, just before we drop the cause.

	* upstart/message.h: Add failed, failed_process and exit_status
	arguments to UPSTART_JOB_FINISHED.
	* upstart/message.c (upstart_message_new, upstart_message_handle): 
	Marshal the new arguments.
	* upstart/tests/test_message.c (test_new, my_handler) 
	(test_handle): Test the new arguments.

	* upstart/message.h: Update the message types, introducing a more
	structured job message set and replacing the UPSTART_EVENT_JOB_STATUS
	message with UPSTART_EVENT_CAUSED which will be immediately followed
	by an ordinary UPSTART_JOB_STATUS message.
	* upstart/message.c (upstart_message_new, upstart_message_handle):
	Marshal the new messages.
	* upstart/tests/test_message.c (test_new, my_handler) 
	(test_handle): Test the new message types.
	* TODO: Update.

2007-03-03  Scott James Remnant  <scott@netsplit.com>

	* TODO: Update.

	* init/cfgfile.c (cfg_parse_exec, cfg_parse_script): Separate out
	the parsing of an exec or script stanza into separate functions,
	seeing as this is quite a common operation.  This also means we
	just need to change them in one place now.
	(cfg_parse_process): Function to call either of the above depending
	on the next argument.
	(cfg_stanza_exec): Call cfg_parse_exec instead.
	(cfg_stanza_script): Call cfg_parse_script instead.
	(cfg_stanza_pre_start, cfg_stanza_post_start) 
	(cfg_stanza_pre_stop, cfg_stanza_post_stop): Call cfg_parse_process
	with the right arguments instead of doing by hand in each function.

	* init/event.c (event_emit_next_id): Split the id assigning code into
	a static inline function for easier modification.
	* init/job.c (job_next_id): Use the same style function here too.

2007-03-02  Scott James Remnant  <scott@netsplit.com>

	* init/event.c (event_emit): Port the slightly more efficient in the
	early case code from job_new.

	* init/job.h (Job): Add a unique id to the job structure.
	* init/job.c (job_new): Assign an incrementing id to each new job
	allocated.
	(job_find_by_id): Locate a job by its unique id, sadly not very
	efficient in a hash table ;-)
	(job_name): New hash key function since name isn't the first entry
	anymore.
	(job_init): Change hash key function.
	* init/tests/test_job.c (test_find_by_id): Make sure we can find a
	job by its id.

	* init/job.c (job_change_goal): Return the new instance in that
	circumstance, and clean up a little bit.
	* init/job.h: Update prototype.
	* init/tests/test_job.c (test_change_goal): Update tests.

	* init/job.c (job_find_by_name): Skip jobs marked for deletion too.
	* init/tests/test_job.c (test_find_by_name): Update test case.

	* init/event.h, init/notify.h, upstart/message.h: Provide C-level names
	for enums, this makes the compiler generate things that gdb can get.

	* init/job.c (job_run_process, job_kill_process, job_kill_timer):
	Change process argument to be a plain ProcessType, this means we
	know exactly which process we're trying to run or kill.
	(job_change_state): Update calls to job_run_process
	and job_kill_process
	* init/tests/test_job.c (test_run_process, test_kill_process): Update
	function calls to just pass a ProcessType in.

	* upstart/enum.h: Rename JobAction to ProcessType.
	* upstart/enum.c (job_action_name): Rename to process_name.
	(job_action_from_name): Rename to process_from_name.
	* upstart/tests/test_enum.c (test_action_name, test_action_from_name):
	Rename and update to match.
	* init/job.c (job_new, job_copy, job_change_state) 
	(job_next_state): Change JOB_*_ACTION constants to PROCESS_*.
	(job_find_by_pid): Change JobAction argument to ProcessType.
	(job_emit_event): Call process_name on the failed process.
	(job_child_reaper): Update to use ProcessType instead of JobAction.
	* init/job.h (Job): Change type of failed_process to ProcessType.
	* init/tests/test_job.c (test_find_by_pid): Update to use ProcessType
	instead of JobAction in tests.
	(test_new, test_copy, test_change_goal, test_change_state) 
	(test_next_state, test_run_process, test_kill_process) 
	(test_child_reaper, test_handle_event_finished): Change JOB_*_ACTION
	constants to PROCESS_*
	* init/cfgfile.c (cfg_stanza_exec, cfg_stanza_script) 
	(cfg_stanza_pre_start, cfg_stanza_post_start) 
	(cfg_stanza_pre_stop, cfg_stanza_post_stop): Change JOB_*_ACTION
	constants to PROCESS_*
	* init/tests/test_cfgfile.c (test_stanza_exec) 
	(test_stanza_script, test_stanza_pre_start) 
	(test_stanza_post_start, test_stanza_pre_stop) 
	(test_stanza_post_stop, test_read_job, test_watch_dir): Change
	JOB_*_ACTION constants to PROCESS_*
	* init/tests/test_event.c (test_poll): Change JOB_*_ACTION constants
	to PROCESS_*
	* init/tests/test_control.c (test_job_start, test_job_stop): Change
	JOB_*_ACTION constants to PROCESS_*

	* init/cfgfile.c (cfg_watch_dir): Restore the prefix argument; pass
	as the data pointer to the inotify callbacks and visitor function.
	Change the return value to be the watch structure.
	(cfg_job_name): Add prefix argument and prepend to relative path.
	(cfg_create_modify_handler, cfg_delete_handler, cfg_visitor): Get
	the prefix for the job names from the data pointer and pass to
	cfg_job_name().
	* init/cfgfile.h: Update prototypes.
	* init/tests/test_cfgfile.c (test_watch_dir): Actually test the
	watch functions.
	* init/main.c (main): Pass NULL for the prefix for the global job
	directory, compare the return value against (void *)-1.
	* TODO: Update.

	* init/cfgfile.c (cfg_stanza_on): Drop the simple on stanza.
	* init/tests/test_cfgfile.c (test_stanza_on): Remove test case.

	* TODO: Update.

2007-03-01  Scott James Remnant  <scott@netsplit.com>

	* util/jobs.c (handle_job_status): Drop the process field from the
	output for now.
	* util/events.c (handle_event_job_status): Likewise
	* util/tests/test_jobs.c (test_start_action, test_list_action) 
	(test_jobs_action): Drop pid from messages we simulate.
	* util/tests/test_events.c (test_emit_action): Likewise.

	* upstart/message.c (upstart_message_new, upstart_message_handle):
	Remove the pid field from the job status and event job status
	messages.
	* upstart/message.h: Update description of job status and event
	job status message to remove the pid field.
	* upstart/tests/test_message.c (test_new, my_handler) 
	(test_handle): Remove checks using the pid field.

	* init/control.c (control_job_start, control_job_stop) 
	(control_job_query, control_job_list): Remove the pid field from
	the messages, it'll come back later when we get better message
	formats.
	* init/tests/test_control.c (check_job_status, check_job_waiting) 
	(check_job_started, check_job_stopped): Remove checks on the process
	id, since that field is gone from the message.
	(test_job_stop): Use the pid field of the main process.
	(test_job_start): Initialise the main action process.

	* init/notify.c (notify_job, notify_job_event): Remove the pid field
	from the message, it'll come back later when we get better message
	formats.
	* init/tests/test_notify.c (check_job_status) 
	(check_event_job_status): Remove checks on the pid, since that field
	is no longer present.

	* init/job.c (job_process_copy): Use job_process_new here, oops.

	* init/cfgfile.c (cfg_stanza_exec, cfg_stanza_script) 
	(cfg_stanza_pre_start, cfg_stanza_post_start) 
	(cfg_stanza_pre_stop, cfg_stanza_post_stop): Use job_process_new
	to allocate process structures and store in the process array.
	* init/tests/test_cfgfile.c (test_read_job, test_stanza_exec) 
	(test_stanza_script, test_stanza_pre_start) 
	(test_stanza_post_start, test_stanza_pre_stop) 
	(test_stanza_post_stop): Update test cases to use process array
	member information.

	* init/tests/test_event.c (test_poll): Update to use newer job process
	array and find the pid under there.

	* init/job.h (Job): Remove the pid and aux_pid fields; replace the
	individual JobProcess pointers with an array of them of a fixed
	minimum size; replace failed_state with failed_process.
	(JobProcess): add a pid field here, so now we can obtain the pid on
	an individual process/action basis rather than global.
	* init/job.c (job_process_new): Function to create a JobProcess
	structure, setting the initial values to FALSE/NULL/0.
	(job_process_copy): Function to copy a JobProcess.
	(job_new): Don't initialise the pid or aux_pid members, initialise
	the process array to a fixed initial size and set the members to NULL,
	initialise the failed_process member to -1.
	(job_copy): Update to use job_process_copy and copy the process array.
	(job_find_by_pid): Look through the process structures in the job's
	process array to find the pid, and optionally return which action it
	was.
	(job_change_state): Call job_kill_process in the JOB_KILLED state if
	we have a main process and that has a pid, pass in the main process.
	(job_next_state): Check the process id of the main process when
	deciding what the next state is for running.
	(job_run_process): Store the process id in the process structure
	(job_kill_process): Accept a process structure and use that to obtain
	the process id we need to send TERM too.  Remove the code that forced
	a state change if kill() failed, since we will get a child signal
	anyway and should do it there.
	(job_kill_timer): Likewise, accept a process structure and don't
	forcibly change the state anymore.
	(job_child_reaper): Rewrite to switch based on the action that died,
	rather than the state we were in; assert that the state is what we
	expected.
	(job_emit_event): The argument to the failed event is now the action
	name, rather than the state name; an action of -1 indicates that
	respawn failed.
	* init/tests/test_job.c (test_process_new, test_process_copy): Make
	sure the structure is created and copied properly.
	(test_new, test_copy): Drop checks on the pid and aux_pid members,
	add checks for the process array and pid members of processes.
	(test_find_by_pid): Update test case to make sure we can find the pid
	of any process, returning the action index rather than the process
	pointer.
	(test_run_process, test_kill_process, test_change_goal)
	(test_change_state, test_next_state, test_child_reaper): Update test
	cases to use pid fields inside process structures rather than the
	pid or aux_pid members.
	(test_handle_event, test_handle_event_finished) 
	(test_free_deleted): Update to avoid pid field checks.

	* upstart/enum.h (JobAction): Enumeration of different actions.
	* upstart/enum.c (job_action_name, job_action_from_name): Enumeration
	to string conversion functions.
	* upstart/tests/test_enum.c (test_action_name) 
	(test_action_from_name): Tests for the new functions.

	* init/cfgfile.c (cfg_read_job): Instead of trying to copy over an
	old job's state and instances into the new one, mark the old job
	as deleted.  This ensures we never end up applying a new post-stop
	script to a job started with an old pre-start script, etc.  It also
	makes life so much simpler.
	* init/tests/test_cfgfile.c (test_read_job): Update tests to make
	sure the old job is marked for deletion, instead of freed.
	* TODO: Update.

	* init/notify.c (notify_job): Split out notification to processes
	subscribed to the cause event into a new function
	(notify_job_event): We can call this when we change cause.
	* init/job.c (job_change_state): Notify anyone subscribed to the
	job after we've changed the state, rather than before, otherwise
	we won't know the new pids or anything.
	(job_change_cause): Call notify_job_event before changing the cause
	so that subscribers get a final status update.
	* init/tests/test_notify.c (test_job_event): Check the new function.
	* TODO: Update.

	* init/cfgfile.c (cfg_stanza_respawn): Remove the shortcut that
	lets you specify "respawn COMMAND".  It was confusing as it hid
	the common "[when] exec"/"[when] script" syntax, made it non-obvious
	that "exec" and "respawn" were the same flag, etc.
	* init/tests/test_cfgfile.c (test_stanza_respawn): Update tests.
	(test_stanza_service): Fix test case to not use shortcut.
	* logd/event.d/logd.in: Update to not use respawn shortcut.

2007-02-25  Scott James Remnant  <scott@netsplit.com>

	* init/job.c (job_child_reaper): Shift the signal value into the
	higher byte to make it easier to detect, and not stamp over exit
	statuses between 128 and 255.
	(job_emit_event): Detect the signal stored in the new way.
	* init/cfgfile.c (cfg_stanza_normal): Store signal in the higher bytes.
	* init/tests/test_job.c (test_copy, test_change_state) 
	(test_child_reaper): Update test cases.
	* init/tests/test_cfgfile.c (test_stanza_normal): Update test.

	* TODO: Update.

	* init/event.h (PWRSTATUS_EVENT): Add new power-status-changed event.
	* init/main.c (pwd_handler): Handle the SIGPWR signal by generating
	the new event, leave it up to a job to parse the file and do
	whatever it likes.

	* TODO: Update.

2007-02-13  Scott James Remnant  <scott@netsplit.com>

	* upstart/tests/test_message.c (test_reader, test_handle_using)
	(test_handle); Usual fix for gcc optimiser thinking that fixed
	for loops might not be.
	* init/tests/test_job.c (test_run_process, test_kill_process):
	Likewise.
	* init/tests/test_notify.c (test_subscription_find): I still don't
	know what a type-punned pointer is, nor why dereferencing such a
	thing would break strict-aliasing rules.
	* init/tests/test_cfgfile.c (test_read_job): More type-punning.
	* util/tests/test_jobs.c (test_start_action): More for-loop action.
	* util/tests/test_events.c (test_emit_action): And again.

2007-02-11  Scott James Remnant  <scott@netsplit.com>

	* init/job.c (job_change_goal): We need to be able to stop a running
	job without a process, because that's what a job-as-state is!  The
	check was added because job_child_reaper calls job_change_goal and
	then job_change_state immediately after, we should fix that instead.
	(job_child_reaper): If we call job_change_goal while in the running
	state, it will call job_change_state for us; so check for that first
	and don't change the state!
	* init/tests/test_job.c (test_change_goal): Update the test to ensure
	that we can stop a job with no running process.

	* init/cfgfile.c (cfg_stanza_normalexit): normalexit is inconsistent,
	change to "normal exit"
	* init/tests/test_cfgfile.c (test_stanza_normalexit): Update.

	* init/cfgfile.c (cfg_stanza_start, cfg_stanza_stop) 
	(cfg_stanza_pre_start, cfg_stanza_post_start) 
	(cfg_stanza_pre_stop, cfg_stanza_post_stop, cfg_stanza_respawn):
	We're not going to allow stanza keywords to be quoted, since this
	gives us an easy way to allow users to make something explicitly
	not a keyword.

2007-02-10  Scott James Remnant  <scott@netsplit.com>

	* configure.ac: Bump version to 0.3.6

	* configure.ac: Increase version to 0.3.5
	* NEWS: Update.
	* TODO: Update.

	* TODO: More notes.

	* TODO: Note an issue with using JobProcess->pid

	* init/cfgfile.c (cfg_stanza_pre_start, cfg_stanza_post_start) 
	(cfg_stanza_pre_stop, cfg_stanza_post_stop): Add a needed check
	for a token when parsing "exec".  Correct line number we expect
	to see the duplicated value on.  Correct expected error for missing
	argument from "Unexpected token" to "Expected token".

	* init/tests/test_cfgfile.c (main): Actually invoke the tests for
	the scripts.

	* init/cfgfile.c (cfg_read_job): Correct type of lineno in error.

	* TOOD: Minor notify bug

	* TODO: Big update.

	* init/tests/test_job.c (test_child_reaper): Make sure that we can
	reap post-start and pre-stop processes, and have only the aux_pid
	changed.  Also make sure that if the running process dies while
	in these states, with or without an aux process, that we don't
	transition badly.

	* init/job.c (job_find_by_pid): Check aux_pid as well.
	* init/tests/test_job.c (test_find_by_pid): Make sure we can find it.

	* init/job.h (Job): Add an auxiliary pid member.
	* init/job.c (job_new): Initialise the aux_pid member.
	(job_change_state): Run the post-start and pre-stop scripts when we
	enter the state with the same name (assuming they exist).
	(job_run_process): Store the pid in aux_pid when starting the
	post-start or pre-stop processes.
	* init/tests/test_job.c (test_change_state): Add tests for running
	the new post-start and pre-stop scripts; which get their process ids
	stored in aux_pid instead of pid.
	(test_new): Make sure the aux_pid member is initialised properly.
	(test_copy): Make sure the aux_pid member is not copied.

	* TODO: Update.

	* init/tests/test_job.c (test_change_state): Add a check for the
	daemon stanza holding the job in spawned; we snuck this in a while
	back and never tested it (there's no support to get it out of
	spawned yet).

	* init/job.h (Job): Add new post_start and pre_stop scripts.
	* init/job.c (job_new): Initialise new scripts to NULL.
	(job_copy): Copy the information from the new scripts over as well.
	* init/tests/test_job.c (test_new): Check they're initialised.
	(test_copy): Check that the information is copied properly.
	* init/cfgfile.c (cfg_stanza_post_start, cfg_stanza_pre_stop): Add
	new script stanza functions for the additional two scripts that
	we want.
	* init/tests/test_cfgfile.c (test_stanza_post_start) 
	(test_stanza_pre_stop): Add tests for the new stanzas.

	* init/cfgfile.c (cfg_stanza_exec, cfg_stanza_script): Rewrite to
	allocate a JobProcess and parse the command or script into it.
	(cfg_read_job): Fix the long broken assumption that pid_file and
	pid_binary are required for respawn, when they're actually required
	for daemon.
	(cfg_stanza_start, cfg_stanza_stop): Remove script second-level.
	(cfg_stanza_respawn): Parse into the job's process.
	(cfg_stanza_pre_start, cfg_stanza_post_stop): New stanzas for the
	processes alone.
	* init/tests/test_cfgfile.c (test_read_job): Update a few test
	cases to match reality.
	(test_stanza_start, test_stanza_stop): Remove script-related checks.

2007-02-09  Scott James Remnant  <scott@netsplit.com>

	* init/tests/test_job.c (test_kill_process): Poll the event queue
	after each test to get rid of the allocated events and make valgrind
	happy.
	* init/tests/test_control.c (test_job_start, test_job_stop)
	(test_event_emit): Poll the event queue after each test to get rid
	of the allocated events, as they make valgrind complain.
	(test_event_emit): Free args and env when done.

	* init/job.h (JobName): Drop obsolete structure
	(JobProcess): Add a new structure to represent a single process
	within the job, instead of using two variables to pick either the
	script or command.
	(Job): Change command and script to a single JobProcess called process;
	change start_script and stop_script to a JobProcess called pre_start
	and post_stop respectively.
	* init/job.c (job_new): Initialise new members to NULL.
	(job_copy): Copy the process structures across, including contents.
	(job_change_state): Call job_run_process passing in the structure;
	rather than fiddling with if statements.
	(job_run_script, job_run_command, job_run_process): Combine all of
	these three functions into a single new job_run_process function.
	* init/tests/test_job.c (test_new, test_copy, test_change_goal) 
	(test_change_state, test_child_reaper) 
	(test_handle_event_finished): Change to using JobProcess for when
	we need to construct a command.
	(test_run_script, test_run_command): Merge into single new
	(test_run_process) function.
	* init/tests/test_event.c (test_poll): Replace command with process.
	* init/tests/test_control.c (test_job_start): Change to using
	JobProcess to specify the command.

	* init/main.c (main): Run job_free_deleted each time through the
	main loop.

	* init/job.c (job_change_goal): Minor tweak to the logic; we may
	have just made the job an instance, that should still let us stop
	the one underneath.

	* TODO: Update.

	* util/jobs.c (do_job): Always expect a list of replies.

	* init/control.c (control_job_status, control_job_stop)
	(control_job_query): Reply with information about all instances of
	the job.
	* init/tests/test_control.c (test_job_status, test_job_stop)
	(test_job_query): Make sure we get the list end even for a single job;
	and make sure we get details of all instances attached to the job.

	* init/tests/test_job.c (test_change_goal): Check that starting
	an instance job actually starts a new instance of it.

	* init/cfgfile.c (cfg_stanza_limit): Support the word "unlimited" in
	limit arguments for both the soft and hard values.
	* init/tests/test_cfgfile.c (test_stanza_limit): Make sure that we
	can make limits be unlimited.

	* init/event.c (event_copy): Function to copy an event structure.
	* init/event.h: Add prototype.
	* init/tests/test_event.c (test_copy): Make sure we copy the event
	correctly, with or without arguments and/or environment.
	* init/job.c (job_copy): Function to copy a job structure, leaving
	the state as it is.
	* init/job.h: Add prototype.
	* init/tests/test_job.c (test_copy): Make sure that we copy the
	job details whether they are NULL or non-NULL, but don't copy the
	state.
	* init/init.supp: Update supression.
	* init/job.c (job_find_by_name): If we get a job that's an instance,
	return what it's an instance of.
	* init/tests/test_job.c (test_find_by_name): Restore accidentally
	deleted test function; test that we get the real job, not an instance.

	* init/job.c (job_new): instance_of is initialised to NULL.
	* init/job.h: Add a new instance_of pointer, pointing to the parent
	that we're an instance of.
	* init/tests/test_job.c (test_new): Check that.
	* init/tests/test_cfgfile.c (test_read_job): Make sure instance_of
	pointers are updated.

	* init/job.c (jobs): Store jobs in a hash table.
	(job_new): Add to hash table, not to a list.
	(job_handle_event, job_handle_event_finished, job_detect_stalled) 
	(job_free_deleted): Iterate across the hash table, rather than list.
	(job_find_by_name): Use nih_hash_lookup, we keep this function because
	we'll add "is instance or not" smarts soon!
	(job_find_by_pid): Iterate across the entire hash table.
	* init/tests/test_job.c (test_find_by_name): Drop test since this
	function is now gone.
	(test_free_deleted): Can't assume things are in a line now.
	* init/control.c (control_job_list): Iterate the hash table.

	* init/event.c: Don't hide the events list anymore
	* init/event.h: Publish it and the init function.
	* init/job.c: Don't hide the jobs list anymore.
	(job_list): Since we don't hide it, we can drop this.
	* init/job.h: Publish it and the init function.
	* init/notify.c: Don't hide the subscriptions list anymore.
	* init/notify.h: Publish it and the init function.
	* init/control.c (control_job_list): Iterate the job list directly
	* init/tests/test_control.c (test_event_emit): Use the events list
	available to us.
	* init/tests/test_event.c (test_poll): Call job_init directly and
	just use the events list available to us.
	* init/tests/test_job.c (test_new): Call job_init directly.
	(test_change_state): Use the events list available to us.
	* init/tests/test_notify.c (test_unsubscribe): Use the subscriptions
	list available to us.

	* doc/states.dot: Add updated state graph.
	* doc/Makefile.am (EXTRA_DIST): Ship the states diagram.
	(states.png): Include rules to build the png, we'll put it in bzr
	anyway, but this is useful.

	* init/cfgfile.c (cfg_delete_handler): Handle deleted jobs; mark
	the job as deleted, and if it's dormant, invoke a state change.

	* upstart/enum.h: Add a new JOB_DELETED state.
	* upstart/enum.c (job_state_name, job_state_from_name): Add the new
	state to the string functions.
	* upstart/tests/test_enum.c (test_state_name) 
	(test_state_from_name): Check the enum works.
	* init/job.c (job_change_goal): New decision; we can start a waiting
	job if it's marked delete (it might be a new instance) -- we'll use
	the new deleted state to decide that we shouldn't.
	(job_change_state): Once we reach waiting, if the job is to be deleted,
	move to the next state.
	(job_next_state): The next state for a waiting job if the goal is stop
	is deleted.  We should never call job_next_state () for a deleted job.
	(job_free_deleted): Very simple function, just detects
	deleted jobs and frees them.
	* init/job.h: Add prototype for new function.
	* init/tests/test_job.c (test_change_goal): Update test to use new
	deleted state; and don't even change the goal.
	(test_change_state): Add a check to make sure we end up in deleted.
	(test_next_state): Make sure waiting goes to deleted.
	(test_free_deleted): Check the function.

	* init/job.c (job_change_goal): Don't try and start a job if it's
	marked to be deleted and is just waiting for cleanup.
	* init/tests/test_job.c (test_change_state): Make sure that the cause
	is released when we reach waiting.

	* init/tests/test_cfgfile.c (test_read_job): Make sure that a deleted
	job gets resurrected.

	* init/cfgfile.c (cfg_visitor): Correct number of arguments and call
	to cfg_job_name.

	* TODO: Update.

	* init/cfgfile.c (cfg_stanza_daemon): Don't allow arguments anymore.
	* init/tests/test_cfgfile.c (test_stanza_daemon): Update tests.

	* init/job.c (job_handle_event_finished): Function to unblock all
	jobs blocked on a given event emission.
	(job_new, job_emit_event): Rename blocker to blocked; it's useful for
	testing for truth.
	* init/job.h: Add prototype, rename member.
	* init/tests/test_job.c (test_handle_event_finished): Test it.
	(test_new, test_change_state): Update name here too.
	* init/event.c (event_finished): Call job_handle_event_finished
	function to unblock jobs.
	* init/tests/test_event.c (test_poll): Make sure the job gets
	unblocked; a few other tests have to change since running event_poll
	always unblocks the job if nothing listens to it.

	* init/job.c (job_child_reaper): Set failed back to FALSE if
	we're respawning, since we don't want to be failing.
	* init/tests/test_job.c (test_child_reaper): cause will be NULL.
	also free and poll events when done.
	(test_handle_event): pid can never be -1
	(test_change_state): poll events when done

	* init/tests/test_job.c (test_child_reaper): Process will always
	be zero on return from reaper.

	* init/tests/test_job.c (test_child_reaper): Killed doesn't go past
	stopping; it goes to waiting, which will clear the cause.

	* init/tests/test_job.c (test_child_reaper): Fill in values before
	we test against them.

	* init/tests/test_job.c (test_kill_process): Fix violated assertion

	* init/tests/test_job.c (test_change_state): This should be failed
	because nothing cleared it.

	* init/tests/test_job.c (test_change_state): Fix a couple of array
	index problems.

	* init/tests/test_job.c (test_change_state): Why set that which
	does not change?

	* init/tests/test_job.c (test_change_state): Add newline to test.

	* init/job.c (job_emit_event): Add the job name as an argument;
	oops.

	* init/tests/test_control.c (test_job_stop): Need to kill the process
	ourselves, as we're blocked on an event.
	(test_job_query): Fix wrong value in test.
	(check_job_stopped, test_job_stop, test_unwatch_jobs): Change job
	name to match the test.

	* init/job.c (job_change_state): Must only not enter some states
	with no process now; others like killed actually usually want one!

	* init/tests/test_cfgfile.c (test_read_job): Fix test case.

	* init/tests/test_job.c (test_handle_event): Clean up tests.
	(test_detect_stalled): Clean up.

	* init/job.c (job_child_reaper): Update the reaping of the child
	processes; there's a much larger state range for the main process
	now, so that needs to be taken into account.
	* init/tests/test_job.c (test_child_reaper): New test cases.

	* init/job.c (job_next_state): Encapsulate the slightly odd three
	exit states of running in this function, otherwise we'll end up
	special-casing it in places I'd rather not think about.
	(job_change_goal): Only change the state of a running job if it
	has a process.
	* init/tests/test_job.c (test_next_state): Add a test case for the
	dead running job
	(test_change_goal): Add test case for the dead running job

	* init/tests/test_job.c (test_change_state): Add test cases for
	the forgotten stopping to killed transition.

	* init/job.c (job_kill_process, job_kill_timer): Just check the pid
	and state, and no longer any need to notify jobs since we're just
	called from one state amongst many.
	(job_change_state): Skip over the killed state if there's no process.
	* init/tests/test_job.c (test_kill_process): Update test cases.

	* init/job.c (job_run_process): Simplify a little bit, no need to
	do the state assertions here, just make sure there's no already
	a process running.
	* init/tests/test_job.c (test_run_command, test_run_script): Run
	tests in the spawned state, since that's where we run the primary
	command or script.  Drop check for process state since that's no
	longer set.

	* init/job.c (job_change_state, job_next_state): Ok, here's the big
	one ... rewrite this to use the new state transitions.  This has
	suddenly got a lot simpler and easier to read, this was definitely a
	good idea.
	(job_emit_event): Function to make emission of events easier.
	(job_failed_event): replaces this one which wasn't so easy.
	* init/tests/test_job.c (test_change_state): I can't say how much I
	wasn't looking forwards to rewriting these test cases; anyway, it's
	done now and I hope they're all right;
	(test_next_state): Make sure the state transitions are correct too.

	* init/job.h: Rename is_instance to delete and spawns_instance to
	just instance.
	* init/job.c (job_new): Update.
	* init/tests/test_job.c (test_new): Update.
	* init/cfgfile.c (cfg_stanza_instance): Update.
	* init/tests/test_cfgfile.c (test_stanza_instance): Update.

	* init/event.h: Correct the event names.

	* init/job.h: Add blocker event member.
	* init/job.c (job_new): Initialise it to NULL.
	* init/tests/test_job.c (test_new): Check it.

	* init/job.c (job_change_goal): Have a stab at this function with the
	new state machine; it gets somewhat simpler (until we introduce the
	second scripts), now we just induce things by a state change.
	* init/tests/test_job.c (test_change_goal): Made easier (for now)
	because we don't need to deal with processes and can just wait to
	be blocked on an event.

2007-02-08  Scott James Remnant  <scott@netsplit.com>

	* init/cfgfile.c (cfg_read_job): Drop check for useless respawn script
	(cfg_stanza_respawn): Drop handling of "respawn script"
	* init/tests/test_cfgfile.c (test_stanza_respawn): Drop the checks
	for "respawn script"

	* init/job.h: Move things about a bit more; remove respawn_script
	since that state is going away.
	* init/job.c (job_new): Drop initialisation of process_state.
	* init/tests/test_job.c (test_new): Improve the tests.

	* init/main.c (STATE_FD): Remove this define, not used anymore.

	* init/tests/test_event.c (test_poll): Update the event checking
	to match what's likely to happen.

	* init/event.h: Remove commented out bit.

	* init/tests/test_notify.c (check_job_status, test_job): Correct
	state usage to match a possible state.

	* init/control.c (control_job_start, control_job_stop) 
	(control_job_query, control_job_list): Drop process state and
	description from the job status messages we send back.
	* init/tests/test_control.c (test_error_handler) 
	(check_job_started, test_job_start, check_job_stopped) 
	(check_job_stopping, test_job_query, check_job_starting) 
	(test_job_list, test_watch_jobs, test_unwatch_jobs): Remove
	process_state and description, and update usage of job states.

	* init/notify.c (notify_job): Don't include process state or
	description in the job status message anymore.
	* init/tests/test_notify.c (check_job_status, test_job): Update tests

	* init/cfgfile.c (cfg_read_job): Drop the copying of the process_state
	member, since it doesn't exist anymore.
	* init/tests/test_cfgfile.c (test_read_job): Drop the check too.

	* init/job.h (Job): Drop the process_state member.

	* util/jobs.c (handle_job_status): Drop the process_state and
	description arguments; output a process id only if it's greater
	than zero.
	* util/tests/test_jobs.c (test_start_action, test_list_action) 
	(test_jobs_action): Update tests to use newer states and arguments.
	* util/events.c (handle_event_job_status): Simplify in the same way

	* upstart/message.h: Remove process_state and description from the
	job status event (we already had the foresight to not put them in
	the event job status event).
	* upstart/message.c (upstart_message_new, upstart_message_handle):
	Update handling of the messages to reduce the arguments.
	* upstart/tests/test_message.c (test_new, my_handler) 
	(test_handle): Update the tests for the new job status message.

	* upstart/enum.h (JobState): Change the job states to the new set
	of states that we've planned.
	(ProcessState): Drop process state entirely; this information is now
	contained in the single JobState field.
	* upstart/enum.c (job_state_name, job_state_from_name): Update
	strings to match the new state names.
	(process_state_name, process_state_from_name): Drop these functions.
	* upstart/tests/test_enum.c (test_state_name) 
	(test_state_from_name): Update test cases to match new names.
	(test_process_state_name, test_process_state_from_name): Drop.

	* init/main.c (main): Remove the logd hack for now.
	* init/job.c (job_new): Change the default console to none for now.
	* init/tests/test_job.c (test_new): Update test.
	* init/cfgfile.c (cfg_stanza_console): Can't guard against duplicates
	for a while.
	* init/tests/test_cfgfile.c (test_stanza_console): Comment out dup test

	* init/cfgfile.c (cfg_read_job): Remove the restriction that there
	must be either an 'exec' or 'script' for a job; jobs without either
	define states others can use.
	* init/tests/test_cfgfile.c (test_read_job): Convert the test to
	a "must work".
	* init/job.c (job_change_state): Remove restriction that we must
	have either a script or a command; having neither should just wedge
	the job at the running rest state.  Note that there's no way to get
	it out yet, because we don't force that particular state change.
	* init/tests/test_job.c (test_change_state): Make sure that works.

	* init/job.c (job_change_cause): Put the knowledge about how to
	change the cause into a separate function, since it's slightly
	tricky.
	(job_change_goal, job_change_state): Set the cause using the above
	function.

	* init/job.h (Job): Rename goal_event to cause, also shuffle things
	around so that the state is mostly together.
	* init/job.c, init/process.c, init/notify.c, init/cfgfile.c: Update
	references (and comments) to match the new name.
	* init/tests/test_job.c, init/tests/test_event.c,
	init/tests/test_process.c, init/tests/test_cfgfile.c,
	init/tests/test_notify.c: Likewise.

	* init/job.c (job_child_reaper): Don't change the goal event; the
	state changes will handle this.
	(job_change_goal): Only dereference/reference the goal event if we're
	actually changing it.
	* init/tests/test_job.c (test_change_state, test_child_reaper):
	Update tests to not assume that the goal event gets changed.
	(test_kill_process): Eliminate race condition.

	* init/job.c (job_child_reaper): Correct some problems with job and
	event failure; we now don't overwrite an existing failure record,
	and don't record failure if the main process failed and the goal was
	stop; since we likely caused it.
	* init/tests/test_job.c (test_child_reaper): More test cases.

	* logd/event.d/logd.in: Stop on the new runlevel events, not the
	shutdown event.

	* compat/sysv/shutdown.c (shutdown_now): Emit an ordinary runlevel
	change event now; including the INIT_HALT environment variable
	* compat/sysv/man/shutdown.8: Update the manual

	* compat/sysv/telinit.c: Now just sends out a runlevel event with
	an argument giving the new runlevel.
	* compat/sysv/man/telinit.8: Update description of the command.

	* upstart/message.h: Remove the UPSTART_SHUTDOWN message.
	* upstart/message.c (upstart_message_new, upstart_message_handle):
	Remove handling for the shutdown message.
	* upstart/tests/test_message.c (test_new, test_handle): Remove
	tests against the shutdown message.
	* init/control.c (control_shutdown): Remove the shutdown command
	from the server.
	* init/tests/test_control.c (test_shutdown): Remove tests for it.
	* init/event.h: Remove the shutdown event.
	* util/initctl.c: Remove the shutdown command reference.
	* util/events.c (shutdown_action): Remove the command.
	* util/events.h: Update.
	* util/tests/test_events.c (test_shutdown_action): Remove tests.

	* init/job.c (job_detect_idle): Rename to job_detect_stalled
	(job_detect_stalled): Remove the idle state detection
	(job_set_idle_event): Idle event has been removed.
	* init/job.h: Update.
	* init/tests/test_job.c (test_detect_idle): Rename to
	(test_detect_stalled): and remove idle detection tests.
	* init/main.c (main): Replace job_detect_idle with job_detect_stalled
	* init/control.c (control_shutdown): Don't set the idle event.
	* init/tests/test_control.c (test_shutdown): Don't detect the idle
	event (and thus the second event)

	* init/cfgfile.c (cfg_stanza_service): Parser for service stanza.
	* init/tests/test_cfgfile.c (test_stanza_service): Test the service
	stanza.
	(test_stanza_respawn): Check that respawn implies service.
	* TODO: Update.

	* init/job.h (Job): Add a new service member.
	* init/job.c (job_new): Service starts off as false.
	(job_change_state): Check service instead of respawn.
	* init/tests/test_job.c (test_change_state): Check with service
	instead of respawn, since that's what we really mean.

	* init/cfgfile.c (cfg_read_job): Copy a whole bunch more state
	into the newly parsed job.
	* init/job.c (job_run_process): Only output the first error.
	* init/tests/test_cfgfile.c (test_read_job): Make sure important
	things are copied.
	* TODO: Update.

	* init/main.c: Restore a much simplified version of the term
	handler that doesn't try and copy across any state.

	* compat/sysv/telinit.c: Update call to event_emit; we'll revisit
	this shortly when we get rid of the shutdown event.

	* util/events.c (handle_event): Add new id field (but ignore it)
	Functio
	(handle_event_job_status): New function to handle the new event.
	(handle_event_finished): Function to handle the end of the event.
	(emit_action): Send the newer event, and loop over replies until
	we get a finished one.
	* util/tests/test_events.c (test_emit_action): Update tests cases.

	* init/control.c (control_event_emit): New function to handle the
	new-style emit message.
	* init/tests/test_control.c (test_event_emit): Make sure the new
	message function behaves.

	* init/event.c, init/job.c, init/main.c, init/tests/test_event.c,
	init/tests/test_job.c: Completely drop the serialisation code, it's
	getting out of date and in the way.

	* init/event.h: Remove compatibility macros.
	(EventEmission): Drop the callback function; it was too error prone
	to try and do it this way, and we only ever wanted to release a job
	anyway as control requests are better handled through the notify
	interface.
	(EventEmissionCb): Drop unused typedef.
	* init/event.c (event_emit): Drop callback argument.
	(event_finished): Don't call the callback
	* init/tests/test_event.c: Update to avoid callbacks.
	* init/job.c (job_change_state): Convert to using event_emit and
	EventEmission.
	(job_detect_idle): Drop extra arguments to event_emit.
	* init/main.c (main, cad_handler, kbd_handler): Drop extra arguments
	to event_emit.
	* init/control.c (control_shutdown): Use event_emit instead of
	event_queue.
	* init/tests/test_control.c (test_shutdown): Convert to using
	EventEmission.
	(test_watch_events, test_unwatch_events): Drop extra arguments to
	event_emit.
	* init/tests/test_notify.c (test_subscribe_event, test_job) 
	(test_event, test_event_finished): Drop extra arguments to event_emit
	* init/tests/test_job.c (test_change_goal, test_change_state) 
	(test_run_script, test_child_reaper, test_detect_idle): Drop
	extra arguments to event_emit.
	* init/tests/test_process.c (test_spawn): Drop extra arguments to
	event_emit.

	* TODO: Update.

	Rewrite the notification subsystem quite significantly; now we
	have individual functions to subscribe to different types of
	notification, and can even subscribe to individual jobs or events.

	* init/notify.c (notify_subscribe_job, notify_subscribe_event) 
	(notify_unsubscribe): New subscription and unsubscription functions
	that assume one record per subscription, not process.
	(notify_subscription_find): Function to find a subscription.
	(notify_job): Send a message to anything subscribed to the goal event
	as well.
	(notify_event): Use EventEmission and include the id in the event.
	(notify_event_finished): New function, sends a finished message and
	includes both the id and whether the event failed.
	* init/notify.h (NotifySubscribe): New notify structure that is
	once per subscription, rather than per-process; and allows
	subscription to individual jobs or events.
	* init/tests/test_notify.c (test_subscribe_job) 
	(test_subscribe_event, test_unsubscribe): Test the new subscription
	functions, replacing the old
	(test_subscribe): tests.
	(test_subscription_find): Check finding works
	(check_event, test_event): Update to use emissions, and check that the
	id is correct.
	(test_event_finished): Check this one works too
	(check_event_job_status, test_job): Make sure processes subscribed
	via the goal event are notified too.
	* init/event.c (event_pending): Pass the emission directly.
	(event_finished): Notify subscribers that the event has finished.
	* init/control.c (control_error_handler): Call notify_unsubscribe
	(control_watch_jobs, control_unwatch_jobs, control_watch_events) 
	(control_unwatch_events): Update to the new subscription API.
	* init/tests/test_control.c (test_error_handler): Use new API
	(test_watch_jobs, test_unwatch_jobs, test_watch_events)
	(test_unwatch_events): Also update these to the new API; use a
	destructor to make sure the subscription is freed.

	* init/tests/test_process.c: Don't use printf, use TEST_FUNCTION

2007-02-07  Scott James Remnant  <scott@netsplit.com>

	* upstart/message.h: Allocate new grouped event messages.
	* upstart/message.c (upstart_message_new, upstart_message_handle):
	Add support for the new grouped event messages.
	* upstart/tests/test_message.c (test_new, test_handle) 
	(my_handler): Make sure the new messages are passed correctly.

	* init/job.c (job_change_state): Clear the goal event whenever we
	reach the final rest state of a job (waiting for all jobs, running
	for services).
	* init/tests/test_job.c (test_change_state): Check that the goal
	event goes away at the right times.
	* TODO: Update.

	* init/tests/test_job.c (test_child_reaper): Make sure that the
	event is marked failed properly

	* init/job.c (job_start_event, job_stop_event): There's no reason
	for these to exist as seperate functions anymore, especially since
	we want to eventually have some kind of match table.
	(job_handle_event): Perform the iterations and match calls here
	instead, since we just call job_change_goal now.
	* init/job.h: Remove prototypes.
	* init/tests/test_job.c (test_start_event, test_stop_event): Fold into
	(test_handle_event): which now handles all the cases.

	* init/job.c (job_detect_idle): Call event_emit
	* init/main.c (main, cad_handler, kbd_handler): Call event_emit
	instead of event_queue.
	* init/tests/test_event.c (test_new): Call event_poll
	* init/tests/test_job.c (test_change_state, test_child_reaper) 
	(test_detect_idle, test_change_state): Update to use newer event API.
	* TODO: Update.

	* init/job.c (job_start, job_stop): Drop these functions; call
	job_change_goal instead (which is now public).
	(job_change_state, job_child_reaper): Call job_change_goal instead.
	* init/job.h: Update.
	* init/tests/test_job.c (test_start, test_stop): Merge into new
	(test_change_goal): function.
	* init/main.c (main): Call job_change_goal instead of job_start.
	* init/control.c (control_job_start, control_job_stop): Call
	job_change_goal instead.

	* init/tests/test_job.c (test_new, test_change_state) 
	(test_run_script, test_start, test_stop, test_start_event): 

	* init/job.h (Job): goal_event is now an EventEmission, and is
	a direct pointer to the one in the events queue, rather than a copy.
	* init/process.c (process_setup_environment): Reference the event
	name and environment through the goal event, not directly.
	* init/job.c (job_run_script): Reference the event name and
	environment through the goal event, not directly.
	(job_change_state, job_child_reaper): Replace direct setting of the
	job goal with a call to job_stop; the process state is always
	PROCESS_NONE in all three cases, so this is completely safe.
	(_job_start, _job_stop): Merge these two functions together into
	(job_change_goal): which behaves a lot more like job_change_state,
	except that it doesn't loop.  This handles the changing of the
	emission.
	(job_start, job_start_event, job_stop, job_stop_event): Simplify
	these functions, now they just call job_change_goal passing in
	the emission pointer (or NULL).

	* init/main.c, init/job.c, init/job.h, init/event.c, init/event.h,
	init/tests/test_job.c, init/tests/test_event.c: Remove state
	serialisation code for the time being; maintaining it is getting
	increasingly harder, and it introduces some major bugs.  It will
	get rewritten shortly.

	* init/event.c (event_pending): Pass the emission directly to
	job_handle_event now.
	* init/job.c (job_handle_event, job_start_event, job_stop_event):
	Deal with event emissions rather than just plain events, the change
	so far doesn't do anything else other than take the structure change.
	* init/job.h: Change prototypes.
	* init/tests/test_job.c (test_start_event, test_stop_event)
	(test_handle_event): Update tests to use emissions.

	* init/tests/test_event.c (test_read_state, test_write_state): Check
	the passing of the progress information.
	* init/event.c (event_read_state, event_write_state): Add progress
	field to the serialisation (oops).

	* init/event.h: Add missing attribute for event_read_state.
	* init/cfgfile.h: Add missing attributes.
	* init/main.c (read_state): Don't discard return value.
	* TODO: Update.

	* init/main.c (read_state): Handle the Emission keyword; also handle
	Event really being an EventEmission.
	* init/event.c (event_emit): Make the next emission id a static global
	(event_read_state, event_write_state): Serialise event emission
	structures, not plain events; also send over the last id we used so
	it appears seamless.  This doesn't yet handle the callback/data bit
	of the serialisation, which turns out to be a little tricky ... oops
	* init/event.h: Update.
	* init/tests/test_event.c (test_read_state, test_write_state): Check
	that serialisation is done with EventEmissions instead, and all the
	fields are passed (except callback and data which are ... tricky).

	* init/main.c (main): Call event_poll instead of event_queue_run.

	* init/event.c (event_poll): Add the new function that replaces
	event_queue_run(); handles the new-style event emission structures
	in the list and only returns when there are no non-handling events.
	(event_pending, event_finished): Handling of particular event states
	during poll; split out for readability.
	(event_queue, event_queue_run): Drop these obsolete functions.
	(event_read_state): Force type from event_queue.
	* init/event.h: Add event_poll prototype; remove prototypes of old
	functions, replacing with #defines for now so things still compile.
	* init/tests/test_event.c (test_queue): Drop tests.
	(test_read_state, test_write_state): Force type from event_queue
	Change type we check size of.
	(test_poll): Pretty thoroughly test the new poll function.
	* init/job.c (job_change_state): Force type from event_queue
	* init/control.c (control_event_queue): Force type from event queue
	* init/tests/test_job.c (test_detect_idle): Force type from event_queue
	* init/tests/test_control.c (test_event_queue, test_shutdown):
	Force type from event_queue

	* init/event.c: Revert to a single list of events with an enum
	(event_emit): Set the progress to pending initially.
	(event_emit_find_by_id): Simplify now it just checks one list
	(event_emit_finished): Function for jobs to call once they've done
	with an event; just sets the progress to finished for the event
	queue to pick up.
	* init/tests/test_event.c (test_emit_finished): Check it.

	* init/event.h: Add prototype.
	(EventProgress): Add new enum	
	(EventEmission): And add progress member to this structure
	* init/tests/test_event.c (test_emit): Make sure the event is pending

	* init/event.c (event_emit_find_by_id): Locate an event emission
	by its id in either the pending or handling queue.
	* init/event.h: Add prototype
	* init/tests/test_event.c (test_emit): Make sure that the emission
	id is unique each time.
	(test_emit_find_by_id): Test the function.

	* init/event.c (event_emit): New function to replace event_queue();
	returns an EventEmission structure with the details filled in as
	given.
	* init/event.h: Add prototype.

	* init/event.c (event_init): Rename the single events queue to
	pending and add a new handling list.

	* init/event.h (EventEmission, EventEmissionCb): Add a new emission
	structure that wraps an event, for use in the queue.

	* util/tests/test_events.c (test_events_action): Update test now
	that nih_message is more sensible.
	* util/tests/test_jobs.c (test_start_action, test_list_action) 
	(test_jobs_action): Update test

	* util/events.c (emit_action): Actually pass the emit_env array
	* util/tests/test_events.c (test_emit_action): Make sure it does.

	* util/initctl.c (main): Catch nih_command_parser() returning a
	negative value to indicate an internal error, and always exit 1.

	* util/events.c (handle_event): Build up multiple lines to describe
	the event, including its arguments and environment.
	* util/tests/test_events.c (test_events_action): Check the new output
	format is right.

	* init/main.c (main): Take out inadvertantly leaked debugging code;
	sorry about that.

	* init/job.c (job_child_reaper): Rewrite this to make the logic a
	little easier to follow, and support signals in normalexit.  This
	also now applies to deciding whether the job failed, if it did, we
	store that information in the job so the stop and stopped events
	can get it.
	* init/tests/test_job.c (test_child_reaper): Add new test cases for
	the setting of the failed flags.

	* init/cfgfile.c (cfg_stanza_normalexit): Allow signal names in the
	arguments, which are added to the normalexit array or'd with 0x80
	* init/tests/test_cfgfile.c (test_stanza_normalexit): Check that we
	can now parse signal names correctly.

	* init/job.c (job_failed_event): Change add to addp to fix leak.

	* init/job.c (job_failed_event): Function to turn an event into one
	that includes all the necessary arguments and environment.
	(job_change_state): Call job_failed_event for the stop and stopped
	events (bit hacky at the moment, will improve later).
	* init/tests/test_job.c (test_change_state): Check that the failed
	events are generated properly.

2007-02-06  Scott James Remnant  <scott@netsplit.com>

	* init/job.c (job_change_state): Reset the failed member when
	we enter the starting state.
	* init/tests/test_job.c (test_change_state): Make sure that the
	failed member is reset when we enter the starting state.

	* init/job.h (Job): Add failed, failed_state and exit_status members.
	* init/job.c (job_new): Initialise new members.

	* init/job.c (job_child_reaper): Convert signals to names when
	outputting status messages.
	* init/tests/test_job.c (test_child_reaper): Check that the signal
	name gets converted over.

	* init/event.h (CTRLALTDEL_EVENT): Now we've broken the shared
	namespace of events and jobs, rename the control-alt-delete event
	back to control-alt-delete.

	* init/job.c (job_change_state): Replace the events generated as
	part of the job state, named for the job and state, with new state
	events that have the job name as an argument.
	* init/event.h: Define new job event names.
	* init/tests/test_job.c (test_change_state): Make sure the new
	events are correct, with the job name as an argument.

	* init/job.c (job_change_state): Remove the job event; this has
	been repeatedly proved to be confusing.
	* init/tests/test_job.c (test_change_state): Remove checks for the
	job event.

	* util/events.c (emit_action): Pass in extra arguments.
	(env_option): Function to parse an option given an environment
	variable.
	* util/events.h: Add prototype.
	* util/tests/test_events.c (test_emit_action): Make sure that the
	emit action works with no arguments and with arguments.
	(test_events_action): Send back events with the right number of args.
	(test_env_option): Check the env option parser works.
	* util/initctl.c: Give shutdown its own command and options, give
	emit a new -e option.

	* util/events.c (shutdown_action): Split out from emit, seeing as
	these are going to be different from now on.
	* util/events.h: Add prototype.
	* util/tests/test_events.c (test_shutdown_action): Copy test cases.

	* init/control.c (control_event_queue): Take the arguments and
	environment from the event queue request; and reparent into the
	event.
	* init/tests/test_control.c (test_event_queue): Check that arguments
	and environment are copied across properly.

	* init/notify.c (notify_event): Pass in the arguments and environment
	for the event.
	* init/tests/test_notify.c (check_event): Check for event arguments
	and environment from the notify process.
	(test_event): Add arguments and environment to the event we test with

	* upstart/tests/test_message.c (test_new, test_handle): Send
	arguments and environment with the UPSTART_EVENT_QUEUE and
	UPSTART_EVENT messages.
	* upstart/wire.c (upstart_pop_int, upstart_pop_unsigned): Shrink
	only once.
	(upstart_pop_string): Check the length is at least one first, as
	we may just have an 'S'.

	* upstart/message.c (upstart_message_new, upstart_message_handle):
	The UPSTART_EVENT and UPSTART_EVENT_QUEUE messages gain new array
	arguments containing the arguments and environment for the event.
	* upstart/message.h: Document the new arguments.

	* util/tests/test_events.c, util/tests/test_jobs.c: Update the
	message format checks here too.

	* upstart/tests/test_wire.c (test_pop_pack): Free the array.

	* upstart/tests/test_message.c (test_new, test_handle)
	(test_handle_using, test_reader): Update tests to include and
	expect new type markers between each field.

	* upstart/wire.c (upstart_push_int, upstart_push_unsigned):
	Take out silly asserts; it must have room!

	* upstart/wire.c (upstart_push_string, upstart_pop_string): Rewrite
	to use a type like the rest of the functions; this removes the strange
	length restriction and allows us to make the pop function
	non-destructive.
	* upstart/tests/test_wire.c (test_push_string): Update.
	(test_pop_string): Update, adding in non-destructive, wrong type
	and insufficient space for type test cases.
	(test_push_array, test_pop_array): These needed updated too,
	changing the string format changed the array format.
	(test_push_pack, test_pop_pack): And obviously the pack format changed.

	* upstart/wire.c (upstart_pop_header): Make the function
	non-destructive in the face of errors.
	* upstart/tests/test_wire.c (test_pop_header): Make sure that
	invalid headers are non-destructive on error.

	* upstart/tests/test_wire.c (test_pop_int, test_pop_unsigned):
	Make sure that insufficient space is non-destructive.

	* upstart/wire.c (upstart_push_int, upstart_pop_int) 
	(upstart_push_unsigned, upstart_pop_unsigned): Convert to array-style
	type first format.
	(upstart_push_string, upstart_push_header): Write the length and
	type fields out by hand so they don't get an 'i' prefix.
	(upstart_pop_string, upstart_pop_header): Read the length and type
	fields by hand so they don't get an 'i' prefix.
	* upstart/tests/test_wire.c (test_push_int, test_pop_int) 
	(test_push_unsigned, test_pop_unsigned): Update test cases to match.
	(test_push_pack, test_pop_pack): Pack format was changed too.

	* upstart/wire.c (upstart_push_packv, upstart_pop_packv): Add calls
	to push and pop array.
	* upstart/tests/test_wire.c (test_push_pack, test_pop_pack): Test
	support for arrays.

	* upstart/wire.c (upstart_push_array, upstart_pop_array): Implement
	new array functions; note that these use a newer format that allows
	us to transmit NULL without needing to limit the size of the array.
	* upstart/wire.h: Add prototypes.
	* upstart/tests/test_wire.c (test_push_array, test_pop_array):
	Test the new array functions.

	* init/job.c (job_run_script): Build up the argument list, appending
	those from the goal event if one is set.
	(job_run_command): Use nih_str_array_add to build up the arguments,
	but don't append those from the goal event (use script).
	* init/tests/test_job.c (test_run_script): Make sure the arguments get
	passed to the running shell scripts.

	* init/job.c (job_run_script): Only use the /dev/fd trick if we can
	actually stat /dev/fd; also don't hardcode that path ...
	* init/paths.h (DEV_FD): Add here.

	* init/process.c (process_setup_environment): Copy environment
	variables from the goal event into the job's process.
	* init/tests/test_process.c (test_spawn): Make sure the environment
	reaches the job, but doesn't override that in the job already.

	* init/tests/test_job.c (test_start_event): 

	* init/job.c (job_start_event, job_stop_event): Copy the arguments
	and environment from the event into the goal event.

	* init/job.c (job_read_state, job_write_state): Read and write
	arguments and environment for goal event.
	* init/tests/test_job.c (test_read_state, test_write_state): Test
	with arguments and environment to the goal event.

	* init/event.c (event_read_state, event_write_state): Read and write
	the arguments and environment of the event.
	* init/tests/test_event.c (test_read_state, test_write_state): Make
	sure arguments and environment are correctly serialised.

	* init/cfgfile.c (cfg_stanza_console): Fix a leak of the console
	argument in the case of duplicated options.
	(cfg_stanza_env): Drop the counting now nih_str_array_addp does it;
	and be sure to use that function.
	(cfg_stanza_umask): Fix leak of umask argument
	(cfg_stanza_nice): Fix leak of nice argument
	* init/tests/test_event.c (test_new): Call event_queue_run so init
	is called outside of a TEST_ALLOC_FAIL block.

	* init/event.c (event_new): Start off with NULL args and env, to
	match job (saves a few bytes).
	(event_match): Watch for NULL arguments!
	* init/tests/test_event.c (test_new): Check for NULL not alloc'd

	* init/cfgfile.c (cfg_stanza_on, cfg_stanza_start) 
	(cfg_stanza_stop): Parse arguments to the on stanza and store them
	directly in the event.
	* init/tests/test_cfgfile.c (test_stanza_on, test_stanza_start) 
	(test_stanza_stop): Make sure arguments are parsed into the event.

	* init/event.c (event_new): Use nih_str_array_new.
	* init/cfgfile.c (cfg_stanza_env): Rewrite to use nih_str_array.

	* init/job.c (job_run_script): Check the error returned from
	nih_io_reopen; don't just loop.  We only ever expect ENOMEM (the
	other error, EBADF, is impossible).

	* init/job.c (job_change_state): Reset the goal_event to NULL when
	we catch a run-away job (as it's not stopping for the same event
	it started with).
	(job_child_reaper): Reset the goal_event to NULL after setting the
	goal to STOP.
	* init/tests/test_job.c (test_change_state, test_child_reaper):
	Check that the goal event gets reset whenever the goal gets changed.

	* init/tests/test_event.c: Use TEST_ALLOC_FAIL

	* init/event.c (event_match): Match arguments using fnmatch() and
	allow more arguments in event1 than event2 (but not the other way
	around).
	* init/tests/test_event.c (test_match): Check the new permitted
	combinations.

	* init/event.h (Event): Add args and env members to Event.
	* init/event.c (event_new): Initialise args and env members to
	zero-length arrays.
	* init/tests/test_event.c (test_new): Use TEST_ALLOC_FAIL and
	make sure args and env are both initialised to a list containing
	just NULL.

	* util/jobs.c (start_action): Get the UPSTART_JOB environment variable
	and use that if we don't have any arguments passed to us.
	(do_job): Code split from the above function that handles a named job
	* util/tests/test_jobs.c (test_start_action): Make sure UPSTART_JOB
	is picked up.

	* init/process.h: Add necessary attributes.

	* init/process.c (process_setup_environment): Set the UPSTART_JOB
	environment variable from the job, and the UPSTART_EVENT environment
	variable from the job's goal_event member (if set).
	* init/tests/test_process.c (test_spawn): Make sure we get the
	environment in the job.

	* init/job.h: Add attributes to job_new and job_read_state.
	* init/tests/test_job.c: Use CHECK_ALLOC_FAIL on the functions we
	didn't get around to touching while we were in here.

	* init/job.c (job_start_event, job_stop_event): Set the goal_event
	member to a copy of the event we found.
	(job_read_state): Use event_new instead of trying to do it by hand.
	* init/tests/test_job.c (test_start_event, test_stop_event): Use 
	CHECK_ALLOC_FAIL; and make sure the goal_event is set properly.
	(test_start, test_stop, test_write_new): Use event_new here too

	* init/job.c (job_write_state): Output a goal_event field containing
	the event name or nothing for NULL.
	(job_read_state): Parse the goal_event field
	* init/tests/test_job.c (test_write_state): Make sure the state is
	written out properly.
	(test_read_state): Make sure that the state is parsed correctly too.

	* init/job.c (job_start, job_stop): Split all of the code except
	the goal_event setting into two new static functions that this calls
	(_job_start, _job_stop): New static functions
	(job_start_event, job_stop_event): Call _job_start and _job_stop
	instead of job_start and job_stop

	* init/job.c (job_catch_runaway): Move this function up a bit.

	* init/job.c (job_start, job_stop): Clear the goal_event member,
	these functions are called for a manual start.
	* init/tests/test_job.c (test_start, test_stop): Make sure the
	goal_event member is freed and set to NULL.

	* init/job.h (Job): Add a new goal_event member
	* init/job.c (job_new): Initialise the goal_event member to NULL.
	* init/tests/test_job.c (test_new): Check with TEST_ALLOC_FAIL;
	also make sure goal_event is initialised to NULL.

2007-02-05  Scott James Remnant  <scott@netsplit.com>

	* configure.ac: Bump version to 0.3.3

	* NEWS: Update.

	* init/process.c (process_spawn): Exit with 255 so we don't clash
	with anything that uses 1 as a normal exit code.  Note why we only
	close 0..2 (everything else is FD_CLOEXEC).
	* init/cfgfile.c (cfg_watch_dir): Mark the inotify watch descriptor
	as FD_CLOEXEC.
	* init/control.c (control_open): nih_io_set_cloexec can only ever
	return EINVAL, so no point checking it.

2007-02-04  Scott James Remnant  <scott@netsplit.com>

	* init/tests/test_control.c: Remove strange old code.

2007-02-03  Scott James Remnant  <scott@netsplit.com>

	* init/control.c (control_open_sock, control_reopen)
	(control_close_handler): Drop these functions; unconnected datagram
	sockets don't close -- so why try dealing with it?
	(control_error_handler): Don't reopen the socket on error, just log
	it -- the socket should be fine, there's no remote end to be lost,
	after all.
	* init/tests/test_control.c (test_close_handler): Drop.
	(test_error_handler): Drop the reopen tests.

	* init/tests/test_job.c (test_run_script): Control socket doesn't
	get unexpectedly opened anymore; so no need to close it.

	* init/control.c (control_open): Remove the strange behaviour that
	this can be called to get the socket.  Instead make control_io
	global; we're all adults after all.
	* init/tests/test_control.c (test_open): Remove the test for the
	silly behaviour.
	* init/notify.c (notify_job, notify_event): Use the control_io
	pointer directly, and just do nothing if we lost it somehow.

	* init/main.c (main): Being unable tp open the control socket, or
	parse the configuration, should be a fatal error; stop being so
	damned liberal! <g>   Don't reset the signal state if we're
	being restarted, as this loses any pending signals -- be happy
	that our parent left them in a good state.  Set SIGCHLD to the
	standard handler, otherwise we might lose this before we start
	the main loop (which does the same anyway).
	(term_handler): Rework so we don't need to close and open the
	control socket; instead we just close it in the child that's
	going to send the state, and notify the parent that it's safe to
	exec (which will cause it to be closed so the new init can open it).

	* init/tests/test_control.c (test_open): Fix valgrind error
	* init/tests/test_notify.c (test_subscribe): Fix valgrind error

	* init/notify.c (notify_subscribe): Make safe against ENOMEM.
	* init/tests/test_notify.c (test_subscribe): Use TEST_ALLOC_FAIL

	* init/control.c: Add needed attributes; tidy up formatting.
	(control_open): Don't let ENOMEM fail opening the control socket.
	* init/control.h: Add needed attributes.
	* init/tests/test_control.c (test_open): Test for failed allocation.
	* init/main.c (term_handler): Make sure we catch failure to open
	the control socket again.

	* TODO: Update

	* init/cfgfile.c (cfg_watch_dir): Clean this up a bit; now we only
	output a warning if inotify failed for any reason other than not
	being supported AND walking worked.

	* init/cfgfile.c (cfg_watch_dir): Update to even newer watch API;
	our create_handler is now always called if inotify is successful,
	so we just need to fall back to walking the directory when it
	isn't -- if inotify isn't supported, don't even bother complaining.
	(cfg_create_modify_handler): Check the stat of the file visited to
	make sure it's a regular file.
	(cfg_visitor): Check the stat of the file visited to make sure it's
	a regular file.

	* init/cfgfile.c: Update include to upstart/enum.h
	* init/job.c: Update include to upstart/enum.h
	* init/job.h: Update include to upstart/enum.h

	* logd/main.c: Add attribute to open_logging

	* util/initctl.c: Split out the command functions into new files;
	* util/jobs.c: This gets the job-related commands
	* util/events.h: This gets the event-related commands
	* util/initctl.h, util/jobs.h, util/events.h: Headers
	* util/tests/test_jobs.c: Test suite for job-related commands.
	* util/tests/test_events.c: Test suite for event-related commands.
	* util/Makefile.am (initctl_SOURCES): Add new files.
	(TESTS): Build new test suites.
	(test_jobs_SOURCES, test_jobs_LDFLAGS, test_jobs_LDADD):
	Details for job-related commands test suite binary.
	(test_events_SOURCES, test_events_LDFLAGS, test_events_LDADD):
	Details for event-related commands test suite binary.
	* TODO: Remove item about splitting initctl now we've done it.

	* TODO: Big update; strip anything we have a spec for.

	* upstart/message.c (upstart_message_handle): Make sure that if we
	fail to parse a message, we don't leave strings around in memory.
	* upstart/tests/test_message.c (test_open): Check that we get a
	raised EADDRINUSE if we try an open a socket twice.
	(test_handle): Add lots of checks for things like NULL names and
	incomplete messages; as well as the obvious unknown message.
	(test_reader): Make sure that errors while handling messages are
	dealt with by logging it.

	* upstart/job.c, upstart/job.h, upstart/tests/test_job.c: Rename to
	enum.c, enum.h and tests/test_enum.c; since this just includes enums
	and convert functions really.
	* upstart/Makefile.am: Update.
	* upstart/libupstart.h: Update include.
	* upstart/tests/test_message.c: Update include.

2007-02-01  Scott James Remnant  <scott@netsplit.com>

	* logd/main.c (main): Ensure we error if daemonise fails.

	* compat/sysv/shutdown.c (main): Ensure that signals and timers
	are added, even if we run out of memory.

	* upstart/tests/test_message.c: Change from assert to assert0 
	* upstart/tests/test_wire.c: Change from assert to assert0
	* init/tests/test_notify.c: Change from assert to assert0
	* init/tests/test_control.c: nih_io_message_send should always return
	a value greater than zero.

	* upstart/tests/test_wire.c: Change to use assert instead of NIH_ZERO;
	the rationale here is that in test cases we just want to fail, not
	try again repeatedly.
	* upstart/tests/test_message.c: Likewise.

	* init/tests/test_control.c: Use assert to ensure we get the expected
	return values of functions that raise errors.
	* init/tests/test_notify.c: Use assert to ensure we get the expected
	return values of functions that raise errors.

	* init/cfgfile.c (cfg_watch_dir): Port to the new NihWatch API and
	use nih_dir_walk().  This also fixes the long-standing bug where we
	wouldn't watch the configuration directory if inotify was disabled.
	Drop both the parent and prefix members for now, until we clean this
	up later.
	(cfg_create_modify_handler): Wrap cfg_read_job after figuring out
	the job name.
	(cfg_job_name): Function to figure out the job name from a path.
	(cfg_visitor): Visitor function to handle initial parsing, figuring
	out the job name; otherwise identical to the standard handler.
	* init/cfgfile.h: Update prototype for cfg_watch_dir.
	* init/main.c (main): Update call to cfg_watch_dir.

2007-01-31  Scott James Remnant  <scott@netsplit.com>

	* upstart/tests/test_message.c: Use TEST_ALLOC_FAIL to make sure
	allocations are handled properly.

2007-01-30  Scott James Remnant  <scott@netsplit.com>

	* upstart/wire.c: Note that if any of the push functions fail, the
	entire buffer should be discarded.
	* upstart/tests/test_wire.c (test_push_int, test_push_unsigned) 
	(test_push_string, test_push_header, test_push_pack): Us
	TEST_ALLOC_FAIL to ensure that failing to allocate memory is caught.

	* upstart/tests/test_message.c (my_handler): Free the name and
	description after checking; they aren't otherwise.

	* upstart/wire.c (upstart_push_packv, upstart_pop_packv): Consume
	a copy of the va_list, so these can be called multiple times on the
	same list without ill effect.

	* upstart/message.h: Add warn_unused_result attributes to
	upstart_message_handle and upstart_message_handle_using as they raise
	errors.

	* upstart/wire.c: push functions return negative values to indicate
	insufficient memory.
	* upstart/wire.h: Add warn_unused_result attributes to push functions

	* upstart/tests/test_message.c: Guard calls to nih_io_buffer_push and
	nih_io_message_add_control with NIH_ZERO to ensure they succeed.
	* upstart/tests/test_wire.c: Guard calls to nih_io_buffer_push

	* HACKING: Update from libnih with new Documentation,
	Function Attributes and Test Cases sections.

2007-01-10  Scott James Remnant  <scott@netsplit.com>

	* init/main.c (crash_handler): s/SEGV/SIGSEGV/

	* init/main.c (main): Rename variable

	* TODO: Update.

	* init/main.c (main): Change the way we clear the arguments; by
	deleting just the final NULL terminator, we fool the kernel into
	only returning one argument in cmdline.

	* init/main.c (segv_handler): Rename to crash_handler and handle
	SIGABRT as well, so we can catch assertion errors.  Of course, in
	theory, with our high test converage this should never happen in
	practice <chortle>

2007-01-09  Scott James Remnant  <scott@netsplit.com>

	* init/main.c (main): Clear arguments so that upstart only ever
	appears as /sbin/init in ps, top, etc.

	* TODO: Update.

	* util/initctl.c: Add data pointer to functions and handle calls.

	* init/control.c: Add data pointer to all functions.
	* init/tests/test_control.c: Pass data pointer to
	upstart_message_handle_using()
	* init/tests/test_notify.c: Pass data pointer to
	upstart_message_handle_using()

	* upstart/message.c (upstart_message_handle) 
	(upstart_message_handle_using): Add a data pointer argument to these
	functions and pass it to the handler.
	(upstart_message_reader): Pass the io structure's data pointer.
	* upstart/message.h (UpstartMessageHandler): Add a data pointer to
	the message handler.
	* upstart/tests/test_message.c (test_handle, test_handle_using):
	Pass a data pointer to the function call and check it's passed
	to the handler correctly.
	(test_reader): Check that the io data pointer gets passed.

	* init/tests/test_cfgfile.c (test_stanza_console, test_stanza_env) 
	(test_stanza_umask, test_stanza_nice, test_stanza_limit): Finish off
	the newer style test cases.

	* init/cfgfile.c (cfg_stanza_console, cfg_stanza_umask)
	(cfg_stanza_nice, cfg_stanza_limit, cfg_stanza_chroot)
	(cfg_stanza_chdir): Guard against duplicate uses of the stanzas.
	* init/tests/test_cfgfile.c (test_stanza_daemon) 
	(test_stanza_respawn): Check that neither daemon or respawn override
	exec if they have no arguments.
	(test_stanza_script): Add missing function
	(test_stanza_chroot, test_stanza_chdir): Add tests for these simple
	stanzas.

	* init/cfgfile.c: Change remaining uses of nih_error_raise and
	return to just nih_return_error.

	* init/cfgfile.c (cfg_stanza_exec, cfg_stanza_daemon)
	(cfg_stanza_respawn, cfg_stanza_script): Disallow duplicates,
	both of command strings, scripts, limits and of just the flags.
	* init/tests/test_cfgfile.c (test_stanza_exec) 
	(test_stanza_daemon, test_stanza_respawn, test_stanza_instance):
	Check the behaviour of these stanzas.
	
	* init/cfgfile.c (cfg_stanza_start, cfg_stanza_stop): Disallow
	duplicate values for the script.
	* init/tests/test_cfgfile.c (test_stanza_start, test_stanza_stop):
	Test cases for those two functions.

	* init/cfgfile.c (cfg_stanza_description, cfg_stanza_author) 
	(cfg_stanza_version): Don't allow stanza to be duplicated anymore.
	* init/tests/test_cfgfile.c (test_stanza_description) 
	(test_stanza_author, test_stanza_version): Test cases for these
	simple stanza; making sure duplication is not permitted.
	(test_stanza_on): Add a test case for this stanza too.

	* init/cfgfile.c (cfg_stanza_kill): Guard against duplicate uses
	of the kill timeout stanza.
	* init/tests/test_cfgfile.c (test_stanza_kill): Test the complex
	kill stanza.
	(test_stanza_pid): Check duplicate usage results in an error.

	* init/job.h (Job): Rename pidfile to pid_file and binary to pid_binary
	* init/job.c (job_new): Update names here too.
	* init/errors.h: Add a new "duplicate value" error.
	* init/cfgfile.c (cfg_read_job): Change name of variables, and catch
	the duplicate value error to add the line number.
	(cfg_stanza_pid): Change variable names, and clean this function up
	a little.  Make it an error to use a stanza more than once.
	* init/tests/test_cfgfile.c (test_stanza_pid): Write a newer test
	case function for the pid stanza.

	* init/cfgfile.c (cfg_stanza_normalexit): Use do/while instead of
	while, that we don't have to test has_token first as next_arg does
	that for us.

	* init/cfgfile.c (cfg_stanza_normalexit): Change to peek at the next
	token to see whether it's missing or not, and then just fetch each
	next argument at a time.  This is more efficient than parsing them
	all in one go, and also means we can report the error in the right
	place!
	* init/tests/test_cfgfile.c (test_stanza_normalexit): Since we've
	changed the function that parses the stanza, add a proper test case
	function for it, covering all the behaviours.

	* init/job.c (job_new): Initialise the emits member to an empty list.
	* init/job.h (Job): Add the emits member as a list.
	* init/tests/test_job.c (test_new): Check the emits list starts off
	empty.
	* init/tests/test_cfgfile.c (test_stanza_emits): Test the new emits
	stanza; this function will also serve as a prototype for cleaning up
	the config tests.

	* init/cfgfile.c (cfg_stanza_emits): Add function to parse the new
	emits stanza.

	* init/cfgfile.c (cfg_stanza_depends): Remove the depends stanza
	from the configuration file.  Dependency support has never been used,
	and is to be replaced by a more flexible event/state configuration
	and blocking on the starting/stopping events.
	* init/tests/test_cfgfile.c: Remove references and tests for the
	depends stanza.
	* init/job.h: Remove the depends list from the job structure.
	* init/job.c (job_new): No depends list to initialise.
	(job_change_state): No dependencies to release
	(job_start): No dependencies to iterate; this removes a particularly
	hairy and complex interaction between state changes.  Remove the
	dependency event.
	(job_release_depends): Drop this function.
	* init/tests/test_job.c (test_start, test_stop): Massively simplify
	these tests cases now we don't have dependencies to worry about.
	(test_release_depends): Drop tests

2007-01-08  Scott James Remnant  <scott@netsplit.com>

	* init/cfgfile.c: Rewrite using the nih_config API, rather than one
	huge function we now just have seperate handler functions for each
	stanza.  We can also use more fine-grained parsing than slurping
	all args in and counting them.
	(cfg_read_job): Catch exceptions from the configuration parser and
	add the line number where the problem occurred to an output message.
	Parser errors are now fatal, and not ignored.
	* init/errors.h: Add a file containing errors raised within the init
	daemon codebase.
	* init/Makefile.am (init_SOURCES): Build with errors.h
	* init/tests/test_cfgfile.c: Update test cases now we don't expect
	a job to be returned if there's a parser error.

	* TODO: Update

2007-01-06  Scott James Remnant  <scott@netsplit.com>

	* logd/main.c (logging_reader): Fix inadvertent shadowing of the
	len parameter.

	* compat/sysv/telinit.c: Oops, nearly forgot to port this to send
	the messages in the new way.
	* compat/sysv/shutdown.c (shutdown_now): Likewise, port this too.

	* TODO: Update.

	* util/initctl.c (handle_job_status): Output the process argument,
	not the pid argument which contains the origin of the message.

	* upstart/message.c (upstart_message_handle): Raise a new unknown
	message error if we don't have a handler  and a new illegal message
	error if the source is illegal.
	* upstart/tests/test_message.c (test_handle): Adjust tests to check
	for the new errors that we raise.
	* upstart/errors.h: Define strings for new errors.

	* util/initctl.c: Yet another makeover for this little program,
	port it to the new message/control framework using handler functions
	and NihIoMessage.  This starts to make each action function look
	very similar, so there's method to this madness.

2007-01-05  Scott James Remnant  <scott@netsplit.com>

	* logd/main.c (main): Make sure that we add the SIGTERM handler.

	* init/tests/test_job.c (test_run_script): This test case relies
	on there only being one file descriptor watch, which won't be true
	if the control socket has been opened because there's a message to
	go out.  Make sure it's closed first.

	* init/init.supp: Update supressions file now that control_init
	has been renamed to notify_init

	* init/Makefile.am: Include notify.o from all tests.
	* init/job.c (job_change_state, job_kill_process, job_start) 
	(job_stop): Use the new notify_job function name.
	* init/event.c (event_queue_run): Use the new notify_event function
	name.

	* init/control.c (control_error_handler): Handle ECONNREFUSED now
	that the process id is available to us.
	* init/tests/test_control.c (test_error_handler): Make sure children
	going away is handled properly.

	* upstart/message.c (upstart_message_new): Store the process id in
	the int_data message field.
	* upstart/tests/test_message.c (test_new): Check the int_data field
	is filled in.

	* init/main.c (main): Guard against various things returning an error
	that we weren't catching.

	* init/tests/test_notify.c: Whitespace fix.

	* init/control.c (control_watch_jobs, control_unwatch_jobs) 
	(control_watch_events, control_unwatch_events): Restore functionality
	to subscribe and unsubscribe from job and event notifications.	
	* init/tests/test_control.c (test_watch_jobs, test_unwatch_jobs) 
	(test_watch_events, test_unwatch_events): Check that the subscription
	and unsubscription messages work.
	* init/Makefile.am (test_control_LDADD): Link to notify.o

	* init/control.c: Drop unused include of upstart/errors.h

	* init/notify.c: Move functions that handle subscription and
	notification from control.c.  Other than changing the names, we're
	keeping the API the same for now; expect it to change later when we
	add the ability to subscribe to individual jobs or events.
	(notify_init): initialise the subscriptions list; we don't have a
	separate send queue now that the control I/O is always asynchronous.
	* init/notify.h: Moved notification enum, structure and prototypes
	from control.h, changing the names so they match notify_* in the
	process.
	* init/Makefile.am (init_SOURCES): Build and link notify.c using
	notify.h
	(TESTS): Build the notify test suite binary.
	(test_notify_SOURCES, test_notify_LDFLAGS, test_notify_LDADD): Details
	for notify test suite binary.
	* init/tests/test_notify.c: Rewrite test cases in the manner of
	test_control.c so that we have one function for notify_job and
	one for notify_event, each of which contains the child process that
	receives the notification,

	* init/control.c (control_open): Allow this to be called to obtain
	the control socket, which means we can make it static.
	* init/tests/test_control.c (test_open): Check that it works.

	* init/control.c, init/control.h, init/tests/test_control.c: Move
	functions that handle subscription and notification to new notify.c
	(control_init): Drop completely, no need to maintain a send queue now
	(control_open): Change to return an NihIo that uses the default
	control watcher, and our error handler.  Split socket opening into
	(control_open_sock): which can be called from other functions.
	(control_close): Use nih_io_close() to close the socket and free the
	structure in one go.
	(control_reopen): Close the open control socket and open it again
	without destroying the NihIo structure, its queues or state.
	(control_close_handler): Handle the control socket going away
	(control_error_handler): Handle errors on the control socket,
	including the connection refused error that indicates a client went
	away.
	(control_handle): Split this into a miriad of small functions with
	a table to link them to the message type; this will make expanding
	each message handler much easier in future.
	* init/control.h: Update.
	* init/tests/test_control.c: Rewrite test cases to check the new
	handler functions; as a side-effect, this gets rid of the evil giant
	child/parent functions in favour of one test function per handler
	function.

	* upstart/message.c (upstart_message_handle_using): Wrapper function
	around upstart_message_handle that ensures all messages as passed to
	a single function.
	* upstart/message.h: Update.
	* upstart/tests/test_message.c (test_handle_using): Make sure it
	calls the single function.

2007-01-04  Scott James Remnant  <scott@netsplit.com>

	* upstart/message.c (upstart_message_reader): Handle any errors
	that occurred while handling the message.

2007-01-02  Scott James Remnant  <scott@netsplit.com>

	* upstart/message.c (upstart_message_handle): Check that the name
	argument is never NULL.
	(upstart_message_reader): Simple message reader function that can
	be associated with an I/O watch and handles each message received.
	* upstart/message.h: Add prototype.
	* upstart/tests/test_message.c (test_reader): Test the reader function.

	* upstart/control.c: Rename to upstart/message.c
	* upstart/control.h: Rename to upstart/message.h
	* upstart/tests/test_control.c: Rename to upstart/tests/test_message.c
	* upstart/libupstart.h: Update includes.
	* upstart/wire.c: Include message.h
	* upstart/wire.h: Update includes.
	* upstart/tests/test_wire.c: Update includes.
	* upstart/errors.h: Rename UPSTART_INVALID_MESSAGE to
	UPSTART_MESSAGE_INVALID so that it's prefixed.
	* upstart/Makefile.am (libupstart_la_SOURCES) 
	(upstartinclude_HEADERS, TESTS): Update filenames.

	* upstart/control.c (upstart_message_new): New function that
	creates an NihIoMessage directly from its arguments, which are a type
	followed by a variable number of args depending on that type.
	(upstart_message_handler): Function to find a handler function for
	a particular message type and origin process.
	(upstart_message_handle): New function that takes an NihIoMessage
	and invokes a handler function with a variable number of args
	depending on the message type.
	(upstart_send_msg, upstart_send_msg_to, upstart_recv_msg): Drop these
	functions, leave it up to the caller to decide whether to send and
	receive the messages synchronously or asynchronously; now that the
	capability is in nih_io_*.
	* upstart/control.h (UpstartMsgType): Rename to UpstartMessageType.
	(UpstartMessageHandler): Function with variable number of arguments
	that handles a message received.
	(UpstartMsg): Drop this structure entirely, we'll encode or decode
	the wire format directly from or into a function call, rather than
	use an intermediate structure to marshal it.
	(UpstartMessage): New structure to make a table that can be passed
	to upstart_message_handle to determine which handler should be called.
	* upstart/tests/test_control.c: Test new behaviour.
	* upstart/wire.c (upstart_push_header, upstart_pop_header): Change
	structure name for type parameter.
	* upstart/wire.h: Update.
	* upstart/tests/test_wire.c: Update.

	* configure.ac (AC_COPYRIGHT): Update copyright to 2007.

2006-12-29  Scott James Remnant  <scott@netsplit.com>

	* upstart/wire.c (upstart_write_int, upstart_write_unsigned) 
	(upstart_write_string, upstart_write_header, upstart_write_packv) 
	(upstart_write_pack): Rename to *_push_*
	(upstart_read_int, upstart_read_unsigned, upstart_read_string) 
	(upstart_read_header, upstart_read_packv, upstart_read_pack): Rename
	to *_pop_*.
	All of the above modified to modify an NihIoMessage structure,
	instead of trying to carry around buffers ourself.
	* upstart/wire.h: Update to match above.
	* upstart/tests/test_wire.c: Update all tests to match the above
	changes.

2006-12-21  Scott James Remnant  <scott@netsplit.com>

	* upstart/wire.c (upstart_read_packv, upstart_write_packv): Change
	nih_assert_notreached to nih_assert_not_reached.

	* init/job.c (job_run_script): Open the NihIo structure in stream mode.
	* logd/main.c (logging_watcher): Open the NihIo structure in
	stream mode.
	(logging_reader): Need to pass the length of the size_t as a pointer
	so that it can be modified if less is read.

2006-12-17  Scott James Remnant  <scott@netsplit.com>

	* upstart/wire.c (upstart_write_packv, upstart_write_pack) 
	(upstart_read_packv, upstart_read_pack): Functions to write a pack
	of different variables to the stream, or read them from it
	* upstart/wire.h: Add prototypes.
	* upstart/tests/test_wire.c (test_write_pack, test_read_pack):
	Check we can read and write a pack of variables at once.

	* upstart/wire.c (upstart_write_header, upstart_read_header): Drop
	the version from the header, we'll just keep the protocol always
	backwards compatible.
	* upstart/wire.h: Update.
	* upstart/tests/test_wire.c (test_write_header, test_read_header):
	Check that everything works.

	* upstart/wire.c (upstart_write_string, upstart_read_string):
	Transmit the length as an unsigned, and use 0xffffffff to mean NULL
	instead of zero so we can still transmit the empty string.
	* upstart/wire.h: Update.
	* upstart/tests/test_wire.c (test_write_string, test_read_string):
	Tests for the functions to make sure the wire is at it should be.

	* upstart/wire.c (upstart_read_str, upstart_write_str): Rename to
	upstart_read_string and upstart_write_string.
	* upstart/wire.h: Update.
	
	* upstart/wire.c (upstart_write_unsigned, upstart_read_unsigned):
	Functions to send unsigned values over the wire, which we'll use
	to get a bit extra for the string lengths.
	* upstart/wire.h: Update.
	* upstart/tests/test_wire.c (test_write_unsigned) 
	(test_read_unsigned): Test the new functions.

	* upstart/wire.c (upstart_write_ints, upstart_read_ints): Drop
	these functions, we'll go with something far more generic and
	useful.
	* upstart/wire.h: Remove prototypes.

	* upstart/wire.c (upstart_write_int, upstart_read_int): Transmit
	integers as signed 32-bit values in network byte order.
	* upstart/tests/test_wire.c (test_write_int, test_read_int): Test
	the functions to make sure the wire is at it should be,

	* upstart/control.c (upstart_read_int, upstart_write_int) 
	(upstart_read_ints, upstart_write_ints, upstart_read_str) 
	(upstart_write_str, upstart_read_header, upstart_write_header): Move
	functions to new wire.c file.
	* upstart/wire.c: Source file to hold wire protocol functions.
	* upstart/wire.h: Prototypes.
	* upstart/tests/test_wire.c: (empty) test suite.
	* upstart/libupstart.h: Include wire.h
	* upstart/Makefile.am (libupstart_la_SOURCES): Build and link wire.c
	(upstartinclude_HEADERS): Install wire.h
	(TESTS): Build and run wire test suite.
	(test_wire_SOURCES, test_wire_LDFLAGS, test_wire_LDADD): Details for
	wire test suite binary.

	* upstart/control.c (MAGIC): Change to "upstart\n", the final
	character was originally \0 and then was a " " for the 0.2 series.
	* upstart/tests/test_control.c (test_recv_msg): Change to match.

2006-12-15  Scott James Remnant  <scott@netsplit.com>

	* util/initctl.c, compat/sysv/telinit.c, compat/sysv/shutdown.c:
	Update all uses of the UpstartMsg structure to avoid the
	intermediate union that no longer exists.	

	* init/control.c, init/tests/test_control.c: Update all uses of
	the UpstartMsg structure to avoid the intermediate union that no
	longer exists.	

	* upstart/control.h: Combine all the previous message structures
	into just one that has all of the fields anyway.
	* upstart/control.c, upstart/tests/test_control.c: Update all uses of
	the UpstartMsg structure to avoid the intermediate union that no
	longer exists.

	* upstart/control.h (UPSTART_API_VERSION): Define API version macro
	to be public.
	* upstart/control.c (MSG_VERSION, upstart_send_msg_to): Replacing the
	previous MSG_VERSION macro here.

	* upstart/control.c (upstart_read_int, upstart_write_int) 
	(upstart_read_ints, upstart_write_ints, upstart_read_str) 
	(upstart_write_str, upstart_read_header, upstart_write_header):
	New functions to replace the old "write a struct" protocol with
	something a little more regimented and supportable.
	(IOVEC_ADD, IOVEC_READ, WireHdr, WireJobPayload, WireJobStatusPayload)
	(WireEventPayload): Remove these structures, use the functions
	instead.
	(upstart_send_msg_to): Call write functions intead of using macros,
	this makes the code somewhat neater.
	(upstart_recv_msg): Call read functions instead of using macros,
	again making the code somewhat neater.
	* upstart/tests/test_control.c (test_recv_msg): Change wire
	tests to match new protocol, and thus actually work properly,
	previously these were endian sensitive.

2006-12-14  Scott James Remnant  <scott@netsplit.com>

	* compat/sysv/shutdown.c (wall): Construct the wall message so that
	we don't put \r into a po file; for some reason, gettext hates that
	and bitches about it.  Someone's confusing internationalisation with
	operating system portability, I expect.

	* util/man/initctl.8: Drop reference to start(8), as that's just
	a symlink to initctl now.

	* init/man/init.8: Link to initctl.

	* compat/sysv/reboot.c (main): Clear up help text a little.

	* HACKING: Correct some typos.

	* configure.ac (AC_INIT): Correct bug reporting address.

2006-12-13  Scott James Remnant  <scott@netsplit.com>

	* configure.ac: Bump version to 0.3.2

	* NEWS: Update.

	* util/initctl.c (print_job_status): Drop the newline from the
	output.

2006-12-13  Alex Smith  <alex@alex-smith.me.uk>

	* util/initctl.c (print_job_status): Clean up initctl job status
	output, which was badly converted from printf to nih_message.

2006-12-13  Scott James Remnant  <scott@netsplit.com>

	* compat/sysv/man/shutdown.8: Add missing documentation on the
	format of TIME by copying it from --help output.

2006-12-13  Alex Smith  <alex@alex-smith.me.uk>

	* init/process.c (process_setup_console): Actually send output to
	/dev/null instead of /dev/console, when CONSOLE_NONE.

2006-12-13  Scott James Remnant  <scott@netsplit.com>

	* Makefile.am (EXTRA_DIST): Distribute the nih ChangeLog as well.

	* init/tests/test_job.c: Port to the new test framework.
	* init/job.c (job_set_idle_event): Fix a slight memory leak,
	repeated setting of the idle event never freed the previous one set.

2006-12-12  Scott James Remnant  <scott@netsplit.com>

	* init/tests/test_cfgfile.c: Port to the new test framework.

	* init/tests/test_control.c: Port to the new test framework.
	* init/init.supp: Suppress the list head allocated within control_init.

	* init/control.c (control_watcher): Need to save the pid when we
	get ECONNREFUSED, otherwise we lose it when we free the message.

	* init/tests/test_process.c: Port to the new test framework.
	* init/init.supp: Suppress the list head allocated within job_init.

	* init/init.supp: Include a valgrind suppressions file.
	* init/Makefile.am (EXTRA_DIST): Distribute the suppressions file.

	* init/tests/test_event.c: Port to the new test framework.

	* logd/Makefile.am, util/Makefile.am, compat/sys/Makefile.am
	(AM_CPPFLAGS): Add -I$(srcdir), necessary for testing "programs"
	that don't have usual library path semantics.

	* upstart/tests/test_control.c: Port to the new test framework.
	* upstart/control.c (upstart_free): Drop this function, while not
	exposing libnih is a valiant effort, it already slips out because
	of the error handling.

	* upstart/tests/test_job.c: Add missing include.

	* upstart/tests/test_job.c: Port to the new test framework.
	(test_process_state_name): Check that this returns NULL.

	* HACKING: Update location of download directory.  Document
	requirement that all code have test cases.

	* logd/main.c (open_logging): Likewise.

	* init/control.c (control_open): No need to set ENOMEM, errno is
	always set anyway.

	* configure.ac (AM_INIT_AUTOMAKE): Include nostdinc so we don't get
	Automake's broken default includes.
	* upstart/Makefile.am (DEFAULT_INCLUDES): Drop override now that
	we don't need it.
	(DEFS, INCLUDES): Replace these variables with the combined
	(AM_CPPFLAGS): variable that declares everything.
	* init/Makefile.am (DEFAULT_INCLUDES): Drop override now that
	we don't need it.
	(DEFS, INCLUDES): Replace these variables with the combined
	(AM_CPPFLAGS): variable that declares everything.
	* util/Makefile.am (DEFAULT_INCLUDES): Drop override now that
	we don't need it.
	(DEFS, INCLUDES): Replace these variables with the combined
	(AM_CPPFLAGS): variable that declares everything.
	* compat/sysv/Makefile.am (DEFAULT_INCLUDES): Drop override now that
	we don't need it.
	(DEFS, INCLUDES): Replace these variables with the combined
	(AM_CPPFLAGS): variable that declares everything.
	* logd/Makefile.am (DEFAULT_INCLUDES): Drop override now that
	we don't need it.
	(DEFS, INCLUDES): Replace these variables with the combined
	(AM_CPPFLAGS): variable that declares everything.

2006-11-02  Scott James Remnant  <scott@netsplit.com>

	* util/initctl.c (start_action): Remove break calls which shouldn't
	be there.

2006-10-18  Sean E. Russell  <ser@ser1.net>

	* init/main.c: Include sys/time.h
	* init/cfgfile.c: Include sys/time.h and sys/resource.h
	* init/job.c: Include sys/time.h and sys/resource.h

2006-10-17  Scott James Remnant  <scott@netsplit.com>

	* configure.ac: Bump version to 0.3.1

	* NEWS: Update.
	* TODO: Update.

	* configure.ac (AM_GNU_GETTEXT_VERSION): Quote version number.

	* logd/Makefile.am (event.d/logd): Make the event.d sub-directory
	in case we're building outside of the source tree.

	* compat/sysv/runlevel.c (store): Don't break strict-aliasing rules
	by avoiding dereferencing type-punned pointer.  Answers on a
	postcard, please.

2006-10-13  Scott James Remnant  <scott@netsplit.com>

	* util/initctl.c (start_action, emit_action): Add missing \n

	* util/initctl.c: Rewrite using nih_command_parser.
	* util/man/initctl.8: Improve.

	* util/start.c: Remove, replaced by initctl.
	* util/man/start.8: Remove, replaced by initctl.
	* util/Makefile.am (sbin_PROGRAMS): Drop start, now just a symlink
	to initctl.
	(dist_man_MANS): Drop start.8, now a symlink to initctl.8
	(install-exec-hook): Make symlinks to initctl, add start
	(install-data-hook): Make symlinks to initctl.8, add start.8

	* initctl: Rename to util again, I don't want a separate directory
	for every single little tool; and we'll be shipping more than just
	initctl (e.g. a non-compat reboot).
	* configure.ac (AC_CONFIG_FILES): Make util/Makefile instead of
	initctl/Makefile.
	* Makefile.am (SUBDIRS): Descend into util, not initctl.

	* compat/sysv/reboot.c: Remove long options where they didn't exist
	before.  Write help text.
	* compat/sysv/man/reboot.8: Update.

	* init/main.c (main): Formatting.
	* logd/main.c (main): Formatting.
	* logd/man/logd.8: Formatting.
	* compat/sysv/runlevel.c (main): Formatting.
	* compat/sysv/telinit.c (main): Formatting.
	* compat/sysv/man/shutdown.8: Remove long options.

	* compat/sysv/shutdown.c: Remove -e/--event, it has no place in a
	compatibility tool.  Get rid of long options that never existed
	before.  Specify help text to describe the options.
	* compat/sysv/man/shutdown.8: Spruce up a bit.

	* compat/sysv/telinit.c (main): Set help text to list the valid
	runlevels.
	* compat/sysv/man/telinit.8: Refine the notes to mention runlevel(8).

	* compat/sysv/runlevel.c (main): Make the help text describe the
	options, rather than the behaviour.
	* compat/sysv/man/runlevel.8: Flesh out a little more.

	* configure.ac (AC_INIT): Change bug reporting address to the
	mailing list, since Launchpad doesn't accept random bugs without
	accounts and complicated control messages.
	* init/main.c, logd/main.c: Add a period to the synopsis.

	* init/main.c (main): Set the synopsis, and direct people to look
	at telinit in the --help output.
	* init/man/init.8: Flesh this out a little more, still a lot of
	explaining to do about jobs and events, but we'll wait until we've
	changed that code before documentating the behaviour.

	* logd/main.c (main): Correct help text to describe the options,
	rather than what the program does.  As per standard style.
	Don't become a daemon until the logging socket is open, and make
	that exclusive with waiting for SIGCONT.
	* logd/man/logd.8: Write some more extensive documentation,
	including describing the startup interlock and the socket protocol.
	* TODO: Plan to get rid of the signal interlock from  logd.

2006-10-12  Scott James Remnant  <scott@netsplit.com>

	* configure.ac: Expand AC_GNU_SOURCE so we get _GNU_SOURCE and so
	that gettext doesn't complain.
	(AM_GNU_GETTEXT_VERSION): Increase to 0.15
	(AC_PREREQ): Increase to 2.60
	* HACKING: Update autoconf and gettext requirements.

2006-10-11  Scott James Remnant  <scott@netsplit.com>

	* init/control.c (control_init): Pass NULL to nih_list_new.
	Clarify list item types.
	* init/event.c (event_init): Pass NULL to nih_list_new.
	* init/job.c (job_init): Pass NULL to nih_list_new.

	* init/main.c: Change nih_signal_add_callback to nih_signal_add_handler
	and NihSignalCb to NihSignalHandler.

	* init/cfgfile.c, init/cfgfile.h, init/control.c, init/control.h,
	init/event.c, init/event.h, init/job.c, init/job.h, init/main.c,
	init/process.c: Clean up documentation strings and parent pointer
	types.

	* compat/sysv/shutdown.c: Change nih_signal_add_callback to
	nih_signal_add_handler.

	* compat/sysv/reboot.c: Set synopsis text depending on command
	used (probably should use nih_command_parser?)
	* compat/sysv/runlevel.c: Set synopsis and help text, and correct
	usage.
	* compat/sysv/shutdown.c: Set synopsis text.
	* compat/sysv/telinit.c: Set synopsis text.

	* compat/sysv/runlevel.c, compat/sysv/shutdown.c: Clean up
	documentation strings.

	* logd/main.c: Set synopsis and help text.

	* logd/main.c: Clean up documentation strings.
	Change nih_signal_add_callback to nih_signal_add_handler.

	* upstart/control.c, upstart/control.h, upstart/job.c: Clean up
	documentation strings and correct parent pointer type.

	* HACKING: Detail function documentation requirement and format.

2006-10-10  Scott James Remnant  <scott@netsplit.com>

	* event.d/logd.in: Move to logd/event.d
	* event.d/Makefile.am: Remove
	* logd/Makefile.am: Create the logd job definition and install
	* Makefile.am (SUBDIRS): event.d directory has been removed.
	* configure.ac (AC_CONFIG_FILES): No longer make event.d/Makefile

	* configure.ac: Check for --enable-compat, default to sysv if given
	or no compat if not given.
	* compat/sysv/Makefile.am: Don't build binaries or install manpages
	unless COMPAT_SYSV is defined.

2006-10-06  Scott James Remnant  <scott@netsplit.com>

	* doc/upstart-logo.svg: Include the logo Alexandre designed.
	* doc/Makefile.am (EXTRA_DIST): Ship the logo in the tarball.
	* Makefile.am (SUBDIRS): Install under doc
	* configure.ac: Generate doc/Makefile
	* AUTHORS: Ensure he's credited fully.

2006-09-27  Scott James Remnant  <scott@netsplit.com>

	* event.d/Makefile.am (do_subst): Eliminate duplicate /s

	* man/init.8: Move to init/man
	* init/Makefile.am: Update to install man page.
	* man/logd.8: Move to logd/man
	* logd/Makefile.am: Update to install man page.
	* man/initctl.8, man/start.8: Move to initctl/man
	* initctl/Makefile.am: Update to install man pages.
	* man/reboot.8, man/runlevel.8, man/shutdown.8, man/telinit.8:
	Move to compat/sysv/man
	* compat/sysv/Makefile.am: Update to install man pages.
	* man/Makefile.am: Remove
	* configure.ac (AC_CONFIG_FILES): Remove man/Makefile
	* Makefile.am (SUBDIRS): Don't build in man

	* util: Rename to initctl
	* configure.ac (AC_CONFIG_FILES): Update.
	* Makefile.am (SUBDIRS): Update.

	* util/reboot.c: Move to compat/sysv
	* util/shutdown.c: Move to compat/sysv
	* util/Makefile.am: Update.
	* compat/sysv/Makefile.am: Update.

	* configure.ac: Replace macros with single call to NIH_INIT.
	Bump version to 0.3.0 to begin new development cycle.

2006-09-21  Scott James Remnant  <scott@netsplit.com>

	* logd/main.c: Revert the change that logged to the console, in
	practice this doesn't work so well.  I want to get rid of logd
	in the long term, or at least just have it as a simple logging
	proxy, so giving it features seems wrong.

2006-09-20  Scott James Remnant  <scott@netsplit.com>

	* configure.ac: Bump version to 0.2.8
	* NEWS: Updated.

	* logd/main.c (main): Check the kernel command-line for "quiet"
	(line_reader): Write to console unless silent or a daemon

	* man/Makefile.am (dist_man_MANS): Drop sulogin.8
	* man/sulogin.8: Drop, we don't include an sulogin

2006-09-19  Michael Biebl  <mbiebl@gmail.com>

	* event.d/Makefile.am (logd): Drop $(srcdir)
	* init/Makefile.am (init_SOURCES): Distribute paths.h

2006-09-18  Michael Biebl  <mbiebl@gmail.com>

	* configure.ac: Check for sys/inotify.h

2006-09-18  Scott James Remnant  <scott@netsplit.com>

	* util/shutdown.c (warning_message): Adjust method of constructing
	the message to not confuse poor translators who think \r and \n are
	the same thing!

2006-09-14  Scott James Remnant  <scott@netsplit.com>

	* init/job.c (job_change_state): Catch runaway respawns when we
	enter the running state, so we catch stop/start loops too.
	* init/tests/test_job.c (test_change_state): Update test.

	* event.d/logd: Rename to logd.in
	* event.d/logd.in: Replace /sbin with @sbindir@ so we can transform
	* event.d/Makefile.am: Generate logd from logd.in

	* util/reboot.c: Don't hardcode the location of /sbin/shutdown
	* util/Makefile.am (DEFS): Use autoconf to seed it
	* util/shutdown.c (sysvinit_shutdown): Don't hardcode the location
	of /dev/initctl

	* init/paths.h: Create a new configuration file that can contain
	all of the path definitions, and in particular, allow them to be
	overidden elsewhere.
	* init/Makefile.am (DEFS): Override definitions of CFG_DIR and
	TELINIT using autoconf
	* init/main.c: Include paths.h.  Don't hardcode location of telinit
	* init/job.c: Include paths.h
	* init/process.c: Include paths.h
	* init/process.h: Remove definitions from here.

	* configure.ac: Bump version to 0.2.7

2006-09-13  Scott James Remnant  <scott@netsplit.com>

	* NEWS: Updated.

	* TODO: More TODO.

2006-09-10  Scott James Remnant  <scott@netsplit.com>

	* util/reboot.c (main): Don't give -H with "halt".

2006-09-09  Scott James Remnant  <scott@netsplit.com>

	* configure.ac: Bump version to 0.2.6

	* NEWS: Update.
	* TODO: Update.

	* upstart/control.c (upstart_send_msg_to, upstart_recv_msg): Change
	the magic to be the package string.
	* upstart/tests/test_control.c (test_recv_msg): Update tests.

	* util/initctl.c (main): Set the usage string.
	* util/shutdown.c (main): Set the usage string.
	* util/start.c (main): Set the usage string.
	* compat/sysv/runlevel.c (main): Set the usage string.
	* compat/sysv/telinit.c (main): Set the usage string.

	* man/Makefile.am: Use install-data-hook and $(man8dir)
	* util/Makefile.am: Also use install-exec-hook

	* Makefile.am (SUBDIRS): Install contents of the man directory
	* configure.ac (AC_CONFIG_FILES): Generate man/Makefile
	* man/Makefile.am: Install manpages in the appropriate places.
	* man/init.8, man/logd.8, man/initctl.8, man/reboot.8,
	* man/shutdown.8, man/start.8, man/sulogin.8, man/runlevel.8,
	* man/telinit.8: Include some basic manpages so we at least have
	some level of documentation.

	* init/job.c (job_child_reaper): Don't check the exit status of
	a respawning job if the goal is to stop it.

	* compat/sysv/telinit.c (main): Generate events rather than
	starting and stopping jobs directly, the events are named
	"runlevel-X".  0, 1, 6 and s/S are shutdown events.

	* logd/main.c (main): Raise SIGSTOP before entering the main loop.
	* init/main.c (main): Interlock with logd.

	* event.d/logd: Should not be a console owner, but should stop
	on shutdown.

	* init/process.c (process_setup_console): Revert part of the previous
	change, should just output to /dev/null if we don't have logd.

	* configure.ac: Bump version to 0.2.5

	* init/main.c (main): Start the logd job if it exists.

	* init/process.c (process_setup_console): Ignore ECONNREFUSED as
	that just means that logd isn't around, handle errors by falling
	back to opening the console.

	* init/process.c (process_setup_console): Implement handling for
	CONSOLE_LOGGED and generally clean up the other handling.
	* init/process.h: Update.
	* init/main.c (main): Pass NULL for the job to setup console.
	* TODO: Update.

	* logd/main.c: Implement the logging daemon, it accepts connections
	on a unix stream socket with the abstract name
	"/com/ubuntu/upstart/logd", expects the length of the name and the
	name to follow; then sequences of lines which are logged to
	/var/log/boot, or memory until that file can be opened.

2006-09-08  Scott James Remnant  <scott@netsplit.com>

	* util/shutdown.c (event_setter): Change the event names to
	distinguish between "shutdown -h" and "shutdown -h -H".

	* init/job.c (job_handle_event): Allow jobs to react to their own
	events, this is how we'll do respawn eventually.
	* init/tests/test_job.c (test_handle_event): Remove test.

	* init/main.c (cad_handler, kbd_handler): Generate the new event
	names.
	* init/event.h (CTRLALTDEL_EVENT, KBDREQUEST_EVENT): Add definitions
	of these event names, change the ctrlaltdel event to just that.

	* logd/main.c (main): Add the code to daemonise, etc.

2006-09-07  Scott James Remnant  <scott@netsplit.com>

	* TODO: Long discussion today on #upstart, many improvements to the
	job and event model that make it more elegant.
	* AUTHORS: Include a list of thanks.

	* util/shutdown.c (shutdown_now): If we get ECONNREFUSED when we
	try and send the shutdown event to init, it probably means we're
	still in sysvinit.  So try that instead.
	(sysvinit_shutdown): Function to send a hand-crafted runlevel
	change message across /dev/initctl.

	* util/initctl.c (main): Add a shutdown command that takes an
	arbitrary event name to be issued after "shutdown".  You'll
	nearly always want the /sbin/shutdown tool instead.

	* init/job.c (job_detect_idle): Only generate the stalled event
	if at least one job handles it in its start_events list.
	* init/tests/test_job.c (test_detect_idle): Make sure that works.

	* init/event.h (STARTUP_EVENT, SHUTDOWN_EVENT, STALLED_EVENT):
	Macros to define the standard event names.
	* init/main.c (main): Use STARTUP_EVENT macro instead of "startup"
	* init/control.c (control_handle): Use SHUTDOWN_EVENT macro
	instead of "shutdown".
	* init/job.c (job_detect_idle): Use STALLED_EVENT macro instead
	of "stalled".

	* init/job.c (job_detect_idle): Add some log messages for when we
	detect the idle or stalled states.
	(job_kill_process, job_kill_timer): Increase log verbosity.
	* init/event.c (event_queue_run): Log which events we're handling
	if --debug is given.

	* compat/sysv/telinit.c (main): Send a shutdown command when
	requesting to enter runlevel 0 or runlevel 6, likewise for
	runlevel 1, s or S which all run "rc1" not "rcS".
	* init/main.c (main): When called directory (pid != 1) try and
	run telinit before complaining that we're not init.  Make sure
	errors aren't lost.

2006-09-04  Johan Kiviniemi  <johan@kiviniemi.name>

	* upstart/control.c (upstart_addr): Replace use of __builtin_offsetof
	with offsetof.
	* upstart/tests/test_control.c (test_recv_msg): Likewise.

2006-09-04  Scott James Remnant  <scott@netsplit.com>
	
	* util/shutdown.c (main): Exit normally after sending the warning
	message if -k is given.

2006-09-01  Scott James Remnant  <scott@netsplit.com>

	* configure.ac: Bump version to 0.2.2

	* NEWS: Update.
	* configure.ac: Bump version to 0.2.1

	* init/process.c (process_setup_console): Ensure that the console
	is always initialised to at least /dev/null
	* init/job.c (job_change_state): Initialise event to NULL.
	* init/event.c (event_read_state): Don't mask initialisation of
	other variable.
	* init/cfgfile.c (cfg_job_stanza, cfg_parse_script, cfg_next_token): 
	Print lineno using %zi not %d
	* compat/sysv/runlevel.c (store): Cast pointer type of timeval.

	* init/main.c: Move the kernel headers include beneath the C
	library ones, so that compilation doesn't fail on !i386.
	* util/reboot.c: Likewise.

	* init/main.c (term_handler): Close the control connection if we
	re-exec init, otherwise it won't be able to bind.  Drop debugging.

	* init/main.c (term_handler): It always helps if we dup2 the
	right file descriptor.

	* init/main.c: Use the TERM signal instead of USR1, as old init
	used that for something else.  Also rather than passing across
	file descriptor numbers, use a fixed descriptor and just pass
	"--restart".  When we get that option we need to unmask signals
	otherwise we sit there looking like a lemon.

	* init/job.c (job_change_state): Don't free the event unless we
	generate one.

	* NEWS: Update.

	* init/cfgfile.c (cfg_watcher): Ignore any file with '.' or '~'

	* TODO: Update.

	* init/main.c (main): Parse command-line arguments, specifically
	look for --state-fd which we'll use for reexec.  Don't do a couple
	of things if we're passed this.
	(read_state): Parse the line-buffered state.
	* init/job.c (job_read_state, job_write_state): Job state
	serialisation so that we can re-exec ourselves.
	* init/job.h: Update.
	* init/tests/test_job.c: Test the serialisation.
	* init/event.c (event_read_state, event_write_state): And similar
	functions for serialising the event queue.
	* init/event.h: Update.
	* init/tests/test_event.c: Test the serialisation.
	* init/cfgfile.c (cfg_read_job): Fix a bug, need to subtract current
	time to get due time.

	* upstart/job.c (job_goal_from_name, job_state_from_name) 
	(process_state_from_name): Add opposite numbers that convert a
	string back into an enumeration.
	* upstart/job.h: Update.
	* upstart/tests/test_job.c: Test the new functions.

2006-08-31  Scott James Remnant  <scott@netsplit.com>

	* init/job.h (Job): Add respawn_limit, respawn_interval,
	respawn_count and respawn_time members so that we can keep track of
	runaway processes.
	* init/job.c (job_catch_runaway): Increment the respawn_count
	within respawn_interval, or reset it if we go over.
	(job_new): Initialise respawn_limit and respawn_interval to sensible
	defaults.
	* init/tests/test_job.c (test_new): Check the defaults are set.
	(test_change_state): Check the respawning code works.
	* init/cfgfile.c (cfg_job_stanza): Parse the "respawn limit" stanza.
	* init/tests/test_cfgfile.c (test_read_job): Test the new stanza.

	* init/process.c (process_setup_console): Remove the console reset
	code, it tends to just crash X and seems to do nothing interesting.
	* init/main.c (reset_console): Instead put it here and just do it
	on startup.

	* configure.ac: Bump version to 0.2.0

	* util/Makefile.am (install-exec-local): Create symbolic links,
	not hard links.

	* init/main.c: Can't catch STOP.

	* util/reboot.c: Pause init while shutting down or rebooting.

	* init/main.c (stop_handler): Catch STOP/TSTP and CONT.
	* init/event.c (event_queue_run): Don't run the event queue while
	paused.
	* init/job.c (job_detect_idle): Don't detect idle jobs while paused.

	* util/reboot.c: if we get the -w argument ("only write to wtmp")
	we need to exit, and not behave as halt normally would.

	* compat/sysv/runlevel.c (main): Add missing newline.
	* compat/sysv/telinit.c (main): And here too.

	* init/main.c (main): Check for idle after the startup event queue
	has been run, otherwise we may just sit there.

	* compat/sysv/Makefile.am (sbin_PROGRAMS): Build and install telinit
	(telinit_SOURCES, telinit_LDFLAGS, telinit_LDADD): Details for
	telinit binary.
	* compat/sysv/telinit.c: Trivial telinit program that just runs
	the appropriate rcX job.
	* compat/sysv/runlevel.c (main): Suggest help on illegal runlevel.

	* util/Makefile.am: Tidy up.

	* configure.ac (AC_CONFIG_FILES): Create compat/sysv/Makefile
	* Makefile.am (SUBDIRS): Build things found in compat/sysv
	* compat/sysv/Makefile.am (sbin_PROGRAMS): Build and install runlevel
	(runlevel_SOURCES, runlevel_LDFLAGS, runlevel_LDADD): Details for
	runlevel binary.
	* compat/sysv/runlevel.c: Helper to store and retrieve the current
	"runlevel" from utmp/wtmp; as well as the reboot time.

	* init/main.c (main): Drop debugging set.

	* init/job.c (job_change_state): As well as the job/state events,
	send the job event when a service is running or a task is stopping.
	* init/tests/test_job.c (test_change_state): Check the events get
	sent properly.

	* util/start.c: Write a simple utility to start, stop, or query
	the status of the named jobs.
	* util/Makefile.am (sbin_PROGRAMS): Build and install start
	(start_SOURCES, start_LDFLAGS, start_LDADD): Details for start
	(install-exec-local): Also install as stop and status.
	* util/reboot.c (main): Drop the debugging set.

	* init/cfgfile.c (cfg_job_stanza): Correct nih_alloc error.

	* init/process.c (process_setup_environment): Guard memory alloc.
	* init/job.c (job_set_idle_event): Likewise.
	(job_change_state): And here too.
	(job_run_command): Likewise.
	* init/control.c (control_send): Likewise.
	* init/cfgfile.c: And throughout this file.
	* upstart/control.c (upstart_recv_msg): And once here too.

	* upstart/control.h: Abolish the separate halt, reboot and poweroff
	messages and replace with a single shutdown message that takes
	an event name (for the idle event issued afterwards).
	* upstart/control.c (upstart_send_msg_to, upstart_recv_msg): Handle
	the new shutdown event type by just treating it as an event.
	* upstart/tests/test_control.c (test_messages): Update tests.
	* init/job.c (job_set_idle_event): Store a copy of the idle event
	name.
	* init/control.c (control_send): Copy the shutdown event name.
	(control_handle): Replace individual handling with the new
	single event.
	* init/tests/test_control.c (test_watcher): Update.
	* util/initctl.c: Drop handling for things that shutdown does now.
	* util/shutdown.c: Send the UPSTART_SHUTDOWN event and let the user
	specify anything they want, just give defaults.

	This is quite a big change and abolishes level events entirely,
	along with the event history.  We now just treat events as a
	transient queue of strings that go past, may cause things to change,
	but are otherwise forgotten.  This turns out to be much easier to
	understand and has no real loss of power.

	* init/event.c: Vastly simplify; gone are the separate notions of
	edge and level events, instead we just treat them as one-shot
	things that go past and are forgotten about.
	* init/event.h (Event): Remove value member.
	Update prototypes.
	* init/tests/test_event.c: Update.
	* init/job.c (job_change_state): Change the event pattern to be
	one that includes the job name and a description of the transition
	instead of the new state.
	(job_detect_idle): Call event_queue rather than event_queue_edge.
	* init/tests/test_job.c: Update.
	* init/cfgfile.c (cfg_job_stanza): Drop "when" and "while".
	* init/tests/test_cfgfile.c (test_read_job): Drop mentions of
	"when" and "while".
	* init/control.c (control_send, control_handle): Drop cases for
	level events.
	(control_handle_event): Don't include a level in the event.
	* init/tests/test_control.c: Update
	* init/main.c: Call event_queue rather than event_queue_edge.
	* upstart/control.c (upstart_send_msg_to, upstart_recv_msg): Change
	event handling so that only a name is read.
	* upstart/control.h: Remove value/level event structures.
	* upstart/tests/test_control.c (test_messages): Update.
	* upstart/job.c (process_state_name): Not used for events, adjust
	documentation so it doesn't lie.
	* util/initctl.c (main): Drop the set function, simplify trigger.
	* util/shutdown.c (shutdown_now): Call UPSTART_EVENT_QUEUE for
	shutdown into maintenance mode.

	* init/control.c (control_handle): Place a message in the syslog
	before halting, powering off or rebooting.

	* util/shutdown.c: Adjust so that the warning message is sent out
	if shutdown is immediate, and when it actually happens.  Include
	the hostname as wall does.

2006-08-30  Scott James Remnant  <scott@netsplit.com>

	* TODO: Update.

	* util/shutdown.c: Implement shutdown utility along the same lines
	as the sysvinit one, but with rather different code.

	* util/initctl.c (main): Call setuid on the effective user id so
	that we can be made setuid root and executable by a special group.
	* util/reboot.c (main): Likewise.

	* util/initctl.c (main): Check the effective rather than the real
	user id, if we're effectively root, that's good enough.

	* util/reboot.c: Implement reboot/halt/poweroff utility.
	* util/Makefile.am (sbin_PROGRAMS): Build and install reboot
	(reboot_SOURCES, reboot_LDFLAGS, reboot_LDADD): Details for reboot
	(install-exec-local): Create hardlinks to reboot for halt and poweroff.

2006-08-29  Scott James Remnant  <scott@netsplit.com>

	* init/main.c (main): Actually run the idle-detect function.
	* init/job.c (job_detect_idle): Interrupt the main loop, otherwise
	we may end up waiting for a signal before we process the event
	we just issued.

2006-08-27  Scott James Remnant  <scott@netsplit.com>

	* util/shutdown.c: Template main function.
	* util/Makefile.am (sbin_PROGRAMS): Build and install the
	shutdown binary.
	(shutdown_SOURCES, shutdown_LDFLAGS, shutdown_LDADD): Details for
	the shutdown binary

	* util/initctl.c (main): Add commands for halt, poweroff and reboot.

	* init/event.c (event_queue_run): Remove the parameters.
	* init/event.h: Update.
	* init/main.c (main): Update.
	* init/tests/test_control.c (test_watcher): Update.
	* init/tests/test_job.c (test_detect_idle): Update.

	* upstart/control.c (upstart_send_msg_to, upstart_recv_msg): Deal
	with halting, rebooting and powering off; or at least the appropriate
	messages.
	* upstart/control.h: Add control message structures for halting,
	powering off and rebooting the machine.
	* upstart/tests/test_control.c (test_messages): Run the tests.
	* init/control.c (control_handle): Add handling for halt, power off
	and reboot that issue the shutdown event and arrange for the halt,
	poweroff or reboot to be issued the next time the system is idle.
	* init/tests/test_control.c (test_watcher): Test the events.

	* TODO: Update.

	* init/job.c (job_detect_idle): Function to detect when the system is
	stalled or idle.
	* init/job.h: Update
	* init/tests/test_job.c (test_detect_idle): Test the new function.

	* util/initctl.c (main): Handle the list command.

	* TODO: Update.

	* upstart/control.c (WireJobStatusPayload): add description to the
	job status payload.
	(upstart_send_msg_to, upstart_recv_msg): Send and receieve the
	description over the wire.
	* upstart/control.h (UpstartJobStatusMsg): add a description field
	* upstart/tests/test_control.c: Update test cases.
	* init/control.c (control_handle): Include the job description in
	the message.
	(control_send): Copy the description when we put the message on
	the queue.
	(control_handle_job): Copy the description here too
	* init/tests/test_control.c: Update test cases.

	* init/job.c (job_list): Add a function to return the job list.
	* init/job.h: Update.
	* init/control.c (control_handle): Handle the JOB_LIST message
	by sending back a list of job status messages followed by the
	JOB_LIST_END message.
	* init/tests/test_control.c (test_watcher_child): Check the
	JOB_LIST message works properly.

	* upstart/control.c (upstart_send_msg_to, upstart_recv_msg): Handle
	the JOB_LIST and JOB_LIST_END messages which have no payload.
	* upstart/control.h: Add enums and structures for job list messages.
	* upstart/tests/test_control.c (test_messages): Update tests.

	* init/main.c (main): Check that we're both uid and process #1

	* init/main.c (main): Stop handling SIGTERM, we never want people
	to kill init.  Handle SIGINT and SIGWINCH through the ordinary
	handler and SIGSEGV through a direct handler.
	(segv_handler): Write a sensible core dump handler, we use a child
	to dump core while we carry on in the parent hopefully stepping over
	the bad instruction.
	(cad_handler): Generate the control-alt-delete event.
	(kbd_handler): Generate the kbdrequest event.

2006-08-25  Scott James Remnant  <scott@netsplit.com>

	* configure.ac: Bump version to 0.1.2
	* NEWS: Update.

	* TODO: Update.

	* init/process.c (process_setup_environment): Inherit the PATH
	and TERM environment variables from the init process, so the
	console works properly.
	* init/process.h (PATH): Declare a default value for this variable
	* init/main.c (main): Set the value of PATH to the default.
	* init/tests/test_process.c (child): Update test case.

	* NEWS: Update.
	* configure.ac: Bump version to 0.1.1

2006-08-24  Scott James Remnant  <scott@netsplit.com>

	* init/cfgfile.h (CFG_DIR): Change configuration directory to
	/etc/event.d -- it's not been used by anyone, but is similar to
	other directories that have which is a good precedent.
	* event.d/Makefile.am (eventdir, dist_event_DATA): Install files
	into the new directory name.
	* Makefile.am (SUBDIRS): Rename sub directory
	* configure.ac (AC_CONFIG_FILES): Rename generated Makefile

	* init/Makefile.am (DEFAULT_INCLUDES): Set to include the right
	directories so out of tree builds work.
	* logd/Makefile.am (DEFAULT_INCLUDES): Set to include the right
	directories so out of tree builds work.
	* upstart/Makefile.am (DEFAULT_INCLUDES): Set to include the right
	directories so out of tree builds work.
	(upstartinclude_HEADERS): Install errors.h
	* util/Makefile.am (DEFAULT_INCLUDES): Set to include the right
	directories so out of tree builds work.

	* Makefile.am (SUBDIRS): Add m4 to the list
	* configure.ac (AC_CONFIG_FILES): Generate m4/Makefile
	* upstart/Makefile.am (upstartinclude_HEADERS): Add errors.h

	* upstart/control.c (upstart_open): 

	* init/control.c (control_open): Raise the error before
	performing other actions so errno is not lost.

	* TODO: Update.o
	* init/cfgfile.c (cfg_next_token): Don't count quote characters
	unless we're actually planning to dequote the file, otherwise we
	end up allocating short.

	* init/control.c (control_close): Free the io_watch using list_free
	in case a destructor has been set.
	* init/tests/test_control.c: Initialise the type of the message, and
	free job correctly.

	* upstart/tests/test_control.c: Fix overwrite of buffer.
	* init/tests/test_job.c: Clean up not-freed job.

2006-08-23  Scott James Remnant  <scott@netsplit.com>

	* init/tests/test_event.c: free the entry allocated and initialise
	the return values.

	* init/cfgfile.c (cfg_skip_token): Drop this function; we'll
	make sure *pos is pointing at the start of the thing we want
	to parse, not the first token.  Update the other functions
	accordingly.
	(cfg_read_job): Implement function to look over a job file and
	parse all of the stanzas that are found.  Also sanity checks the
	job afterwards and deals with reloading existing jobs.
	(cfg_job_stanza): Function that parses an individual stanza,
	calling out to the other parse functions; this is the main config
	file parser!
	(cfg_parse_args, cfg_parse_command): Drop requirement that filename
	and lineno be passed, so we can be called to reparse arguments after
	we've already done so.
	(cfg_parse_script): Remove requirement that it be called at the
	start of the entire stanza, and instead at the start of the script.
	When hitting EOF, return the script so far, not NULL.
	(cfg_parse_args): Correct bug where we didn't check sufficient
	characters while skipping whitespace.
	(cfg_next_token): Correct bug where we didn't copy the character
	after a slash into the text, instead of just not copying the slash.
	Adjust line numbers to match the fact that it's zero based now.
	* init/cfgfile.h: Define prototype.
	* init/tests/test_cfgfile.c (test_read_job): Pretty thoroughly
	test the config file parser code.

2006-08-22  Scott James Remnant  <scott@netsplit.com>

	* init/cfgfile.c (cfg_tokenise): Rename to cfg_next_token.
	(cfg_skip_token): Code to skip whitespace, token and whitespace.
	(cfg_parse_args): Function to parse an argument list.
	(cfg_next_token): Extend to support the removal of quotes and
	slashes from the token.

	* init/cfgfile.c (cfg_parse_script): Pass filename and lineno and
	increment the latter as we go.
	(cfg_script_end): Pass and increment lineno.

	* init/cfgfile.c: Correct a missing semi-colon in prototypes.
	(cfg_parse_command): Function to parse any stanza that requires
	a command and arguments list, e.g. exec/respawn/daemon.  We don't
	want to require that the list be quoted, etc. and do want to allow
	it to be folded over lines.
	(cfg_tokenise): Function used by the above to tokenise the file,
	handling things like \, quoted strings and newlines, etc.  Can be
	used both to determine the length of the token and to copy it.

	* init/cfgfile.c (cfg_read_script): Rename to cfg_parse_script.

	* init/cfgfile.c (cfg_read_script): Function to parse a script
	fragment ("foo script\n....end script\n") from the job file, which
	is the most complex form we can find.  Write it assuming the file is
	in a character array which may not be NULL terminated (ie. a mmap'd
	file).
	(cfg_script_end): Used by the above to detect the end of the
	fragment.
	* init/cfgfile.h: Empty header file.
	* init/Makefile.am (init_SOURCES): Build and link cfgfile.c
	using the cfgfile.h header
	(TESTS): Build and run the config file test cases.
	(test_cfgfile_SOURCES, test_cfgfile_LDFLAGS, test_cfgfile_LDADD):
	Details for config file test case binary.

	* init/main.c (main): Remove the calls to the unfinished config
	file code.

2006-08-21  Scott James Remnant  <scott@netsplit.com>

	* init/main.c: Add missing include for unistd.h
	* init/process.c (process_setup_console): Drop use of job.
	* util/initctl.c (main): Check that we're run as root.

	* init/main.c (main): Write the main function

	* init/event.c (event_queue_cb): Rename to event_queue_run.
	* init/event.h: Update.

	* init/process.c (process_setup_console): Become an exported
	function that includes the code to reset a console.

2006-08-19  Scott James Remnant  <scott@netsplit.com>

	* logd/main.c (main): Write the basic main function.

	* util/initctl.c (main): Fill in the details to give us a basic
	test client.

	* TODO: Update.

	* util/initctl.c (main): Provide the most basic main function.
	* util/Makefile.am (sbin_PROGRAMS): Build the initctl binary
	* Makefile.am (SUBDIRS): Build the utilities.
	* configure.ac (AC_CONFIG_FILES): Generate the util Makefile.

2006-08-18  Scott James Remnant  <scott@netsplit.com>

	* init/Makefile.am (test_job_LDADD): Remove the duplicate link.

	* TODO: Update.

	* init/job.c (job_handle_child): Rename to job_child_reaper.
	* init/job.h: Update.
	* init/tests/test_job.c: Update function names.

	* init/control.c (control_cb): Rename to control_watcher
	* init/tests/test_control.c: Update function names.

	* TODO: Update.

	* Makefile.am (SUBDIRS): Install the rc.d files.
	* configure.ac (AC_CONFIG_FILES): Generate the rc.d Makefile.
	* rc.d/Makefile.am (rcdir): Define rcdir to be /etc/rc.d
	(dist_rc_DATA): Install the logd file into that directory.
	* rc.d/logd: Write a simple service definition for the log daemon,
	this saves us hardcoding any information about it into init; it'll
	just need to know the name.

	* Makefile.am (SUBDIRS): Build the logd daemon
	* configure.ac (AC_CONFIG_FILES): Generate the logd Makefile.
	* logd/Makefile.am (sbin_PROGRAMS): Install the logd binary into
	the sbin directory by default.
	(logd_SOURCES): Build and link main.c
	* logd/main.c (main): Add basic main function for testing purposes.

2006-08-16  Scott James Remnant  <scott@netsplit.com>

	* init/job.c (job_start): Ignore self-dependencies; over-document
	why the dependency event prodding has a surprise in its tail.
	(job_change_state): Move the job_release_depends call to here.

	* init/event.c (event_queue_cb): Add event consumer/dispatcher.
	* init/event.h: Update.

	* init/control.c (control_send): Make the event code clearer.
	(control_handle): Handle the changed event semantics.
	(control_handle_event): Issue the new event type.
	* init/tests/test_control.c: Update tests.

	* upstart/control.c (upstart_send_msg_to, upstart_recv_msg): Adjust
	marshal code to match.
	* upstart/control.h: Update all structures appropriately to the
	previous changes.
	* upstart/tests/test_control.c: Update.

	* init/job.c (job_change_state): Change call to event_trigger_level
	to event_queue_level.

	* init/event.c (event_trigger_edge, event_trigger_level): Place
	the event on the event_queue rather than directly triggering it.
	Rename to event_queue_edge and event_queue_level respectively.
	* init/event.h: Update.
	* init/tests/test_event.c: Update test cases.

	* init/job.c (job_handle_event): Add another sanity check, jobs
	should not be able to react to their own events; that's just silly.
	* init/tests/test_job.c (test_handle_event): Check that the new
	condition does the right thing.
	
	* init/job.c (job_change_state): Make it illegal for a job to exist
	without either a command or script or both.  This is for sanity
	reasons, allowing no primary process makes no sense and can lead
	to event loops if someone is feeling nefarious.
	* init/tests/test_job.c (test_change_state): Drop test on behaviour
	we've just outlawed.

	* init/job.c (job_start): Only announce the change if we're still
	in the waiting state, we could have moved on to running already.

	* init/job.c (job_start): If holding the job, at least announce
	the goal change to subscribed clients.

	* TODO: Update.

	* init/job.c (job_start): Check for dependencies before starting
	the process, if we have any that aren't running we stay in waiting
	until they are.  Any that aren't even starting get poked with a
	dependency event to see whether that wakes them up.
	* init/tests/test_job.c (test_start): Test paths through new
	dependency code.

	* init/job.c (job_run_process): Once we've got an active process
	in the running state, release our dependencies.

	* init/job.c (job_release_depends): Function to release any waiting
	dependencies on the given job.
	* init/job.h: Update.
	* init/tests/test_job.c (test_release_depends): Test the behaviour
	of the function on its own.

	* init/job.h (Job): Add depends list field
	(JobName): New structure to hold the name of a job.
	* init/job.c (job_new): Initialise the depends list.
	* init/tests/test_job.c (test_new): Make sure the depends list is
	initialised properly.

	* init/job.c (job_next_state): Return JOB_STARTING if we're in
	JOB_WAITING and the goal is JOB_START.  This is only called when
	there's some change, and I don't want to hard-code the goal there.
	(job_start): Don't hardcode JOB_STARTING, instead just use the next
	state.
	* init/tests/test_job.c (test_next_state): Adjust test case.

	* init/control.c (control_subscribe): Allow the current
	subscription to be found by passing NOTIFY_NONE.
	(control_handle): Don't remove an existing subscription to jobs,
	a GUI will probably want a permanent one to keep the status up to
	date.

	* init/job.c (job_kill_process, job_kill_timer): Don't hardcode
	JOB_STOPPING here, instead move to the next logical state. 
	(job_kill_process): Notify subscribed processes that we killed
	the job.
	(job_start, job_stop): Notify subscribed processes of a change of
	goal that doesn't result in an immediate state change.

	* init/event.c (event_trigger_edge, event_trigger_level): Swap
	order so that events are announced before processed.

	* init/control.c (control_handle): Handle requests to watch and
	unwatch jobs and events.
	* init/tests/test_control.c (test_cb_child, test_cb): Check that
	subscriptions work.

	* init/tests/test_control.c (test_cb_child): Add a sleep to avoid
	a race that upsets gdb, have tried this with a STOP/CONT interlock
	but can't seem to find where the child should reach first.

	* init/job.c (job_change_state): Notify the control handler.
	* init/event.c (event_trigger_edge, event_trigger_level): Pass
	event to the control handler.
	* init/tests/test_control.c (test_cb_child): Expect to receive
	job status events as well.
	* init/Makefile.am (test_event_LDADD, test_process_LDADD) 
	(test_job_LDADD): Add control.o to the linkage.

	* init/control.c (control_cb): Don't display an error for
	ECONNREFUSED, just remove any subscriptions.
	* init/tests/test_control.c (test_handle_job, test_handle_error):
	Clean up our subscriptions properly.

	* init/control.c (control_handle_job): Function to send out an
	UPSTART_JOB_STATUS message to subscribed processes whenever a
	job state changes.
	(control_handle_event): Function to send out an
	UPSTART_EVENT_TRIGGERED message to subscribed processes whenever
	an event is triggered.
	* init/control.h: Update.
	* init/tests/test_control.c (test_handle_job, test_handle_event):
	Check that the functions work properly.

	* init/control.c (control_handle): Handle messages that trigger
	edge and level events; subscribe the process to receive notification
	of job changes during the event.
	* init/tests/test_control.c (test_cb_child): Check that the messages
	are handled properly (without subscription check).

	* init/control.c (control_cb): Unsubscribe a process if it stops
	listening.

	* init/control.c (control_send): Copy the pointers in the new
	event messages.
	* init/tests/test_control.c (test_send): Check the pointers are
	copied across correctly.

	* init/control.c (control_subscribe): Add function to handle
	processes that want to subscribe to changes.
	(control_init): Initialise the subscriptions list.
	* init/control.h: Add structures and prototypes.
	* init/tests/test_control.c (test_subscribe): Test the function.

	* upstart/control.h (UpstartMsgType): add messages for triggering
	edge and level events, receiving the trigger for an event and for
	watching jobs and events.
	(UpstartEventTriggerEdgeMsg, UpstartEventTriggerLevelMsg)
	(UpstartEventTriggeredMsg, UpstartWatchJobsMsg)
	(UpstartUnwatchJobsMsg, UpstartWatchEventsMsg):
	(UpstartUnwatchEventsMsg): Add structures for the new messages.
	(UpstartMsg): And add them to the union.
	* upstart/control.c (WireEventPayload): The event messages can all
	share a wire payload type; the watch messages don't need any special
	payload.
	(upstart_send_msg_to): Add the payloads onto the wire.
	(upstart_recv_msg): And take the payloads back off the wire.
	* upstart/tests/test_control.c (test_messages): Test the new
	message types.

	* upstart/control.h (UpstartJobStatusMsg): add a process id.
	* upstart/control.c (WireJobStatusPayload): and here too.
	(upstart_send_msg_to): copy the process id onto the wire.
	(upstart_recv_msg): copy the process id from the wire.
	* init/control.c (control_handle): Fill in the pid from the job.
	* upstart/tests/test_control.c (test_messages): Check the pid gets
	passed across the wire properly.

	* init/control.c (control_cb): Disable the poll for write once the
	send queue becomes empty.

	* upstart/Makefile.am (libupstart_la_SOURCES): Correct ordering.

	* init/control.c (control_handle): Add missing break.

	* upstart/job.c (job_goal_name, process_state_name): For completeness
	add these two functions as well.
	* upstart/job.h: Update.
	* upstart/tests/test_job.c (test_goal_name) 
	(test_process_state_name): Test the new functions.

	* init/job.c (job_state_name): Move this utility function from here
	* upstart/job.c (job_state_name): to here so all clients can use
	it.
	* init/job.h: Update.
	* upstart/job.h: Update.
	* init/tests/test_job.c (test_state_name): Move the test case from here
	* upstart/tests/test_job.c: to here as well.
	* upstart/Makefile.am (libupstart_la_SOURCES): Build and link job.c
	(TESTS): Run the job test cases
	(test_job_SOURCES, test_job_LDFLAGS, test_job_LDADD): Details for
	job test case binary.
	* init/Makefile.am (test_job_LDADD, test_process_LDADD) 
	(test_event_LDADD): Link to libupstart.la

	* init/control.c: Code to handle the server end of the control
	socket, a bit more complex than a client as we want to avoid
	blocking on malcious clients.
	* init/control.h: Prototypes.
	* init/tests/test_control.c: Test the control code.
	* init/Makefile.am (init_SOURCES): Build and link control.c
	using the control.h header
	(init_LDADD): Link to libupstart as well
	(TESTS): Build and run the control test suite.
	(test_control_SOURCES, test_control_LDFLAGS, test_control_LDADD):
	Details for control test suite binary.

	* upstart/control.c: Add a way to disable the safety checks.
	* upstart/tests/test_control.c (test_free): Fix bad test case.

	* upstart/control.c (upstart_recv_msg): fixed bogus return type
	for recvmsg from size_t to ssize_t so we don't infiniloop on error.

	* upstart/control.c (upstart_send_msg_to, upstart_recv_msg): Avoid
	job_start as the short-cut for assigning name, as that might become
	a more complex message eventually.  Use job_query instead.

	* upstart/control.c (upstart_free): Add wrapper function around
	nih_free so we're a proper library and don't expose libnih too much
	(upstart_recv_msg): Stash the sender pid in an argument.
	* upstart/control.h: Update.
	* upstart/tests/test_control.c (test_recv_msg): Test pid is
	returned properly.
	(test_free): Test the nih_free wrapper.

	* init/job.c (job_run_script): Document future FIXME.

	* init/exent.h, init/job.h, init/process.h: Fix up headers.

	* upstart/control.c, upstart/control.h, upstart/errors.h,
	upstart/job.h, upstart/libupstart.h: Fix up headers.

	* upstart/control.c: Write the code to handle the control socket
	and communication over it; turns out this was possible to write so
	that both ends are handled in the same code.
	* upstart/control.h: Structures and prototypes.
	* upstart/tests/test_control.c: Test the new code.

	* upstart/Makefile.am (libupstart_la_LIBADD): Link to libnih

	* upstart/errors.h: Header file containing errors raised by
	libupstart.
	* upstart/libupstart.h: Include errors.h

2006-08-15  Scott James Remnant  <scott@netsplit.com>

	* init/event.h: Add missing attribute for event_new()

	* init/job.h (JobGoal, JobState, ProcessState, ConsoleType): Move
	the enums from here
	* upstart/job.h: into here so that we can use them across the
	control socket.

	* Makefile.am (SUBDIRS): Build the libupstart library
	* configure.ac (AC_CONFIG_FILES): Generate upstart/Makefile
	* upstart/Makefile.am: Makefile for sub-directory
	* upstart/libupstart.ver: Linker version script.
	* upstart/libupstart.h: "Include everything" header file.

	* TODO: Update.

	* init/job.c (job_handle_child): Warn when processes are killed
	or exit with an abnormal status.  Warn when respawning.

	* init/job.c (job_handle_child): Respawn processes that were not
	supposed to have died.
	* init/tests/test_job.c (test_handle_child): Test the respawn code.

	* TODO: Update.

	* init/event.c (event_trigger_edge, event_trigger_level): Call
	job_handle_event so that we actually do something useful.
	* init/Makefile.am (test_event_LDADD): Link to process.o and job.o
	now that event.c calls code from job.

	* init/job.c (job_start_event): Function to start a job if an event
	matches.
	(job_stop_event): Function to stop a job if an event matches.
	(job_handle_event): Iterate the job list and dispatch the given event,
	causing jobs to be stopped or started using the above two functions.
	* init/job.h: Update.
	* init/tests/test_job.c: Test the new functions.

	* init/job.c (job_new): Initialise start_events and stop_events to
	an empty list.
	* init/job.h (Job): Add start_events and stop_events list heads.
	* init/tests/test_job.c (test_new): Check the lists are initialised
	correctly to the empty list.

	* init/event.c (event_match): Function to check events for equality.
	* init/event.h: Update.
	* init/tests/test_event.c (test_match): Test function.

	* init/job.c (job_change_state): Trigger the level event with the
	same name as the job, with the value taken from the state.
	* init/tests/test_job.c (test_change_state): Check the event
	gets set to the right values as we go.
	* init/Makefile.am (test_job_LDADD, test_process_LDADD): Link to
	event.o now that job.c uses code from there.

	* init/event.c (event_change_value): Rename event_set_value to this
	as we intended in the first place; makes it more consistent with job.
	Always change the value.
	(event_trigger_edge): Add a high-level function to trigger an edge
	event.
	(event_trigger_level): And another to trigger a level event with
	a given value, this inherits the "don't change it" functionality
	that was in event_set_value.
	* init/event.h: Update.
	* init/tests/test_event.c: Test new behaviours and functions.

	* init/event.c: Add simple code to keep track of events, whether
	they have been recorded or not and their current value if any.
	* init/event.h: Structures and prototypes.
	* init/tests/test_event.c: Test cases for event code.
	* init/Makefile.am (init_SOURCES): Build and link event.c using event.h
	(TESTS): Run the event test suite.
	(test_event_SOURCES, test_event_LDFLAGS, test_event_LDADD): Details
	for event test suite binary.

	* init/job.c (job_run_process, job_kill_process, job_kill_timer):
	Downgrade error messages to warning as they're not fatal.
	(job_change_state): Change info message to be more regular.

	* init/job.c (job_start): A very simple, but very necessary, function.
	Set the goal of the given job to JOB_START and kick it off.
	(job_stop): And its companion, cause a running job to be stopped.
	* init/job.h: Update.
	* init/tests/test_job.c: Test the functions.

	* init/job.c (job_handle_child): Child handler to kick jobs into
	the next state when their process dies.
	* init/job.h: Update.
	* init/tests/test_job.c (test_handle_child): Test the handler
	directly by just invoking it with various job states.

2006-08-14  Scott James Remnant  <scott@netsplit.com>

	* init/tests/test_process.c (test_kill): Use select rather than
	poll for consistency with other test cases.

	* init/job.c (job_kill_process): Add function to send the active
	process of a job the TERM signal, and then set a timer to follow
	up with the KILL signal if the job doesn't get cleaned up in time.
	(job_kill_timer): Timer callback to send the KILL signal; this
	does the same job as the child handler and puts the job into the
	next state as there's no point waiting around now.
	* init/job.h: Update.
	* init/tests/test_job.c (test_kill_process): Test both functions
	in one test case (as one is just the bottom half of the other).

	* init/tests/test_process.c (test_spawn): Use the right thing in
	the test case filename and unlink it to make sure.

	* init/job.c (job_change_state): Write the principal state gate
	function, called once a state has been left to enter the given new
	state (which one should determine with job_next_state).  Spawns
	the necessary processes or moves to the next appropriate state.
	* init/job.h: Update.
	* init/tests/test_job.c: Test the state changes.

	* init/job.c (job_run_process): Internal function to call
	process_spawn and update the job structure.
	(job_run_command): Simple(ish) wrapper for the above to split
	a command by whitespace, or use a shell if it needs more complex
	argument processing.
	(job_run_script): More complex wrapper that uses a shell to execute
	verbatim script, either using -c or a /dev/fd/NN and feeding the
	shell down a pipe to it.
	* init/job.h: Update.
	* init/tests/test_job.c: Test the new functions.

	* init/Makefile.am (init_SOURCES, TESTS): Reorder so that process.c,
	which is arguably lower level, comes first.
	(test_job_LDADD): Link the process code.
	(test_process_LDADD): Swap the order.

	* TODO: Update.

	* init/process.c (process_spawn): Correct typo (progress -> process),
	thanks Johan.

2006-08-12  Scott James Remnant  <scott@netsplit.com>

	* init/process.c (process_spawn): Correct formatting of function.
	* init/process.h (SHELL): Define the location of the shell, all in
	the spirit of not hard-coding stuff like this.

	* init/job.c (job_new): Initialise all structure members to zero
	as this doesn't happen automatically.

2006-08-10  Scott James Remnant  <scott@netsplit.com>

	* init/job.h (job_state_name): Declare as a const function.

2006-08-09  Scott James Remnant  <scott@netsplit.com>

	* init/job.c (job_next_state): State transition logic; this uses
	our departure from the specification (the goal) so that the state
	can always be currently accurate rather than suggestive.
	(job_state_name): Cute function to convert enum into a name.
	* init/job.h: Update.
	* init/tests/test_job.c (test_next_state): Test the transitions.
	(test_state_name): And the return values.

	* TODO: Add file to keep track of things.

	* init/job.c: Include nih/macros.h and nih/list.h
	* init/process.c: Include order fixing, include nih/macros.h
	* init/tests/test_job.c: Include nih/macros.h and nih/list.h
	* init/tests/test_process.c: Include nih/list.h

	* init/job.c: Include order fixing.
	(job_find_by_name): Function to find a job by its (unique) name.
	(job_find_by_pid): Function to find a job by the pid of its process.
	* init/job.h: Update.
	* init/tests/test_job.c (test_find_by_name, test_find_by_pid): Test
	new functions.

	* init/process.c (process_spawn): Spawn a process using the job
	details to set up the environment, etc.
	(process_setup_console): Set up the console according to the job.
	(process_setup_limits): Set up the limits according to the job.
	(process_setup_environment): Set up the environment according to
	the job.
	(process_kill): Simple function to send a kill signal or raise an
	error; mostly just a wrapper without any particular logic.
	* init/process.h: Prototypes and macros.
	* init/tests/test_process.c: Test cases.
	* init/Makefile.am (init_SOURCES): Build and link process.c and
	its header file.
	(TESTS): Run the process test suite.
	(test_process_SOURCES, test_process_LDFLAGS, test_process_LDADD):
	Details for process test sutie binary.

2006-08-08  Scott James Remnant  <scott@netsplit.com>

	* init/job.c (job_new): nih_list_free is necessary.
	* init/tests/test_job.c (test_new): Free job when done.

	* init/job.h: Header file to contain the definition of the Job
	structure and associated typedefs, etc.
	(JobGoal): In a divergence from the specification, we introduced a
	"goal" for a job which tells us which way round the state machine
	we're going (towards start, or towards stop).
	(JobState): Which means this always holds the current state, even
	if we're trying to get out of this state (ie. if we've sent the TERM
	signal to the running process, we're still in the running state until
	it's actually been reaped).
	(ProcessState): And in another divergence, we keep the state of the
	process so we know whether we need to force a state transition or
	can just expect one because something transient is happening.
	* init/job.c (job_new): Function to allocate a Job structure, set
	the pointers to NULL and other important members to sensible
	defaults.
	(job_init): Initialise the list of jobs.
	* init/tests/test_job.c: Test suite.
	* init/Makefile.am (init_SOURCES): Compile and link job.c using
	its header file.
	(TESTS): Run the job test suite.
	(test_job_SOURCES, test_job_LDFLAGS, test_job_LDADD): Details for the
	job test suite binary.

2006-08-02  Scott James Remnant  <scott@netsplit.com>

	* configure.ac: Check for C99

	* HACKING: Document dependency on libnih.

2006-07-27  Scott James Remnant  <scott@netsplit.com>

	* init/Makefile.am (DEFS): Append to the default DEFS list, rather
	than overriding, otherwise we lose HAVE_CONFIG_H

2006-07-13  Scott James Remnant  <scott@netsplit.com>

	* HACKING: Correct incorrect Bazaar URL.

	* AUTHORS: Change e-mail address to ubuntu.com.
	* HACKING: Update Bazaar and Release URLS.
	* configure.ac (AC_COPYRIGHT): Change copyright to Canonical Ltd.
	(AC_INIT): Change bug submission address to Launchpad.
	* init/main.c: Update header to use Canonical copyright and
	credit me as author.

2006-05-16  Scott James Remnant  <scott@netsplit.com>

	* init/main.c: Add the simplest template main.c
	* init/Makefile.am: Add template Makefile.am that builds init from
	main.c and links to libnih statically
	* configure.ac (AC_CONFIG_FILES): Configure nih and init subdirs.
	* Makefile.am (SUBDIRS): Recurse into nih and init subdirs.

2006-05-14  Scott James Remnant  <scott@netsplit.com>

	* ChangeLog: Initial project infrastructure created.<|MERGE_RESOLUTION|>--- conflicted
+++ resolved
@@ -1,4 +1,3 @@
-<<<<<<< HEAD
 2013-11-18  James Hunt  <james.hunt@ubuntu.com>
 
 	* init/control.c:
@@ -22,7 +21,7 @@
 	    - test_unset_env().
 	    - test_reset_env().
 	* init/tests/test_job.c: test_job_find(): New function.
-=======
+
 2013-11-16  Dmitrijs Ledkovs  <xnox@ubuntu.com>
 
 	* init/xdg.c, util/Makefile.am, test/Makefile.am, init/conf.c:
@@ -41,7 +40,6 @@
 	  - drop a spurious check of nih_io_watches at a point where its
 	    content cannot possibly have changed.
 	* test/test_util_common.h: drop TIMED_BLOCK() macro, no longer used.
->>>>>>> 81729910
 
 2013-11-14  James Hunt  <james.hunt@ubuntu.com>
 
