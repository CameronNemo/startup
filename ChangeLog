--- conflicted
+++ resolved
@@ -1,77 +1,3 @@
-<<<<<<< HEAD
-2013-01-14  James Hunt  <james.hunt@ubuntu.com>
-
-	* util/initctl.c:
-	  - Grouped all environment commands in usage output.
-	  - Added --global, --job and --instance options for all environment
-	    commands. These are currently dummies, but --global will soon be
-	    required to make changes to the global job environment table when
-	    initctl is invoked from within a job.
-
-2013-01-11  James Hunt  <james.hunt@ubuntu.com>
-
-	* util/tests/test_initctl.c:
-	  - Lots of new job environment table tests.
-
-2013-01-10  James Hunt  <james.hunt@ubuntu.com>
-
-	* init/man/init.5: Define job environment table.
-	* init/tests/test_job_class.c(): test_environment(): Added call
-	  to job_class_environment_init() which is now required to avoid
-	  confusing TEST_ALLOC_FAIL().
-	* util/man/initctl.8:
-	  - Further details in list-env section.
-	  - Escape dashes in command names.
-	* util/tests/test_initctl.c:
-	  - New utility macros: _WAIT_FOR_FILE(), WAIT_FOR_FILE()
-	    and TEST_STR_MATCH().
-	  - Initial tests for testing job environment table commands.
-
-2013-01-09  James Hunt  <james.hunt@ubuntu.com>
-
-	* init/man/init.5:
-	  - Overhauled 'Job environment' section.
-	* util/initctl.c:
-	  - Added 'unset-env' and 'reset-env' commands.
-	  - Added missing periods in usage text.
-	  - list_env_qsort_compar(): Renamed from list_env_strcmp_compar(). Now
-	    uses strcoll(3) for locale-awareness.
-	* init/job_class.c:
-	  - job_class_environment_set():
-	    - Comments.
-	    - Handle scenario where user specifies a variable without an equals.
-	* util/man/initctl.8:
-	  - Added details for 'get-env', 'set-env', 'unset-env', 'list-env' and
-	    'reset-env'.
-	  - Tidied up 'usage' stanza section.
-
-2013-01-08  James Hunt  <james.hunt@ubuntu.com>
-
-	* dbus/com.ubuntu.Upstart.xml:
-	  - Added UnsetEnv and ResetEnv methods.
-	* init/control.c:
-	  - control_set_env(): Now uses job_class_environment_set() rather than
-	    directly manipulating job_environ array.
-	  - control_unset_env(): New function.
-	  - control_get_env(): Now calls job_class_environment_get().
-	  - control_list_env(): Now calls job_class_environment_get_all().
-	    Comments.
-	  - control_reset_env(): New function.
-	* init/environ.c:
-	  - environ_remove(): New function.
-	* init/job_class.c:
-	  - job_environ now static.
-	  - job_class_environment_reset(): New function.
-	  - job_class_environment_set(): New function.
-	  - job_class_environment_unset(): New function.
-	  - job_class_environment_get(): Simplified.
-	  - job_class_environment_get_all(): New function.
-	* util/initctl.c:
-	  - Added following new commands:
-	    - 'get-env'
-	    - 'set-env'
-	    - 'list-env'
-=======
 2013-01-25  James Hunt  <james.hunt@ubuntu.com>
 
 	* init/control.c:
@@ -131,6 +57,34 @@
 	      directory becomes writeable.
 	    (LP: #1096531).
 
+2013-01-14  James Hunt  <james.hunt@ubuntu.com>
+
+	* util/initctl.c:
+	  - Grouped all environment commands in usage output.
+	  - Added --global, --job and --instance options for all environment
+	    commands. These are currently dummies, but --global will soon be
+	    required to make changes to the global job environment table when
+	    initctl is invoked from within a job.
+
+2013-01-11  James Hunt  <james.hunt@ubuntu.com>
+
+	* util/tests/test_initctl.c:
+	  - Lots of new job environment table tests.
+
+2013-01-10  James Hunt  <james.hunt@ubuntu.com>
+
+	* init/man/init.5: Define job environment table.
+	* init/tests/test_job_class.c(): test_environment(): Added call
+	  to job_class_environment_init() which is now required to avoid
+	  confusing TEST_ALLOC_FAIL().
+	* util/man/initctl.8:
+	  - Further details in list-env section.
+	  - Escape dashes in command names.
+	* util/tests/test_initctl.c:
+	  - New utility macros: _WAIT_FOR_FILE(), WAIT_FOR_FILE()
+	    and TEST_STR_MATCH().
+	  - Initial tests for testing job environment table commands.
+
 2013-01-09  James Hunt  <james.hunt@ubuntu.com>
 
 	* scripts/init-checkconf.sh:
@@ -138,7 +92,48 @@
 	  - Auto-start dbus-launch if not running and command is available (for
 	    example in non-desktop environments) (LP: #881885).
 	  - Auto-stop dbus-daemon if we started it.
->>>>>>> 15f4c379
+	* init/man/init.5:
+	  - Overhauled 'Job environment' section.
+	* util/initctl.c:
+	  - Added 'unset-env' and 'reset-env' commands.
+	  - Added missing periods in usage text.
+	  - list_env_qsort_compar(): Renamed from list_env_strcmp_compar(). Now
+	    uses strcoll(3) for locale-awareness.
+	* init/job_class.c:
+	  - job_class_environment_set():
+	    - Comments.
+	    - Handle scenario where user specifies a variable without an equals.
+	* util/man/initctl.8:
+	  - Added details for 'get-env', 'set-env', 'unset-env', 'list-env' and
+	    'reset-env'.
+	  - Tidied up 'usage' stanza section.
+
+2013-01-08  James Hunt  <james.hunt@ubuntu.com>
+
+	* dbus/com.ubuntu.Upstart.xml:
+	  - Added UnsetEnv and ResetEnv methods.
+	* init/control.c:
+	  - control_set_env(): Now uses job_class_environment_set() rather than
+	    directly manipulating job_environ array.
+	  - control_unset_env(): New function.
+	  - control_get_env(): Now calls job_class_environment_get().
+	  - control_list_env(): Now calls job_class_environment_get_all().
+	    Comments.
+	  - control_reset_env(): New function.
+	* init/environ.c:
+	  - environ_remove(): New function.
+	* init/job_class.c:
+	  - job_environ now static.
+	  - job_class_environment_reset(): New function.
+	  - job_class_environment_set(): New function.
+	  - job_class_environment_unset(): New function.
+	  - job_class_environment_get(): Simplified.
+	  - job_class_environment_get_all(): New function.
+	* util/initctl.c:
+	  - Added following new commands:
+	    - 'get-env'
+	    - 'set-env'
+	    - 'list-env'
 
 2013-01-04  Dmitrijs Ledkovs  <xnox@ubuntu.com>
 
