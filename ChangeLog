<<<<<<< HEAD
2013-06-05  James Hunt  <james.hunt@ubuntu.com>

	* init/tests/data/upstart-1.8+apparmor.json: New test data file.
	* init/tests/data/upstart-1.8+full_serialisation-apparmor.json:
	  New test data file.
	* init/tests/data/upstart-1.8+full_serialisation+apparmor.json:
	  New test data file.
	* init/tests/test_state.c:
	  - test_upgrade(): Re-initialise lists and hashes as a convenience to
	    the tests.
	  - test_upstart_with_apparmor_upgrade(): New test to ensure Upstart can
	    parse the current 1.8 format JSON with the addition of the AppArmor
	    serialisation (but crucially *without* the full serialisation data
	    (EventOperator, etc).
	  - test_upstart_full_serialise_without_apparmor_upgrade(): New test to
	    ensure Upstart can parse the current 1.8 format JSON with the
	    addition of the full serialisation data (EventOperator, etc),
	    but _without_ the AppArmor serialisation.
	  - test_upstart_full_serialise_with_apparmor_upgrade(): New test to
	    ensure Upstart can parse the current 1.8 format JSON with the
	    addition of the full serialisation data (EventOperator, etc),
	    and the AppArmor serialisation.
	* init/state.c: state_from_string(): Check if ConfSources
	  exist in the serialisation data to allow distinction between
	  ConfSources not present and failing to deserialise them.

2013-06-04  James Hunt  <james.hunt@ubuntu.com>

	* init/event.c: event_deserialise(): Revert to checking JSON for
	  blockers to avoid reliance on JSON serialisation data format version.
	* init/event_operator.h: Fix misplacement of NIH_END_EXTERN.
	* init/state.c: Remove serialisation version code since the autoconf
	  approach of detecting the format of the JSON is safer.
	* init/state.h: Remove STATE_VERSION.
=======
2013-05-31  James Hunt  <james.hunt@ubuntu.com>

	[ Eric S. Raymond <esr@thyrsus.com> ]
	* init/man/init.5: Fix unliftable markup (LP: #1185108).
>>>>>>> 7e954a97

2013-05-27  Marc Deslauriers  <marc.deslauriers@ubuntu.com>

	* init/job.c: Don't check for user mode when trying to load an
	  AppArmor profile. User mode is supported as root, and upstart
	  can be run as a user without being in user mode.
	* init/man/init.5: Adjust man page.

2013-05-24  James Hunt  <james.hunt@ubuntu.com>

	* init/log.c:
	  - log_clear_unflushed(): Expand assertion to handle scenario
	    where the NihIo is still valid but empty (since the data now
	    exists on the unflushed list).
	  - log_read_watch(): Handle EINTR.

2013-05-24  Marc Deslauriers  <marc.deslauriers@ubuntu.com>

	* init/job_process.c: Allow environment variables in apparmor
	  switch stanzas.
	* init/apparmor.[ch]: Use a profile name instead of a Job so we
	  can use environment variables.

2013-05-23  Marc Deslauriers  <marc.deslauriers@ubuntu.com>

	* init/tests/test_state.c: An unused process is actually supposed
          to be NULL. Fix test.
	* init/process.c: Adjust to leave unused process as NULL.

2013-05-17  Marc Deslauriers  <marc.deslauriers@ubuntu.com>

	* init/process.c: Fix deserialising with PROCESS_SECURITY.
	* init/tests/data/upstart-pre-security.json: Added new file to
	  test importing serialisation data without security elements.
	* init/tests/test_state.c: Added new data format test.

2013-05-15  Marc Deslauriers  <marc.deslauriers@ubuntu.com>

	* init/apparmor.[ch]: AppArmor profile helper.
	* init/Makefile.am: Added AppArmor profile helper.
	* init/errors.h: Added SECURITY_ERROR.
	* init/job.c:
	  - Added new JOB_SECURITY state and PROCESS_SECURITY process.
	  - Fix job_deserialise() for new PROCESS_SECURITY process.
	* init/job.h: Added new JOB_SECURITY state.
	* init/job_class.[ch]: Added apparmor_switch to hold the new
	  "apparmor switch" stanza.
	* init/job_process.c:
	  - Switch to new AppArmor profile.
	  - Handle PROCESS_SECURITY process.
	* init/job_process.h: Added JOB_PROCESS_ERROR_SECURITY.
	* init/man/init.5: Document new AppArmor stanzas.
	* init/parse_job.c: Parse new "apparmor" stanzas.
	* init/process.[ch]: Add PROCESS_SECURITY.
	* init/tests/test_job.c: Add new tests, and adjust existing ones.
	* init/tests/test_job_class.c: Added apparmor_switch.
	* init/tests/test_parse_job.c: Test new AppArmor stanza parsing.
	* init/tests/test_process.c: Added PROCESS_SECURITY tests.
	* init/tests/test_state.c: Test apparmor_switch and
	  PROCESS_SECURITY.

2013-05-13  James Hunt  <james.hunt@ubuntu.com>

	* init/state.c: stateful_reexec(): Specify all values for array
	  initialiser.

2013-05-10  James Hunt  <james.hunt@ubuntu.com>

	Revert to not supporting deserialisation of JobClasses with associated
	user/chroot sessions to avoid behavioural change for now.
	
	* init/job_class.c: 
	  - job_class_deserialise(): Revert to failing if associated session is
	    non-NULL.
	  - job_class_deserialise_all(): Revert to ignoring failure to
	    deserialise a JobClass iff it has a non-NULL associated session.
	* init/state.c: 
	  - state_to_string(): Provide some diagnostics if serialisation fails.
	  - state_from_string(): Provide some diagnostics if deserialisation fails.
	  - state_deserialise_resolve_deps(): Ignore failure to lookup JobClass
	    iff it has an associated user/chroot session.
	  - state_deserialise_blocking(): Revert to ignoring failure to
	    deserialise a Blocked object that is associated with a Job whose
	    JobClass has a non-NULL session.
	* init/tests/test_state.c: test_blocking(): Revert test to assert that
	  blocked job with non-NULL session is ignored.

2013-05-09  James Hunt  <james.hunt@ubuntu.com>

	* init/job.c: job_serialise(): Corrected logic for handling 'stop on'
	  condition.
	* init/job_class.c: job_class_deserialise(): Only check type after JSON
	  queried (thanks Coverity).

2013-05-08  James Hunt  <james.hunt@ubuntu.com>

	* init/Makefile.am: Link test_util to test_event_operator.
	* init/conf.c: conf_source_deserialise_all(): Assert conf_sources is
	  empty.
	* init/control.h: control_get_job(): Use job_class_get_registered()
	  rather than redundant job_class_find().
	* init/event_operator.c:
	  - Typos and formatting.
	  - event_operator_serialise(): Conditionally encode name and env.
	  - event_operator_deserialise(): Treat env as a string array, not an
	    environ array to ensure values are not discarded unless they contain '='.
	* init/job.c:
	  - job_deserialise(): Check JSON type for 'stop on' prior to attempting value extraction.
	  - job_find():
	    - Make job_class const.
	    - Use job_class_get_registered() rather than job_class_find().
	* init/job_class.c:
	  - job_class_get_registered(): Rework.
	  - job_class_add_safe(): Re-add since required to support old
	    serialisation formats that do not encode ConfSource and ConfFile
	    objects.
	  - job_class_deserialise():
	    - Take care to only associate ConfFile with JobClass if JSON encodes
	      ConfFile objects.
	    - Check JSON type for 'start/stop on' prior to attempting value extraction.
	  - job_class_find(): Remove (redundant due to job_class_get_registered()).
	* init/state.c:
	  - Set serialisation_version to an invalid value to detect if it was
	    never set (to handle old serialisation formats).
	  - state_from_string():
	    - Make failure to read header and ConfSources warnings only, to support old
	      serialisation formats that do not encode this information.
	  - state_deserialise_blocked(): Fix bug where event blocker was being
	    incremented twice. Now, just assert it is set.
	  - state_deserialise_blocking(): Failure to deserialise a Blocked object 
	    is no longer ignored since sessions are supported.
	* init/state.h: STATE_VERSION history and notes.
	* init/tests/test_conf.c: Replace calls to job_class_find() with
	  job_class_get_registered().
	* init/tests/test_event_operator.c:
	  - test_operator_serialisation(): Check both the original string
	    serialisation format and the new full EventOperator serialisation.
	    type.
	* init/tests/test_job.c:
	  - test_deserialise_ptrace():
	    - Comments and more checks.
	    - Create ConfSource, ConfFile and JobClass manually.
	    - Call job_class_consider() as we now have a backing ConfFile.
	    - Wait for childs child.
	* init/tests/test_state.c:
	  - Simplify TestDataFile.
	  - Ensure files passed to conf_file_new() provide expected suffix.
	  - job_class_diff(): Add event_operator_diff() call.
	  - conf_source_diff(): New function.
	  - conf_file_diff(): New function.
	  - test_blocking():
	    - Extra checks.
	    - Expect ConfFiles to be recreated on re-exec.
	  - test_upgrade(): Check environment is clean before running the next test.
	  - test_upstart1_8_upgrade(): New Upstart-1.8 serialisation format test.
	  - conf_source_from_path(): New utility function.
	* init/tests/test_util.c:
	  - event_operator_diff(): New function.
	  - session_from_chroot(): New function.
	* init/tests/data/upstart-1.8.json: New test file.

2013-05-08  James Hunt  <james.hunt@ubuntu.com>

	* init/conf.c:
	  - conf_source_serialise_all(): Make failures fatal.
	* init/event_operator.c: event_operator_collapse(): Unhide but mark as
	  unused (it's still used by the tests).
	* init/job.c:
	  - job_serialise(): Remove unused variable.
	  - job_deserialise(): Check the type of the start/stop on condition in
	    the json, not the json passed to the function.
	* init/job_class.c: job_class_deserialise(): Check the type of the
	  start/stop on condition in the json, not the json passed to the
	  function.
	* init/state.c:
	  - Comments.
	  - state_read_header(): Extract header from JSON before checking for
	    serialisation version.

2013-05-07  James Hunt  <james.hunt@ubuntu.com>

	* util/man/shutdown.8: Specify default action is to bring system
	  down to single-user mode (LP: #1065851).

2013-05-02  James Hunt  <james.hunt@ubuntu.com>

	* init/event.c: event_deserialise(): Only set blockers if EventOperators
	  are serialised.
	* init/event_operator.c: event_operator_collapse(): Now only needed for
	  DEBUG.
	* init/job.c:
	  - job_deserialise(): Support old string format for 'stop_on'
	    EventOperator as well as new array format.
	* init/job_class.c:
	* init/state.c: Create a meta-header containing a serialisation version
	  number.

2013-05-02  James Hunt  <james.hunt@ubuntu.com>

	* init/conf.c:
	  - New serialisation and support functions:
	    - conf_source_serialise()
	    - conf_source_serialise_all()
	    - conf_source_deserialise()
	    - conf_source_deserialise_all()
	    - conf_source_type_enum_to_str()
	    - conf_source_type_str_to_enum()
	    - conf_file_serialise()
	    - conf_file_deserialise()
	    - conf_file_deserialise_all()
	    - conf_source_get_index()
	    - conf_file_find()
	    - debug_show_event_operator()
	    - debug_show_event_operators()
	* init/event_operator.c:
	  - event_deserialise():
	    - Fix leaked env array.
	    - Deserialise blockers count now EventOperators are also serialised.
	  - event_operator_type_enum_to_str()
	  - event_operator_type_str_to_enum()
	  - event_operator_serialise()
	  - event_operator_serialise_all()
	  - event_operator_deserialise()
	  - event_operator_deserialise_all()
	* init/job_class.c:
	  - job_class_add_safe(): Remove as no longer required.
	  - job_class_get(): Must call job_class_init().
	  - job_class_serialise():
	    - Remove error case if chroot session specified now that ConfSources
	      are serialised.
	    - Serialise start/stop on fully (as EventOperators) rather than just the original
	      string condition (LP: #1103881).
	  - job_class_deserialise():
	    - Remove error case if chroot session specified now that ConfSources
	      are serialised.
	    - Associate the JobClass with its ConfFile.
	  - job_class_serialise_all():
	    - Comments.
	    - Failure to serialise a JobClass is now a hard error since we now
	      serialise all JobClasses.
	  - job_class_deserialise():
	    - Deserialise start/stop on conditions as EventOperators rather than as a
	      string condition.
	    - Since ConfFiles are now serialised, call job_class_consider()
	      rather than job_class_add_safe().
	  - job_class_deserialise_all():
	    - Failure to deserialise a JobClass is now a hard error since we now
	      serialise all JobClasses.
	  - job_class_get_index(): New function.
	* init/state.c:
	  - state_to_string(): Serialise ConfSources and ConfFiles.
	  - state_from_string(): Deserialise ConfSources and ConfFiles.
	  - state_deserialise_resolve_deps(): Allow chroot sessions to be
	    handled now we serialise ConfSources and ConfFiles.

2013-04-30  James Hunt  <james.hunt@ubuntu.com>

	* init/job.c: job_serialise_all(): Really serialise all JobClasses,
	* init/main.c: Add 'write-state-file' command-line option.
	  regardless of whether they have associated Jobs.
	* init/paths.h: Added STATE_FILE_ENV.
	* init/state.c:
	  - state_read_objects(): Write state file if 'write-state-file'
	    specified or STATE_FILE_ENV set.
	  - event_deserialise():
	    - Preserve the pre-reexec blockers count until JobClasses
	      are deserialised and reverse-dependencies resolved.
	    - Fix incorrect calls for failed and blockers Event attributes.
	* init/state.h: Comments.
	* init/tests/test_state.c:
	  - test_job_class_serialise(): Ensure that all JobClasses get
	    serialised, regardless of whether they have any associated
	    Jobs.
	  - test_event_serialise(): New "with failed" test.
	* init/event.c: event_deserialise(): Don't deserialise Event->blockers -
	  there is no point until we serialise EventOperators.

2013-04-29  James Hunt  <james.hunt@ubuntu.com>

	* init/conf.c:
	  - conf_reload(): Explanation of how reload works.
	  - conf_reload_path(): Defer destruction of original ConfFile until
	    newly-loaded .conf file has a chance to reference any events its
	    'start on' condition requires (LP: 1124384).
	  - debug_show_jobs(): Return if no instances.
	  - debug_show_events(): New function.
	* init/event.c: Comments.
	* init/job.c: Comment.
	* init/job_class.c:
	  - job_class_get_registered(): New function resulting from refactor of
	    job_class_consider() and job_class_reconsider().
	  - job_class_consider():
	    - Use job_class_get_registered().
	    - Call job_class_event_block() to avoid premature event destruction.
	  - job_class_reconsider(): Use job_class_get_registered().
	  - job_class_event_block(): New function to increase reference count
	    for events new JobClass specifies in its 'start on' condition that
	    old JobClass has also referenced (second part of LP: #1124384).
	* init/tests/test_conf.c:
	  - test_source_reload(): New tests:
	    - "ensure reload does not destroy a blocked event used by another job"
	    - "ensure .conf reload causes waiting job to run when 'start on' matches"
	* init/tests/test_conf.h: TEST_ENSURE_CLEAN_ENV(): Check
	  nih_child_watches too.

2013-04-22  James Hunt  <james.hunt@ubuntu.com>

	* Typo and doc changes.

2013-04-17  James Hunt  <james.hunt@ubuntu.com>

	* init/Makefile.am: Build wrap_inotify library and run test_conf
	  via test_conf_preload.sh.
	* init/tests/test_conf.c: Communicate with wrap_inotify library by
	  setting INOTIFY_DISABLE to reliably disable inotify rather than trying
	  to exhaust inotify instances (LP: #1157713).
	* init/tests/test_conf_preload.sh.in: Script to run test_conf within
	  LD_PRELOAD environment.
	* init/tests/wrap_inotify.c: Wrapper library that provides the inotify
	  API and allows test_conf to believe inotify is disabled by
	  conditionally failing all inotify calls, depending on whether
	  INOTIFY_DISABLE is set.

2013-04-02  James Hunt  <james.hunt@ubuntu.com>

	* extra/man/file-event.7: Correct EVENT values in examples.
	* extra/man/upstart-event-bridge.8:
	  - Corrected bridge name.
	  - Explain that blocking semantics of system jobs not retained.

2013-03-28  James Hunt  <james.hunt@ubuntu.com>

	* scripts/upstart-monitor.py: on_button_press_event():
	  Handle path_info being None (LP: #1161098).
	* extra/upstart-event-bridge.c: main():
	  - Handle daemon pidfile as the upstart-event-bridge does.
	  - Write to stdout, not syslog.
	* init/job_process.[ch]: Removed now unused
	  JOB_PROCESS_ERROR_OPENPT_MASTER.

2013-03-25  James Hunt  <james.hunt@ubuntu.com>

	* extra/man/socket-event.7: Correct section number.
	* init/man/init.5: Correct section number.

2013-03-22  James Hunt  <james.hunt@ubuntu.com>

	* scripts/Makefile.am: Added missing entry for
	  man/upstart-monitor.8.

2013-03-22  James Hunt  <james.hunt@ubuntu.com>

	* NEWS: Release 1.8

2013-03-22  James Hunt  <james.hunt@ubuntu.com>

	* scripts/initctl2dot.py:
	  - footer(): Add details of session.
	  - sanitise(): Handle jobs in sub-directories.
	  - main(): Add --user and --system options and determine
	    correct session to connect to.
	* scripts/man/initctl2dot.8:
	  - Added --user and --system options.
	  - Escape dashes in options.
	  - Update date.

2013-03-21  James Hunt  <james.hunt@ubuntu.com>

	* po/POTFILES.in:
	  - Added missing entries for init/quiesce.c and init/state.c.
	  - Added upstart-monitor.py.
	* scripts/upstart-monitor.py: UpstartEventsGui(): Removed class
	  attributes and added explicit instance ones in __init__().

2013-03-18  James Hunt  <james.hunt@ubuntu.com>

	* configure.ac: Added scripts/data/Makefile.
	* scripts/Makefile.am: Added SUBDIRS=data.
	* scripts/data/Makefile.am: New Makefile.
	* scripts/data/upstart-monitor.desktop: Desktop file for
	  upstart-monitor.

2013-03-15  James Hunt  <james.hunt@ubuntu.com>

	* extra/upstart-file-bridge.c:
	  - main(): String safety for home_dir.
	  - job_add_file():
	    - Initialise events.
	    - Use nih_strdup() rather than arrays for paths.
	    - Removed unecessary error label.
	  - {create_handler,modify_handler,delete_handler}(): Remove strcpy().
	  - watched_dir_new(): Use nih_strdup() rather than arrays for path.
	  - find_first_parent(): Replace strcpy with strncpy().

2013-03-15  James Hunt  <james.hunt@ubuntu.com>

	* extra/man/file-event.7: Simplify language.
	* extra/upstart-file-bridge.c:
	  - skip_slashes(): New macro to make path matching more reliable.
	  - file_filter(): Call skip_slashes().
	  - create_handler(): Call skip_slashes().
	  - modify_handler(): Call skip_slashes().
	  - delete_handler(): Call skip_slashes().
	  - watched_dir_new(): Special case watching the root directory.
	* extra/conf/upstart-file-bridge.conf: Change start on condition
	  to ensure all filesystems are mounted before it starts.

2013-03-13  James Hunt  <james.hunt@ubuntu.com>

	* scripts/man/upstart-monitor.8: New manpage.
	* scripts/upstart-monitor.py: New cli+gui tool to monitor
	  Upstart events.
	* scripts/Makefile.am: Updated for upstart-monitor.

2013-03-11  James Hunt  <james.hunt@ubuntu.com>

	* extra/Makefile.am: Add file bridge and conf file.
	* extra/upstart-file-bridge.c: Inotify file bridge.
	* extra/conf/upstart-file-bridge.conf: Conf file for
	  file bridge.
	* extra/man/file-event.7: New man page.
	* extra/man/upstart-file-bridge.8: New man page.

2013-03-04  James Hunt  <james.hunt@ubuntu.com>

	* init/session.c: session_from_dbus(): Fixed off-by-one
	  readlink error.
	* configure.ac: Only add sbin to path if exec_prefix specified
	  (LP: #1122510).
	* NEWS: Release 1.7
	* configure.ac (NIH_COPYRIGHT): Update

2013-02-27  James Hunt  <james.hunt@ubuntu.com>

	* Removal of gcc 'malloc' function attribute resulting from
	  a clarification in its description which makes its use invalid.
	  (LP: #1123588).

2013-02-26  James Hunt  <james.hunt@ubuntu.com>

	* util/tests/test_initctl.c: test_upstart_open(): Unset
	  UPSTART_SESSION to avoid session-init environment affecting
	  test run.

2013-02-15  James Hunt  <james.hunt@ubuntu.com>

	* util/tests/test_initctl.c:
	  - timed_waitpid(): Back off if no status change.
	  - test_quiesce():
	    - Set XDG_RUNTIME_DIR to a temporary value.
	    - Remove stale session files.
	  - test_job_env(): Remove stale session files.

2013-02-15  James Hunt  <james.hunt@ubuntu.com>

	* init/event_operator.c: Typo.
	* init/job_class.c:
	  - job_class_environment_reset(): Comments.
	  - job_class_environment_set(): Apply to all running job objects too.
	  - job_class_environment_unset(): Apply to all running job objects too.
	* util/man/initctl.8: Updated on environment command semantics.
	* util/tests/test_initctl.c: test_global_and_local_job_env(): Modified
	  test for new semantics.
2013-02-15  James Hunt  <james.hunt@ubuntu.com>

	* init/job_process.c: job_process_run(): Invert meaning.
	* init/main.c: Change '--inherit-env' to '--no-inherit-env'
	  such that inheriting inits environment is now the default
	  for Session Inits.
	* init/man/init.8: Update for '--no-inherit-env'.

2013-02-14  James Hunt  <james.hunt@ubuntu.com>

	* util/tests/test_initctl.c:
	  - wait_for_upstart(): Functional replacement of WAIT_FOR_UPSTART()
	    macro. Now accepts @user.
	  - set_upstart_session(): Poll to ensure we give Upstart time to
	    initialise and write the session file.
	  - _start_upstart(): Extra @user parameter.

2013-02-14  James Hunt  <james.hunt@ubuntu.com>

	* init/Makefile.am: Added quiesce.o, now required by control.o.
	* init/main.c: main():
	  - SIGHUP+SIGUSR1 handling now applies however you run init (since
	    it should react to these signals when run as a Session Init).
	  - Qualified sessions message to avoid confusion.
	* util/initctl.c: upstart_open(): Better handling for user_mode.
	* util/tests/test_initctl.c:
	  - WAIT_FOR_UPSTART(): Made session-aware.
	  - KILL_UPSTART(): Reset user mode flag (taken from STOP_UPSTART()).
	  - set_upstart_session(): New function.
	  - self_pipe_write(): New Function.
	  - self_pipe_setup(): New Function.
	  - timed_waitpid(): New function.
	  - _start_upstart():
	     - Signal handling and extra checks.
	     - Discard init output (unless UPSTART_TEST_VERBOSE set)
	       for saner logs.
	  - test_list_sessions():
	    - Removed need for a dbus-daemon.
	    - Added required initctl reset.
	  - test_quiesce(): Tests for Session Init shutdown (both
	    system-initiated and end-session request).
	  - test_usage(): Added extra checks and tidyup.
	  - main(): Added call to test_quiesce().

2013-02-11  James Hunt  <james.hunt@ubuntu.com>

	* init/log.c: log_serialise(): Handle re-exec scenario where
	  jobs producing output have finished but where log data cannot
	  be persisted (for example where disk is full or log directory
	  is inaccessible). (LP: #1120660)

2013-02-08  James Hunt  <james.hunt@ubuntu.com>

	* dbus/com.ubuntu.Upstart.xml: Added 'EndSession' method.
	* init/Makefile.am: Updated for quiesce.[ch].
	* init/conf.c: conf_destroy(): Cleanup function.
	* init/conf.h: Prototype.
	* init/control.c: control_end_session(): 'EndSession' implemenation.
	* init/control.h: Include.
	* init/events.h: Added SESSION_END_EVENT.
	* init/job_class.c: job_class_max_kill_timeout(): New function.
	* init/job_class.h: Prototype.
	* init/job_process.c:
	  - Added disable_respawn to disallow respawns.
	  - job_process_jobs_running(): New function.
	  - job_process_stop_all(): New function.
	  - job_process_terminated(): Honours disable_respawn.
	* init/job_process.h: Prototypes.
	* init/main.c:
	  - Typos.
	  - term_handler(): Quiesce rather than re-exec on receipt of SIGTERM
	    when running as a Session Init.
	  - main(): Make quiesce() handle cleanup.
	* init/man/init.8: Update for Session Init SIGTERM handling.
	* init/man/startup.7: Update for Session Init.
	* init/session.c: session_destroy(): New function.
	* init/session.h: Prototype.
	* init/man/session-end.7: New man page.
	* init/quiesce.[ch]: New files.

2013-02-08  James Hunt  <james.hunt@ubuntu.com>

	* init/job_process.c: job_process_run(): Copy parent environment if
	  inherit_env in operation for a Session Init.
	* init/main.c: Added 'inherit-env' command-line option.
	* init/man/init.8: Documented --inherit-env.

2013-02-02  James Hunt  <james.hunt@ubuntu.com>

	* util/initctl.c: Remove ability to specify explicitly job and/or job
	  instance values to the job environment commands.
	* util/man/initctl.8: Remove job and job instance value command-line
	  options.
	* util/tests/test_initctl.c: test_global_and_local_job_env(): Remove
	  tests for --job/--instance.

2013-01-31  James Hunt  <james.hunt@ubuntu.com>

	* init/control.c:
	  - Use control_check_permission() rather than
	    control_get_origin_uid() directly.
	* init/control.h: Prototypes.
	* init/job_class.c: Change calls to job_class_environment_init()
	  to asserts as the former only needs to be called once.
	* init/main.c: main(): Make job_class_environment_init() call as
	  early as possible.
	* init/tests/test_event.c: main(): Call
	  job_class_environment_init().
	* util/tests/test_initctl.c:
	  - test_default_job_env():
	    - Set TERM and PATH if not set.
	    - Check line counts before checking expected output.
	  - test_clear_job_env():
	    - Make use of TEST_INITCTL_DEFAULT_PATH.

2013-01-30  James Hunt  <james.hunt@ubuntu.com>

	* TESTING.sessions: Removed as basic sessions have now gone.

2013-01-30  James Hunt  <james.hunt@ubuntu.com>

	* init/control.c:
	  - Typos.
	  - Improved uid checks.
	  - Replaced direct call to control_get_origin_uid() with call to new
	    control_check_permission() (as early as possible) for clarity and
	    to confine policy to one location. 
	  - control_set_log_prioity(): Added missing call to
	    control_check_permission().
	  - control_get_origin_uid(): Check message contents before allowing
	    D-Bus calls.

2013-01-29  James Hunt  <james.hunt@ubuntu.com>

	* init/control.c: More careful uid checking.

2013-01-28  James Hunt  <james.hunt@ubuntu.com>

	* init/xdg.c:
	  - get_subdir(): Remove double-check on @dir.
	  - xdg_get_runtime_dir():
	    - Don't attempt to create as unlikely to be able to if it
	      doesn't already exist.
	    - Simplify logic.

2013-01-28  James Hunt  <james.hunt@ubuntu.com>

	* util/initctl.c: list_session_action():
	  - Test for stale session earlier.
	  - Simplify checks on "UPSTART_SESSION".
	* util/tests/test_initctl.c: test_list_sessions():
	  - Added test with XDG_RUNTIME_DIR explicitly unset.
	  - Changed "with no instances" test to set XDG_RUNTIME_DIR to a
	    temporary value.
	  - Revert XDG_RUNTIME_DIR on cleanup.

2013-01-28  James Hunt  <james.hunt@ubuntu.com>

	* init/control.c:
	  - control_get_env(): Allow PID 1 environment to be queried for
	    consistency with control_list_env().
	* init/man/initctl.8:
	  - Added --job, --instance, --global options for list-env, set-env,
	    get-env, unset-env, reset-env.
	  - Explain PID 1 limitation for set-env, unset-env, reset-env.
	* util/initctl.c:
	  - get_job_details(): Fix order in which arguments are
	    checked.
	* util/Makefile.am: Define INITCTL_BINARY and UPSTART_BINARY to ensure
	  full path available to tests.
	* util/tests/test_initctl.c:
	  - New macros:
	    - _TEST_STR_ARRAY_CONTAINS()
	    - TEST_STR_ARRAY_CONTAINS()
	    - TEST_STR_ARRAY_NOT_CONTAINS()
	    - _TEST_FILE_CONTAINS()
	    - TEST_FILE_CONTAINS()
	    - TEST_FILE_NOT_CONTAINS()
	  - get_initctl(): Function to replace original INITCTL_BINARY define.
	  - test_global_and_local_job_env(): New function to test initctl
	    '--global', '--job' and '--instance' options from within and without
	    a job.

2013-01-25  James Hunt  <james.hunt@ubuntu.com>

	* init/control.c: control_session_file_create(): Simplified.
	* init/xdg.c: Added check for INITCTL_BUILD to hide certain symbols when
	  building with initctl.
	* util/Makefile.am:
	  - Define INITCTL_BUILD.
	  - Make use of xdg.[ch] in build of initctl and its test.
	* util/initctl.c:
	  - list_session_action(): Implementation of 'list-sessions' command.
	* util/man/initctl.8: Updated for 'list-sessions' command.
	* util/tests/test_initctl.c:
	  - _start_upstart(): Replacement for _START_UPSTART() macro.
	  - start_upstart_common(): Start an instance with common options.
	  - start_upstart(): Simplest way to start an instance.
	  - START_UPSTART(): Now calls start_upstart_common().
	  - test_list_sessions(): Test 'list-sessions' command.

2013-01-25  James Hunt  <james.hunt@ubuntu.com>

	* dbus/com.ubuntu.Upstart.xml:
	  - Added 'job_details' string array as first parameter for GetEnv,
	    SetEnv, UnsetEnv, ListEnv and ResetEnv to allow methods to either
	    act globally or on a specific job environment.
	* init/control.c:
	  - control_set_env():
	  - control_unset_env():
	  - control_get_env():
	  - control_list_env():
	  - control_reset_env():
	    - Disallow setting for PID 1.
	    - Operate globally or on specified job.
	* init/control.h: control_get_job(): Macro to simplify extracting job
	  from provided job details.
	* init/job.c: job_find(): New function.
	* init/job_class.c:
	  - job_class_environment_set(): Delimiter handling now moved to
	    control_set_env() so it can be shared by job and global logic.
	  - job_class_find(): New function.
	* init/state.c:
	  - Removed state_get_job() and replaced calls with job_find().
	* util/initctl.c:
	  - Updated *_action() functions for new D-Bus parameters and made use
	    of new function get_job_details().

2013-01-25  James Hunt  <james.hunt@ubuntu.com>

	* init/tests/test_xdg.c: Added test_get_session_dir().
	* init/xdg.c: get_home_subdir(): Handle unset 'HOME' immediately.
	* init/control.c: Make use of SESSION_EXT.
	* init/man/init.5: Added session files.
	* init/paths.h:
	  - Comments.
	  - Added SESSION_EXT.

2013-01-25  James Hunt  <james.hunt@ubuntu.com>

	* init/control.c:
	  - control_reload_configuration(): Added missing permission checks.
	  - control_emit_event_with_file(): Added missing permission checks.
	  - Added calls to new function control_get_origin_uid() to allow
	    D-Bus methods to be policed by filtering on uid, rather than
	    relying on the same information that used to be stored in the
	    old Session object.
	* init/job.c: Typo.
	* init/job_class.c:
	  - job_class_new(): Removed user elements from session code.
	  - job_class_serialise(): Comments.
	  - job_class_deserialise(): Comments.
	* init/job_process.c: job_process_spawn(): Removed user session
	  handling.
	* init/session.c: Removed user session handling since it is
	  about to be replaced by the ability to run Upstart as a
	  non-privileged user (aka a 'Session Init').
	* init/session.h: Updated prototypes.
	* init/state.h: Comments.
	* init/tests/test_conf.c: test_source_reload_job_dir(): Added missing
	  check.
	* init/tests/test_state.c:
	  - session_diff(): Removed user check.
	  - Updated all calls to session_new().
	* util/tests/test_initctl.c: test_notify_disk_writeable(): Ensure this
	  test is not run as root.
	* util/tests/test_user_sessions.sh: Removed.
	* init/man/init.5: Updated to reflect removal of user jobs.

2013-01-24  James Hunt  <james.hunt@ubuntu.com>

	* init/control.c:
	  - control_init(): Create session file in user mode.
	  - control_cleanup(): New function for cleanup activities.
	  - control_session_file_create(): Create session file containing
	    UPSTART_SESSION details.
	  - control_session_file_remove(): Delete the session file.
	* init/main.c: Call control_cleanup() to remove session file.
	* init/paths.h: Added INIT_XDG_SESSION_SUBDIR and SESSION_ENV.
	* init/xdg.c:
	  - get_subdir(): Refactor of get_home_subdir().
	  - get_home_subdir(): Now calls get_subdir().
	  - Replaced mkdir mode values with INIT_XDG_PATH_MODE.
	  - xdg_get_runtime_dir(): Obtain XDG_RUNTIME_DIR value.
	  - get_session_dir(): Obtain path to session directory.
	* init/xdg.h: Added INIT_XDG_PATH_MODE.

2013-01-21  Dmitrijs Ledkovs  <xnox@ubuntu.com>

	* init/xdg.[ch]: add xdg_get_cache_home and get_user_log_dir
	  functions. These retrieve XDG_CACHE_HOME and a subdir inside it
	  for upstart.
	* init/tests/test_xdg.c: reuse test_get_config_home to test both
	  xdg_get_cache_home and xdg_get_config_home. Add test for
	  get_user_log_dir.
	* init/main.c: use get_user_log_dir to setup logging
	  directory in user_mode. For now, command line argument is
	  honoured, while the environment override is not.

2013-01-21  James Hunt  <james.hunt@ubuntu.com>

	* init/log.c:log_clear_unflushed(): Simplify asserts.

2013-01-15  James Hunt  <james.hunt@ubuntu.com>

	* init/log.c:
	  - log_clear_unflushed(): Correct remote_closed assertion to handle
	    early-job-logging scenario where a job satisfies both of the
	    following conditions:
	    - ends before the log directory becomes writeable.
	    - has spawned one or more processes that continue to run after the
	      job itself has exited and which produce output before the log
	      directory becomes writeable.
	    (LP: #1096531).

2013-01-14  James Hunt  <james.hunt@ubuntu.com>

	* util/initctl.c:
	  - Grouped all environment commands in usage output.
	  - Added --global, --job and --instance options for all environment
	    commands. These are currently dummies, but --global will soon be
	    required to make changes to the global job environment table when
	    initctl is invoked from within a job.

2013-01-11  James Hunt  <james.hunt@ubuntu.com>

	* util/tests/test_initctl.c:
	  - Lots of new job environment table tests.

2013-01-10  James Hunt  <james.hunt@ubuntu.com>

	* init/man/init.5: Define job environment table.
	* init/tests/test_job_class.c(): test_environment(): Added call
	  to job_class_environment_init() which is now required to avoid
	  confusing TEST_ALLOC_FAIL().
	* util/man/initctl.8:
	  - Further details in list-env section.
	  - Escape dashes in command names.
	* util/tests/test_initctl.c:
	  - New utility macros: _WAIT_FOR_FILE(), WAIT_FOR_FILE()
	    and TEST_STR_MATCH().
	  - Initial tests for testing job environment table commands.

2013-01-09  James Hunt  <james.hunt@ubuntu.com>

	* scripts/init-checkconf.sh:
	  - Check copy is successful.
	  - Auto-start dbus-launch if not running and command is available (for
	    example in non-desktop environments) (LP: #881885).
	  - Auto-stop dbus-daemon if we started it.
	* init/man/init.5:
	  - Overhauled 'Job environment' section.
	* util/initctl.c:
	  - Added 'unset-env' and 'reset-env' commands.
	  - Added missing periods in usage text.
	  - list_env_qsort_compar(): Renamed from list_env_strcmp_compar(). Now
	    uses strcoll(3) for locale-awareness.
	* init/job_class.c:
	  - job_class_environment_set():
	    - Comments.
	    - Handle scenario where user specifies a variable without an equals.
	* util/man/initctl.8:
	  - Added details for 'get-env', 'set-env', 'unset-env', 'list-env' and
	    'reset-env'.
	  - Tidied up 'usage' stanza section.

2013-01-08  James Hunt  <james.hunt@ubuntu.com>

	* dbus/com.ubuntu.Upstart.xml:
	  - Added UnsetEnv and ResetEnv methods.
	* init/control.c:
	  - control_set_env(): Now uses job_class_environment_set() rather than
	    directly manipulating job_environ array.
	  - control_unset_env(): New function.
	  - control_get_env(): Now calls job_class_environment_get().
	  - control_list_env(): Now calls job_class_environment_get_all().
	    Comments.
	  - control_reset_env(): New function.
	* init/environ.c:
	  - environ_remove(): New function.
	* init/job_class.c:
	  - job_environ now static.
	  - job_class_environment_reset(): New function.
	  - job_class_environment_set(): New function.
	  - job_class_environment_unset(): New function.
	  - job_class_environment_get(): Simplified.
	  - job_class_environment_get_all(): New function.
	* util/initctl.c:
	  - Added following new commands:
	    - 'get-env'
	    - 'set-env'
	    - 'list-env'

2013-01-04  Dmitrijs Ledkovs  <xnox@ubuntu.com>

	* init/conf.c: add ability to apply override files from higher
	  priority configuration sources.
	* init/tests/test_conf.c: test that multiple override files are
	  correctly applied and removed.
	* init/tests/test_conf_static.c: test override file detection.

2012-12-19  James Hunt  <james.hunt@ubuntu.com>

	* dbus/com.ubuntu.Upstart.xml: Added ListEnv method.
	* init/control.c:
	  - Fixed comments.
	  - control_list_end(): New function.
	* init/control.h:
	  - Added missing prototypes for control_set_env() and
	    control_get_env().
	  - Added control_list_env().
	* init/job_class.c:
	  - job_class_environment_get(): New function.
	* init/job_class.h: Added job_class_environment_get().

2012-12-17  James Hunt  <james.hunt@ubuntu.com>

	* init/man/init.5: Document that User Jobs are not supported
	  within a chroot environment.
	* dbus/com.ubuntu.Upstart.xml: Added "GetEnv" and "SetEnv" methods.
	* init/control.c:
	  - control_set_env(): Implementation of "SetEnv" D-Bus method.
	  - control_get_env(): Implementation of "GetEnv" D-Bus method.
	* init/job_class.c:
	  - Added job_environ environment table.
	  - job_class_environ_init(): Initialise job_environ.
	  - job_class_environment: Use job_environ.
	* init/main.c: main(): Call job_class_environ_init().

2012-12-14  Steve Langasek  <steve.langasek@ubuntu.com>
	* init/job_class.[ch]: instead of assuming a fixed value (0) as the
	  default nice value for job processes, use whatever the nice value
	  of the current process is.  This will be important later for user
	  sessions where an entire session may be started with a higher nice
	  value; and it fixes running the test suite as part of a nice'd
	  build.
	* init/tests/test_job_class.c: update test suite to match.

2012-12-11  James Hunt  <james.hunt@ubuntu.com>

	* init/Makefile.am: Add explicit -lrt for tests (LP: #1088863)
	* dbus/com.ubuntu.Upstart.xml: Added "GetEnv" and "SetEnv" methods.
	* init/control.c:
	  - control_set_env(): Implementation of "SetEnv" D-Bus method.
	  - control_get_env(): Implementation of "GetEnv" D-Bus method.
	* init/job_class.c:
	  - Added job_environ environment table.
	  - job_class_environ_init(): Initialise job_environ.
	  - job_class_environment: Use job_environ.
	* init/main.c: main(): Call job_class_environ_init().

2012-12-07  James Hunt  <james.hunt@ubuntu.com>

	* NEWS: Release 1.6.1
	* configure.ac: Change version to 1.6.1

2012-12-07  James Hunt  <james.hunt@ubuntu.com>

	* init/Makefile.am:
	  - TEST_DATA_DIR: use $srcdir, not $PWD.
	  - TEST_DATA_FILES: Corrected filename.
	* dbus/com.ubuntu.Upstart.xml: Restart: Add annotation to make it
	  manifest this is an async call.
	* util/telinit.c: restart_upstart(): Use the async call to avoid the
	  client-side complaining if it detects that Upstart has severed all
	  D-Bus connections in preparation for the re-exec.

2012-12-06  James Hunt  <james.hunt@ubuntu.com>

	* init/job_class.c:
	  - job_class_add_safe(): Don't assert on name collisions for jobs
	    associated with a different session.  (LP: #1079715).
	  - job_class_serialise(): Explicitly disallow user and chroot
	    sessions from being serialised since this scenario is not
	    supported (due to our not serialising ConfSource objects yet).
	  - job_class_deserialise(): Assert that we do not have user and
	    chroot sessions to deal with, and fix potential invalid free if
	    error occurs before JobClass is created.
	  - job_class_deserialise_all(): Explicitly ignore attempted
	    deserialisation of user and chroot sessions.
	* init/state.c:
	  - state_deserialise_resolve_deps(): Ignore classes associated with
	    a user or chroot session.  Specify new session parameter to
	    state_get_job().
	  - state_serialise_blocked(): Encode session index for BLOCKED_JOB.
	    Make function non-static for testing.
	  - state_deserialise_blocked(): Extract session from index index for
	    BLOCKED_JOB to pass to state_get_job().  Default session to NULL
	    to handle upstart 1.6 serialization.  Make function non-static
	    for testing.
	  - state_get_job(): Add @session parameter to allow exact job match.
	  - state_read_objects(): Attempt to write the state to file
	    STATE_FILE if deserialisation fails as an aid to diagnosing the
	    cause of the failure.
	* init/tests/test_state.c: test_blocking(): Additional tests to check
	  that it is possible to deserialise Upstart 1.6 JSON format (which
	  does not include the "session" JSON attribute for blocked objects.
	  Add infrastructure for testing deserialization of reference json
	  files from disk.
	  New tests:
	    - "BLOCKED_JOB serialisation and deserialisation".
	    - "BLOCKED_EVENT serialisation and deserialisation".
	    - "BLOCKED_JOB with JSON session object".
	    - "ensure BLOCKED_JOB with non-NULL session is ignored".
	* dbus/com.ubuntu.Upstart.xml: Added 'GetState' method that returns
	  internal state in JSON format.
	* init/Makefile.am:
	  - Added TEST_DATA_DIR to allow tests to find data files.
	  - Added test data files to distribution.
	* init/control.c: control_get_state(): Implementation for D-Bus
	  'GetState' method.
	* init/tests/data/upstart-1.6.json: Test data used by test_state.c
	  for upgrade testing the upstart 1.6 serialization format.
	* dbus/com.ubuntu.Upstart.xml: New 'Restart' method.
	* init/control.c: control_restart(): New function to request Upstart
	  restart itself.
	* util/telinit.c: use the new dbus interface for restarts;
	  'telinit u' now fails with an error when PID 1 is not upstart,
	  instead of sending it a signal with undefined behavior.
	  (LP: #1083723)
	* util/man/telinit.8: Update for 'telinit u' behaviour if PID 1 is
	  not Upstart.

2012-11-23  James Hunt  <james.hunt@ubuntu.com>

	[ Colin King <colin.king@ubuntu.com> ]

	* init/log.c: log_serialise(): smatch-found issue where
	  additional checks required for log->unflushed to avoid any
	  possibility of NULL dereference.
	* init/state.c: state_read_objects(): smatch-found issue
	  to correct read size and ensure optimal throughput.

2012-11-18  Steve Langasek  <steve.langasek@ubuntu.com>

	* init/tests/test_job_process.c: fix test which was accidentally
	  relying on a variable persisting after it's gone out of scope.
	* init/tests/test_job_process.c: don't test the blocked/ignored
	  signal list in a spawned job; this is not testing the upstart code
	  but the characteristics of the system, and the test is wrong
	  because it assumes the signal lists in /proc/self/status fit in an
	  unsigned long int - patently untrue on mips, where we have 128
	  signals for historical reasons.

2012-11-17  Steve Langasek  <steve.langasek@ubuntu.com>

	* init/Makefile.am: set TERM=xterm, so that tests which rely on
	  TERM being set in the environment don't give different results and
	  gratuitously fail.

2012-11-15  James Hunt  <james.hunt@ubuntu.com>

	* NEWS: Release 1.6
	* configure.ac: Bump version to 1.7
	* NEWS: Begin new release

2012-11-07  James Hunt  <james.hunt@ubuntu.com>

	* Added stateful re-exec support such that when Upstart is asked
	  to restart itself using 'telinit u', the new instance of PID 1
	  will retain knowledge of all system jobs and running instances.

2012-09-10  James Hunt  <james.hunt@ubuntu.com>

	* Merged lp:~jconti/upstart/fix_empty_chroot.

2012-05-23  James Hunt  <james.hunt@ubuntu.com>

	* init/main.c: Add in "bare" re-exec handling from Ubuntu
	  branch.
	* init/main.c: Unhide "restart" option.

2012-10-22  James Hunt  <james.hunt@ubuntu.com>

	* init/parse_job.c: stanza_kill(): Actually save parsed
	  value to avoid crash if kill signal given as a numeric
	  (LP: #1049820).
	* init/tests/test_parse_job.c: test_stanza_kill(): New test:
	  "with signal and single numeric argument".
	* init/Makefile.am: test_job_process must now be linked to the 'util'
	  library for pty helper functionality.
	* init/tests/test_job_process.c:
	  - Compiler appeasement.
	  - Conditionally run tests in a pty for build environments such as
	    modern versions of sbuild(1) that do not provide a controlling
	    terminal (sbuild) (LP: #888910).

2012-08-31  Steve Langasek  <steve.langasek@ubuntu.com>

	[ A. Costa <agcosta@gis.net> ]
	* init/man/init.5, util/man/runlevel.7, util/man/initctl.8: fix a
	number of typos.

2012-08-07  James Hunt  <james.hunt@ubuntu.com>

	* init/main.c: main(): Remove checks for /dev/kmsg, /dev/null,
	  /dev/console and /dev/tty since some environments use different
	  major/minor numbers to the norm (for example on LXC, /dev/console is
	  not (5,1), but (136,*)). Do not attempt to create /dev/console again,
	  due to LXC numbering difference.

2012-08-03  James Hunt  <james.hunt@ubuntu.com>

	* init/main.c:main(): Handle hostile initramfs-less environments by
	  calling umask and creating required device nodes as early as possible.
	* init/system.c: New functions to simplify code:
	  - system_mknod()
	  - system_check_file()

2012-07-31  James Hunt  <james.hunt@ubuntu.com>

	[ Eric S. Raymond <esr@thyrsus.com> ]
	* extra/man/socket-event.7: Fixed incorrect troff (LP: #1018925).

2012-03-22  James Hunt  <james.hunt@ubuntu.com>

	* NEWS: Begin new release.
	* configure.ac: Bump version to 1.6.

2012-03-22  James Hunt  <james.hunt@ubuntu.com>

	* Changelog: Release entry.
	* configure.ac: Bump year.
	* NEWS: Release 1.5.

2012-03-16  James Hunt  <james.hunt@ubuntu.com>

	* init/tests/test_job_process:
	  - Fixed multiple TEST_FAILED() typos
	    ("unexpected" => unexpectedly").
	* job_process_spawn(): Only display single message
	  if pty setup fails. 
	* init/man/init.5: Typo.
	* init/tests/test_job_process:
	  - child(): New TEST_OUTPUT_WITH_STOP test.
	  - test_run(): New test "with multiple processes and log".
	  - test_spawn():
	    - umask reset.
	    - New test "ensure multi processes output logged".
	* dbus/com.ubuntu.Upstart.xml:
	  - added 'NotifyDiskWriteable' method.
	* init/control.c:
	  - control_notify_disk_writeable(): New function to flush early job log.
	* init/job_process.c:
	  - job_process_terminated(): Call log_handle_unflushed() to potentially
	    add log object to unflushed list (the early job log) in certain
	    scenarios.
	* init/log.c:
	  - log_flushed: bool indicating successful flush of early job log.
	  - log_unflushed_files: The "early job log" list.
	  - log_new(): Call log_unflushed_init() and initialize new log members.
	  - log_flush(): Only call log_read_watch() conditionally now.
	  - log_io_reader(): More careful consideration of errno by
	    using saved value from log member.
	  - log_io_error_handler(): Set remote_closed for the benefit of
	    log_flushed() (to avoid flushing multiple times).
	  - log_file_open: Now saves errno value from open(2).
	  - log_read_watch(): Removed log->unflushed->len assert since it was
	    erroneous: even if unflushed data exists, it will be written in
	    order when log_io_reader() calls log_file_write().
	  - log_unflushed_init(): New function to initialise the
	    log_unflushed_files list.
	  - log_handle_unflushed(): New function that potentially adds log
	    object to the log_unflushed_files list to allow the data to be
	    flushed _after_ the parent object has been destroyed.
	  - log_clear_unflushed(): New function to clear the
	    log_unflushed_files list by attempting to flush the data to disk.
	  - log_read_watch(): Set remote_closed for scenarios where
	    error handler never called. (LP: #935585)
	* init/log.h:
	  - Added new Log members: detached, remote_closed and open_errno.
	  - Updated documentation.
	  - extern for log_unflushed_files.
	  - Added prototypes for new functions: log_handle_unflushed(),
	    log_clear_unflushed() and log_unflushed_init().
	* init/tests/test_job_process.c:
	  - test_run():
	    - Call log_unflushed_init().
	    - Corrected grammar in error messages for "ensure sane fds" tests.
	    - "with single line command writing fast and exiting": Call
	      nih_child_add_watch().
	    - added waitid() calls to ensure log data not added to
	      unflushed list.
	  - test_spawn():
	    - Call log_unflushed_init().
	    - Corrected grammar in error messages for "ensure sane fds" tests.
	    - Added TEST_ALLOC_SAFE() to "simple test" to ensure
	      destructors run correctly.
	    - "read single null byte with 'console log'": Call
	      log_handle_unflushed() and added missing free.
	    - "read data from forked process": Call
	      log_handle_unflushed().
	* init/tests/test_log.c: 
	  - Updated documentation.
	  - Added calls to log_unflushed_init().
	  - "ensure logger flushes cached data on request": New test
	    for log_handle_unflushed().
	* util/initctl.c:
	  - notify_disk_writeable_action(): New function to notify
	    Upstart that the disk is writeable.
	  - commands: Added new command "notify-disk-writeable".
	* util/man/initctl.8: Updated for new notify-disk-writeable command.
	* util/tests/test_initctl.c:
	  - STOP_UPSTART(): Check return from kill(2).
	  - test_show_config(): Adding missing rmdir(2).
	  - test_check_config(): Adding missing rmdir(2).
	  - test_notify_disk_writeable(): New function embodying new test
	    "with job ending before log disk writeable".

	[ Steve Langasek <steve.langasek@ubuntu.com> ]
	* init/tests/test_job_process:
	  - close_all_files(): New function to ensure test environment
	    has only expected fds open.
	  - main(): Call close_all_files().

2012-03-07  James Hunt  <james.hunt@ubuntu.com>

	* init/job.c: job_new(): Initialize log array.
	* init/job.h: Change Log element to an array to handle scenario where
	  job has multiple simultaneous processes running (LP: #940290).
	* init/job_process.c:
	  - job_process_run(): pass ProcessType to job_process_spawn().
	  - job_process_spawn():
	    - Now accepts a ProcessType.
	    - Ensure existing matching process type log is destroyed before
	      creating a new one.
	  - job_process_terminated(): Update for log array.
	* init/job_process.h: Updated prototype for job_process_spawn().
	* init/tests/test_job.c: test_new(): Updated logic for log array.
	* init/tests/test_job_process.c: test_run():
	  - Updated logic for log array.
	  - Added ProcessType to job_process_spawn() calls.

2012-03-05  James Hunt  <james.hunt@ubuntu.com>

	* init/job_process.c: job_process_spawn(): If pty setup fails,
	  log message and disable logging for job.
	* init/man/init.5: Explain new behaviour should pty setup fail.
	* init/tests/test_job_process.c: Updated disabled test
	  "when no free ptys" for new behaviour.

2012-03-01  James Hunt  <james.hunt@ubuntu.com>

	* init/job_class.c:
	  - job_class_get_instance():
	    - Use nih_local to avoid memory leak should nih_strcat_sprintf()
	      fail.
	    - Formatting.
	  - job_class_start():
	    - Use nih_local to avoid memory leak should nih_strcat_sprintf()
	      fail.
	    - Formatting.
	* init/man/init.5: Add further pty details.

2012-02-13  James Hunt  <james.hunt@ubuntu.com>

	* init/log.c:
	  - log_flush(): Comments.
	  - log_read_watch():
	    - Improved comments.
	    - Don't re-attempt read on EAGAIN/EWOULDBLOCK since those errors are
	      nominally impossible due to the remote end of the pty already
	      having ended (LP: #926468).
	    - Added a debug-mode warning when 'badly-behaved' application
	      detected that leaks fds to its children, as this is generally a bug.
	* init/tests/test_job_process.c:
	  - test_run():
	    - "with single line command writing fast and exiting": added
	      waitpid() to ensure no EAGAIN.
	  - test_spawn():
	    - "with no such file, no shell and console log": added
	      waitpid() to ensure no EAGAIN.

2012-02-03  James Hunt  <james.hunt@ubuntu.com>

	* init/job_process.c: job_process_spawn():
	  - Set close-on-exec for pty_master.
	  - Ensure stdio buffers flushed prior to forking to ensure no data
	    leakage to child (should init be run with '--debug', or the tests
	    be run with redirected output, for example).
	  - Free log object if child process fails to exec(3) rather than just
	    closing fd. This ensures io watch is removed correctly. (LP: #922754)
	  - Only need to remap pty_master if CONSOLE_LOG in operation.
	* init/tests/test_job_process:
	  - fd_valid(): New helper function to determine if specified fd is valid.
	  - child(): Added new 'TEST_FDS' test to ensure no fd leakage to child
	    processes.
	  - test_run():
	    - New tests:
	      - "ensure sane fds with no console, no script"
	      - "ensure sane fds with no console, and script"
	      - "ensure sane fds with console log, no script"
	      - "ensure sane fds with console log, and script"
	      - "with single-line command running an invalid command, \
	         then a 1-line post-stop script"
	      - "with single-line command running an invalid command, \
	         then a 2-line post-stop script"
	      - "with single-line command running an invalid command, \
	         then a post-stop command"
	      - "with single-line command running an invalid command, \
	         then an invalid post-stop command"
	      - "with single-line command running a valid command, \
	         then a 1-line invalid post-stop command"
	    - Test "with single-line command running an invalid command":
	      - now diverts stderr output for less chatty test-run experience.
	      - Improved checking.
	    - Test "with setuid me" now diverts stderr output for less chatty
	      test-run experience.
	  - test_spawn():
	    - New tests:
	      - "with no such file, no shell and console log"
	      - "ensure sane fds with no console"
	      - "ensure sane fds with console log"
	* init/tests/test_log.c: test_log_destroy():
	  - New test "ensure watch freed when log destroyed"

2012-01-27  James Hunt  <james.hunt@ubuntu.com>

	* init/tests/test_job_process.c: test_run(): Fixed typo in
	  test "with setuid me" where uid value was being set to gid.

2012-01-25  James Hunt  <james.hunt@ubuntu.com>

	* init/job_process.c: job_process_terminated(): Free log to ensure data
	  written as soon as _any_ process ends (consider respawn jobs).
	* init/log.c:
	  - log_destroy():
	    - Improved documentation.
	    - Now calls new function log_flush().
	  - log_flush(): New function to ensure no lingering buffered job data
	    remains. Now considers EBADF (LP: #912558).
	  - log_io_reader():
	    - Added missing assert for @len.
	    - Simplified ENOSPC handling.
	    - Ensure log->io set to NULL to allow other routines to detect it
	      really has gone.
	  - log_file_write(): Added @len checks.
	  - log_read_watch(): New function to drain data from a watch descriptor
	    (which also must consider EBADF).
	* init/log.h: Added define for LOG_READ_SIZE.
	* init/tests/test_job_process.c:
	  - test_run():
	    - Added some extra pointer checks.
	    - Free class *before* checking file to ensure destructor invoked at
	      correct point.
	    - Added test "with single-line command running an invalid command"
	      (for scenario bug 912558 exposed).
	    - Added test "with single-line command writing fast and exiting".
	* init/tests/test_log.c: Changed all tests to use openpty(3) rather than
	  pipe(2) for semantic parity with actual code.
	* util/tests/test_user_sessions.sh:
	  - ensure_no_output(): Now calls check_job_output() and delete_job() to
	    simplify logic.
	  - delete_job(): Call get_job_file() rather than doing it long-hand.
	  - check_job_output(): New function.
	  - start_job(): Added allow_failure parameter.
	  - test_ensure_no_unexpected_output(): New test
	    "ensure command job does not create log file with invalid command".

2012-01-05  James Hunt  <james.hunt@ubuntu.com>

	* init/man/init.5: Explain that all job processes affected
	  by 'setuid' and 'setgid' stanzas.

2011-12-22  James Hunt  <james.hunt@ubuntu.com>

	* init/job_process.c: job_process_spawn():
	  - Set child handler to default rather than explicit ignore
	    to avoid test failures in environments that disallow
	    ignoring SIGCHLD.
	* init/tests/test_job_process.c: test_run():
	  - Changed timeout for test feature "ensure that no log
	    file written for CONSOLE_NONE".

2011-12-15  James Hunt  <james.hunt@ubuntu.com>

	* Makefile.am: Add missing TESTING.sessions to distribution.
	* contrib/vim/syntax/upstart.vim: Meta-data update and addition
	  of more standard (Ubuntu Upstart) events.
	* extra/man/upstart-udev-bridge.8: Ensure literal dashes used
	  for all command-line options.
	* extra/upstart-udev-bridge.c:
	  - udev_monitor_watcher(): Fix leak when obtaining udev value.
	  - make_safe_string(): Don't realloc since overhead too high
	  considering size of strings.
	* init/job_class.c: Typo.
	* init/job_process.c: job_process_spawn():
	  - Correct ignoring of SIGCHLD prior to grantpt(3) call.
	  - Removed redundant close(2) calls.
	  - Move declarations to top of block for
	    getpwnam(3)/getgrnam(3).
	* init/log.c:
	  - log_file_open(): Comments.
	  - log_file_write(): Added missing cast on
	    nih_io_buffer_shrink() call.
	* init/main.c: console_type_setter(): NihOptionSetter's should
	  return 0 on success.
	* init/man/init.5: lower-case all references to system jobs
	  and user jobs.
	* init/tests/test_job_process.c: Add missing include for
	  fnmatch.h.

2011-12-15  James Hunt  <james.hunt@ubuntu.com>

	* init/tests/test_job_process.c: test_run():
	  - Ensure process group killed for multi-process shell scripts.
	  - Change 'command-not-found' tests to use regex matching rather
	    than literal to allow for minor differences in /bin/sh variants
	    error output.

2011-12-13  James Hunt  <james.hunt@ubuntu.com>

	* configure.ac: Bump version to 1.5
	* NEWS: Begin new release

2011-12-13  James Hunt  <james.hunt@ubuntu.com>

	* NEWS: Release 1.4
	* configure.ac (NIH_COPYRIGHT): Update

2011-12-12  James Hunt  <james.hunt@ubuntu.com>

	Simplify logfile name encoding.
	
	* init/job_process.c: job_process_log_path(): Ditch D-Bus job name
	  encoding in path names for saner approach that simply remaps slash
	  characters (minimal surprises for users).
	* init/job_process.h: Addition of macros:
	  - JOB_PROCESS_LOG_FILE_EXT
	  - JOB_PROCESS_LOG_REMAP_FROM_CHAR
	  - JOB_PROCESS_LOG_REMAP_TO_CHAR
	* init/man/init.5: Update console section for simplified log filename
	  encoding approach.
	* init/test_job_process.c: test_log_path(): Updates for simplified
	  logfile name encoding.
	* util/tests/test_user_sessions.sh: Updates for simplified
	  logfile name encoding: removed dbus_encode() and replaced with
	  upstart_encode().

2011-12-12  James Hunt  <james.hunt@ubuntu.com>

	* extra/man/upstart-udev-bridge.8:
	  - Added new '--no-strip' option.
	  - Added missing '--daemon', '--debug' and '--help' options.
	* extra/upstart-udev-bridge.c:
	  XXX: Behavioural change: non-printable bytes are now removed
	  by default from all udev message data to handle buggy
	  hardware devices which expose this data to userland (the
	  kernel simply passes it through verbatim). To revert to old
	  behaviour (where no udev message data is modified), specify
	  the new '--no-strip' option (LP: #829980).
	  - make_safe_string(): New function to cleanse udev data.
	  - udev_monitor_watcher():
	    - Cleanse udev data unless '--no-strip' specified.
	    - Fixed possible crash should 'action' not be set.
	    - Fixed possible crash should 'devname' not be set
	      and '--debug' specified.

2011-12-09  James Hunt  <james.hunt@ubuntu.com>

	* Merge of 'setuid' + 'setgid' stanzas from
	  Evan Broder (lp:~broder/upstart/drop-privileges).

2011-12-09  James Hunt  <james.hunt@ubuntu.com>

	Introduction of 'log' argument to 'console' stanza allowing
	system job output only to be captured.
	
	* contrib/vim/syntax/upstart.vim: Added 'log' and missing
	  'none'.
	* init/Makefile.am: Update for log.c, log.h and test_log.c.
	* init/job.c: job_new(): Initialize log.
	* init/job.h: Add Log pointer to Job.
	* init/job_class.c:
	  - XXX: behaviour change: Default for 'console'
	    is now CONSOLE_LOG rather than CONSOLE_NONE.
	    Rationale is that if a job does produce output, you want to see
	    it since the chances are it will contain useful error details.
	  - Added default_console variable.
	  - job_class_console_type(): New function to parse console type
	    string.
	* init/job_class.h:
	  - Added CONSOLE_LOG to ConsoleType and updated documentation
	    for ConsoleType.
	  - Added prototype for job_class_console_type().
	* init/job_process.c:
	  - New log_dir and disable_job_logging variables.
	  - job_process_run(): Updated to reflect new parameter for
	    job_process_spawn().
	  - job_process_spawn(): Now accepts a Job rather than a
	    JobClass to allow job->log and class->console to be handled
	    appropriately. Now creates pty master and slave fds for
	    console logging. Simplified code for file descriptor
	    switching by using new job_process_remap_fd().
	  - job_process_error_read(): Added entries for:
	    - JOB_PROCESS_ERROR_OPENPT_MASTER
	    - JOB_PROCESS_ERROR_OPENPT_UNLOCKPT
	    - JOB_PROCESS_ERROR_PTSNAME
	    - JOB_PROCESS_ERROR_OPENPT_SLAVE
	  - job_process_log_path(): New function that returns full path to log
	    file for specified Job.
	  - job_process_remap_fd(): New function to ensure file
	    descriptors do not collide.
	* init/job_process.h:
	  - Updated JobProcessErrorType with new entries:
	    - JOB_PROCESS_ERROR_OPENPT_MASTER
	    - JOB_PROCESS_ERROR_OPENPT_UNLOCKPT
	    - JOB_PROCESS_ERROR_PTSNAME
	    - JOB_PROCESS_ERROR_OPENPT_SLAVE
	  - job_process_spawn(): Updated prototype.
	  - job_process_log_path(): Added prototype.
	* init/main.c:
	  - handle_logdir(): New function for overriding log directory.
	  - console_type_setter(): New Function to handle selection of
	    default console value.
	  - Added following command-line options:
	    - '--default-console'
	    - '--logdir'
	    - '--no-log'
	* init/man/init.5:
	  - Update and restructure of section on 'console' stanza.
	  - Added a FILES section.
	* init/man/init.8: Updated with details of new options:
	  - '--default-console'
	  - '--logdir'
	  - '--no-log'
	* init/parse_job.c: stanza_console(): Updated for "log".
	* init/paths.h: Added defines for JOB_LOGDIR and LOGDIR_ENV.
	* init/session.c:
	  - Added missing function headers.
	* init/system.c: system_setup_console(): Update for CONSOLE_LOG.
	* init/test_conf.c:
	  - TEST_FORCE_WATCH_UPDATE(): Removed debug.
	  - test_override(): Removed erroneous comment.
	  - test_select_job(): Added variable attributes to keep gcc 4.6 happy.
	* init/test_event.c: Explicitly set console type to CONSOLE_NONE to
	  retain behaviour of existing tests.
	* init/test_job.c:
	  - test_job_new(): Ensure log object not created on Job instantiation.
	  - test_change_state(): Explicitly set console type to CONSOLE_NONE to
	    retain behaviour of existing tests.
	* init/test_job_class.c:
	  - test_new(): Ensure console type now defaults to CONSOLE_LOG.
	  - Explicitly set console type to CONSOLE_NONE to retain behaviour of
	    existing tests.
	* init/test_job_process.c:
	  - Added various new macros to simplify test code.
	  - child(): New child_tests added for TEST_OUTPUT and TEST_SIGNALS.
	  - get_available_pty_count(): New function.
	  - Explicitly set console type to CONSOLE_NONE to retain behaviour of
	    existing tests.
	  - test_run(): Added new tests for CONSOLE_LOG.
	  - test_spawn(): Added new tests for CONSOLE_LOG.
	  - test_log_path(): New function.
	  - test_handler(): Added UPSTART_LOGDIR support to 
	  - main():
	    - Update to allow number of forks to be specified when run as a child
	      process.
	    - Added call to test_log_path().
	    - initialize various subsystems since before, functions run from
	      main() had to be run in the order specified and exactly as listed
	     (certain tests relied on previous tests initializing a subsystem
	     which gives unexpected results and thus confusing behaviour
	     if the order of tests is changed).
	* init/test_parse_job.c: Added new test to test_stanza_console() for
	  "console log".
	* util/tests/test_user_sessions.sh: Added tests for job logging
	  to ensure no unexpected output recorded for user jobs.

2011-11-16  Petr Lautrbach <plautrba@redhat.com>
	* init/parse_job.c, init/job_class.c, init/job_class.h: Added "usage"
	stanza which is used by initctl command.
	* init/tests/test_parse_job.c: Tests for "usage" stanza
	* init/man/init.5: "usage" stanza documentation.
	* util/initctl.c, util/man/initctl.8: Added "inictl usage" command.
	* util/tests/test_initctl.c: Tests for ""inictl usage" command.

2011-08-11  Scott James Remnant  <keybuk@google.com>

	* init/job_process.c (job_process_spawn): Can't return on
	dup2() error, we're in the child. Return an error back to
	the child properly.

	* init/job_process.c (job_process_spawn), init/main.c: error
	should be ENOENT

	* init/job_class.c, init/job_class.h: Move constants into the
	header file so they can be found from other source files.
	* init/job_process.c (job_process_spawn): Only adjust the OOM
	score if it isn't the default
	* init/main.c: Apply the default OOM score to the init process
	itself.

	* init/main.c: Deal with failure to setup the system console by
	falling back to /dev/null, so we don't end up without default fds
	and castrate the process.

2011-08-10  Scott James Remnant  <keybuk@google.com>

	* init/job_class.c (job_class_new): nit, use #defines for the default
	nice level and oom score adjustment.
2011-07-25  James Hunt  <james.hunt@ubuntu.com>

	* init/job_process.c: job_process_spawn():
	  - Added dup2() return check.
	* TESTING.sessions: Updated with information on user sessions.
	* init/job_process.c:
	  - job_process_spawn():
	    - Change group before user and do it as early as possible.
	    - Ensure non-priv user is able to read script fd. Default system
	      behaviour is seemingly not consistent/defined, so force it
	      to be (LP: #813052)
	    - Ensure cwd for user job is home directory by default.
	  - job_process_error_read():
	    - Added handling for JOB_PROCESS_ERROR_SETUID and
	      JOB_PROCESS_ERROR_SETGID (LP: #807293).
	    - Added new entry for JOB_PROCESS_ERROR_CHOWN.
	* init/job_process.h:
	  - Added entry for JOB_PROCESS_ERROR_CHOWN in JobProcessErrorType.
	* init/man/init.5: Update for user jobs explaining behaviour of stanzas
	  which manipulate system resource limits and when the init
	  daemon reads the users job directory.
	* util/tests/test_user_sessions.sh: New script for testing user sessions
	  (NOTE: this is *NOT* run automatically).
	* init/session.c: session_from_dbus(): Handle case where a users
	  home directory is changed or where a uid is re-used for a
	  different username.
	* init/session.h: Updated comments for Session object.
	* init/man/init.5: Explain that symbolic links are not supported.

2011-07-22  James Hunt  <james.hunt@ubuntu.com>

	* util/man/initctl.8: Clarify semantics of restart(8)
	  command (LP: #731225).

2011-07-20  James Hunt  <james.hunt@ubuntu.com>

	* util/tests/test_initctl.c:
	  - test_show_config(): /* fall through :) */
	  - test_check_config(): Manually start and stop dbus-daemon to work
	    around change in dbus autostart behaviour which causes issues when
	    running the tests in a chroot and non-X11 environment (see dbus commit
	    cea055514a9dfc74e7f0515cf4a256da10a891bc).

2011-06-14  James Hunt  <james.hunt@ubuntu.com>

	* NEWS: Release 1.3

2011-06-14  James Hunt  <james.hunt@ubuntu.com>

	* contrib/vim/syntax/upstart.vim: Updates for kill, oom, expect
	and limit.  

2011-06-07  Scott James Remnant  <scott@netsplit.com>

	* init/job_process.c (job_process_spawn): Make sure we don't close
	our own file descriptor if it already has the right value.

2011-06-06  James Hunt  <james.hunt@ubuntu.com>
	
	Add override file support.

	* init/conf.c:
	  - conf_reload_path(): Now takes an extra override_path parameter.
	  - is_conf_file() / is_conf_file_std() / is_conf_file_override(): New
	    functions to determine type of given file path.
	  - toggle_conf_name(): New function which convert a conf file
	    name to an override name and vice versa.
	  - majority of remaining functions updated to handle override
	    files.
	* init/conf.h: Prototypes.
	* init/job_class.c: Whitespace.
	* init/man/init.5: Updated to document override file support.
	* init/man/init.8: Added reference to control-alt-delete(7) man page.
	* init/paths.h: New macros CONF_EXT_OVERRIDE, CONF_EXT_STD,
	  IS_CONF_FILE_OVERRIDE and IS_CONF_FILE_STD.
	* init/parse_conf.c: Added assertion to remind us forcibly to add
	  override-handling code for directories if we ever allow content in
	  'init.conf'.
	* init/parse_job.c (parse_job): Additional parameter 'update' to
	  allow override files to replace existing Job details.
	* init/parse_job.h: Updated parse_job() prototype.
	* init/test_conf.c
	  - New macros TEST_ENSURE_CLEAN_ENV() and
	    TEST_FORCE_WATCH_UPDATE().
	  - test_override(): New function.
	  - test_toggle_conf_name(): New function.
	* init/test_parse_job.c:
	  - Updated for extra parse_job() parameter.
	  - added a test feature to test_parse_job() to exercise new
	    parameter to parse_job().
	* util/man/initctl.8: Clarified what it means to restart a job.

	Add udev and socket bridges.
	
	* Makefile.am: Added extra directory.
	* New files:
	  - extra/Makefile.am
	  - extra/conf/upstart-socket-bridge.conf
	  - extra/conf/upstart-udev-bridge.conf
	  - extra/man/socket-event.7
	  - extra/man/upstart-socket-bridge.8
	  - extra/man/upstart-udev-bridge.8
	  - extra/upstart-socket-bridge.c
	  - extra/upstart-udev-bridge.c
	* configure.ac:
	  - Check for udev (for upstart-udev-bridge).
	  - Add extra/Makefile to AC_CONFIG_FILES.
	* dbus/com.ubuntu.Upstart.xml: Add EmitEventWithFile method.
	* init/control.c:
	  - control_emit_event(): Now a wrapper for control_emit_event_with_file.
	  - control_emit_event_with_file(): New function that operates on an fd.
	* init/control.h: Prototype for control_emit_event_with_file().
	* init/event.c:
	  - event_new(): Initialize event fd.
	  - event_pending_handle_jobs(): Now calls event_operator_fds().
	* init/event.c: Add fd to Event struct.
	* init/event_operator.c: event_operator_fds(): New function.
	* init/event_operator.h: Prototype for event_operator_fds().
	* init/job.c: job_new(): Initialize fd members.
	* init/job.h: Add fds and num_fds to Job struct.

2011-06-03  James Hunt  <james.hunt@ubuntu.com>

	Add session support. Note that there are no automatically runnable and
	explicit tests yet. However, see TESTING.sessions.
	
	* TESTING.sessions: ASCII (reStructuredText) document explaining
	  how to run manual tests for session support (for chroots).
	* dbus/Upstart.conf: Simplified to support allowing users to invoke
	  all methods (since Upstart now isolates commands by user).
	* init/Makefile.am: Added session.[ch] files.
	* init/session.c: New file. Note that session_from_dbus() will disable sessions
	  (by returning the NULL session) if environment variable "UPSTART_NO_SESSIONS"
	  is set to any value (used by tests).
	* init/session.h: New file.
	* init/parse_job.h: parse_job(): Add session pointer to prototype.
	* init/parse_job.c:
	  - parse_job(): Add session parameter.
	  - Update calls to job_class_new() to pass session pointer.
	* init/job.c: job_new(): Crucial change to ensure chroot sessions have
	  a unique D-Bus name (LP:#728531).
	* init/job_class.c: 
	  - job_class_new(): Add session parameter and session support.
	  - job_class_remove(): Add session parameter to prototype.
	  - job_class_consider(): Only consider jobs from the appropriate session.
	  - job_class_reconsider(): Only consider jobs from the appropriate session.
	  - job_class_start(): Disallow out-of-session modification.
	  - job_class_stop(): Disallow out-of-session modification.
	  - job_class_restart(): Disallow out-of-session modification.
	* init/main.c: Add "--no-sessions" command-line option to disable
	  sessions and revert to traditional behaviour.
	* init/job_class.h: 
	  - job_class_new(): Add session pointer to prototype.
	  - JobClass: Add session member.
	* init/job_process.c: job_process_spawn():
	  - Call chroot(2) for chroot sessions.
	  - Call setuid(2) for user session jobs.
	* init/job.c:
	  - job_emit_event(): Set session for event.
	  - job_start(): Disallow out-of-session modification.
	  - job_stop(): Disallow out-of-session modification.
	  - job_restart(): Disallow out-of-session modification.
	* init/event.h: Event: Add session member.
	* init/event.c:
	  - event_new(): initialize session to NULL.
	  - event_pending_handle_jobs(): Add session handling.
	  - event_finished(): Set session for failure event.
	* init/control.c:
	  - control_get_job_by_name(): Add session handling.
	  - control_get_all_jobs(): Add session handling.
	  - control_emit_event(): Add session handling.
	* init/conf.c:
	  - conf_source_new(): Initialise session to NULL.
	  - conf_reload_path(): Pass session to parse_job().
	  - conf_select_job(): Add session parameter.
	* init/conf.h:
	  - ConfSource: Add session member.
	  - conf_select_job(): Add session parameter to prototype.
	* All tests updated to set "UPSTART_NO_SESSIONS" (to disable
	  sessions).

2011-06-02  James Hunt  <james.hunt@ubuntu.com>

	* contrib/bash_completion/upstart:
	  - Made function names more meaningful:
	  - _upstart_jobs: Now returns a unique list
	  - _upstart_events (nee _upstart_named_events ) now considers all
	    "emits" tokens.
	  - Updates for "check-config" and "show-config".
	  - Added "--session" option.
	  - Added "--no-wait" for emit, reload and restart.

	Man page updates.
	
	* init/man/init.5:
	  - Quoted dashes.
	  - Explain handling of duplicated stanzas.
	  - "respawn": Document default count and interval.
	  - "emits": Reference "initctl check-config".
	  - Added BUGS section.
	  - Added copyright.
	* init/man/init.8:
	  - Quoted dashes.
	  - See Also: Added control-alt-delete(7).
	* util/man/initctl.8:
	  - Quoted dashes.
	  - "restart": Clarified meaning.
	  - "list": Explained "stop/waiting" jobs.

2011-06-01  James Hunt  <james.hunt@ubuntu.com>

	Add D-Bus session support to initctl.
	
	* util/initctl.c:
	  - Added "--session" command-line option.
	  - dbus_bus_type_setter(): New function used by option parser to
	    distinguish system/session D-Bus bus type.
	  - system_bus variable now replaced by two others: use_dbus (boolean)
	    and dbus_bus_type.
	  - upstart_open(): Updated to handle multiple D-Bus bus types.
	* util/man/initctl.8: Update for "--session" option.
	* util/tests/test_initctl.c: Updated to make use of use_dbus and
	  dbus_bus_type rather than system_bus.

	Add "show-config" command to initctl.
	
	* util/initctl.c:
	  - New functions:
	    - job_class_condition_handler(): Handler function to retrieve job conditions.
	    - job_class_condition_err_handler(): Handler error function for
	      job_class_condition_handler().
	    - job_class_parse_events(): Convert RPN "start on" and "stop on" conditions to
	      human-readable format.
	    - job_class_show_emits(): Display events which job emits.
	    - job_class_show_conditions(): Make D-Bus calls to retrieve "start on" and
	      "stop on" conditions.
	    - show_config_action: Handle "show-config" command..
	* util/initctl.h: New file providing stack-handling functionality for
	  RPN parsing for "show-config" command.
	* util/Makefile.am: Added initctl.h to initctl_SOURCES.
	* util/man/initctl.8: Updated for "show-config" command and associated
	  options.
	* util/tests/test_initctl.c:
	  - New macros START_UPSTART, STOP_UPSTART, RUN_COMMAND, CREATE_FILE and DELETE_FILE.
	    These are required since due to the introduction of the
	    "show-config" initctl command, initctl is no longer solely a proxy
	    to Upstart: it now has some intelligence (it parses the 
	    "emits", "start on" and "stop on" conditions) and thus must be
	    tested directly.
	  - test_show_config(): New function to test "initctl show-config".
	  - in_chroot(): New function to detect if tests are being run from
	    within a chroot environment.
	  - dbus_configured(): New function which performs a basic check to
	    establish if D-Bus is configured correctly.
	  - main(): Added call to test_show_config(), conditional on
	    a non-chroot environment and a working D-Bus system.

	Add "check-config" command to initctl.
	
	* util/initctl.c:
	  - New functions:
	    - allow_event(): Determine if specified event is erroneous or not.
	      Handles globbing.
	    - allow_job(): Determine if specified job is erroneous or not.
	      Handles variables (such as instance variables).
	    - check_condition(): High-level function to handle checking start
	      on/stop on conditions.
	    - check_config_action: Handler for "check-config" command.
	    - display_check_errors(): Display errors from expression tree nodes
	      that are in error.
	    - eval_expr_tree(): Evaluate expression tree.
	    - ignored_events_setter(): handler for '--ignore-events' command-line
	      option for "check-config" command.
	    - tree_filter(): Used for filtering expression tree nodes.
	  - show_config_action(): Update for check-config mode.
	  - job_class_parse_events(): Update for check-config mode.
	  - job_class_show_emits(): Update for check-config mode.
	* util/initctl.h:
	  - Added structs for JobCondition, CheckConfigData and ExprNode.
	  - New macros: MAKE_EXPR_NODE() and MAKE_JOB_CONDITION().
	* util/tests/test_initctl.c:
	  - test_check_config(): New function to test "initctl check-config".
	  - main(): Added call to test_check_config(), conditional on
	    a non-chroot environment and a working D-Bus system.
	* util/man/initctl.8: Updated for "check-config" command and associated
	  options.
	* conf/rc-sysinit.conf: Added "emits" stanza, required by
	"check-config".

	Addition of initctl2dot script for visualisation.
	
	* Makefile.am: Added scripts directory.
	* configure.ac: Updated AC_CONFIG_FILES for scripts/Makefile.
	* scripts/Makefile.am: Makefile for scripts.
	* scripts/initctl2dot.py: Python script to produce dot(1) graphs of
	  "initctl show-config" output.
	* scripts/man/initctl2dot.8: Man page for initctl2dot.py script.

	Addition of init-checkconf script.
	
	* scripts/init-checkconf.sh: Script to determine if specified job
	  config file is valid or not.
	* scripts/man/init-checkconf.8: Man page for init-checkconf.sh.
	* scripts/Makefile.am: Added init-checkconf script and man
	  page.

2011-05-31  James Hunt  <james.hunt@ubuntu.com>

	Add command-line option to use D-Bus session bus (for testing).
	
	* init/control.c:
	  - Added new boolean use_session_bus.
	  - Updated comments.
	  - control_handle_bus_type(): New function to allow selection of
	    session bus via env var "UPSTART_USE_SESSION_BUS".
	    Also logs use of session bus if use_session_bus set.
	  - control_bus_open(): Now connects to either D-Bus system bus or session bus.
	* init/control.h: New define for USE_SESSION_BUS_ENV.
	* init/main.c: Addition of "--session" command-line option.
	* init/man/init.8: Update for new "--session" command-line option.

	* Corrected copyright notices.

	Add option to allow alternate location for job config files.
	
	* init/main.c:
	  - Added "--confdir <dir>" command-line option.
	  - handle_confdir(): New function to select alternate confdir using env
	    var "UPSTART_CONFDIR" or command-line option (for testing).
	* init/paths.h: Added define for CONFDIR_ENV.
	* init/man/init.8: Update for new "--confdir" command-line option.

	Add ability to suppress initial event and/or change its name.
	
	* init/main.c: New command-line options: "--no-startup-event" and
	  "--startup-event". If "--no-startup-event" specified, log message as a
	  debug aid.
	* init/man/init.8: Documentation for new command-line options:
	  "--no-startup-event" and "--startup-event".

2011-05-12  Marc - A. Dahlhaus  <mad@wol.de>

	* init/job_class.h (JobClass): Add kill signal member
	* init/job_class.c (job_class_new): Initialise kill signal
	* init/tests/test_job_class.c (test_new): Check kill signal initialised
	correctly.
	* init/system.c (system_kill): Change to accept a signal rather than
	a boolean.
	* init/system.h: Update prototype
	* init/tests/test_system.c (test_kill): Update tests to pass signals
	by value.
	* init/job_process.c (job_process_kill, job_process_kill_timer): Pass
	the configured kill signal, or SIGKILL, to the function rather than
	TRUE/FALSE.
	* init/parse_job.c (stanza_kill): Add parsing for kill signal.
	* init/tests/test_parse_job.c (test_stanza_kill): Check parsing works
	* init/errors.h: Add illegal signal error and string.
	* init/man/init.5: Update documentation

	* init/job_class.h (JobClass): Replace oom_adj with oom_score_adj
	* init/job_class.c (job_class_new): Replace oom_adj with oom_score_adj.
	* init/job_process.c (job_process_spawn): Write the new score
	adjustment, falling back to calculating and writing the old value if
	necessary.
	* init/parse_job.c (stanza_oom): Parse both the new and old values,
	converting the old value to the new value if present.
	* init/errors.h: Add new error string.
	* init/man/init.5: Documentation update.
	* init/tests/test_job_class.c (test_new): Update check.
	* init/tests/test_parse_job.c (test_stanza_oom): Update tests.

2011-05-12  Scott James Remnant  <scott@netsplit.com>

	* init/job_process.c (job_process_run): Always make the shell script
	fd 9, since that's the highest that shells are required by POSIX to
	support.  Pass the file descriptor to job_process_spawn()
	(job_process_run): Accept the extra file descriptor, moving it to fd 9.
	(job_process_error_read): Add handling for error condition.
	* init/job_process.h: Adjust prototypes, add constant
	* init/tests/test_job_process.c (test_spawn): Add argument to call in
	tests

2011-03-22  Scott James Remnant  <scott@netsplit.com>

	* configure.ac: Bump version to 1.3
	* NEWS: Begin new release

	* NEWS: Release 1.2

	* init/job_process.c (job_process_run): Correct shell redirection;
	the form we used dosen't work with at least pdksh

2011-03-16  Scott James Remnant  <scott@netsplit.com>

	* configure.ac: Bump version to 1.2
	* NEWS: Begin new release

	* NEWS: Release 1.1

	* configure.ac (NIH_COPYRIGHT): Update

	* init/main.c: Don't close the console until initialization is
	complete.

	* util/Makefile.am (uninstall-hook): Clean up symlinks on uninstall

	* init/environ.c (environ_all_valid): Only verify that an = is present
	(environ_valid): Drop this function, the part of POSIX I read about
	valid environment variable names only applies to other things defined
	by POSIX, elsewhere it explicitly says Applications may do whatever
	they like (and even encourages to avoid conflict)
	(environ_expand_until): Remove validity check for name.
	* init/environ.h: Update header.
	* init/tests/test_environ.c (test_valid): Drop tests.
	(test_all_valid): Drop name tests.
	(test_expand): Remove illegal expansion test.
	* init/tests/test_control.c (test_emit_event): Remove the test case for
	an invalid name in the environment.
	* init/tests/test_job_class.c (test_start, test_stop)
	(test_restart): Change the invalid argument tests to use an entry
	without an = as the invalid test.

	* util/reboot.c: pass '-H' to shutdown when called as 'halt'

	* init/job_process.c (job_process_handler): Check the job's normal exit
	list, decrease log priority of messages from warning to information if
	the exit status or signal is in the list.
	* init/tests/test_job_process.c (test_handler): Change the normal exit
	test cases to not expect the warning

	* init/job_process.c (job_process_run): Prepend a shell command to the
	pasted script to force the shell to close the file descriptor being
	used to paste the script. The shell will already have a new copy when
	it opened the path.

2011-03-15  James Hunt  <james.hunt@ubuntu.com>

	* init/conf.c (conf_source_reload, conf_source_reload_dir): Fix typos
	in doc-strings
	* init/job_process.c (job_process_run): Fix typo in doc-string
	* init/parse_job.c (stanza_env): Fix typo in doc-string

2011-03-15  Patty Langasek  <harmoney@dodds.net>

	* init/man/init.5: Grammar fixes

2011-03-15  Jacek Konieczny  <jajcus@jajcus.net>

	* contrib/vim/syntax/upstart.vim: Further improve syntax hilighting

2011-03-01  Scott James Remnant  <scott@netsplit.com>

	* configure.ac: Bump version to 1.1
	* NEWS: Begin new release

	* NEWS: Release 1.0

2011-02-17  Scott James Remnant  <scott@netsplit.com>

	* configure.ac, NEWS: Bump version to 1.0
	* TODO: Update.

	* init/tests/test_conf.c (test_source_reload_job_dir): Add tests for
	a crasher bug when a file is created called ".conf"
	* init/conf.c (conf_dir_filter): Apply fix for the crasher; check that
	the character before the ".conf" extension is not "/"
	* NEWS: Update.

2011-01-06  Petr Lautrbach  <plautrba@redhat.com>

	* init/job_process.c (job_process_termianted): Don't rewind the
	utmp file between updates.
	* init/tests/test_job_process.c (test_utmp): Add test case for
	newer mingetty behaviour.

2010-12-21  James Hunt  <james.hunt@ubuntu.com>

	* contrib/bash_completion/upstart: Add bash completion script.
	* contrib/Makefile.am (EXTRA_DIST): Include in tarball.
	* NEWS: Update.

2010-12-20  Scott James Remnant  <scott@netsplit.com>

	* NEWS: update.

2010-12-20  Petr Lautrbach  <plautrba@redhat.com>

	* init/job_process.c (job_process_terminated): On termination of
	a job, update the utmp file replacing any existing entry for that
	pid with a DEAD_PROCESS entry; likewise append an entry to wtmp.
	* init/tests/test_job_process.c (test_utmp): Test utmp handling.

	* util/shutdown.c: Exit non-zero if unable to shutdown the system.

2010-12-14  Scott James Remnant  <scott@netsplit.com>

	* configure.ac: Bump version to 0.6.8
	* NEWS: Begin new release

	* NEWS: Release 0.6.7

	* dbus/com.ubuntu.Upstart.Job.xml (start_on, stop_on, emits): Add new
	properties to return the job's relationship to events.
	* init/job_class.c (job_class_get_start_on)
	(job_class_get_stop_on, job_class_get_emits): Implement the properties
	* init/job_class.h: Add prototypes.
	* init/tests/test_job_class.c (test_get_start_on)
	(test_get_stop_on, test_get_emits): Test the new properties too

2010-12-14  James Hunt  <james.hunt@ubuntu.com>

	* init/parse_job.c (stanza_manual): New function to handle manual
	stanza.
	* init/tests/test_parse_job.c (test_stanza_manual): New function to
	test manual stanza.
	* init/man/init.5: Update for manual stanza.

2010-12-14  James Hunt <james.hunt@ubuntu.com>

	* init/job_class.h: Added debug member.
	* init/job_class.c: Initialized debug member.
	* init/job_process.c: Pause child using raise(3).
	* init/main.c: Display PID+PPID for debug builds.
	* init/parse_job.c: Added new function stanza_debug.
	* init/tests/test_job_process.c (test_spawn): Added test for debug stanza.

2010-12-10  Scott James Remnant  <scott@netsplit.com>

	* dbus/upstart.h (DBUS_SERVICE_UPSTART, DBUS_ADDRESS_UPSTART):
	For debugging purposes, when -DDEBUG is given, change the values of
	these constants.  You'll need to modify your own D-Bus configuration
	of course.

2010-12-09  Scott James Remnant  <scott@netsplit.com>

	* init/tests/test_job.c (test_change_state): Add missing
	DBUS_TYPE_INVALID to dbus_message_get_args() call.

2010-12-08  Colin Watson  <cjwatson@debian.org>

	* dbus/com.ubuntu.Upstart.Instance.xml (GoalChanged, StateChanged)
	(Failed): New signals.
	* init/job.c (job_change_goal): Emit GoalChanged signal after
	(job_change_state): Emit StateChanged signal after changing state.
	(job_failed): Emit Failed signal after marking job as failed.
	* init/tests/test_job.c (test_change_goal): Test for this.
	(test_change_state): Test for this.
	* NEWS: Update.

2010-12-08  James Hunt  <james.hunt@ubuntu.com>

	* init/event.c, init/event_operator.c: Fix grammar and factual errors
	in comments.
	* init/man/init.5: Fix grammar errors and clarify export behaviour.

2010-12-08  Clint Byrum  <clint@ubuntu.com>

	* init/man/init.5: Typo existing -> exiting

2010-08-12  Scott James Remnant  <scott@netsplit.com>

	* init/job_process.c (job_process_spawn): We can fail to open the
	system console for various reasons, sometimes because there isn't
	a console (ENXIO or ENODEV) but worse due to kernel race conditions
	on SMP/multi-core systems (EIO).  If "console output" is used, and
	these happen, fall back to /dev/null.

2010-04-27  Scott James Remnant  <scott@netsplit.com>

	* configure.ac: Bump version to 0.6.7
	* NEWS: Begin new release

	* NEWS: Release 0.6.6

	* configure.ac: Bump the requirement of libnih to 1.0.2 after
	verifying that building using --with-local-libnih and an earlier
	version installed still works.

2010-04-24  Scott James Remnant  <scott@netsplit.com>

	* configure.ac: Replace the --with-local-libnih code with an
	expansion of the NIH_WITH_LOCAL_LIBNIH macro that now contains it.
	* README: Bump libnih version.

2010-03-31  Colin Watson  <cjwatson@ubuntu.com>

	* init/man/init.5 (env): Document behaviour when the environment
	variable's value is omitted.
	* init/parse_job.c (stanza_env): Document that arguments may be
	simply VAR as well as VAR=VALUE.

2010-03-02  Michael Biebl  <mbiebl@gmail.com>

	* configure.ac: Remove double-quoting from NIH_CFLAGS and
	NIH_DBUS_CFLAGS when using --with-local-libnih

2010-02-26  Scott James Remnant  <scott@netsplit.com>

	* NEWS: Update.

	* init/job_process.c (job_process_run): Since /proc is always mounted,
	guaranteed because we mount it ourselves if it isn't, we don't need
	to check for it and can always use /proc/self/fd/NNN when we want.
	* init/tests/test_job_process.c (test_run): Since /proc is always
	mounted, we don't need to check for it and skip tests.

	* init/system.c (system_mount): Add function to mount a kernel
	filesystem (ie. /proc and /sys)
	* init/system.h: Add header.
	* init/main.c: Mount /proc and /sys on initialisation.

	* init/paths.h (DEV_FD): Drop this definition, it's needless.
	* init/job_process.c (job_process_run): Rather than using /dev/fd,
	use /proc/self/fd which is more Linuxish and is always guaranteed to
	exist when /proc is mounted - needing no symlinks.
	* init/tests/test_job_process.c (test_run): Adjust test to match.

2010-02-09  Scott James Remnant  <scott@netsplit.com>

	* configure.ac: Use NIH_COPYRIGHT instead of AC_COPYRIGHT

2010-02-04  Scott James Remnant  <scott@netsplit.com>

	* configure.ac: Bump version to 0.6.6
	* NEWS: Begin new release

	* NEWS: Release 0.6.5

	* util/tests/test_initctl.c (test_reload_action): Don't send
	SIGHUP to the server process, it'll be terminated anyway since
	reload doesn't loop.

	* init/event_operator.c (event_operator_match): Support operator
	negation using !=
	* init/tests/test_event_operator.c (test_operator_update): Add
	test cases for negation.
	* init/man/init.5: Add negation to documentation

	* init/man/init.8: Improve reference to init(5) to make it more
	obvious that this is where documentation can be found.
	* init/man/init.5: Add Upstart to the title to make it show up
	with man -k upstart

	* init/man/init.8: Add missing OPTIONS section, documenting the
	--verbose option.

	* init/main.c (main): After resetting the system console, close it
	again and reopen /dev/null for ourselves so we don't hold the
	system console open.

	* init/job_process.c (job_process_error_abort): Free the error
	before exiting.

	* util/initctl.c (reload_action): Add a reload command, this obtains
	the pid of the main process of the given job instance and sends
	SIGHUP to it.  It might not be in its final form, but it's damned
	useful for now.
	* util/tests/test_initctl.c (test_reload_action): Add test cases.
	* util/man/initctl.8: Add documentation for the reload command,
	and missing documentation for restart.
	* util/Makefile.am (install-data-hook, install-exec-hook): Create
	additional reload symlinks.

	* util/reboot.c (main): Restore the sync() system call before
	calling reboot(); the Linux kernel says we have to do this, and I
	suspect that ext4 is no longer forcing this before power off.

	* init/main.c (hup_handler): Move call to reconnect to D-Bus system
	bus into new function
	(usr1_handler): This is because a config reload "forgets" existing
	state, such as events that were pending.
	(main): Add SIGUSR1 signal handler.

	* init/job_process.c (job_process_handler): Reduce priority of the
	stopped/continued by signal messages to informational.

2010-02-03  Scott James Remnant  <scott@netsplit.com>

	* util/shutdown.c (shutdown_now): Free error before exiting.

2010-02-03  Johan Kiviniemi  <johan@kiviniemi.name>

	* conf/rc-sysinit.conf: Don't replace DEFAULT_RUNLEVEL with an
	empty string when there is no "initdefault" line in /etc/inittab

2010-02-03  Scott James Remnant  <scott@netsplit.com>

	Update code to work with libnih 1.0.1

	* init/tests/test_event.c (test_new): Replace TEST_ALLOC_ORPHAN(env)
	with TEST_ALLOC_PARENT(env, NULL); discard environment after creating
	event from it
	* init/tests/test_event_operator.c (test_operator_new): Replace
	TEST_ALLOC_ORPHAN(env) with TEST_ALLOC_PARENT(env, NULL); discard
	environment after creating event from it
	* init/tests/test_control.c (test_emit_event): Discard event
	environment after emission
	* init/init.supp: Add nih_alloc_ref_new() to init functions

	libnih is now released as its own project, so rather than expecting
	to include it with the source we depend on it being outside of it.

	* Makefile.am (SUBDIRS): Remove m4 directory along with the nih bits.
	(EXTRA_DIST): Remove ChangeLog.nih
	* configure.ac (AM_INIT_AUTOMAKE): Remove dist-bzip2, since we don't
	actually use it; add color-tests and silent-rules.
	(AM_SILENT_RULES): Use silent rules by default
	(AM_MAINTAINER_MODE): Enable maintainer mode by default (as before),
	but allow it to be disabled
	(AM_GNU_GETTEXT_VERSION): Bump to 0.17
	(NIH_INIT): Replace with the expanded out calls that we actually need.
	(AC_CONFIG_FILES): Remove nih directories
	Add magic to allow use of a local libnih source tree.
	* init/Makefile.am (AM_CFLAGS): Add NIH_CFLAGS and NIH_DBUS_CFLAGS
	(init_LDADD, test_system_LDADD, test_environ_LDADD, test_process_LDADD)
	(test_job_class_LDADD, test_job_process_LDADD, test_job_LDADD)
	(test_event_LDADD, test_event_operator_LDADD)
	(test_blocked_LDADD, test_parse_job_LDADD)
	(test_parse_conf_LDADD, test_conf_LDADD, test_control_LDADD):
	Replace library paths with NIH_LIBS and NIH_DBUS_LIBS
	($(com_ubuntu_Upstart_OUTPUTS)),
	($(com_ubuntu_Upstart_Job_OUTPUTS)),
	($(com_ubuntu_Upstart_Instance_OUTPUTS)): Use external nih-dbus-tool
	and obey silent rules.
	(test_system_LDFLAGS, test_environ_LDFLAGS)
	(test_process_LDFLAGS, test_job_class_LDFLAGS)
	(test_job_process_LDFLAGS, test_job_LDFLAGS, test_event_LDFLAGS)
	(test_event_operator_LDFLAGS, test_blocked_LDFLAGS)
	(test_parse_job_LDFLAGS, test_parse_conf_LDFLAGS)
	(test_conf_LDFLAGS, test_control_LDFLAGS): Drop -static
	* util/Makefile.am (AM_CFLAGS): Add NIH_CFLAGS and NIH_DBUS_CFLAGS
	(initctl_LDADD, reboot_LDADD, runlevel_LDADD, shutdown_LDADD)
	(test_initctl_LDADD, test_utmp_LDADD, test_sysv_LDADD)
	(test_telinit_LDADD): Replace library paths with NIH_LIBS and
	NIH_DBUS_LIBS
	($(com_ubuntu_Upstart_OUTPUTS)):
	($(com_ubuntu_Upstart_Job_OUTPUTS)):
	($(com_ubuntu_Upstart_Instance_OUTPUTS)): Use external nih-dbus-tool
	and obey silent rules.
	(initctl_LDFLAGS, reboot_LDFLAGS, runlevel_LDFLAGS)
	(shutdown_LDFLAGS, telinit_LDFLAGS, test_initctl_LDFLAGS)
	(test_utmp_LDFLAGS, test_sysv_LDFLAGS, test_telinit_LDFLAGS): Drop
	-static
	* README: Add libnih to the dependencies.
	* HACKING: Remove the instructions for checking out libnih, replace
	with a description about how to use a libnih source tree instead of
	the installed one.

	* configure.ac: Bump version to 0.6.5, bump copyright year to 2010.
	* NEWS: Begin new release.

2009-08-02  Scott James Remnant  <scott@netsplit.com>

	* NEWS: Release 0.6.3

2009-08-01  Scott James Remnant  <scott@netsplit.com>

	* init/tests/test_job_process.c (test_handler): Add a missing test
	case for the running process exiting while we're in the stopping
	state.
	* init/job_process.c (job_process_terminated): Don't change the
	state or record failure information if we're in the stopping state
	when the main process dies, otherwise we hit an assertion later;
	just wait for the stopping event to finish and carry on as before.

2009-07-31  Scott James Remnant  <scott@netsplit.com>

	* dbus/upstart.h: Allow the service name and address to be overriden

2009-07-29  Michael Biebl  <mbiebl@gmail.com>

	* init/tests/test_job_process.c: Add missing sys/ptrace.h include

2009-07-21  Scott James Remnant  <scott@netsplit.com>

	* configure.ac: Bump version to 0.6.3
	* NEWS: Begin new release

	* NEWS: Release 0.6.2

	* init/main.c (crash_handler): Restore missing chdir ("/") call.

	* init/tests/test_job_process.c (test_handler): We should allow
	a job to exec() before it calls fork() to allow shell scripts to
	exec daemons.
	* init/job_process.c (job_process_trace_exec): Continue the traced
	process instead of detaching if it has not yet forked.

	* init/job.c (job_change_state): Obvious bug fix; the set of states
	into which we can enter JOB_STOPPING includes JOB_STARTING because
	we can get the "stop" event or command there.

2009-07-16  Scott James Remnant  <scott@netsplit.com>

	* configure.ac: Bump version to 0.6.2
	* NEWS: Begin new release

	* NEWS: Release 0.6.1

	* util/runlevel.c: Output the path before the error message,
	to make it clear that it's the utmp file missing not runlevel.

	* util/runlevel.c: If there is no current runlevel because the
	environment variable is empty, output "unknown" instead of "N N".

2009-07-15  Scott James Remnant  <scott@netsplit.com>

	* README: Now that D-Bus 1.2.16 proper has been released, update
	our requirements.

2009-07-14  Scott James Remnant  <scott@netsplit.com>

	* TODO: Update

	* init/tests/test_job_process.c (test_handler): Rework the existing
	ptrace fork handler test case to make sure we test the case where
	we get the fork event before the stopped child.  Add a second test
	case for the opposite (stopped child before the fork event) which
	we don't currently handle.
	* init/job_process.c (job_process_trace_fork): Test for the missed
	child event using ptrace(), if it succeeds the child is ready so
	we can just assume we had the event.

	* util/Makefile.am (EXTRA_DIST): Distribute the valgrind suppressions
	file

	* util/tests/test_utmp.c (test_write_shutdown): Additional instance
	of the same test.

	* util/tests/test_utmp.c (test_write_runlevel): Looks like glibc
	is fixed to return the right error code.

2009-07-11  Scott James Remnant  <scott@netsplit.com>

	* init/control.c (control_server_open): Don't hardcode the server
	address, otherwise the test suite can't test this function.
	* init/tests/test_control.c (test_server_open)
	(test_server_connect, test_server_close): Change the server
	address in the tests.

	* configure.ac: Bump version to 0.6.1
	* NEWS: Begin new release

2009-07-09  Scott James Remnant  <scott@netsplit.com>

	* NEWS: Release 0.6.0

	* README: Note that we need D-Bus GIT HEAD.
	* NEWS: Update.

	* init/man/inittab.5: People keep trying "man inittab", so explain
	that it's gone.
	* init/Makefile.am (dist_man_MANS): Install it

	* NEWS: Declare the "lacks documentation" bug fixed

	* init/man/init.8: Refresh and turn it into more of an overview
	of Upstart now that we have lots of other pages to refer to.
	* init/man/upstart.7: Since it's an overview, people might go
	"man upstart" so redirect to it.
	* init/man/init.5: Actually document the configuration format.
	* init/Makefile.am (dist_man_MANS): Install the configuration
	documentation, and the redirect.

	* util/man/runlevel.8, util/man/telinit.8, util/man/shutdown.8,
	* util/man/reboot.8: Add environment and files sections.

	* init/man/startup.7, init/man/starting.7, init/man/started.7,
	* init/man/stopping.7, init/man/stopped.7
	* init/man/control-alt-delete.7, init/man/keyboard-request.7,
	* init/man/power-status-changed.7: Write manual pages for each
	of the events generated by the init daemon by default.
	* init/Makefile.am (dist_man_MANS): Distribute and install the
	new manpages.
	* util/man/runlevel.7: Indent the example, don't boldface

	* init/job.c (job_start, job_stop, job_restart): Restructure
	slightly to avoid gcc warning
	* init/job_class.c (job_class_start, job_class_restart): Make the
	same change to these too
	* util/shutdown.c: Warn if we can't change directory
	* util/telinit.c: Assert that we don't fall out of the switch
	* init/tests/test_job_class.c (test_get_version)
	(test_get_author, test_get_description, test_get_name): Initialise
	alloc-safe variables to NULL to avoid gcc warning
	* util/tests/test_initctl.c (test_job_status, test_start_action)
	(test_stop_action, test_restart_action, test_status_action)
	(test_list_action, test_emit_action)
	(test_reload_configuration_action, test_version_action)
	(test_log_priority_action, test_upstart_open): Initialise alloc-safe
	variables to NULL and diverted return values to 0 to avoid gcc
	warnings.
	(test_start_action, test_stop_action, test_restart_action):
	Replace sigsetjmp/siglongjmp with a call to _exit() in the handler
	* util/tests/test_sysv.c (test_change_runlevel): Initialise alloc-safe
	variables to NULL to avoid gcc warnings

	* util/man/runlevel.7: Formatting fixes, and mention that rcS
	runs rc-sysinit again.
	* util/man/runlevel.8: s/utilities/tools/
	* util/man/telinit.8: s/utilities/tools/
	* util/man/shutdown.8: s/utilities/tools/
	* util/man/reboot.8: s/utilities/programs/
	* util/man/initctl.8: s/utility/tool/

	* init/job_class.h (JobClass): Drop the leader option; at the time
	it seemed to make sense that Upstart would provide a "daemon"-like
	environment, but it really doesn't in practice.  Software should
	feel safe to daemonise on its own, and I'd rather fix supervision
	of those; freeing up Upstart jobs to run as new sessions by default
	again.  This is also the only real option that would change the
	behaviour between 0.6 and 0.10 in an awkwardly compatible way.
	* init/job_class.c (job_class_new): Remove leader initialisation
	* init/tests/test_job_class.c (test_new): Drop the initialisation
	check for leader
	* init/parse_job.c (stanza_session): Drop the stanza
	* init/tests/test_parse_job.c (test_stanza_session): Drop the
	stanza test cases.
	* init/job_process.c (job_process_spawn): Drop the double-fork.
	This means we don't need to read the pid of our extra child either.
	(job_process_error_read): we no longer need a fork error.
	* init/job_process.h (JobProcessErrorType): Drop the fork error.
	* init/tests/test_job_process.c (test_spawn): Replace the simple job
	test case with the session leader test case, now that's the default.
	(test_run, test_spawn, test_kill, test_handler): Remove all the
	class->leader = TRUE from the tests, we only ever really tested
	session leaders anyway since that's all the test suite could follow
	* init/tests/test_job.c (test_change_goal, test_change_state):
	Remove the leader flag from test jobs
	* init/tests/test_event.c (test_pending, test_finished): Remove
	the leader flag from test jobs.

	* init/job_process.c (job_process_catch_runaway): Use a monotonic
	clock, not the realtime clock, for respawn interval detection.
	* init/tests/test_job_process.c (test_kill, test_handler): Use the
	monotonic clock in test cases too
	* init/Makefile.am (init_LDADD): Link with librt
	* NEWS: Update.

	* util/utmp.c (utmp_write_runlevel): Don't write 'N' to utmp or
	wtmp for the previous runlevel, this will force writing reboot
	records if prevlevel='N'/0 since read_runlevel will always return
	'N' in that case.
	* util/tests/test_utmp.c (test_write_runlevel): Add test case for
	passing 'N' and having it treated as zero
	(test_read_runlevel): Add a couple of test cases for the problems
	we found last night where shutdown and corrupt utmp records result
	in the wrong data being returned.
	* util/tests/test_sysv.c (test_change_runlevel): Add a test case
	for switching from sysinit to the first runlevel

	* init/conf.h,
	* init/control.h,
	* init/event.h,
	* init/job_class.h: Variable declarations in header files need to
	be prefixed with "extern", the NIH_BEGIN_EXTERN stuff only applies
	to C++.

	* util/reboot.c: Reboot can't write the shutdown time before
	calling shutdown, otherwise shutdown won't be able to get the
	current runlevel anymore.
	* util/man/reboot.8: Update, we don't write the shutdown time
	before calling shutdown - it's up to the shutdown scripts to
	call reboot -w before remounting the root filesystem.

	* util/tests/test_utmp.c (test_get_runlevel): Replace test case
	with one that expects 'N' rather than fall-through.
	* util/tests/test_sysv.c (test_change_runlevel): Expect N when
	there is no previous runlevel

	* util/utmp.c (utmp_read_runlevel): Also catch a zero runlevel from
	utmp, replacing with 'N' - these functions should never return 0
	* util/sysv.c (sysv_change_runlevel): Should set prevlevel to N
	when we don't find one

	* util/utmp.c (utmp_read_runlevel): Catch a negative runlevel from
	corrupt utmp data, convert to 'N'
	(utmp_get_runlevel): Return N when RUNLEVEL is set but empty,
	rather than falling through

	* util/telinit.c: Catch a missing argument separately so we don't
	output "(null)"

	* README: Update requirements.
	* TODO: Update.

	* conf/rc-sysinit.conf: Fix typo.

2009-07-08  Scott James Remnant  <scott@netsplit.com>

	* conf/rc-sysinit.conf: Michael Biebl pointed out that by setting
	the runlevel to "S" during sysinit, we end up with the runlevel
	after boot being "S 2" - and that means scripts in rc2.d that
	are also in rcS.d won't get started.  The way we had it before
	("N 2") was correct.  This happily fixes the one corner case our
	reboot handling didn't cover - crashing in single user mode and
	rebooting.

	* util/telinit.c: Fix missing ret = from kill

	* conf/rc-sysinit.conf: Ignore -s/single if we're already coming
	from single-user-mode.

	* util/telinit.c (options): Unignore the -t option
	* NEWS: Update.

	* init/main.c (hup_handler): Also try and reconnect to the message
	bus if we've lost the connection.

	* init/conf.c (conf_source_reload_dir): Don't blacklist certain
	patterns from the configuration directory, instead just filter
	to whitelist.
	(conf_dir_filter): Whitelist filter, only accept files ending
	in .conf
	(conf_reload_path): Strip .conf from the filename to generate
	the job name.
	(conf_file_filter): Add the extra is_dir argument.
	* init/tests/test_conf.c (test_source_reload_job_dir)
	(test_source_reload_conf_dir, test_source_reload_file)
	(test_source_reload): Append .conf to all our filenames
	* init/tests/test_control.c (test_reload_configuration): Append
	.conf to filenames here too
	* NEWS: Update.

	* init/job_process.c (job_process_run): Stop being stingy, the
	post-stop script can have the stop environment too
	* init/tests/test_job_process.c (test_run): Add a test case to
	make sure it is.

2009-07-08  Michael Biebl  <mbiebl@gmail.com>

	* contrib/vim/syntax/upstart.vim: Upstart job syntax highlighting
	* contrib/vim/ftdetect/upstart.vim: Use for the /etc/init directory
	* contrib/Makefile.am: Include the vim syntax files in the
	distribution
	* configure.ac (AC_CONFIG_FILES): Create contrib/Makefile
	* Makefile.am (SUBDIRS): Recurse into the contrib sub-directory

2009-07-08  Scott James Remnant  <scott@netsplit.com>

	* conf/rc.conf: This doesn't need to be an instance job, Upstart
	will do the right thing and stop the task before starting it again
	with the new environment (I spent so much time on that, you'd think
	I'd remember :p)

	* conf/control-alt-delete.conf: Default job for Control-Alt-Delete
	* conf/rc-sysinit.conf: Default job for system initialisation
	* conf/rc.conf: A fully wacky instance job that runs the rc script
	for runlevel changes
	* conf/rcS.conf: And a job for single-user-mode, which calls back
	to rc-sysinit
	* conf/Makefile.am (dist_init_DATA): Install the default files
	into the /etc/init directory
	* configure.ac (AC_CONFIG_FILES): Create conf/Makefile
	* Makefile.am (SUBDIRS): Recurse into the conf directory.

	* util/initctl.c (upstart_open, start_action, stop_action)
	(restart_action, status_action, list_action): Don't auto-start
	the init daemon, it makes no sense.
	(upstart_open): When not running from the test suite, and not as
	root, it makes sense to default to using the system bus daemon.
	* util/tests/test_initctl.c (test_upstart_open): Make sure that
	auto-start is FALSE, not TRUE.
	* NEWS: Update.

	* util/Makefile.am (dist_man_MANS): Oops, had the wrong name for
	the runlevel(7) manpage.

	* util/shutdown.c: Gets a bit of a redress, but not much of rewrite
	since this is largely just compatibility madness.
	(shutdown_now): Port to use sysv_change_runlevel()
	(warning_message): Construct plural forms a little better.
	(wall): use utmpx, rather than utmp
	* util/man/shutdown.8: Minor tweaks and improvements
	* NEWS: Update.

	* util/reboot.c: Following the pattern of the previous, remove much
	of the reboot code, but in the process adding support for reboot
	implying --force in runlevel 0 or 6, and writing the shutdown
	wtmp record.
	* util/man/reboot.8: Minor updates.
	* NEWS: Update.

	* util/telinit.c: Drop quite a bit of the code of telinit too,
	just becoming a wrapper about sysv_change_runlevel() - also support
	Qq/Uu by using kill()
	* util/tests/test_telinit.c (test_env_option): Since we have an
	env option, we should test it.	
	* util/man/telinit.8: Update the manual page.
	* util/man/runlevel.8: Typo (/var/run/wtmp -> /var/log/wtmp)
	* util/Makefile.am (TESTS): Run the new test
	(test_telinit_SOURCES, test_telinit_CFLAGS)
	(test_telinit_LDFLAGS, test_telinit_LDADD): Details for the
	test suite binary
	* NEWS: Update.

	* util/runlevel.c: Drop about 90% of the code, this just becomes
	a wrapper around utmp_get_runlevel()
	* util/man/runlevel.8: Update the runlevel manpage.
	* util/man/runlevel.7: Also put together a manual page that
	describes the runlevel event, as well as the implementation in
	Upstart.
	* util/Makefile.am (dist_man_MANS): Install the new manpage.
	* NEWS: Update.

	* util/Makefile.am (reboot_SOURCES, runlevel_SOURCES): Compile and
	link the utmp handling source, depending on the header.
	(reboot_LDADD, runlevel_LDADD): Drop dependency on libupstart
	(shutdown_SOURCES, telinit_SOURCES): Compile and link both the
	utmp handling and sysv compat source, depending on the headers
	(nodist_shutdown_SOURCES, nodist_telinit_SOURCES): Also link in
	the auto-generated bindings
	(shutdown_LDADD, telinit_LDADD): Drop dependencies on libupstart,
	replacing with dependencies on libnih-dbus and the D-Bus libs.
	(runlevel_SOURCES, runlevel_LDFLAGS, runlevel_LDADD)
	(shutdown_SOURCES, shutdown_LDFLAGS, shutdown_LDADD)
	(telinit_SOURCES, telinit_LDFLAGS, telinit_LDADD): Remove duplicate
	entries mistakenly copied from compat/sysv

	* util/sysv.c (sysv_change_runlevel): Pretty much the core compat
	function for System V, generate a runlevel event and store the
	appropriate things in utmp and wtmp.
	* util/sysv.h: Prototype.
	* util/tests/test_sysv.c: Test cases for the new function.
	* util/Makefile.am (TESTS): Run the sysv test cases
	(test_sysv_SOURCES, nodist_test_sysv_SOURCES, test_sysv_LDFLAGS)
	(test_sysv_LDADD): Details for the sysv test cases, which obviously
	depend on the auto-generated bindings code.

	* util/utmp.c (utmp_write_runlevel): Make sure that it's ok to
	have no previous runlevel.
	* util/tests/test_utmp.c (test_write_runlevel): Add no previous
	runlevel test.

	* util/utmp.c (utmp_read_runlevel): Don't call utmpxname() if we
	don't pass a utmp_file, letting glibc pick the default.
	* util/tests/test_utmp.c (test_read_runlevel): Add a test case for
	no filename.

	* util/util.supp: utmpname leaks memory, so suppress it from valgrind

	* util/utmp.c: Set of functions for dealing with utmp and wtmp
	(utmp_read_runlevel): Read the current runlevel from the file
	(utmp_get_runlevel): Obtain the current runlevel from the
	environment, or the file if not set
	(utmp_write_runlevel): Write a runlevel change record, and also
	deal with the reboot record if the utmp or wtmp files don't quite
	match.
	(utmp_write_shutdown): Write a shutdown time record
	(utmp_entry, utmp_write, wtmp_write): utility functions for creating
	and writing utmp and wtmp records.
	* util/utmp.h: Prototypes for new functions.
	* util/tests/test_utmp.c: Test cases.
	* util/Makefile.am (test_utmp_SOURCES, test_utmp_LDFLAGS)
	(test_utmp_LDADD): Details for utmp test cases
	(tests): Move to the bottom of the file and make PHONY

2009-07-07  Scott James Remnant  <scott@netsplit.com>

	* util/man/initctl.8: Improve the manpage.

2009-07-06  Scott James Remnant  <scott@netsplit.com>

	* util/initctl.c: Rewrite from scratch, utilising the current
	D-Bus API and auto-generated method functions for it.
	* util/tests/test_initctl.c: Rewrite from scratch to test all
	of the new methods.
	* util/Makefile.am (test_initctl_CFLAGS): Include AM_CFLAGS
	(install-data-hook, install-exec-hook): Install a symlink for
	"restart" as well.
	* NEWS: Update.

2009-07-03  Scott James Remnant  <scott@netsplit.com>

	* dbus/com.ubuntu.Upstart.Instance.xml (Start, Stop, Restart): add
	wait arguments to the instance commands as well.
	* init/job.c (job_start, job_stop, job_restart): Add wait arguments,
	when TRUE the functions behave as before; when FALSE the methods
	return after changing the goal and no blocked entries are created.
	* init/job.h: Amend prototypes.
	* init/tests/test_job.c (test_start, test_stop, test_restart): 
	Pass TRUE for wait and check for a blocking entry in existing tests,
	add tests for passing FALSE and making sure that there's no blocking
	but we still get the reply.

	* dbus/com.ubuntu.Upstart.Job.xml (Start, Stop, Restart): Add wait
	arguments to these too
	* init/job_class.c (job_class_start, job_class_stop)
	(job_class_restart): Add wait arguments, when TRUE the functions
	behave as before; when FALSE the methods return after changing
	the goal and no blocked entries are created.
	* init/job_class.h: Amend prototypes.
	* init/tests/test_job_class.c (test_start, test_stop, test_restart): 
	Pass TRUE for wait and check for a blocking entry in existing tests,
	add tests for passing FALSE and making sure that there's no blocking
	but we still get the reply.
	(test_get_name, test_get_description, test_get_author)
	(test_get_version): Add missing code to free the class on enomem

	* dbus/com.ubuntu.Upstart.xml (EmitEvent): Add wait argument
	* init/control.c (control_emit_event): Add wait argument, when TRUE
	this behaves as before; when FALSE the method returns after queuing
	the event and no blocked entry is created for it.
	* init/control.h: Amend prototype.
	* init/tests/test_control.c (test_emit_event): Pass TRUE for wait
	and check for a blocking entry in existing tests, add a test for
	passing FALSE and making sure that there's no blocking but we
	still get the reply.

	* dbus/com.ubuntu.Upstart.Instance.xml: Add a "processes" property
	to obtain the list of current job processes, both their type and
	their pid.
	* init/job.c (job_get_processes): Implement the new property accessor
	* init/job.h: Add prototype
	* init/tests/test_job.c (test_get_processes): Add test cases for
	returning process arrays.
	(test_get_name, test_get_goal, test_get_state): Add missing free
	for job class.

	* init/tests/test_control.c (test_emit_event): Directly acess
	the number from an NihDBusError

	* dbus/com.ubuntu.Upstart.xml: Add a "version" property to obtain
	the version of the init daemon, and a "log_priority" property to
	get and set the daemon's log priority.
	* init/control.c (control_get_version, control_get_log_priority)
	(control_set_log_priority): Methods to support the new properties
	* init/control.h: Prototypes.
	* init/tests/test_control.c (test_get_version)
	(test_get_log_priority, test_set_log_priority): Add tests for the
	property accessor functions.

2009-07-02  Scott James Remnant  <scott@netsplit.com>

	* dbus/Upstart.conf: Need to adjust the security configuration
	* dbus/upstart.h: And the constants as well.

	* dbus/com.ubuntu.Upstart.xml,
	* dbus/com.ubuntu.Upstart.Job.xml,
	* dbus/com.ubuntu.Upstart.Instance.xml: Now we don't hardcode the
	interface name anywhere, we can version it properly.
	* init/Makefile.am ($(com_ubuntu_Upstart_OUTPUTS)): 
	($(com_ubuntu_Upstart_Job_OUTPUTS)): 
	($(com_ubuntu_Upstart_Instance_OUTPUTS)): Update default interface
	names.
	* util/Makefile.am ($(com_ubuntu_Upstart_OUTPUTS)): 
	($(com_ubuntu_Upstart_Job_OUTPUTS)): 
	($(com_ubuntu_Upstart_Instance_OUTPUTS)): Update here too.

	* dbus/Makefile.am (EXTRA_DIST): Make sure we distribute it
	* dbus/upstart.h: Add a header file with the usual D-Bus constants.
	* init/control.h: Drop CONTROL_ROOT, replace with DBUS_PATH_UPSTART
	* init/control.c (control_server_open, control_bus_open)
	(control_register_all): Replace CONTROL_* constants with the new ones
	(control_get_job_by_name): Use DBUS_INTERFACE_UPSTART when constructing
	error names.
	* init/job_class.c (job_class_new, job_class_register)
	(job_class_unregister): Construct paths using DBUS_PATH_UPSTART
	(job_class_get_instance)
	(job_class_get_instance_by_name, job_class_start)
	(job_class_stop, job_class_restart): Use DBUS_INTERFACE_UPSTART to
	construct error names
	* init/job.c (job_new): Construct path using DBUS_PATH_UPSTART
	(job_finished, job_start, job_stop, job_restart): Use
	DBUS_INTERFACE_UPSTART to construct error names.
	* init/event.c (event_finished): Use DBUS_INTERFACE_UPSTART to
	construct error name.
	* init/tests/test_control.c (test_server_open): Don't hardcode
	the address, extract the abstract path from the constant.
	(test_server_connect, test_bus_open, test_emit_event): Don't
	harcode addresses, paths or interfaces - use the constants
	* init/tests/test_job_class.c (test_consider, test_reconsider)
	(test_register, test_unregister, test_start, test_stop)
	(test_restart, test_get_instance, test_get_instance_by_name):
	Use the constants instead of harcoding.
	(test_new): Derive the expected path from the constant
	* init/tests/test_job.c (test_new): Derive the paths from the
	constant, check for jobs by that interface constant.
	(test_change_state): Use DBUS_INTERFACE_UPSTART_JOB
	(test_start, test_stop, test_restart): Use DBUS_INTERFACE_UPSTART_INSTANCE,
	and generate errors from DBUS_INTERFACE_UPSTART

	* dbus/com.ubuntu.Upstart.xml,
	* dbus/com.ubuntu.Upstart.Job.xml,
	* dbus/com.ubuntu.Upstart.Instance.xml: Remove the empty symbol
	annotation for the interfaces.
	* init/Makefile.am ($(com_ubuntu_Upstart_OUTPUTS)): 
	($(com_ubuntu_Upstart_Job_OUTPUTS)): 
	($(com_ubuntu_Upstart_Instance_OUTPUTS)): Define the default
	interface and build-time instead.
	* util/Makefile.am ($(com_ubuntu_Upstart_OUTPUTS)): 
	($(com_ubuntu_Upstart_Job_OUTPUTS)): 
	($(com_ubuntu_Upstart_Instance_OUTPUTS)): Likewise for util

2009-06-30  Scott James Remnant  <scott@netsplit.com>

	* dbus/Upstart.conf: It doesn't make much sense to restrict getting
	the values of properties, or looking up jobs or interfaces, so make
	these public.

2009-06-23  Scott James Remnant  <scott@netsplit.com>

	* Makefile.am (SUBDIRS): Add util to the list of sub-directories
	again.
	* configure.ac (AC_CONFIG_FILES): Generate util/Makefile
	* util/Makefile.am (AM_CFLAGS): Append D-Bus CFLAGS
	(AM_CPPFLAGS): Make sure the build directory is also in the quoted
	include path
	(nodist_initctl_SOURCES): Build and link the generated D-Bus
	bindings, but don't distribute them
	(initctl_LDADD): Drop the libupstart dependency, instead put
	libnih-dbus and DBUS_LIBS in there.
	(com_ubuntu_Upstart_OUTPUTS, com_ubuntu_Upstart_XML)
	($(com_ubuntu_Upstart_OUTPUTS)): Auto-generate D-Bus binding code
	to proxy the manager object
	(com_ubuntu_Upstart_Job_OUTPUTS, com_ubuntu_Upstart_Job_XML)
	($(com_ubuntu_Upstart_Job_OUTPUTS)): Auto-generate D-Bus binding
	code to proxy job class objects
	(com_ubuntu_Upstart_Instance_OUTPUTS)
	(com_ubuntu_Upstart_Instance_XML)
	($(com_ubuntu_Upstart_Instance_OUTPUTS)): Auto-generate D-Bus
	binding code to proxy job instance objects
	(BUILT_SOURCES, CLEANFILES): Built sources have to come first
	and be cleaned up
	(test_initctl_LDADD): Tests need to be linked to libnih-dbus
	and the D-Bus libraries, as well as the auto-generated output
	* init/Makefile.am (EXTRA_DIST): Drop the EXTRA_DIST for the
	sources, already handled since they're in a different directory

	* COPYING: Change licence to version 2 of the GNU GPL.
	All files have been updated to reflect this.

	* init/paths.h (CONFFILE): Add new macro
	* init/Makefile.am (AM_CPPFLAGS): Add CONFFILE definition
	(install-data-local): No need to make conf.d or jobs.d
	* init/main.c: Only parse CONFFILE (/etc/init.conf) as a
	configuration file source and CONFDIR (/etc/init) as a job
	configuration source.

	* configure.ac: Bump version to 0.6.0
	* NEWS: Copy in news from 0.5.3; that release doesn't appear in
	this ChangeLog since it was made on a separate branch.  Begin
	new release.

2009-06-18  Casey Dahlin  <cdahlin@redhat.com>

	* util/man/initctl.8: Fix formatting of SYNOPSIS

2009-06-18  Scott James Remnant  <scott@netsplit.com>

	* dbus/com.ubuntu.Upstart.xml, dbus/com.ubuntu.Upstart.Job.xml,
	dbus/com.ubuntu.Upstart.Instance.xml: Add a comment to these files
	to clarify that you may communicate and interact with Upstart
	through these interfaces without restriction.  It also makes sense
	that these files be copied into software that does so to turn into
	their own bindings, so use the FSF permissive licence for them.

2009-06-17  Scott James Remnant  <scott@netsplit.com>

	* configure.ac: Bump version to 0.5.3

	* NEWS: Copy in news from 0.5.2; that release doesn't appear in
	this ChangeLog since it was made on a separate branch.

	* NEWS: Include 0.3.10 release, which happened from a separate branch.

	* init/parse_job.c (stanza_kill, stanza_respawn, stanza_nice)
	(stanza_oom): Check errno after using strtol() to avoid overflows.
	(stanza_normal, stanza_umask, stanza_limit): Also check with
	strtoul() too
	* init/tests/test_parse_job.c (test_stanza_kill)
	(test_stanza_respawn): Add test cases for the two that don't
	check for overflow already.
	(test_stanza_limit): Add test for the too large case where we don't
	already cope.

	* dbus/Upstart.conf: Allow root to obtain properties

	* dbus/com.ubuntu.Upstart.Instance.xml: Add name, goal and state
	properties to the instance
	* init/job.c (job_get_name, job_get_goal, job_get_state): Add methods
	to return the property values
	* init/job.h: Add prototypes.
	* init/tests/test_job.c (test_get_name, test_get_goal)
	(test_get_state): Test cases.

	* dbus/com.ubuntu.Upstart.Job.xml: Add name, description, author
	and version properties to the job
	* init/job_class.c (job_class_get_name)
	(job_class_get_description, job_class_get_author)
	(job_class_get_version): Add methods to return the property values.
	* init/job_class.h: Add prototypes

	* init/job_process.c (job_process_error_abort): Don't abort() from
	a child process, it confuses people; just exit with an interesting
	error code (which we ignore anyway).

	* dbus/Upstart.conf: Update the D-Bus configuration based on newer
	D-Bus recommended practice with a proper deny-by-default D-Bus,
	making sure to not use send_interface without send_destination.
	Allow introspection as well.

2009-06-17  Jeff Oliver  <Jeffrey.Oliver@panasonic.aero>

	* init/job_process.c (job_process_spawn): Only attempt to set
	the OOM adjustment if set in the class, avoiding issue where /proc
	is not mounted for the first job.
	
2009-06-17  Scott James Remnant  <scott@netsplit.com>

	* init/tests/test_job_process.c (test_handler): Add test cases for a
	respawning job failing while it's post-start or pre-stop processes
	are still running while making sure that it still respawns afterwards.
	* init/job_process.c (job_process_terminated): To fix it, check for
	a running post-start or pre-stop process before checking for a the
	respawn.  That's not enough because then we won't respawn when the
	existing process finishes, so use the goal as a hint.
	* init/job.c (job_next_state): Use that hint goal here, remembering
	to set the goal back to JOB_START afterwards.
	(job_change_goal): Nothing to do in the respawn case
	(job_goal_name, job_goal_from_name): Add the new values
	* init/job.h (job_goal): Add the respawn goal
	* init/tests/test_job.c (test_next_state): Add tests for the respawn
	goal
	(test_goal_name, test_goal_from_name): Tests for the new values

	* configure.ac (AC_CONFIG_FILES): dbus goes before init just in case
	we ever do anything to them later

	* init/job_class.c (job_class_register, job_class_unregister): Update
	name of signal functions that we call.
	(job_class_interfaces): No need to declare this separately
	* init/job.c (job_register, job_change_state): Update name of signal
	functions.
	(job_interfaces): Drop, it comes from the generated header now
	* init/control.c (manager_interfaces): Drop, comes from the header
	as control_interfaces
	(control_register_all): Change array name
	* init/tests/test_job_class.c,
	* init/tests/test_job.c,
	* init/tests/test_control.c,
	* init/tests/test_blocked.c: Rename conn member of NihDBusMessage
	to connection

	* dbus/com.ubuntu.Upstart.xml,
	* dbus/com.ubuntu.Upstart.Job.xml,
	* dbus/com.ubuntu.Upstart.Instance.xml: Use annotation to mark the
	methods as async, rather than a namespaced attribute.  Omit the
	interface symbol.
	* init/Makefile.am (AM_CPPFLAGS): Add builddir to the quoted includes
	(init_SOURCES): Don't distribute the auto-generated outputs
	($(com_ubuntu_Upstart_OUTPUTS))
	($(com_ubuntu_Upstart_Job_OUTPUTS))
	($(com_ubuntu_Upstart_Instance_OUTPUTS)): Generate using the new
	binary tool.
	(BUILT_SOURCES): Remind myself why these are BUILT_SOURCES
	(MAINTAINERCLEANFILES): Change to ordinary CLEANFILES
	(EXTRA_DIST): outputs aren't distributed

2009-05-22  Scott James Remnant  <scott@netsplit.com>

	* init/tests/test_conf.c: Remove nih/inotify.h include

	* COPYING: Change licence from GPL-2+ to GPL-3 only.

2009-05-17  Scott James Remnant  <scott@netsplit.com>

	* init/tests/test_job.c,
	* init/tests/test_job_class.c,
	* init/tests/test_control.c: Include nih-dbus/errors.h

2009-05-09  Scott James Remnant  <scott@netsplit.com>

	* init/init.supp: setenv on tls/i686/cmov

	* init/job_class.c (job_class_get_instance, job_class_start)
	(job_class_stop, job_class_restart): Clean up the code by using
	nih_error_steal()

	* init/conf.c (conf_source_reload_file, conf_source_reload_dir): 
	Steal the error that we stash instead of getting it, otherwise we'll
	fail if another one occurs.

	* init/conf.c (conf_reload_path): Simply return, no need to re-raise
	the error.
	* init/job_class.c (job_class_get_instance, job_class_start)
	(job_class_stop, job_class_restart): If not ENOMEM, we need to
	re-raise the error as a D-Bus one, that means we now have to free
	the old error first (saving the msssage)
	* init/job_process.c (job_process_error_read): Replace call to
	nih_error_raise_again() with nih_error_raise_error()

	* init/Makefile.am ($(com_ubuntu_Upstart_OUTPUTS)): 
	($(com_ubuntu_Upstart_Job_OUTPUTS)): 
	($(com_ubuntu_Upstart_Instance_OUTPUTS)): Use the Python variant
	of nih-dbus-tool for now

2009-03-27  Scott James Remnant  <scott@netsplit.com>

	* init/tests/test_process.c (test_from_name): Cast -1 to ProcessType
	* init/tests/test_job_process.c (test_kill, test_handler): Cast -1
	to ProcessType
	* init/tests/test_job.c (test_new, test_change_state): Cast -1
	to ProcessType
	(test_goal_from_name): Cast -1 to JobGoal
	(test_state_from_name): Cast -1 to JobState
	* init/tests/test_control.c (test_bus_open): Add braces

	* init/Makefile.am (tests): Add rule to build test cases
	* util/Makefile.am (tests): Likewise

	* init/job.c (job_interfaces): Put static first
	(job_emit_event): Cast -1 to ProcessType
	(job_emit_event): Cast -1 to ProcessType
	* init/job_class.c (job_class_interfaces): Put static first.
	* init/job_process.c (job_process_kill_timer): Cast -1 to ProcessType
	* init/control.c (manager_interfaces): Put static first

	* init/Makefile.am (AM_CPPFLAGS): Use -iquote$(srcdir) instead of -I
	since we only need it to pick those paths up.
	* util/Makefile.am (AM_CPPFLAGS): Likewise.

2009-02-20  Scott James Remnant  <scott@netsplit.com>

	* util/initctl.c (handle_job_instance_end, handle_job_process)
	(handle_job_status_end, handle_event),
	* util/shutdown.c (main): No need for new_* temporary variable when
	looping over nih_realloc with NIH_MUST.

	* util/initctl.c (job_info_output, output_name, handle_job_list)
	(handle_job_instance, handle_job_instance_end)
	(handle_job_status, handle_job_process, handle_job_status_end)
	(handle_event, env_option),
	* util/telinit.c (main),
	* util/shutdown.c (main, shutdown_now, timer_callback, wall): 

	* init/event.c (event_init, event_pending_handle_jobs, event_finished),
	* init/event_operator.c (event_operator_events),
	* init/job.c (job_emit_event, job_name),
	* init/job_class.c (job_class_init, job_class_start)
	(job_class_stop, job_class_restart),
	* init/job_process.c (job_process_run, job_process_error_read)
	(job_process_kill),
	* init/conf.c (conf_init, conf_source_reload_file)
	(conf_reload_path),
	* init/control.c (control_init, control_server_connect)
	(control_bus_open): Set variable outside of NIH_MUST macro.

	* init/event.c (event_pending_handle_jobs): Set variable outside
	of NIH_SHOULD macro.

	* init/Makefile.am ($(com_ubuntu_Upstart_OUTPUTS)): 
	($(com_ubuntu_Upstart_Job_OUTPUTS)): 
	($(com_ubuntu_Upstart_Instance_OUTPUTS)): Update expected path
	of nih-dbus-tool

	* configure.ac: Create nih-dbus-tool Makefile
	* Makefile.am (SUBDIRS): Build in nih-dbus-tool

2009-01-29  Scott James Remnant  <scott@netsplit.com>

	* configure.ac: Bump version to 0.5.2
	* NEWS: Begin 0.5.2

	* NEWS: Copy in news from 0.5.1; that release doesn't appear in
	this ChangeLog since it was made on a separate branch.

	* init/tests/test_blocked.c (test_new),
	* init/tests/test_control.c (test_get_job_by_name)
	(test_get_all_jobs, test_emit_event),
	* init/tests/test_event.c (test_finished),
	* init/tests/test_job.c (test_change_state),
	* init/tests/test_job_class.c (test_get_instance)
	(test_get_instance_by_name, test_get_all_instances): Continue the
	battle with the gcc optimiser which declares variables first used
	inside TEST_ALLOC_FAIL as used uninitialized.

	* init/parse_job.c (parse_exec, parse_script, stanza_instance)
	(stanza_description, stanza_author, stanza_version)
	(stanza_start, stanza_stop, stanza_chroot, stanza_chdir):
	Unreference members when replacing them instead of freeing; not
	strictly necessary but the style is the thing.

	* init/job_process.c (job_process_terminated): Unreference the
	kill timer instead of freeing

	* init/job_class.c (job_class_get_instance): Use nih_local for
	instance environment and name
	(job_class_start, job_class_stop, job_class_restart):
	Unreference job environment instead of freeing

	* init/job.c (job_change_state, job_start, job_stop, job_restart):
	Unreference job environment instead of freeing
	(job_name): Discard job name in case a reference was taken.

	* init/event.c (event_pending_handle_jobs): Unreference the job
	environment instead of freeing

	* init/environ.c (environ_add): should unreference the old environment
	string in case anyone took a ref elsewhere
	(environ_set): use nih_local for str
	(environ_expand_until): Should set *str to NULL if we free it,
	just in case.

	* init/conf.c (conf_source_reload): File should be unreferenced,
	not freed.
	(conf_source_reload_file): Use nih_local for dpath
	(conf_delete_handler): Watch and file should be unreferenced,
	not freed.
	(conf_reload_path): File should be unreferenced, not freed;
	use nih_local for file buffer

	* init/blocked.c (blocked_new),
	* init/conf.c (conf_source_new, conf_file_new),
	* init/event.c (event_new),
	* init/event_operator.c (event_operator_new),
	* init/job.c (job_new),
	* init/job_class.c (job_class_new): No need to cast function
	argument to nih_alloc_set_destructor()

	* init/tests/test_job_process.c (test_handler): We can't just
	assume that our child is sitting at the signal otherwise we might
	end up sending the CONT signal before it's even stopped.  Use
	waitid() to wait for the child to stop first.

	* init/init.supp: More expressions for environment memory which
	valgrind can't deal with

	* init/conf.c (conf_source_reload): The ConfFile destructor has
	side-effects that involve the iteration of the sources and their
	files, so we can't simply call it while iterating because of the
	cursor.  Move the sources into a deleted list first, and delete
	them from there.
	* init/conf.h: Fix prototype.
	* init/tests/test_conf.c (test_source_reload_job_dir): Test pointers
	with TEST_EQ_P not TEST_EQ

2009-01-28  Scott James Remnant  <scott@netsplit.com>

	* init/job_class.c (job_class_start): We can't create the blocked
	until we know we're going to block, otherwise we could ref and unref
	the message (freeing it).  Wait until the job is created, which
	means we can't fail to create the blocked item (we'll already have
	announced the new instance).
	(job_class_stop, job_class_restart): For consistency, don't fail
	if OOM when making blocked.

	* init/tests/test_job.c (test_new): Initialise a bunch of subsystems
	outside of TEST_ALLOC_FAIL

	* init/environ.c (environ_add): We can't allocate nih_local with
	a context, it won't be freed; so don't, but then remember to
	reference it when we do just use it.

	* init/event.c (event_pending_handle_jobs): Must reset the start_on
	operator in case of error.

	* init/job_process.c (job_process_kill_timer): Oops, move the
	assert that we have a process pid to after we know which process
	we have.
	* init/tests/test_job_process.c (test_run): Initialise the
	error context and NihIo outside of TEST_ALLOC_FAIL
	(test_kill): Initialise timers and the event system.
	* init/init.supp: Reference from the jobs hash to the bins is
	still reachable, obviously; as is the string inside job_name()
	either way it is allocated

	* init/tests/test_parse_job.c (test_parse_job): Initialise the
	error context outside of TEST_ALLOC_FAIL

	* init/init.supp: Update suppressions for new nih_alloc()

	* init/job_process.c (job_process_run): Had the shell variable
	setting round the wrong way, now it should be ok.

	* init/tests/test_blocked.c (test_new): in the case of allocation
	failure, the message should not be referenced; which we test by
	trying to discard it and seeing whether that works.

	* init/job.c (job_emit_event): event_new() only references the
	environment now, so use nih_local to make sure we clean it up
	if that doesn't happen

	* init/job.h (Job): Add kill_process member
	* init/job.c (job_new): Initialise to -1
	* init/job_process.c (job_process_kill): Store the process to be
	killed in the kill_process member for the timer, since we can't
	pass two sets of data.  Assert that it's not set to anything, this
	all needs fixing, obviously.
	(job_process_kill_timer): Take the job as the data argument,
	eliminating the need for nih_alloc_parent().  Sanity check the job
	and reset kill_timer and kill_process when done.
	(job_process_terminated): Clear the kill_process field too.
	* init/tests/test_job.c (test_new): Check it's -1
	(test_change_state): Check kill_process is set to PROCESS_MAIN
	when active, or -1 when not.
	* init/tests/test_job_process.c (test_kill): Make sure the
	kill_process member is set and cleared.
	(test_handler): Set the kill_process member for the timer and make
	sure it's cleared when appropriate.

	* init/job_class.c (job_class_start, job_class_stop)
	(job_class_restart): Use nih_local to eliminate nih_alloc_reparent,
	and to clean up some of the code too.

	* init/job_class.c: Update documentation to match new nih_alloc()

	* init/parse_job.c (parse_on_operator, parse_on_collect):
	Use an nih_ref/nih_unref pair instead of nih_alloc_reparent; this
	is not ideal, but then this code is rather messy and leaves a lot
	of allocated data attached to the object on the assumption that
	it will be thrown away.

	* init/event_operator.c: Update documentation to match new nih_alloc()
	(event_operator_match): Use nih_local on expanded value.
	(event_operator_environment): Make evlist nih_local, it will be
	referenced by the environment array on success

	* init/event_operator.c (event_operator_new): Reference the
	event instead of reparenting it.

	* init/event.c: Update documentation to match new nih_alloc()
	(event_finished): Use nih_local to tidy up a slight bit.

	* init/event.c (event_new): Reference the event, don't reparent
	(event_pending_handle_jobs): Use nih_local for environment array
	and for the job name, damn I love this thing.  Reference the array
	into the job to avoid freeing.

	* init/parse_job.c (parse_job): Update documentation to match
	new nih_alloc()
	(parse_process, parse_on_operator, stanza_start, stanza_stop)
	(stanza_expect, stanza_kill, stanza_respawn, stanza_normal)
	(stanza_session, stanza_console, stanza_nice, stanza_umask)
	(stanza_oom, stanza_limit): Use nih_local for all the temporary
	arguments where we can.

	* init/parse_job.c (parse_on_operand, stanza_env, stanza_export)
	(stanza_emits): Make temporary string variables use nih_local,
	this gives us a massive code clean-up and makes nih_str_array_addp
	safe to take a reference.

	* init/job_process.c (job_process_run): Make argv, env, script and
	cmd all use nih_local, this cleans up the code a little and makes
	nih_str_array_addp safe to take a reference.

	* init/environ.c: Update documentation to match new nih_alloc()

	* init/tests/test_job_process.c (test_run): Check that trailing
	newlines are ignored when running a script (can verify r1025 is
	fixed with gdb)

	* init/tests/test_environ.c (test_expand): Add a test case for the
	bug fixed in r1027, the implicit case of the gap in the environment
	string being the same size as the value replacing it.

	* init/environ.c (environ_add): Use nih_local for new_str, making
	the code paths a little simpler and ensuring we pass something that
	can be referenced to nih_str_array_addp()

	* init/tests/test_event.c (test_new): Make sure that env is an
	orphan with TEST_ALLOC_ORPHAN.
	* init/tests/test_event_operator.c (test_operator_new): Make sure
	that env is an orphan with TEST_ALLOC_ORPHAN.
	(test_operator_copy): Drop pointless NULL parent check.

	* init/tests/test_control.c: Include limits.h

	* init/blocked.c (blocked_new): Take a reference to the message,
	otherwise it will be freed; we free the Blocked structure when we're
	done, so will automatically unref the message.
	* init/tests/test_blocked.c (test_new): Add tests to make sure the
	reference is taken.
	* init/tests/test_job.c (test_start, test_stop, test_restart):
	Make sure the message is referenced when an error is not returned
	but not referenced when one is.
	* init/tests/test_job_class.c (test_start, test_stop)
	(test_restart): Make sure the message is referenced when an error
	is not returned but not referenced when one is.
	* init/tests/test_control.c (test_emit_event): Make sure that
	the message is referenced.

	* init/tests/test_blocked.c: Change nih/dbus.h include to
	nih-dbus/dbus_message.h
	* init/tests/test_control.c: Change nih/dbus.h include to error,
	connection and object; include D-Bus test macros.
	* init/tests/test_job.c: Change nih/dbus.h include to error, message
	and object; include D-Bus test macros
	* init/tests/test_job_class.c: Change nih/dbus.h include to error,
	message and object; include D-Bus test macros

	* init/job_class.h: Change nih/dbus.h include to
	nih-dbus/dbus_message.h and include the actual D-Bus header
	* init/job_class.c: Change nih/dbus.h include to error, message,
	object and util.

	* init/job.h: Change nih/dbus.h include to nih-dbus/dbus_message.h
	and include the actual D-Bus header
	* init/job.c: Change nih/dbus.h include to error, message, object
	and util.

	* init/control.h: Change nih/dbus.h include to nih-dbus/dbus_message.h
	and include the actual D-Bus header
	* init/control.c: Change nih/dbus.h include to error, connection,
	message and object includes.

	* init/blocked.h: Change nih/dbus.h include to nih-dbus/dbus_message.h
	* init/blocked.c: Change nih/dbus.h include to nih-dbus/dbus_message.h

2009-01-27  Scott James Remnant  <scott@netsplit.com>

	* init/Makefile.am: Update paths to libnih-dbus dependencies.

2009-01-26  Scott James Remnant  <scott@netsplit.com>

	* configure.ac (AC_CONFIG_FILES): Add nih-dbus sub-directory
	* Makefile.am (SUBDIRS): Add nih-dbus sub-directory

	* configure.ac: Bump copyright to 2009

	* configure.ac: Matching libnih, we now mandate libtool 2.2.x
	* HACKING: Update dependency requirement to 2.2.4

	* init/init.supp: Adjust suppression for glibc 2.8

	* init/tests/test_event.c (test_finished): Remove erroneous test
	of free'd memory.

	* configure.ac: Bump version to 0.5.1

	* init/tests/test_event_operator.c (test_operator_handle): Add a
	test for duplicate events when already matched.
	* init/event_operator.c (event_operator_handle): Skip if already
	matched.

	* README: Update features and requirements.
	* NEWS: Copy in news from 0.5.0; that release doesn't appear in
	this ChangeLog since it was made on a separate branch.

2009-01-26  Casey Dahlin  <cdahlin@redhat.com>

	* init/environ.c (environ_expand_until): Handle the implicit case
	of the gap in the string being the same size of the value.

	* init/job_process.c (job_process_handler): Handle the case of a
	child being continued by a signal, otherwise we'll assert.

	* init/job_process.c (job_process_run): Double-check that the
	newline(s) we see are at the end of the script before stripping,
	since we can fall through if the newline is mid-script but /dev/fd
	isn't mounted.

2008-07-05  Scott James Remnant  <scott@netsplit.com>

	* TODO: Update.

2008-07-01  Scott James Remnant  <scott@netsplit.com>

	* init/Makefile.am ($(com_ubuntu_Upstart_OUTPUTS)): 
	($(com_ubuntu_Upstart_Job_OUTPUTS)): 
	($(com_ubuntu_Upstart_Instance_OUTPUTS)): Must be newer than the
	source for the dbus tool, and ensure the dbus tool is built

2008-06-30  Scott James Remnant  <scott@netsplit.com>

	* init/Makefile.am: Update along with libnih so that we leave the
	D-Bus bindings in the dist tarball, meaning Python is no longer a
	build-dependency.

2008-06-11  Scott James Remnant  <scott@netsplit.com>

	* Makefile.am (SUBDIRS): List dbus before init in case we need to
	generate anything in that directory later on.
	
	* Makefile.am (SUBDIRS): List po last so that update-po is run after
	generating any sources.

2008-06-08  Scott James Remnant  <scott@netsplit.com>

	* init/Makefile.am (EXTRA_DIST): Ship the built sources, don't
	clean them.
	(maintainer-clean-local): Well, not unless maintainer-clean anyway

	* init/job.c, init/job_class.c: Add missing errno.h include

	* dbus/com.ubuntu.Upstart.Job.xml (GetInstance): Add method to get
	an instance name in the same basic manner as start and stop would,
	though this one's synchronous.
	* init/job_class.c (job_class_get_instance): Implementing by copying
	the relevant bit of Stop.
	* init/job_class.h: Add prototype.
	* init/tests/test_job_class.c (test_get_instance): Add tests.
	* TODO: Continue to document the C&P madness.

	* init/conf.c (conf_reload_path): Read file directly into memory,
	not using mmap.

	* compat/sysv/reboot.c, compat/sysv/runlevel.c, compat/sysv/shutdown.c,
	* compat/sysv/telinit.c: Move into the util directory; we're going
	to support limited SysV-a-like commands without full compatibility
	which is what we always did, and I'm not going to worry about adding
	others.
	* compat/sysv/man/reboot.8, compat/sysv/runlevel.8,
	* compat/sysv/man/shutdown.8, compat/sysv/telinit.8: Move as well.
	* compat/sysv/Makefile.am, util/Makefile.am: Merge.
	* configure.ac: Remove the (commented out) compat/sysv and logd
	Remove the --enable-compat option.
	* Makefile.am (SUBDIRS): Remove (commented out) compat/sysv and logd

	* logd/Makefile.am, logd/main.c, logd/man/logd.8, logd/jobs.d/logd.in:
	Consign logd to oblivion.  We haven't supported it for ages, it has
	non-working issues, and there's got to be a better way to do this.

	* TODO: Update.

	* init/job.c (job_change_goal): Adjust the documentation.  After
	careful thought, there's no way this can return after freeing the
	job, since it'll either block on an event, a process or do nothing.

	* init/job.c (job_start, job_stop, job_restart): Clear the start
	and stop environment, shouldn't necessarily make a difference, but
	it pays to be consistent.

	* dbus/com.ubuntu.Upstart.Job.xml (Start, Stop, Restart): Add methods
	to control jobs, all take an environment array and both Start and
	Restart return an instance path so properties, etc. can be obtained
	afterwards.
	* init/job_class.c (job_class_start, job_class_stop)
	(job_class_restart): Add the code for the top halves of the methods
	* init/job_class.h: Add prototypes for the new methods.
	* init/job.c (job_finished): And the bottom halves go here.
	* init/tests/test_job_class.c (test_start, test_stop)
	(test_restart): Add test cases for the methods.
	* init/blocked.h (blocked_type): Add enums for the new methods.
	* init/blocked.c (blocked_new): Handle the new methods here.
	* init/tests/test_blocked.c (test_new): Add add tests for handling.

2008-06-07  Scott James Remnant  <scott@netsplit.com>

	* init/job_process.c (job_process_terminated): Don't check the goal
	to see whether the main process was allowed to terminate, check the
	state.  A termination is only not a failure if we're on the KILLED
	state (ie. we killed it), otherwise it can still be a failure even
	if it was going to stop anyway.
	* init/tests/test_job_process.c (test_handler): Add a test case.

	* init/control.c (control_emit_event): Use environ_all_valid here(),
	also reorder the blocking stuff to be less strange, it's ok to free
	environment.
	* init/tests/test_control.c (test_emit_event): The event array should
	be a child of message, which means it doesn't matter if the function
	we call frees it.

	* init/environ.c (environ_all_valid): Add a validation function for
	external input.
	* init/environ.h: Add prototype.
	* init/tests/test_environ.c (test_all_valid): Test function.

	* init/environ.c: Note that we can call this in a loop with OOM,
	since the resulting table will always be the same.

	* init/event_operator.c (event_operator_environment): Use
	environ_append(), and while we're at it, there's no reason this should
	use NIH_MUST.
	* init/event_operator.h: Adjust prototype.
	* init/tests/test_event_operator.c (test_operator_environment): Allow
	for failure.
	* init/event.c (event_pending_handle_jobs): Call with NIH_MUST,
	which is actually safe.

	* init/job_class.c (job_class_environment): Use environ_append()

	* init/environ.c (environ_append): There are multiple cases where we
	append one environment table onto another, so we should have a
	function to do that.
	* init/environ.h: Prototype for it.
	* init/tests/test_environ.c (test_append): Test the new function.

	* init/job_process.c (job_process_run): Invert the logic; we nearly
	always want to pass the script with /dev/fd/NNN.  The only times we
	don't are if it doesn't exist, or if we're dealing with a single-line
	shell script.
	* init/tests/test_job_process.c (test_run): Update test cases to
	only expect an argv-execution for single-line scripts.

	* init/job.c (job_restart): Wrote the blocking bit slightly weirdly
	without neededing to, so leave it as it should be.

	* TODO: Update.

	* dbus/com.ubuntu.Upstart.Instance.xml (Start, Stop, Restart): Add
	simple instance control methods, these only change the goal of an
	existing instance - thus cannot pass environment.
	* init/job.c (job_start, job_stop, job_restart): Add methods, which
	look spookily similar to each other, except for the subtle yet
	important differences.
	(job_finished): Implement bottom halves.
	* init/job.h: Add prototypes.
	* init/tests/test_job.c (test_start, test_stop, test_restart): Add
	tests for the new methods.
	* init/blocked.h (blocked_type): Add enums for methods.
	* init/blocked.c (blocked_new): Handle methods here too
	* init/tests/test_blocked.c (test_new): Add tests for them.

2008-06-06  Scott James Remnant  <scott@netsplit.com>

	* init/blocked.h (blocked_type): Having a single message type won't
	work for the job cases, so expand to have many.
	* init/blocked.c (blocked_new): We'll just have to list them all here.
	* init/control.c (control_emit_event): Happily we create them
	individually anyway.
	* init/event.c (event_finished): And since we have to handle them
	individually, it'll actually protect us replying to the wrong one.

	* init/tests/test_conf.c (test_source_reload): Clean up the temporary
	directory.
	* init/tests/test_control.c (test_reload_configuration): That goes
	for this one too.

	* init/tests/test_control.c (my_connect_handler): Use TEST_DBUS_MESSAGE
	instead of a pop/read/write loop.
	(test_emit_event): Renamed TEST_DBUS_CONN to TEST_DBUS_OPEN.
	* init/tests/test_job.c (test_new, test_register)
	(test_change_state): Use TEST_DBUS_OPEN and TEST_DBUS_CLOSE to setup
	and tear down D-Bus connections and TEST_DBUS_MESSAGE instead of
	a loop.
	* init/tests/test_job_class.c (test_consider, test_reconsider)
	(test_register, test_unregister): Likewise.

	* init/control.c (control_get_job_by_name): Sanity check the name
	of a job in the same way; we don't need to sanity check the instance
	name because "" is valid (and the default for singletons).
	* init/tests/test_control.c (test_get_job_by_name): Test.

	* dbus/com.ubuntu.Upstart.xml (EmitEvent): Add an asynchronous
	method to emit an event, providing the name and accompanying
	environment.  No return value, it either works or you get an
	error.
	* init/control.c (control_emit_event): Implement top half of the
	method, blocking the message in the event.
	* init/control.h: Add prototype.
	* init/event.c (event_finished): Implement the bottom half which
	sends the reply or error, these are actually tested along with
	the top for sanity reasons.
	* init/tests/test_control.c (test_emit_event): Test the various
	ways the method may be used and abused; the async nature means
	we actually need a real D-Bus server to do this.
	* TODO: Update.

	* init/event.c (event_new): There's no reason this shouldn't be
	allowed to return insufficient memory, so do so.
	(event_finished): Wrap call.
	* init/tests/test_event.c (test_new): Add alloc failed test.
	* init/job.c (job_emit_event): Must create the event.
	* init/main.c (main, cad_handler, kbd_handler, pwr_handler): Wrap
	with NIH_MUST

2008-06-05  Scott James Remnant  <scott@netsplit.com>

	* TODO: Update.

	* init/job.c (job_unblock): Rename to job_finished, since this
	does not behave like event_unblock but more like event_finished
	(job_change_state, job_failed): Change name in call.
	* init/job.h: Update prototype.
	* init/tests/test_job.c (test_unblock): Rename to test_finished
	* init/event.c (event_pending_handle_jobs): Update calls here.

	* init/job.h (Job): Rename blocked to blocker to match event, since
	it has the same use as event->blockers except it's a toggle
	* init/job.c (job_new, job_change_state): Rename where used
	* init/event.c (event_finished): Rename here also since its reset
	* init/tests/test_job.c, init/tests/test_job_process.c,
	* init/tests/test_event.c: Rename in test cases too.

	* init/job.c (job_emit_event): Add a Blocked record to the event's
	blocking list for the starting and stopping events.
	* init/tests/test_job.c (test_emit_event): Add tests for the record
	being added to the list with the right details.
	(test_change_goal): Make sure that a Blocked record is added
	(test_change_state): Make sure that Blocked records are added
	* init/tests/test_job_process.c (test_handler): Also make sure
	that Blocked records are added.

	* init/event.c (event_finished): Clear jobs referenced in the
	blocking list, rather than iterating the entire jobs hash.
	(event_finished_handle_jobs): Drop this function.
	* init/tests/test_event.c (test_finished, test_finished_handle_jobs):
	Merge tests again and test using both the blocking list and job's
	blocked member.

	* init/event.h (event): Add blocking member.
	* init/event.c (event_new): Initialising blocking list.
	* init/tests/test_event.c (test_new): Make sure it's initialised
	to an empty list.

	* init/tests/test_job_process.c (test_handler): Update tests to use
	Blocked.

	* init/event.c (event_pending_handle_jobs): Collect environment
	and events independantly, which means we don't have to worry about
	the list contents or freeing them up in case of error.
	* init/event_operator.c (event_operator_events): Fix parent.
	* init/tests/test_event.c (test_pending_handle_jobs): Update tests.
	* init/init.supp: Update collect suppression.

	* init/event_operator.c (event_operator_collect): Break in two.
	(event_operator_environment): Collect the environment from the event,
	appending the list of event names if necessary.
	(event_operator_events): Block events and pass them to the
	given list.
	* init/event_operator.h: Update prototypes.
	* init/tests/test_event_operator.c (test_operator_collect): Also
	split into two new functions
	(test_operator_environment, test_operator_events): Adjust

	* init/event_operator.c (event_operator_collect): Placed Blocked
	structures in the list, rather than ordinary entries; I strongly
	suspect that while it's nice to iterate the operator tree only once,
	this needs to be three functions really.
	* init/tests/test_event_operator.c (test_operator_collect): Update
	test suite.

	* init/job.h (Job): Make blocking a statically defined list.
	* init/job.c (job_new): Initialise rather than setting to NULL.
	(job_unblock): Assume that blocking members are Blocked structures
	and that the list itself is always iterable.
	* init/tests/test_job.c (test_new): Check the list is empty, rather
	than NULL.
	(test_change_state, test_failed, test_unblock): Change tests cases
	to expect blocking to always be present, and create members as Blocked
	structures.

	* init/blocked.c (blocked_new): Set destructor (forgotten)

	* init/init.supp: Add setenv, which has crept in

	* init/blocked.h: Header containing enum, struct and prototype.
	* init/blocked.c (blocked_new): Function to allocate the structure
	with the right details.
	* init/tests/test_blocked.c (test_new): Tests for the new function.
	* init/Makefile.am (init_SOURCES): Compile using blocked.c and header
	(TESTS): Build blocked test suite
	(test_process_LDADD, test_job_class_LDADD)
	(test_job_process_LDADD, test_job_LDADD, test_event_LDADD)
	(test_event_operator_LDADD, test_parse_job_LDADD)
	(test_parse_conf_LDADD, test_conf_LDADD, test_control_LDADD):
	Link blocked.o to most test suites.
	(test_blocked_SOURCES, test_blocked_LDFLAGS, test_blocked_LDADD):
	Details for test suite.

	* init/main.c: Also remove SIGTERM handling, we don't re-exec
	properly and this is a dangerous signal to use anyway.
	(term_handler): Drop function.

	* init/main.c: Remove handling for stop/cont; there's no reason
	a user should be able to pause the event queue.
	(stop_handler): Drop function.
	* init/event.c (event_poll): Remove paused handling.

	* init/control.c: Fix doc string.

	* dbus/com.ubuntu.Upstart.xml (ReloadConfiguration): Add method
	that's effectively the same as the HUP signal.
	* init/control.c (control_reload_configuration): Unsurprisingly,
	the implementation is identical.
	* init/control.h: Add prototype.
	* init/tests/test_control.c (test_reload_configuration): Make sure
	the method works as expected.
	(test_get_job_by_name, test_get_all_jobs): Add missing free calls for
	message in cases of out of memory.

	* dbus/com.ubuntu.Upstart.xml (JobAdded, JobRemoved): Add signals
	for when new jobs are added to the known list and when existing jobs
	are removed, this allows GUIs to always show an up-to-date list.
	* dbus/com.ubuntu.Upstart.Job.xml (InstanceAdded, InstanceRemoved):
	Also add matching signals for when instances are added to the list
	for a job and when they're removed again.
	* init/job_class.c (job_class_register): Emit the JobAdded signal
	for this job when registering if the new signal argument is TRUE;
	pass on the signal argument to job_register()
	(job_class_add): Emit signals when registering jobs with existing
	connections.
	(job_class_unregister): Emit signals when unregistering a job.
	* init/job.c (job_register): Likewise, emit the InstanceAdded signal
	for the job class if the new signal argument is TRUE.
	(job_new): Emit signals when registering instances with existing
	connections.
	(job_change_state): Emit the instance removed signal when destroying
	an inactive instance.
	* init/job_class.h, init/job.h: Add signal argument to prototypes
	* init/control.c (control_register_all): When registering job classes
	on a new connection, do not emit a signal since they will already
	exist at the point when the name appears on the bus or the connection
	is complete.
	* init/tests/test_control.c (test_bus_open): Add comment that we
	are testing for signal non-emission already with the fake server,
	since it was this test that actually made me realise we had to
	not emit them :p
	* init/tests/test_job_class.c (test_register): Test that the signal
	is emitted when signal is TRUE and not emitted when signal is FALSE
	(test_unregister): Test that the JobRemoved signal is emitted
	(test_get_instance_by_name, test_get_all_instances): Free message
	if allocation failed.
	(test_consider, test_reconsider): Test that the JobAdded and
	JobRemoved signals are emitted (or not) when appropriate.
	* init/tests/test_job.c (test_register): Make sure that the
	InstanceAdded signal is emitted when TRUE is passed, and not when
	FALSE is passed.
	(test_new): Make sure the InstanceAdded signal is emitted when the
	job is registered on the bus.
	(test_change_state): Make sure the InstanceRemoved signal is sent
	when deleting an instance.

2008-06-02  Scott James Remnant  <scott@netsplit.com>

	* init/tests/test_job.c (test_new, test_register): Also use a private
	dbus server to avoid session bus problems.

	* init/tests/test_job_class.c (test_consider, test_reconsider)
	(test_register, test_unregister): Use a private dbus server instead
	of connecting to the session bus, which might not be there.

	* init/tests/test_control.c (test_disconnected): Simplify using a
	private dbus server rather than faking one.

	* init/tests/test_control.c (test_bus_close): Don't rely on being
	able to connect to the various buses, instead use a special private
	one.

2008-06-01  Scott James Remnant  <scott@netsplit.com>

	* dbus/com.ubuntu.Upstart.Job.xml (GetAllInstances): And also add
	a similar method to return the object path of all instances of a
	particular job.
	* init/job_class.c (job_class_get_all_instances): Implement the
	method, pretty much the same as the other.
	* init/job_class.h: Add prototype.
	* init/control.c: Fix comment.
	* init/tests/test_control.c (test_get_all_jobs): Ensure that the
	individual paths are children of the array.

	* dbus/com.ubuntu.Upstart.xml (GetAllJobs): Add method to return
	the object path of all known jobs.
	* init/control.c (control_get_all_jobs): Implement the method,
	somewhat simple happily.
	* init/control.h: Add prototype for the method.
	* init/tests/test_control.c (test_get_all_jobs): Test that the
	right data is returned.

	* dbus/com.ubuntu.Upstart.xml, dbus/com.ubuntu.Upstart.Job.xml,
	* dbus/com.ubuntu.Upstart.Instance.xml: Add libnih XML NS to the
	files so that we can tag methods as sync or async later.

	* init/control.c (control_get_job_by_name): Remove const from
	return parameter.
	* init/control.h: Update prototype.
	* init/tests/test_control.c (test_get_job_by_name): Remove const
	from path type.

	* init/job_class.c (job_class_get_instance_by_name): Remove wrong
	const from parameter now that we've fixed the bindings generator.
	* init/job_class.h: Update prototype to match.
	* init/tests/test_job_class.c (test_get_instance_by_name): Change
	type of path to match.

	* HACKING (Dependencies): clarify that autoreconf and configure need
	to be run for libnih first.

	* init/Makefile.am (test_process_LDADD, test_job_class_LDADD)
	(test_job_process_LDADD, test_job_LDADD, test_event_LDADD)
	(test_event_operator_LDADD, test_parse_job_LDADD)
	(test_parse_conf_LDADD, test_conf_LDADD, test_control_LDADD): Link
	the auto-generated D-Bus code in, otherwise the tests won't be
	complete.

2008-05-24  Scott James Remnant  <scott@netsplit.com>

	* HACKING: Changed branch location again, of both upstart and
	libnih.

2008-05-16  Scott James Remnant  <scott@netsplit.com>

	* init/job_class.c (job_class_consider, job_class_reconsider): Find
	the best class first and compare against the current class before
	acting, this avoids the re-register jump every time a job stops.
	(job_class_select): Rename to job_class_add() since this is takes
	a class and is the direct opposite to job_class_remove().

2008-05-15  Scott James Remnant  <scott@netsplit.com>

	* init/event.c (event_new): We can't rely on the event poll function
	being the last in the main loop, it's often the first, so after
	adding an event to the queue ensure the loop is iterated at least
	once so that the event poll occurs for it.

2008-05-09  Scott James Remnant  <scott@netsplit.com>

	* TODO (Anytime): Update.

	* dbus/com.ubuntu.Upstart.Instance.xml: format to match others

	* dbus/com.ubuntu.Upstart.Job.xml (GetInstanceByName): Add method
	* init/job_class.c (job_class_get_instance_by_name): Implementation.
	* init/job_class.h: Add prototype.
	* init/tests/test_job_class.c (test_get_instance_by_name): Tests
	for new method.

	* init/job_class.h (JobClass): Make instances a hash table.
	* init/job_class.c (job_class_new): Initialise instances as a hash
	table now.
	(job_class_register): Iterate instances as hash table.
	(job_class_remove): Slightly odd construct needed to return FALSE
	if there's anything in the hash table.
	(job_class_unregister): Likewise to assert on no instances.
	* init/tests/test_job_class.c (test_new): Check that instances is
	now a hash table.
	* init/job.h (Job): Make name the first member.
	* init/job.c (job_new): Add to instances as hash table.
	(job_instance): Drop entirely, replaced by a hash lookup.
	* init/tests/test_job.c (test_instance): Drop.
	* init/job_process.c (job_process_find): Iterate instances as a
	hash table.
	* init/event.c (event_pending_handle_jobs)
	(event_finished_handle_jobs): Iterate instances as hash table.
	(event_pending_handle_jobs): Replace job_instance call with an
	ordinary hash lookup.
	* init/tests/test_event.c: Update to use hash table.
	* init/tests/test_conf.c: Update instances stealing for hash table

	* init/job_class.c (job_class_new): initialise instance to the
	empty string.
	* init/tests/test_job_class.c: Update job_new() calls.
	(test_new): Check instance against the empty string.
	* init/job.c (job_new): name may no longer be NULL.
	* init/tests/test_job.c: Update job_new() calls.
	(test_instance): Reset back to "" when done.
	* init/event.c (event_pending_handle_jobs): Always expand the
	name, since the class->instance is always non-NULL.
	* init/tests/test_event.c: Update job_new calls.
	* init/tests/test_conf.c: Update job_new calls.
	* init/tests/test_job_process.c: Update job_new calls.

	* init/job.c (job_new): Singleton jobs have a fixed name of "",
	rather than a NULL name, and a D-Bus name of "_".
	(job_instance): Which rather simplifies this function (in fact,
	it makes this function look like a common one).
	(job_emit_event): Always set INSTANCE variable.
	(job_name): Still distinguish in output, to avoid ugly "()" but
	check character rather than NULL.
	* init/tests/test_job.c (test_new): Check name is set to ""
	and path to ".../_"
	(test_change_state, test_emit_event): Update test cases to assume
	an empty INSTANCE variable
	(test_instance): Update to pass "" instead of NULL.
	* init/job_process.c (job_process_run): Always set UPSTART_INSTANCE
	* init/tests/test_job_process.c (test_run): Always assume an
	UPSTART_INSTANCE variable, it may just be empty.
	* init/tests/test_event.c (test_pending_handle_jobs): Expect
	the name to be set to the empty string.

	* init/Makefile.am (com.ubuntu.Upstart.c com.ubuntu.Upstart.h)
	(com.ubuntu.Upstart.Job.c com.ubuntu.Upstart.Job.h)
	(com.ubuntu.Upstart.Instance.c com.ubuntu.Upstart.Instance.h):
	Drop setting of data-type, turns out it doesn't work anyway.

	* dbus/Upstart.conf: Add configuration file.
	* dbus/Makefile.am (dbussystemdir, dist_dbussystem_DATA): Install
	the configuration file into the right place.

	* dbus/com.ubuntu.Upstart.xml (GetJobByName): Add method
	* init/control.c (control_get_job_by_name): Implementation.
	* init/control.h: Prototype.
	* init/tests/test_control.c (test_get_job_by_name): Test the
	method using a fake message.

2008-05-08  Scott James Remnant  <scott@netsplit.com>

	* dbus/com.ubuntu.Upstart.xml, dbus/com.ubuntu.Upstart.Job.xml,
	* dbus/com.ubuntu.Upstart.Instance.xml: Add DTDs.

	* init/control.c (manager_interfaces): Export the general
	com.ubuntu.Upstart interface
	* init/job_class.c (job_class_interfaces): Export the
	com.ubuntu.Upstart.Job interface
	* init/job.c (job_interfaces): Export the
	com.ubuntu.Upstart.Instance interface

	* init/Makefile.am (BUILT_SOURCES)
	(com.ubuntu.Upstart.c com.ubuntu.Upstart.h)
	(com.ubuntu.Upstart.Job.c com.ubuntu.Upstart.Job.h)
	(com.ubuntu.Upstart.Instance.c com.ubuntu.Upstart.Instance.h):
	Generate C code and header files from the XML files which produce
	object bindings.
	(init_SOURCES): Link the built sources.
	(CLEANFILES): Clean them up afterwards

	* dbus/com.ubuntu.Upstart.xml: Initially empty description for
	manager object interface(s).
	* dbus/com.ubuntu.Upstart.Job.xml: Initially empty description
	for job class object interface(s).
	* dbus/com.ubuntu.Upstart.Instance.xml: Initially empty
	description for job instance object interface(s).
	* dbus/Makefile.am: Distribute the three interface files,
	they're used as sources elsewhere.
	* configure.ac (AC_CONFIG_FILES): Generate dbus/Makefile
	* Makefile.am (SUBDIRS): Descend into the dbus sub-directory.

	* init/job_class.c (job_class_consider, job_class_reconsider):
	Separate out the actual meat of the functions, since it's largely
	duplicated between the two.  This makes the difference between
	the two functions clearer, consider always stages an election
	no matter which is registered, reconsider only stages an election
	if the current class is registered.
	(job_class_select, job_class_remove): Functions containing the
	common code, which now also handle registering and unregistering
	the class with D-Bus.  Here is the right place, not in new, since
	we only export the current best class of a given name.
	(job_class_register, job_class_unregister): Function to register
	a job and its instances, and to unregister a job (we assert that
	there must be no instances for us to do this).
	* init/job_class.h: Add prototypes.
	* init/tests/test_job_class.c (test_consider, test_reconsider):
	Check that D-Bus registration and unregistration happens as
	expected.
	(test_register, test_unregister): test on their own.
	* init/job.c (job_new): Register instances with D-Bus, since
	instances can only ever exist for active classes, all instances
	are always registered on the bus.
	(job_register): Function to register an instance on the bus.
	* init/job.h: Add prototype.
	* init/tests/test_job.c (test_new): Test creating a job with an
	active d-bus connection, which should have it registered.
	(test_register): Test registration on its own.
	* init/control.c (control_register_all): Make this always succeed,
	and register existing jobs on the new connection.
	(control_server_connect, control_bus_open): registration is
	always successful.
	* init/tests/test_control.c (test_server_connect, test_bus_open):
	Test with existing jobs when we get a connection or create the
	bus connection, ensure that the jobs and instances are registered.

	* init/tests/test_job.c (test_change_state): Check for a bug where
	a job with multiple instances will be freed when one instance is
	deleted rather than the last instance.
	* init/job.c (job_change_state): Add debugging messages when we
	destroy a job that's no longer the current one or an instance
	that's no longer active; also ensure that we never destroy a job
	that's the current one.
	* init/event.c (event_pending_handle_jobs): Add a debugging message
	when we create a new instance of a job.
	* init/conf.c (conf_file_destroy): Add a debugging message when
	we destroy a job that's no longer the current one.

2008-05-07  Scott James Remnant  <scott@netsplit.com>

	* init/control.c (control_server_open, control_server_close)
	(control_server_connect): Create and manage a listening d-bus server
	that is used for private direct connections to Upstart for when the
	d-bus daemon is not available.  Each new connection has the same
	objects as the d-bus system bus, they only differ in their method.
	(control_conns, control_init): Cache the open connections, including
	the bus daemon and any private connections; we'll iterate this list
	when sending signals.
	(control_bus_open): Store connection in the list, don't worry about
	setting close-on-exec, we check that by test case and rely on d-bus
	to do it.
	(control_bus_disconnected): Rename to control_disconnected
	(control_disconnected): Work for system bus and private connections,
	remove from the connections list.
	* init/control.h: Add prototypes, remove global definition of bus
	name to just being private again.
	* init/tests/test_control.c (test_server_open, test_server_close)
	(test_server_connect): Test the new functions.
	(test_bus_open): add check for list entry
	(test_bus_disconnected): rename to test_disconnected
	* init/main.c: Open the listening server, warning if we're unable
	to do so (but we won't treat it as a hard error since there's the
	d-bus daemon as the default anyway).
	* init/init.supp: suppress the fact that the control connections
	list stays around.

	* init/job_process.c (job_process_run): Use NIH_ZERO instead of
	NIH_MUST and == 0

2008-05-06  Scott James Remnant  <scott@netsplit.com>

	* init/environ.c (environ_expand_until): Odd gcc optimiser warning,
	it reckons arg_start and end may be used uninitialised, but I don't
	see how they can be.

	* init/main.c (main): Warn if we can't set the root directory.
	* init/job_process.c (job_process_spawn)
	(job_process_error_abort): loop on the return of write()
	* init/tests/test_job_process.c (child, main): assert getcwd() works
	(test_handler): initialise list and entry for gcc's blind spot.
	(test_run): initialise ret for gcc's blind spot
	* init/tests/test_job.c (test_name): jump through hoops for gcc
	(test_change_state): list and entry.
	* init/tests/test_event.c (test_finished_handle_jobs, test_finished)
	(test_pending_handle_jobs, test_poll, test_pending): initialise to
	NULL and buy gcc glasses
	* init/tests/test_event_operator.c (test_operator_collect): another
	NULL to make gcc happy.

2008-05-01  Scott James Remnant  <scott@netsplit.com>

	* TODO: Update.

	* init/init.supp: Suppress a few test case artefacts caused by
	valgrind hating reachable memory at exec() time.

	* init/tests/test_job_process.c: Fix a few cases where we were
	still dup'ing the name argument to job_new().
	* init/tests/test_parse_job.c: Include missing signal.h

	* init/event.c (event_pending_handle_jobs)
	(event_finished_handle_jobs): Land the old job event handling
	functions here as static functions, right now they're immense but
	we'll actually move much of the code back out again as we go.
	* init/tests/test_event.c (test_pending_handle_jobs)
	(test_finished_handle_jobs): Also land the test cases in renamed
	and somewhat restructued functions, since we now have to do the
	testing through event_poll().
	(test_poll, test_pending, test_finished): It never hurts to improve
	test cases while you're in there.

2008-04-30  Scott James Remnant  <scott@netsplit.com>

	* init/job.c (job_change_state): Change calls to job_process_run
	and job_process_kill.
	* init/main.c: Change to job_process_handler

	* init/job_process.c, init/job_process.h: Land the code from job.c
	and defs from job.h that deal specifically with a job's processes,
	rename the functions to job_process_*() in the process.
	* init/tests/test_job_process.c: And land the test cases as well.

	* init/job.c: Strip of everything not related to creation and finding
	of instances and the core state machine; process stuff will move to
	job_process.c and event handling to event.c, class (nee config) stuff
	is already moved to job_class.c
	(job_new): Don't reparent the name, it doesn't help anything, just
	take a copy.
	(job_name, job_failed, job_unblock, job_emit_event): Make extern since
	we need to use these outside or just want to test them.
	* init/job.h: Clean out also.
	* init/tests/test_job.c: Also clean out.
	(test_name, test_failed, test_unblock, test_emit_event): Add test cases
	for newly extern functions.

	* init/main.c: Include events.h to get the ones we need.

	* init/control.c (control_job_config_path, control_job_path)
	(control_path_append): Drop these functions (replaced by the more
	generic nih_dbus_path() function)
	* init/control.h: Make CONTROL_ROOT public, and drop other prototypes.
	* init/tests/test_control.c (test_job_config_path)
	(test_job_path): Drop tests.

2008-04-29  Scott James Remnant  <scott@netsplit.com>

	* init/event.c, init/event.h, init/tests/test_event.c: Strip out the
	event operator code and events list.

	* init/job_class.c, init/job_class.h: We only need the event operator
	code here now.

	* init/events.h, init/event_operator.c, init/event_operator.h,
	init/tests/test_event_operator.c: Separate out the event operator
	code and the list of events into separate source files.
	* init/Makefile.am (init_SOURCES): Build and link event operator code
	and use the lists of events.
	(TESTS): Build and run the event operator test suite.
	(test_event_operator_SOURCES, test_event_operator_LDFLAGS)
	(test_event_operator_LDADD): Details for the event operator test
	suite.
	(test_process_LDADD, test_job_class_LDADD)
	(test_job_process_LDADD, test_job_LDADD, test_event_LDADD)
	(test_parse_job_LDADD, test_parse_conf_LDADD, test_conf_LDADD)
	(test_control_LDADD): Link the event operator code.

	* init/job_class.c, init/main.c: Correct includes and some function
	names.

	* init/process.c, init/process.h, init/tests/test_process.c: Land
	original Process code (used by job class and similar).

	* init/process.c, init/process.h, init/tests/test_process.c: Break
	into two pieces, one part becomes job_process which requires both
	job information and process information, the other becomes system
	which requires no job information.
	* init/errors.h: Update error name.
	* init/Makefile.am (init_SOURCES): Build and link job process code
	and header along with system code and header.
	(TESTS): Build and run job process and system test suites.
	(test_job_process_SOURCES, test_job_process_LDFLAGS)
	(test_job_process_LDADD): Details for job process test suite.
	(test_system_SOURCES, test_system_LDFLAGS, test_system_LDADD):
	Details for system test suite.
	(test_process_LDADD, test_job_class_LDADD, test_job_LDADD)
	(test_event_LDADD, test_parse_job_LDADD, test_parse_conf_LDADD)
	(test_conf_LDADD, test_control_LDADD): Link job process and system
	code.

	* init/parse_conf.c: Remove parse_job include.

	* init/init.supp: Update leak check for class init; remove
	valgrind workaround since it's gone away with the change of that
	function.

	* init/conf.h (ConfFile): Change type of job member, but leave name.
	Add prototype for new function.
	* init/conf.c (conf_reload_path): Somewhat simplify the case of
	having parsed a job, we only need to call job_class_consider() now
	to have it dealt with.
	(conf_file_destroy): Likewise after removing the ConfFile from the
	source (so it won't get considered) and marking the job class as
	deleted, we only need to call job_class_reconsider() and check the
	return value to see whether we've been replaced.
	(conf_select_job): In return we provide the function to decide which
	of the available job sources is the best one.
	* init/tests/test_conf.c: Update types in tests.
	(test_select_job): Test the new function.

	* init/parse_job.h: Update to include job_class.h and update prototype
	to return JobClass, we'll keep the name though since we'll never
	parse jobs and otherwise things get annoying.
	* init/parse_job.c: Update to work on job classes.
	* init/tests/test_parse_job.c: Update to match.

	* init/job_class.h (JobClass): Factor out old JobConfig object into
	a new JobClass object with the same properties, but in its own source
	file.
	(ExpectType): Rename old JobExpect to this to match other enums.
	(ConsoleType): Move along with the object that uses it.
	* init/job_class.c (job_class_init, job_class_new)
	(job_class_environment): Bring along methods that only operate on
	a JobClass, cleaning them up in the process.
	(job_class_consider, job_class_reconsider): Replace job_config_replace
	with these two functions that may be used for a new job class and
	when discarding or finishing with an old one respectively.
	* init/tests/test_job_class.c: Tests for the functions.
	* init/Makefile.am (init_SOURCES): Build and link job class source
	and header.
	(TESTS): Build and run job class test suite.
	(test_job_class_SOURCES, test_job_class_LDFLAGS)
	(test_job_class_LDADD): Details for job class test suite.
	(test_process_LDADD, test_job_LDADD, test_event_LDADD)
	(test_parse_job_LDADD, test_parse_conf_LDADD, test_conf_LDADD)
	(test_control_LDADD): Link job class code to other tests too.

2008-04-28  Scott James Remnant  <scott@netsplit.com>

	* init/control.c (control_job_config_path, control_job_path): Add
	functions to generate D-Bus object paths for jobs and instances
	(control_path_append): and a static function used by both to append
	escaped path elements.
	* init/control.h: Add prototypes.
	* init/tests/test_control.c (test_job_config_path)
	(test_job_path): Add test cases for the new functions.
	* init/job.h (JobConfig, Job): Add path member to both structures.
	* init/job.c (job_config_new, job_new): Initialise the path members.
	* init/tests/test_job.c (test_config_new, test_new): Make sure
	the path members are initialised to something sensible.
	* init/init.supp: Valgrind whines, I do not know why.

	* init/control.c (control_bus_open): Call out to register objects
	on the new bus connection.
	(control_register_all): Start off by registering the connection
	manager object, no methods/signals for now.
	* init/tests/test_control.c (test_bus_open): Make sure the manager
	object is registered.

2008-04-27  Scott James Remnant  <scott@netsplit.com>

	* init/tests/test_control.c (test_bus_open): Correct name of
	error macro.

	* init/job.c (job_emit_event): Make INSTANCE the second variable.
	* init/tests/test_job.c (test_next_state): Update tests.

2008-04-25  Scott James Remnant  <scott@netsplit.com>

	* init/tests/test_control.c (test_bus_open): Use D-bus macros for
	error strings instead of naming them by hand.

2008-04-22  Scott James Remnant  <scott@netsplit.com>

	* init/tests/test_control.c (test_bus_close): Add another missing
	call to dbus_shutdown.

2008-04-21  Scott James Remnant  <scott@netsplit.com>

	* init/tests/test_control.c (test_bus_open): Under valgrind we seem
	to get NoReply instead of Disconnected which is a wee bit odd.
	Add missing call
	(test_bus_disconnected): Add missing call to dbus_shutdown.

2008-04-19  Scott James Remnant  <scott@netsplit.com>

	* init/process.c: Add missing limits.h include

	* init/job.h (JobConfig): Merge instance and instance_name; if
	instance is set, the job is multi-instance with the name derived
	from that; if unset the job is singleton.  We will not support
	unlimited instances.
	* init/job.c (job_config_new): Initialise instance to NULL.
	(job_new): Assert that name is set for instance jobs.
	(job_instance): Alter to only deal with singleton and instance
	jobs, the unlimited instances case is gone.
	(job_handle_event): Use instance instead of instance_name
	* init/tests/test_job.c (test_config_new): Check instance is NULL
	(test_find_by_pid): Adjust the way instance jobs are made, which
	means we have to pass a name to job_config_new now.
	(test_instance): Adjust tests to remove unlmited-instance tests
	and pass name to job_config_new
	(test_change_state, test_run_process): Pass instance name to
	job_new as an allocated argument rather than waiting to set it
	until afterwards.
	(test_handle_event): Set instance instead of instance_name
	* init/parse_job.c (stanza_instance): Make the argument mandatory.
	* init/tests/test_parse_job.c (test_stanza_instance): Remove the
	checks for without argument, and make sure that without argument
	is an error.

	* init/parse_job.c (stanza_oom): Oops, forgot to free never arg.

	* init/job.h (JobConfig): NihList is rather overkill for emits,
	which is static configuration; turn into a NULL-terminated array
	which'll make it easier to turn into a D-Bus property later.
	* init/job.c (job_config_new): Initialise to NULL now.
	* init/tests/test_job.c (test_config_new): Make sure it's NULL.
	* init/parse_job.c (stanza_emits): Store in an array instead.
	* init/tests/test_parse_job.c (test_stanza_emits): Redo tests.

	* init/job.c (job_emit_event): Append exported variables to the
	job event without overwriting the builtins.
	* init/tests/test_job.c (test_change_state): Check that exported
	environment is added to the job events.

	* init/parse_job.c (stanza_export): Parse a new export stanza,
	which takes one or more environment variable names.
	* init/tests/test_parse_job.c (test_stanza_export): Test the new
	stanza.

	* init/job.h (JobConfig): Add new export member.
	* init/job.c (job_config_new): Initialise to NULL.
	* init/tests/test_job.c (test_config_new): Make sure it's NULL.

	* init/environ.c (environ_add, environ_set): Add a replace argument
	which when FALSE does not replace existing entries in the environment
	table.
	* init/environ.h: Adjust prototypes.
	* init/tests/test_environ.c (test_add): Add tests for non-replacement
	mode, including corner cases.
	(test_set): Replace should be TRUE in this test.
	* init/event.c (event_operator_collect): Always replace existing
	environment members.
	* init/job.c (job_config_environment, job_run_process): Always replace
	existing environment members.
	(job_emit_event): Always replace existing environment members, and
	rework this function to get rid of the confusing gotos.

	* init/tests/test_job.c (test_change_state): Add tests to make sure
	we include the INSTANCE variable in the event environment.

2008-04-18  Scott James Remnant  <scott@netsplit.com>

	* init/process.c (process_kill): Make sure we do send the signal to
	the process group; in practice this makes no difference, but it pays
	to be explicit in such things.
	* init/tests/test_process.c (test_kill): Add a test case for when
	the session leader is no more.

	* init/job.h (JobConfig): Another day, another obscure job config
	detail.  This one is for adjusting how likely you are to be killed
	by the OOM Killer.
	* init/job.c (job_config_new): Set to zero by default.
	* init/tests/test_job.c (test_config_new): And make sure it is zero.
	* init/parse_job.c (stanza_oom): And it helps to have a function
	to set that one.
	* init/tests/test_parse_job.c (test_stanza_oom): Test it.
	* init/errors.h: And we need an error if its out of bounds.
	* init/conf.c (conf_reload_path): Which also needs to be caught.
	* init/process.c (process_spawn): Of course, we have to do something
	with the oom adjustment.
	(process_error_read): message for failure error.
	* init/process.h (processErrorType): And need an error if it fails

	* init/main.c: Drop the legacy configuration directory, the format
	of jobs has changed sufficiently to not support it.
	* init/Makefile.am (AM_CPPFLAGS): Remove LEGACY_CONFDIR definition.
	(install-data-local): Don't create it, either.

	* init/enum.c, init/enum.h, init/tests/test_enum.c: Remove these
	source files, a hold-over from when we had them in a separate
	library and passed around the integer values.
	* init/job.c, init/job.h, init/tests/test_job.c: Restore in their
	proper place.
	* init/Makefile.am: Remove enum.* from build instructions.

	* init/main.c: Attempt to connect to the system bus on startup,
	but don't expect it to work.

	* init/control.c (control_bus_open, control_bus_disconnected)
	(control_bus_close): Functions to open a connection to the D-Bus
	system bus, clean up if disconnected or disconnect ourselves
	explicitly.
	* init/control.h: Prototypes.
	* init/tests/test_control.c (test_bus_open)
	(test_bus_disconnected, test_bus_close): Test the functions using
	a fake D-Bus system bus daemon.
	* init/errors.h: Add error for "name taken".
	* init/Makefile.am (init_SOURCES): Build and link control.c and
	control.h
	(TESTS): Build and run control test suite.
	(test_control_SOURCES, test_control_LDFLAGS, test_control_LDADD):
	Details for control test suite.
	(test_process_LDADD, test_job_LDADD, test_event_LDADD)
	(test_parse_job_LDADD, test_parse_conf_LDADD, test_conf_LDADD):
	Link control.o

2008-04-16  Scott James Remnant  <scott@netsplit.com>

	* init/job.h (JobConfig): Add leader member.
	* init/job.c (job_config_new): Initialise leader to FALSE.
	* init/tests/test_job.c (test_config_new): Make sure leader is FALSE.
	(test_change_goal, test_change_state, test_run_process)
	(test_kill_process, test_child_handler, test_handle_event)
	(test_handle_event_finished): Jobs have to be leaders now to allow
	waitpid() to work in test cases.
	* init/parse_job.c (stanza_session): Parse "session leader" stanza
	to set to TRUE.
	* init/tests/test_parse_job.c (test_stanza_session): Test new
	stanza parsing.
	(test_stanza_console): Add missing "missing argument" test.
	* init/process.c (process_error_read): Deal with new fork error.
	(process_spawn): If we're not to be a session leader, fork again and
	write the pid back on the open socket.
	* init/process.h (ProcessErrorType): Introduce new fork error.
	* init/tests/test_process.c (test_spawn): Test that we can't start
	a non-session-leader and still have process details.
	(test_spawn, test_kill): Other jobs have to be leaders now to
	allow waitpid() to work.
	* init/tests/test_event.c (test_poll): Jobs have to be leaders now
	to allow waitpid() to work.

2008-04-12  Scott James Remnant  <scott@netsplit.com>

	* configure.ac (NIH_INIT): Require that libnih build D-Bus support,
	failing configure if we can't get it.
	* init/Makefile.am (AM_CFLAGS): Build with D-Bus CFLAGS,
	(init_LDADD, test_process_LDADD, test_job_LDADD, test_event_LDADD)
	(test_parse_job_LDADD, test_parse_conf_LDADD, test_conf_LDADD): and
	link with libnih-dbus.la and D-Bus LIBS.
	(init_LDFLAGS): No need for -static now since libnih will only exist
	statically anyway.

	* init/main.c: Use a better name for kbdrequest
	* init/event.h (KBDREQUEST_EVENT): Rename event to keyboard-request

	* init/main.c: Drop the attempt to rescue a crashed system by
	carrying on with no state
	(crash_handler): After the child has core dumped, the parent will
	die and the kernel will panic.  That's the best we can do, I think.

	* init/job.c (job_change_state): Don't generate the stalled event;
	there's nothing useful you can do with it other than start a root
	shell and that's just a security hole waiting to happen.
	(job_new): Don't increment the instances counter.
	* init/job.h: Remove extern for instances counter.
	* init/tests/test_job.c (test_new): Remove the check that the
	instance counter is incremented.
	(test_change_state): Remove the test for the stalled event.
	* init/event.h (STALLED): Remove stalled event definition,
	* TODO: Update.

	* init/job.h (Job): And while we're at it, the instance name is
	guaranteed unique for a given job name, which is also guaranteed
	to be unique - so don't bother with job ids either, since they
	also get reused in bad cases.
	* init/job.c (job_next_id): Drop this function.
	(job_new): Don't assign an id anymore.
	(job_find_by_id): Drop this function.
	(job_run_process): Set UPSTART_INSTANCE to the instance name if set.
	(job_name): Function to create the string used in messages.
	(job_change_goal, job_change_state, job_run_process)
	(job_kill_process, job_kill_timer, job_child_handler)
	(job_process_terminated, job_process_trace_new)
	(job_process_trace_new_child, job_process_trace_signal)
	(job_process_trace_fork, job_process_trace_exec): Use the instance
	name in messages (if set) in place of the job id.
	* init/tests/test_job.c (test_new): Drop checks on the id field.
	(test_find_by_id): Drop test.
	(test_run_process): Check that UPSTART_INSTANCE is set only for
	named job instances, and contains the instance name.
	(test_change_state, test_run_process, test_child_handler): Remove
	id setting and update error message checks.
	* TODO: Update.

	* init/event.h (Event): We don't use the id field for anything;
	and it can't be guaranteed to be unique since it can wrap over
	and get reused.  Drop it.
	* init/event.c (event_next_id): Drop this function.
	(event_new): Don't assign an id anymore.
	(event_find_by_id): Drop this function.
	* init/tests/test_event.c (test_new): Drop checks on the id field
	(test_find_by_id): Drop test.
	(test_poll): Drop id setting which was needless anyway.

2008-04-11  Scott James Remnant  <scott@netsplit.com>

	* init/tests/test_job.c (test_child_handler): Add tests to make
	sure that respawn works for both services and tasks; the only
	difference we want for tasks is that zero is a normal exit code.
	* init/job.c (job_process_terminated): Status need not be non-zero
	if the job is not a task.

	Change the default job type from task to service, which will
	finally match people's expectations.

	* init/job.h (JobConfig): Replace service member with task
	* init/job.c (job_config_new): Initialise task to FALSE
	(job_change_state): Unblock if not a task instead of if a service
	* init/tests/test_job.c (test_config_new): Make sure task is FALSE
	(test_change_state): Check service by default, task with flag;
	this also means we expect blockers to be cleared if we end up in
	running for the other checks
	(test_child_handler): Expect blockers to be cleared if we end up
	in running now that service is the default.
	* init/tests/test_event.c (test_poll): Test with a task since
	we want to remain blocked for longer.
	* init/parse_job.c (stanza_respawn): Don't set service to TRUE
	(stanza_service): Rename to stanza_task and set task flag instead
	* init/tests/test_parse_job.c (test_stanza_respawn): Remove checks
	for setting of service flag
	(test_stanza_service): Rename to test_stanza_task and test task

	* init/job.c (job_init): Create hash using nih_hash_string_new()
	* init/conf.c (conf_source_new): Likewise.

2008-03-08  Scott James Remnant  <scott@netsplit.com>

	* HACKING: Terminology changes: Bazaar-NG is now just Bazaar;
	Malone is now just Launchpad's bug tracking system.  Update bugs
	URL to match modern form.

	* init/enum.h (JobWaitType): Rename to JobExpect
	* init/job.h (JobConfig): Rename wait_for to expect
	* init/job.c (job_config_new, job_change_state, job_run_process)
	(job_process_stopped, job_process_trace_new_child): Rename wait_for
	to expect in all occurances.
	* init/tests/test_job.c: Likewise rename all occurances.
	* init/parse_job.c (stanza_wait): Rename to stanza_expect and drop
	the intermediate argument.
	* init/tests/test_parse_job.c (test_stanza_wait): Rename to
	test_stanza_expect and adjust tests to match new syntax.
	* init/tests/test_process.c (test_spawn): Remove set of wait_for.

	* doc/states.dot: Remove the state transition from starting to
	waiting ("emit_stopped" in the graph); we don't have a "respawning
	too fast" exit here anymore, so always go to stopping.
	* doc/states.png: Regenerate.

	* TODO: Document the problems with overflowing ids and instance
	counter before I forget about them.

2008-03-07  Scott James Remnant  <scott@netsplit.com>

	* TODO: Update.

	* init/job.h (JobConfig): Add instance_name member.
	(Job): Add name member.
	* init/job.c (job_config_new): Initialise instance name to NULL.
	(job_new): Accept the name as an argument, reparenting and stealing
	(job_handle_event): Expand the instance name and pass to job_new
	(job_instance): Accept a name and look that up in the list of current
	instances returning the instance if found.
	* init/tests/test_job.c: Add extra argument to all job_new calls
	(test_config_new): Make sure instance name is initialised to NULL.
	(test_handle_event): Make sure the job name is set from the instance,
	and make sure an existing instance is reused if we can.
	(test_instance): Make sure that the existing instance is returned.
	* init/parse_job.c (stanza_instance): Check for an optional argument
	and store it in the instance_name member if it exists, otherwise
	free and reset the instance_name member.
	* init/tests/test_parse_job.c (test_stanza_instance): Check the new
	argument is handled properly and stored in the right place.
	* init/tests/test_conf.c (test_source_reload_job_dir)
	(test_file_destroy): Add extra NULL to job_new
	* init/tests/test_event.c (test_poll): Add extra NULL to job_new

	* init/event.c (event_operator_match): Accept an environment array
	and expand the operator value against it before attempting to match.
	(event_operator_handle): Also accept the environment array and pass
	through to calls to event_operator_match().
	* init/event.h: Update prototypes.
	* init/tests/test_event.c (test_operator_match): Add extra NULL
	argument to most tests, and add tests for known and unknown variable
	references.
	(test_operator_handle): Add extra NULL arguments to most tests, and
	add test for passing of environment through.
	(test_operator_reset): Add extra NULL argument to call.
	* init/job.c (job_handle_event): Pass the job environment for the
	stop event handling, but NULL for the start event.
	* init/tests/test_job.c (test_handle_event): Make sure that a stop
	operator is expanded from the job environment before being matched
	against the stop event.

	* init/event.c, init/event.h, init/environ.c: Documentation tweaks.

	* init/job.c (job_change_state): Remove the code to check for runaway
	jobs from here, we'll always let people explicitly start an instance.
	(job_process_terminated): Call job_catch_runaway when actually doing
	the respawn instead.
	* init/tests/test_job.c (test_change_state): Remove "too fast" checks,
	we're going to allow start/stop requests to restart jobs as much as
	they like since this is an external request.
	(test_handle_event, test_handle_event_finished): No need to remove
	a respawn limit with this behaviour.
	(test_child_handler): Instead check that the respawn counter is
	dealt with by the child handler.

	* TODO: Update, I found a bug with the current model.

	* init/tests/test_environ.c (test_expand): Check that a string
	without an expansion still works ok.

2008-03-06  Scott James Remnant  <scott@netsplit.com>

	* init/event.c (event_operator_collect): Just use strcat functions.

2008-03-03  Scott James Remnant  <scott@netsplit.com>

	* init/environ.c (environ_valid): New function to check the validity
	of an environment variable name, should call before accepting any.
	(environ_expand_until): New function to expand variable references
	in a string using an environment table; supports a few common
	shell-like expressions.
	(environ_getn): Change to return the value of the string, not the
	entire environment string.
	* init/environ.h: Add prototypes.
	* init/errors.h: Add errors raised by new functions.
	* init/tests/test_environ.c (test_valid, test_expand): Add test
	cases for the new functions.
	(test_get, test_getn): Change test case to check for the variable
	value instead of returning the whole string.

	* TODO: Add thoughts on blocking commands.

	* TODO: Update.

	* init/event.h (Event): Remove the refs member; we now never hold
	a reference to an event we're blocking since we always copy the
	environment out if we want to keep it.
	(EventOperator): Events are always blocked while we hold them,
	so drop the blocked member.
	(EventProgress): The done state is no longer needed, we can free
	in finished now.
	* init/event.c (event_ref, event_unref): Drop these functions.
	(event_new): Don't ininitialise the refs member since it's gone.
	(event_poll): Remove the done state since it's directly freed
	in event_finished again
	(event_finished): No done state, event is freed before return.
	(event_operator_new): No blocked member.
	(event_operator_copy): Always block the event after copying.
	(event_operator_destroy): Simply unblock.
	(event_operator_handle): Simply block the event on match.
	(event_operator_collect): Always block the copied event
	(event_operator_unblock): This function is no longer required, since
	it has an identical effect to reset.
	(event_operator_reset): Simply unblock the event.
	* init/tests/test_event.c (test_new): Drop the check for refs
	being initialised to zero.
	(test_ref, test_unref, test_operator_collect): Drop test for
	functions that have been dropped in the code.
	(test_operator_new): Drop the check for blocked being initialised
	to FALSE.
	(test_block, test_unblock, test_operator_destroy): Drop any references
	to the refs member.
	(test_operator_destroy): Actually fix the function to test things.
	(test_poll): Drop the check for remaining in the done state.
	(test_operator_new, test_operator_copy): Drop the checks for blocked.
	(test_operator_handle, test_operator_collect, test_opreator_reset):
	Drop references to refs and blocked.
	* init/job.c (job_unblock, job_handle_event): Drop the call to
	event_unref() since the next call was always event_unblock() and
	that's the one that we didn't delete.
	* init/tests/test_job.c (test_change_state, test_child_handler)
	(test_handle_event, test_handle_event_finished): Events don't
	have references anymore, so remove calls to reference, unreference
	and checks for the reference count - it's all done with blocks now.
	(test_new): Remove check that the operator is not blocked for a
	new job since there's no such thing now.
	(test_handle_event): Operators don't have a blocked member anymore,
	if there's an event, it's blocked.

	* init/job.c (job_change_state): Don't reference the event we're
	blocked on, we'll always know when it's finished.
	(job_handle_event_finished): Likewise no reason to unreference it.
	* init/tests/test_job.c (test_change_goal, test_child_handler)
	(test_handle_event, test_change_state)
	(test_handle_event_finished): Remove the expectation that the blocked
	event is referenced by the job.
	* init/tests/test_event.c (test_poll): Don't reference the event,
	since the job would not have.

	* init/job.c (job_emit_event): Use environ_add/set for style
	reasons.

	* init/job.c (job_handle_event): Reset the stop_on operator after
	processing the event, thus the expression needs to be completely
	reevaluated before the job can be stopped again by it.  At last,
	correct behaviour!
	(job_change_state): No reason to reset the stop_on operator when
	starting since it's always reset after evaluating to TRUE now;
	likewise no reason to reset on re-entering running or waiting,
	job_unblock() is sufficient.
	(job_failed): No reason to iterate stop_on to set failed, it's
	empty - job_unblock() does what we want.
	* init/tests/test_job.c (test_handle_event): Check that the operator
	is actually reset and the event not referenced when handling from
	the event.
	(test_change_state, test_child_handler): Don't put anything in stop_on
	and thus don't expect anything to come out of it -- event environment
	is all done in stop_env and blocking done in blocking.

	* init/job.c (job_handle_event): Collect the stop events and store
	them in the blocking list, unblocking any that were there before
	such as the start events.
	(job_change_state): Unblock blocking events when returning to running
	from pre-stop.
	* init/tests/test_job.c (test_handle_event): Make sure the stop
	events are collected and replace any previously blocking events.
	(test_change_state, test_child_handler): Test that stop events in
	the blocking list are kept and unblocked when necessary.

2008-03-02  Scott James Remnant  <scott@netsplit.com>

	* init/job.c (job_change_state): Shouldn't emit the started event
	on pre-stop cancellation, and shouldn't unblock the job because
	it's a service.

	* init/job.c (job_change_state): Throw away the stop environment
	when starting and returning to running.
	* init/tests/test_job.c (test_change_state): Make sure the stop
	environment is actually thrown away.

	* init/job.c (job_run_process): Append the environment from the
	stop events if given the pre-stop process to run; do this before
	the special events so they can never be overriden.
	* init/tests/test_job.c (test_run_process): Check that the stop event
	environment is included for pre-stop and not for other jobs.

	* init/job.c (job_handle_event): Remove setting of UPSTART_JOB
	and UPSTART_JOB_ID, we set that when we run the process.
	* init/tests/test_job.c (test_handle_event): Don't check for
	UPSTART_JOB and UPSTART_JOB_ID since we no longer copy it in here.

	* init/job.c (job_run_process): Copy the environment to pass it to
	the job, appending the UPSTART_JOB and UPSTART_JOB_ID variables here;
	we never want to be able to match these, etc.
	* init/tests/test_job.c (test_run_process): Add tests to make sure
	that the environment is actually set in the processes we run.

	* init/job.h (Job): Add stop_env member to store environment from
	stop events for the stop script.
	* init/job.c (job_new): Initialise stop_env to NULL.
	(job_handle_event): Copy environment from the stop_on operator into
	the stop_env member.
	* init/tests/test_job.c (test_new): Check that stop_env is NULL.
	(test_handle_event): Add lots of tests to make sure that the
	environment is collected from the events and stored in stop_env
	properly, overwriting what was there already if necessary.

	* init/init.supp (job-run-process-args): Add a suppression for the
	fact that job_run_process will leak its arguments to a new process
	assuming that it will call exec() or exit()

	* init/tests/test_job.c (test_child_handler): Remove bogus free tag
	of the list, which we don't use in this test (valgrind failure)

	* init/job.h (Job): Remove the start_on member.
	* init/job.c (job_new): Don't initialise start_on since it's gone.
	(job_change_state): Drop call to unblock the start_on operator since
	the events are already unblocked by job_unblock.
	(job_failed): Drop setting of start_on events to failed since this
	is already done by job_unblock.  This results in a slight change in
	behaviour, now when a job fails to start - the event or command will
	be immediately unblocked since there's no point waiting until it
	stops again - it was waiting for it to start.
	* init/tests/test_job.c (test_new): Remove start_on checks
	(test_change_state, test_child_handler, test_handle_event): Remove
	all references to start_on, instead relying on the blocking checks
	instead.
	* init/tests/test_event.c (test_poll): Remove solitary reference
	to job's start_on, this wasn't necessary anyway - we proved that it
	was the right event by affecting the job.  Revert previous commit
	that temporarily increased the number of references, they should be
	one again now only the blocking list holds them.

	* init/job.h (job): Add blocking member, a list of events that we're
	blocking from finishing.
	* init/job.c (job_new): Initialise blocking member to NULL.
	(job_handle_event): Collect the list of events from the operator
	and store them in the job's blocking list (unblocking any existing
	first); if the job is already running, unblock unref and discard.
	(job_unblock): New function to deal with unblocking the events we're
	holding onto and resetting the blocking list; this will be extended
	later to also unblock any command.
	(job_change_state): Unblock events in running for services and in
	waiting for everything.
	(job_failed): Unblock events and mark them as failed.
	* init/tests/test_job.c (test_new): Check that it's initialised to NULL
	(test_handle_event): Extend the test cases to check the value of the
	blocking list, and to make sure that the previous blocking list is
	overwritten when necessary.
	(test_change_state, test_child_handler): Extend test cases so that
	wherever we're had a blocked event in start_on, we also have that in
	the blocking list.
	* init/tests/test_event.c (test_poll): Temporarily increase the
	expected number of references/blockers to the event in the poll
	test.

	* init/job.h (Job): Add start_env member, this stores the environment
	to use when starting the event so it doesn't overwrite the current
	environment of a restarting job.
	* init/job.c (job_handle_event): Do the heavy lifting of starting a
	new job instance here; construct the environment from the built-ins
	and configured, append that collected from the start events, locate
	or create a new instance, add the job name and id then copy into
	the new start_env member before starting the job.  At some point
	this will probably all become a function since it'll be similar for
	the control functions.
	(job_change_state): Copy the start_env member into the env member
	when in the starting state; thus the job environment remains the same
	until restarted.
	(job_new): Remove code to initialise the environment, we now do that
	when actually starting the instance.
	* init/tests/test_job.c (test_handle_event): Add test cases for
	starting the job, making sure that the environment is correctly
	copied into the right field and also checking what happens if it's
	already stopping or running.
	(test_change_state): Make sure that start_env is correctly copied
	over into env, overwriting what is there if non-NULL or keeping it
	if NULL.
	(test_new): Remove checks for environment setup, since we don't do
	that anymore here; replace with checking for NULL and restore the
	alloc fail tests.
	* TODO: Update.

	* init/environ.c (environ_add): Allow it to accept NULL length, since
	we can't always keep that around.

	* init/process.c (process_spawn): Accept the environment list as
	a parameter, then finally we can change this function to take a
	JobConfig as the first argument.
	(process_error_read): Remove the associated error handler.
	* init/process.h: Change prototype.
	(ProcessErrorType): Remove error enum for environment.
	* init/tests/test_process.c (test_spawn): Update calls in test to
	just pass in an environment array (direct testing).
	* init/job.c (job_run_process): Pass configuration and environment
	to process_spawn.

	* init/process.c (process_spawn): Take the environment directly out
	the job structure, rather than recreating it.
	(process_environment): Drop function, absorbed elsewhere.
	* init/process.h: Remove prototype.
	* init/tests/test_process.c (test_spawn): Set the job_id variable
	before calling job_new and set config->start_on instead of
	job->start_on so that job_new can pick up both.
	(test_environment): Remove test cases.

	* init/job.h (Job): finally gains env pointer of its own.
	* init/job.c (job_new): Initialise the environment, moving the last
	of the code from process_environment -- this is only temporary
	though in the interests of refactoring, it'll move out of here again
	soon enough.
	* init/tests/test_job.c (test_new): Make sure that the environment is
	set in a manner which tests the overriding of things by other things;
	we have to temporarily comment out the alloc fail stuff though :-(

	* init/event.c (event_operator_collect): Make list the last argument
	for consistency with future functions.
	* init/event.h: Update prototype.
	* init/tests/test_event.c (test_operator_collect): Swap arguments.
	* init/process.c (process_environment): Update.

	* init/job.c (job_config_environment): Function to generate an
	environment table from a JobConfig, code largely moved from process.c
	* init/job.h: Add protoyype.
	(JOB_DEFAULT_ENVIRONMENT): List of environment variables to always
	copy from the environment (moved from process.h)
	* init/tests/test_job.c (test_config_environment): Add test case,
	again largely copied from test_process.c
	* init/process.c (process_environment): Call job_config_environment
	instead of the code moved out.
	* init/process.h (PROCESS_ENVIRONMENT): Move to job.h
	* TODO: Update.

	* TODO: Update.

2008-03-01  Scott James Remnant  <scott@netsplit.com>

	* init/event.c (event_operator_collect): Create a mega-function to
	iterate an EventOperator tree (filtering out those bits that aren't
	TRUE) and collect the events, adding them to a linked list, adding
	their environment to a table and making a string list for another
	environment variable.  Fundamentally this function marshals data
	out of the Event subsystem into the right format for the Job subsystem.
	* init/event.h: Add prototype.
	* init/tests/test_event.c (test_operator_collect): Tests for the
	collector function; some bits may seem similar to test_process.c
	* init/process.c (process_environment): Use event_operator_collect
	to gather the environment, instead of its own code (which pretty
	much got pasted into event_operator_collect anyway).  Force everything
	else to allocate matching the caller.
	* init/tests/test_process.c (test_spawn, test_environment): Had
	forgotten to set the value of the intermediate AND operator to TRUE,
	necessary now.

	* init/process.c (process_environment_add): Move and rename this
	function, since it's not really process associated
	(process_environment): Change to use environ_add or environ_setf
	instead.
	* init/process.h: Remove prototype.
	* init/environ.c (environ_add): New name/location of
	process_environment_add, modified to not take a copy of the string
	(environ_set): Wrapper for the above for common dealing with
	environment we want to set from a format string.
	(environ_get, environ_getn, environ_lookup): Functions to get an
	environment variable entry; largely cripped from event.c but
	bug-fixed at the same time.
	* init/environ.h: Function prototypes.
	* init/event.c (event_operator_match): Change to use environ_lookup
	* init/tests/test_process.c (test_environment_add): Move the tests.
	* init/tests/test_environ.c: Test suite for environment handling
	* init/Makefile.am (init_SOURCES): Build environ.c and environ.h
	(TESTS): Build environment test suite
	(test_environ_SOURCES, test_environ_LDFLAGS, test_environ_LDADD):
	Details for environment test suite
	(test_process_LDADD, test_job_LDADD, test_event_LDADD)
	(test_parse_job_LDADD, test_parse_conf_LDADD, test_conf_LDADD):
	Link environ.o to other test suites

	* init/job.c (job_new): Increment the number of instances.
	(job_instance): Simplify the function, it now only returns the
	existing instance or NULL.  This makes it easier to extend when
	we have env-limited instances later on.
	(job_handle_event): If job_instance returns NULL, create
	a new instance with job_new() and always reset the operator afterwards.
	* init/tests/test_job.c (test_new): Check that the instances variable
	is incremented when a new job is created.
	(test_instance): Change to check that it returns NULL when there is
	no active instance, or for multi-instance jobs, instead of creating
	a new one itself.
	(test_config_replace, test_find_by_pid)
	(test_find_by_id, test_change_goal, test_change_state)
	(test_next_state, test_run_process, test_kill_process)
	(test_child_handler, test_handle_event)
	(test_handle_event_finished): Call job_new to create a new instance
	from a config, instead of job_instance.

	* init/tests/test_conf.c (test_source_reload_job_dir)
	(test_file_destroy): Call job_new to create a new instance from a
	config, instead of job_instance.
	* init/tests/test_event.c (test_poll): Call job_new to create a new
	instance from a config, instead of job_instance.
	* init/tests/test_process.c (test_spawn, test_environment): Call
	job_new to create a new instance from a config, instead of job_instance

2008-02-29  Scott James Remnant  <scott@netsplit.com>

	* configure.ac: Compare the evaluated $sbindir against the common
	things we put in PATH, if it doesn't match, define EXTRA_PATH to
	contain it.
	* init/paths.h: Append EXTRA_PATH to PATH if defined.

	* init/Makefile.am (AM_CPPFLAGS): Replace TELINIT definition with
	SBINDIR, pointing at the common directory.
	* compat/sysv/Makefile.am (AM_CPPFLAGS): Replace SHUTDOWN definition
	with SBINDIR, pointing at the common directory.
	* init/paths.h (TELINIT): Redefine to be SBINDIR with "/telinit"
	on the end; define SBINDIR if necessary.
	* compat/sysv/reboot.c (SHUTDOWN): Redefine to be SBINDIR with
	"/shutdown" on the end; define SBINDIR if necessary.

2008-02-22  Scott James Remnant  <scott@netsplit.com>

	* init/event.c (event_operator_match): Rewrite to match both
	positionally and by name.
	* init/tests/test_event.c (test_operator_match): Update tests to
	check the new behaviour works.

	* init/parse_job.c (parse_on_operand): Add arguments to env list
	rather than args; sanity check afterwards to ensure that positional
	doesn't follow name-based -- when parsing the job is the right place
	to catch this.
	* init/tests/test_parse_job.c (test_stanza_start)
	(test_stanza_stop): Change args to env when checking operators.
	Check that arguments may be quoted in manners that we expect to be
	sane.  Check that positional arguments cannot follow name-based ones.
	* init/errors.h: Add new error.
	* init/conf.c (conf_reload_path): Treat expected variable as a
	permanent error.

	* init/tests/test_process.c (test_spawn, test_environment): 
	Update event_new() calls to remove extra argument.

	* init/main.c (main, cad_handler, kbd_handler, pwr_handler):
	Update event_new() calls to remove extra argument.

	* init/job.c (job_change_state): Update event_new () call.
	(job_emit_event): Update to put failure information in environment.
	* init/tests/test_job.c (test_new, test_instance)
	(test_child_handler, test_handle_event)
	(test_handle_event_finished): Remove extra argument to event_new,
	rename args to env in operator where necessary.
	(test_change_state): Update to check emitted event by full environment.

	* init/event.h (Event): Remove args member.
	(EventOperator): Rename args member to env.
	Update prototypes to match.
	* init/event.c (event_new): Remove args member.
	(event_finished): Remove copying of args member to failed event.
	(event_operator_new): Rename args member to env.
	(event_operator_copy): Rename args copying to env.
	(event_operator_match): ??
	* init/tests/test_event.c (test_new): Update test to remove args.
	(test_operator_new): Update test to rename args to env.
	(test_operator_copy): Update test to rename args to env.
	(test_operator_match): ???

	* TODO: Update with job atomicity notes.

2008-02-20  Scott James Remnant  <scott@netsplit.com>

	* init/job.c: Switch around job_find_by_pid and job_find_by_id
	* init/job.h: Likewise.

	* init/job.h: Update prototypes to match variable names in the
	code.

2008-02-17  Scott James Remnant  <scott@netsplit.com>

	* init/process.c (process_kill): Change to accept a JobConfig rather
	than a Job, since in theory this should only ever need that in a
	future where we can specify a kill signal (right now it's not used
	for anything!)
	* init/process.h: Update prototype.
	* init/tests/test_process.c (test_kill): Update test cases.
	* init/job.c (job_kill_process, job_kill_timer): Pass in JobConfig
	instead of Job.

	* init/process.c (process_spawn): Accept trace as an argument instead
	of using a random piece of job state to determine whether to trace
	or not.
	* init/process.h: Update prototype.
	* init/tests/test_process.c (test_spawn): Update tests to pass in
	via argument whether to trace the job or not.
	* init/job.c (job_run_process): Pass in the trace variable rather
	than relying on it working it out for itself; this means we don't
	need to set the state until after, therefore don't need to reset it.

	* AUTHORS, logd/jobs.d/logd.in: Update e-mail addresses.

	* README: Update kernel recommendation to 2.6.24, since that's
	the oldest version that the test suite will complete under.

2008-01-17  Scott James Remnant  <scott@netsplit.com>

	* TODO: Update.

	* init/job.c (job_run_process): Don't append the list of event
	names, they can be found in $UPSTART_EVENTS now.  This is better
	since it's consistent for exec and script.
	* init/tests/test_job.c (test_run_process): Drop test case.

	* init/process.c (process_environment): Function to build an
	environment table for a job containing built-in variables, those
	from the configuration, events and finally the upstart job ones.
	(process_environment_add): Helper function for the above that
	handles adding a variable to the array; dealing with fetching the
	value from init's environment if necessary.
	(process_setup_environment): This function now gets dropped in
	favour of the new ones.
	(process_spawn): Call the new process_environment() function and set
	the environ variable directly.
	* init/process.h (PROCESS_ENVIRONMENT): Define built-in environment
	variables that are always copied from our own environment.
	Add prototypes.
	* init/tests/test_process.c (test_environment): Check that the
	environment is built correctly and that each bit overrides the
	right other bit.
	(test_environment_add): Check that the array is built correctly.
	(test_spawn): Adjust order and values of expected environment
	to match what's now set.

2008-01-16  Scott James Remnant  <scott@netsplit.com>

	* init/job.c (job_failed): Separate the logic that marks the job
	and its associated events as failed into its own function, since
	it's a large enough amount of code that we were otherwise duplicating
	everywhere else (and in a few places, failing to mark the events as
	failed as well).
	(job_change_state, job_process_terminated): Call job_failed instead
	of doing it ourselves.
	(job_emit_event): De-nest the logic and fix so that we don't add
	environment to the failed respawn event.
	* init/tests/test_job.c (test_change_state): Add checks on whether
	the event was marked as failed or not.

	* TODO: Update.

	* configure.ac (AC_COPYRIGHT): Update copyright to 2008.

	* TODO: Update.

	* init/tests/test_job.c (test_child_handler): Don't run the signal
	and ptrace tests while in valgrind, sometimes signals (specifically
	SIGCONT after SIGSTOP) don't behave right and we kinda need that
	reliability.

	* init/tests/test_job.c (test_child_handler): After adding extra
	processes, make sure we clean up again so each test is roughly
	independant.  Fix the final test case to not rely on previous
	setup and work on its own.

	* init/tests/test_job.c (test_change_state): Remove useless check
	of job->start_on from a killed/post-stop check (noticed while
	writing the other).

	* init/job.c (job_change_state): Check the return value of
	job_run_process() and if particular processes fail, change the
	goal to stop and push the job into the next state; setting the job
	as failed along the way.
	(job_emit_event): If the exit_status is -1 then it means the job
	failed to spawn, so don't place EXIT_SIGNAL or EXIT_STATUS in the
	event environment.
	* init/tests/test_job.c (test_change_state): Check what happens when
	each process type fails, make sure that the job is stopped for
	pre-start, spawned and post-stop and the failure is ignored for
	post-start and pre-stop.

2008-01-15  Scott James Remnant  <scott@netsplit.com>

	* init/main.c: Selectively compile out certain pieces when make is
	run with CPPFLAGS=-DDEBUG, giving us a build that'll happily run from
	a user terminal.
	* init/event.h: Change the startup event to "debug" when built like
	that, so we don't accidentally do bad things.

	* init/job.c (job_run_process): Catch PROCESS_ERROR and abort the
	attempt to run the process, returning a non-temporary error condition.
	* init/tests/test_job.c (test_run_process): Add test case for
	attempting to spawn a file that doesn't exist.

	* init/process.c (process_error_read): Avoid the word process, since
	it's likely included in the higher error message.

	* init/process.c (process_spawn): Call process_error_abort() on any
	error condition.
	* init/tests/test_process.c (test_spawn): Add a test case for failing
	to spawn a process and receiving ProcessError correctly; fix other
	cases to ensure they return a pid.

	* init/errors.h: Add PROCESS_ERROR to the enum, but not to the string
	list since there's no specific defined string for this one.
	* init/process.h (ProcessError): Structure that builds on NihError
	to add additional information for a process error.
	(ProcessErrorType): enum of different process error types.
	* init/process.c (process_spawn): After forking read the error in
	the parent, returning if we raise one.
	Ensure we close the pipe if the fork fails.
	Re-order so that we set the environment, umask and priority after the
	resource limits (which should apply to them).
	(process_error_abort): New function to immediately abort with an
	error, writing it on the pipe first.
	(process_error_read): Counterpart function to read the error from
	the pipe and raise it, with appropriate error messages.

	* init/process.c (process_spawn): Create a pipe to use for
	communication with the child, ensuring its closed before the parent
	returns and ensuring that the writing end is close-on-exec in the
	child.

	* init/job.c (job_run_process): Change to return a value indicating
	whether there's been a non-temporary error (always returns zero so
	far).
	* init/job.h: Update prototype.
	* init/tests/test_job.c (test_run_process): Check that job_run_process
	always returns zero.

	* init/job.c (job_change_goal): Document in which states this function
	has unexpected side-effects such as freeing the job, since we do
	attempt to call it from within job_change_state().

	* init/process.c (process_setup_limits): Integrate this function back
	into process_spawn() since there's no reason for it to be separate.
	(process_setup_console): Alter this function so it closes the original
	console descriptors, opens the new ones and can reset them to if
	required -- in particular, this no longer takes a Job parameter.
	(process_spawn): Use the new process_setup_console function and
	integrate code from process_setup_limits().
	* init/process.h: Update function prototype.
	* init/main.c (main): Use the new process_setup_console() argument
	form.  Move syslog opening to the end of the function, rather than
	where it is now where it could be at risk of being closed again
	immediately.  Change the root directory in case we're run in some
	weird way.
	(reset_console): Remove function since the code is now in
	process_setup_console()
	* init/enum.h (console_type): Remove CONSOLE_LOGGED and make the
	CONSOLE_NONE constant be zero.
	* init/parse_job.c (stanza_console): Drop parsing of "logged"
	* init/tests/test_parse_job.c (test_stanza_console): Drop testing
	of "logged" parsing.

2008-01-14  Scott James Remnant  <scott@netsplit.com>

	* HACKING: Correct bzr URLs to trunk.

2007-12-15  Scott James Remnant  <scott@netsplit.com>

	* init/process.c (process_spawn): Fix some documentation strings.
	
	* init/process.c (process_kill): Move to beneath the process setup
	functions.
	* init/process.h: Adjust ordering here too.

	* init/process.c (process_spawn): Group console closing and setup
	together, becoming the session and process group leader first.

2007-12-07  Scott James Remnant  <scott@netsplit.com>

	* init/process.c (process_spawn): Drop the debug message since
	it's always repeated by the caller.
	* init/job.c (job_run_process): Drop the word Active which is a
	hold-over from when we had different process states.

	* TODO: Update.

	* init/job.c (job_child_handler): Add code to handle the trapped
	signal and ptrace event cases, distinguishing between a trapped
	signal and process stopped after exec or fork using our trace
	state member.  Call out to other functions to do the work.
	(job_process_trace_new): Called after the first exec to set the
	ptrace options, update the trace state and allow the process to
	continue without delivering the signal.  Also called after the
	fork to do the same.
	(job_process_trace_new_child): Called after a fork for the new child;
	increments the fork counter and if it goes over the number we want,
	detaches from the process and allows it to move to running.  Otherwise
	calls job_process_trace_new() instead.
	(job_process_trace_signal): Called when a signal is trapped, simply
	delivers it to the process unchanged.
	(job_process_trace_fork): Called before a fork for the parent, obtains
	the new child process id from the event, updating the job structure,
	and detaches from the parent which we're no longer interested in.
	(job_process_trace_exec): Called after an exec other than the first,
	assumed to be the end of forking so detaches from the process and
	allows it to move to running.
	* init/tests/test_job.c (test_child_handler): Add test cases for
	the various ptrace states.

	* init/job.c (job_run_process): Set process trace state to new for
	the main job if we need to wait for the daemon or fork; otherwise
	reset the state.
	* init/tests/test_job.c (test_run_process): Add test cases to make
	sure the trace state is set right and picked up by process_spawn.

	* init/process.c (process_spawn): Set a ptrace before execing the
	binary if the trace state is TRACE_NEW, set by the caller.
	* init/tests/test_process.c (test_spawn): Make sure that a job is
	ptraced if set up properly.
	(child): Add a simple case that just exits immediately for testing
	the above.

	* init/job.h (Job): Add new trace_forks member to keep count of how
	many forks we've seen and trace_state member to track whether we've
	just started the trace or just forked.
	* init/enum.h (TraceState): Add enumeration to keep track of ptrace
	state to differentiate between a signal and an event.
	* init/job.c (job_new): Initialise new members.
	* init/tests/test_job.c (test_new): Check new members are initialised

	* init/enum.h (JobWaitType): Add new daemon and fork wait types.
	* init/parse_job.c (stanza_wait): Add parsing for daemon and fork.
	* init/tests/test_parse_job.c (test_stanza_wait): Add tests too.

	* init/job.h (JobConfig): Remove daemon and pid members.
	(Job): Remove pid_timer member.
	(JOB_DEFAULT_PID_TIMEOUT): Remove this constant.
	* init/job.c (job_config_new, job_new): Remove initialisation of
	removed members.
	(job_change_state): Stay in spawned unless we're not waiting for
	anything -- remove the daemon flag.
	* init/tests/test_job.c (test_config_new, test_new): Remove checks
	for initialisation of removed members.
	(test_change_state): Remove daemon flag stays in spawned check since
	the daemon flag has gone.
	* init/parse_job.c (stanza_daemon, stanza_pid): Remove these
	functions since they have no members to set.
	* init/tests/test_parse_job.c (test_stanza_daemon, test_stanza_pid):
	Remove the tests for the now non-existant functions.

	* init/process.c (process_spawn): raise the system error before
	calling another syscall, in case we overwrite errno.

2007-12-06  Scott James Remnant  <scott@netsplit.com>

	* init/job.c (job_child_handler): Implement a combined child event
	handler to replace the multiple separate ones.  This handler deals
	with adding appropriate messages to the log and decoding any state
	information before calling specific action functions.
	(job_child_reaper): Remove, moving the bulk of the code into new
	(job_process_terminated): function that handles it cleanly.
	(job_child_minder): Remove, moving the bulk of the code into new
	(job_process_stopped): function that's a lot cleaner.
	* init/job.h: Update prototypes.
	* init/tests/test_job.c (test_child_reaper, test_child_minder):
	Combine unit tests from both functions into single new
	(test_child_handler): function.
	* init/main.c (main): Call the combined function on child events
	instead of separate ones.

	* init/job.c (job_child_minder): Add informational message and
	improve style and documentation.

2007-12-02  Scott James Remnant  <scott@netsplit.com>

	* init/enum.h (JobWaitType): Introduce a new enum that specifies
	how to transition the job from spawned to running; either we don't
	wait, or we wait for it to emit the stopped signal.
	* init/job.h (JobConfig): Add the wait_for member.
	Add protoype for job_child_minder.
	* init/job.c (job_config_new): Initialise to JOB_WAIT_NONE.
	(job_child_minder): New function to catch when a process is stopped
	by a signal, and move it to the next state when it does so.
	* init/tests/test_job.c (test_config_new): Check the initialisation
	of wait_for to JOB_WAIT_NONE.
	(test_child_minder): Tests for the new function.
	(test_change_state): Copy the daemon test case to refer to waiter.
	* init/main.c (main): Call job_child_minder whenever the job is
	stopped by a signal
	* init/parse_job.c (stanza_wait): Parse a new "wait" stanza that
	specifies what to wait for before leaving the spawned state.
	* init/tests/test_parse_job.c (test_stanza_wait): Check the new
	stanza.

2007-11-29  Scott James Remnant  <scott@netsplit.com>

	* init/tests/test_job.c (test_change_state): Add a few sets to NULL
	so gcc is happy.

2007-11-15  Scott James Remnant  <scott@netsplit.com>

	* init/job.c (job_child_reaper): Update argument names and types
	to match new NihChildHandler pattern; switch on event instead,
	which can now have three values not two (it always could, this was
	a bug) to output warning and assume that status is always non-zero
	if killed so no need to check that separately.
	* init/job.h: Update prototype.
	* init/tests/test_job.c (test_child_reaper): Update calls to
	job_child_reaper to pass an NihChildEvents member instead of FALSE
	or TRUE for killed.
	* init/main.c: Adjust call to nih_child_add_watch to indicate which
	events we want to pass to the reaper; we don't use NIH_CHILD_ALL
	since we're going to add ptrace stuff to a different function.

2007-11-07  Scott James Remnant  <scott@netsplit.com>

	* init/main.c (main): Tidy up.

2007-11-04  Scott James Remnant  <scott@netsplit.com>

	Complete the simplification of job config; rather than try and
	precompute job replacements, keeping them all in the same hash table
	and chaining them together, we just work it out when it's actually
	necessary based on what's in the conf_sources list.

	* init/job.h (JobConfig): Remove the replacement and replacement_for
	members and put a deleted member in instead.
	* init/job.c (job_config_new): Initialise deleted to FALSE; don't
	replace the job into the hash table, since we only want the current
	one in there now.
	(job_config_find_by_name): Now that there is only ever one job
	config in the hash table, we don't need any special function and
	can just use nih_hash_lookup directly, so drop this function.
	(job_config_should_replace): Rename to job_config_replace
	(job_config_replace): Rework, it now checks to see whether there
	are instances, and if not removes the job from the hash table
	before selecting a new one (which might be the same job).
	* init/tests/test_job.c (test_config_new): Update test to check
	deleted starts off as FALSE and that the job isn't in the hash.
	(test_config_find_by_name): Drop.
	(test_config_should_replace): Rename and rewrite to test replacement
	actually works as we expect.
	(test_change_state): Update tests for entering the waiting mode and
	replacing jobs.
	(test_find_by_pid, test_find_by_id, test_handle_event)
	(test_handle_event_finished): Add jobs to the hash table, otherwise
	we can't find them
	(test_child_reaper): Add job to the hash table, and also create a
	source for it since we end up with it in the waiting state so need
	to be able to keep it.
	* init/Makefile.am (test_process_LDADD, test_job_LDADD)
	(test_event_LDADD): Need the full .o file list now.
	* init/conf.c (conf_file_destroy): Rewrite to mark the job deleted,
	call job_config_replace if it's the current job and free it if
	it isn't the current job either before or after that call.
	(conf_reload_path): Handle job replacement here; look up the
	old job in the hash table, if it exists attempt a replacement
	otherwise add the new job to the hash table.
	* init/tests/test_conf.c (test_source_reload_job_dir)
	(test_source_reload_conf_dir, test_source_reload_file): Update
	tests to check job->deleted and use nih_hash_lookup to see whether
	it's the current job.
	(test_file_destroy): Write tests to check the common cases, we don't
	need to worry about the intermediate now since they can't happen.
	* init/parse_job.c (parse_job): Massively simplify, this only creates
	the config and parses it now.
	* init/tests/test_parse_job.c (test_parse_job): Remove the replacement
	checks.
	* init/tests/test_event.c (test_poll): Add configs to the hash
	table so they can be found.
	* TODO: Update.

2007-11-03  Scott James Remnant  <scott@netsplit.com>

	* init/conf.h (ConfSource): Remove priority, we'll place these
	in a linked list and use that order instead.
	(ConfSourcePriority): Drop accordingly.
	(ConfItem): Drop this structure; permitting jobs and states to be
	defined inside larger conf files made things complicated for no
	benefit; move the item union into
	(ConfFile): here, instead of the items list.
	(ConfItemType): Drop accordingly.
	* init/conf.c (conf_init): Store sources in a linked list, instead
	of a hash table; no idea why it ever was.
	(conf_source_new): Drop priority argument and add to list not hash.
	(conf_file_new): Set data to NULL instead of initialising items,
	set destructor to conf_file_destroy.
	(conf_item_destroy): Rename to conf_file_destroy
	(conf_file_destroy): and adjust to refer to ConfItem instead,
	getting the item type through the source.
	(conf_item_new): Drop.
	(conf_reload): Iterate as linked list not hash table.
	(conf_reload_path): Simplify handling of old files and items a
	little, just look it up and always free if it exists before parsing
	the new file.
	(conf_file_get): No longer any need for this function.
	* init/tests/test_conf.c (test_file_get, test_item_new): Drop
	test functions for those that have been removed.
	(test_item_destroy): Rename to test_file_destroy.
	(test_source_new): Don't pass or check priority, or hash lookup.
	(test_file_new): Check data is set correctly.
	(test_source_reload_job_dir, test_source_reload_conf_dir)
	(test_source_reload_file): Update tests accordingly.
	* init/parse_conf.c (stanza_job): Drop the job stanza, jobs
	may only be defined in dedicated directories.  
	* init/tests/test_parse_conf.c (test_parse_conf): Simply check to only
	make sure the file is parsed.
	(test_stanza_job): Drop function.
	* init/main.c: Update calls to conf_source_new.
	* init/init.supp: Update intermediate function in suppression.

2007-10-26  Scott James Remnant  <scott@netsplit.com>

	* init/process.c (process_spawn): Mask out all signals across the
	fork() rather than just SIGCHLD; reset the signal handlers to default
	before unmasking again.  The original rationale was we needed to
	avoid SIGCHLD occurring before we'd stashed the pid, but that's no
	longer a problem; the new rationale is that we want to avoid the
	signal handlers running in the newly forked child.

2007-10-20  Scott James Remnant  <scott@netsplit.com>

	* init/job.c (job_init): The job's name is the first item in the
	structure again, so we can use nih_hash_string_key.
	(job_config_name): Drop this function, then.

	* init/conf.h (ConfSourcePriority): Add a priority enum
	(ConfSource): Add priority member.
	* init/conf.c (conf_source_new): Take priority as an argument and
	set it in the structure.
	* init/tests/test_conf.c (test_source_new): Make sure priority
	is set from the argument.
	(test_file_new, test_file_get, test_item_new)
	(test_source_reload_job_dir, test_source_reload_conf_dir)
	(test_source_reload_file, test_source_reload, test_item_destroy):
	Pass in a priority when creating a ConfSource.
	* init/tests/test_parse_conf.c (test_parse_conf): Likewise.
	* init/main.c (main): Set relative priorities for the configuration
	directories.

	* init/conf.h (conf_file, conf_item): Add source and file members
	respectively that point to the parent structure.
	* init/conf.c (conf_file_new, conf_item_new): Set the members.
	* init/tests/test_conf.c (test_file_new, test_file_get)
	(test_item_new): Make sure the new members are set properly.

	* util/Makefile.am (install-data-hook, install-exec-hook): Apply
	transform to source and destination of both manpage and program
	symlinks.
	* compat/sysv/Makefile.am (install-data-hook, install-exec-hook): 
	Likewise for the compatibility symlinks.

	* TODO: Update.

	* init/tests/test_process.c (test_spawn): Make the event a child
	of the operator so it doesn't get freed first.

	* init/job.c (job_instance): Increment an instances counter each
	time we spawn an instance.
	(job_change_state): Decrement the instances counter again.
	(job_detect_stalled): Drop the main loop function, since we perform
	active detection of stall now.
	* init/job.h: Update header.
	* init/tests/test_job.c (test_change_state): Check that we get the
	stalled event for the last instance.
	(test_detect_stalled): Drop the test.
	* init/main.c: Remove job_detect_stalled from the main loop.

	* init/event.c (event_operator_destroy): Destructor for an
	EventOperator that unblocks and unreferences the event first.
	(event_operator_new): Set the operator.
	(event_operator_copy): Remove error handling since it's unnecessary
	with the destructor in place.
	* init/event.h: Add prototype.
	* init/tests/test_event.c (test_operator_destroy): Make sure it
	works properly.
	(test_operator_copy): Don't unblock or unref events before freeing
	them, since that's now taken care of when it's referenced.
	* init/job.c (job_new): Remove unnecessary error handling.
	* init/tests/test_job.c (test_run_process): Reference the event
	when setting it, otherwise we'll assert when we try to free it.
	* TODO: Update.

	* init/job.c (job_new): Drop the parent argument for consistency.
	(job_instance): Update call to job_new.
	* init/job.h: Update prototype.
	* init/tests/test_job.c (test_new): Adjust call, check the parent
	and make sure that start_on and stop_on are copied over properly.
	* TODO: Update.

	* init/conf.c (conf_file_get): Split out the allocation code from here
	(conf_file_new): into this new function.
	* init/conf.h: Add prototype.
	* init/tests/test_conf.c (test_file_new): New tests.
	* TODO: Update.

	* init/job.c (job_change_state): Hardcode the next state when we
	catch a runaway job to be JOB_WAITING.
	(job_next_state): Change next state for JOB_STARTING when goal is
	JOB_STOP to be JOB_STOPPING for consistency with the others; otherwise
	if our goal is stopped during our starting event, we'll never emit
	a stopping event to match it.
	* init/tests/test_job.c (test_next_state): Update test case.
	* doc/states.dot: Adjust the state transitions.
	* doc/states.png: Regenerate.
	* TODO: Update.

2007-10-19  Scott James Remnant  <scott@netsplit.com>

	Dealing with instances has always been tricky since they're copies
	that exist in the hash table; this patch changes that so the job's
	configuration is separated from its state.  The only difference
	between instance and non-instance jobs now is that non-instance
	jobs only ever have one entry in their instances list.

	* init/job.h (Job): Separate out the members that come from the
	configuration into a new JobConfig structure which can be shared
	amongst all of the instances; this means we can drop instance_of.
	(JobConfig): Add instances list.
	(JobProcess): Remove pid member, replaced by pid list in Job.
	Update prototypes of functions to match.
	* init/job.c (job_new): Split off initialisation of configuration
	pieces into new job_config_new function leaving the state here;
	copy the start_on and stop_on members from JobConfig
	(job_copy): Drop this function, we don't need to copy jobs now.
	(job_name): Rename to job_config_name.
	(job_init): Set key function to job_config_name.
	(job_process_new): Drop initialisation of pid.
	(job_process_copy): Drop this function entirely, we don't need it.
	(job_find_by_name): Rename to job_config_find_by_name; massively
	simplify now we won't find instances or deleted jobs in the list.
	(job_should_replace): Rename to job_config_should_replace; simplify
	now that we can do a simple check to see whether a job exists or not
	(job_find_by_pid, job_find_by_id): Loop through the instances after
	looping through the hash table.
	(job_instance): Simplify, now all it needs to do is call job_new()
	if there isn't anything in the instances list, or it's multi-instance.
	(job_change_goal): Document that job should not be used on return.
	No need to check for instance jobs anymore.  Place the job id in
	the output.
	(job_change_state): Document that job should not be used on return.
	Place the job id in the output.  Check for information in the job's
	config.  Merge the waiting and deleted states, so that a job instance
	is automatically deleted when it finishes.
	(job_next_state): Assert that we never call job_next_state when
	in JOB_WAITING since there's no possible next state.  Check config
	for whether a main process exists.
	(job_emit_event): Obtain config-replaced pieces from the job's config
	(job_run_process): Obtain process information from the job's config
	but store the pid in the Job.  Put job id in the output.
	(job_kill_process, job_kill_timer): We don't need to obtain the
	JobProcess just the pid from the job.  Put job id in the output.
	(job_child_reaper): Put job id in the output.  Check job config.
	(job_handle_event): Iterate job instances and process their stop_on
	operators, but process the start_on from the job configs.
	(job_handle_event_finished): Loop through the instances too.
	(job_detect_stalled): Check start_on from the config and just
	check whether there are any instances in the list.
	(job_free_deleted): No deleted state, so drop this function.
	* init/tests/test_job.c (test_new): Split into test_new and
	new test_config_new function.  Create JobConfig object and spawn
	Job instances from that.
	(test_copy): Drop the tests.
	(test_process_new): Drop check of pid.
	(test_process_copy): Drop test.
	(test_find_by_name): Rename to test_config_find_by_name.
	(test_should_replace): Rename to test_config_should_replace.
	(test_instance): Create JobConfig object, and adjust tests to ensure
	that we always get a Job object.
	(test_find_by_pid, test_find_by_id, test_change_goal): Create
	JobConfig object and spawn Job instances from that.
	(test_change_state): Create JobConfig object and spawn Job
	instances from that.  Adjust tests that previously checked for
	JOB_WAITING to check for job being freed.  Drop checks for JOB_DELETED.
	(test_next_state): Create JobConfig object and spawn Job instances
	from that.  Drop JOB_DELETED and JOB_WAITING checks.
	(test_run_process, test_kill_process, test_child_reaper)
	(test_handle_event, test_detect_stalled): Create JobConfig object
	and spawn Job instances from that.
	(test_free_deleted): Drop.
	* init/main.c: Don't add job_free_deleted to the main loop.
	* init/enum.h (JobState): Drop JOB_DELETED.
	* init/enum.c (job_state_name, job_state_from_name): Drop JOB_DELETED.
	* init/tests/test_enum.c (test_state_name, test_state_from_name):
	Drop tests that use the JOB_DELETED value.
	* init/process.c (process_spawn, process_setup_limits)
	(process_setup_environment, process_setup_console): Get details
	from the job config.  Put job id in the output.
	* init/tests/test_process.c (test_spawn, test_kill): Create
	a JobConfig object and make Job instances from that.
	* init/tests/test_event.c (test_poll): Create a JobConfig object
	and make Job instances from that.
	(test_operator_copy): Set pointers to NULL to avoid gcc complaining.
	* init/conf.h (ConfItem): Make the type for a job be JobConfig.
	* init/conf.c (conf_item_destroy): Don't attempt to replace the
	new middle-man target, if it was due to be replaced it would have
	already been.  If we can replace the config, ensure nothing points
	at it and then free it, rather than kicking state.
	* init/tests/test_conf.c (test_source_reload_job_dir)
	(test_source_reload_conf_dir, test_source_reload_file)
	(test_source_reload, test_item_destroy): Call job_config_new to
	create JobConfig objects, track when they are freed rather than
	marked in the deleted state.  Create instances with job_instance,
	and fetch from the instances list.  Expect the job to be freed
	with the item.
	* init/tests/test_parse_conf.c (test_parse_conf)
	(test_stanza_job): Change expected type from Job to JobConfig.
	* init/parse_job.c: Update prototypes of all functions to refer to
	JobConfig instead of Job.
	(parse_job): If the old job already has a replacement, remove the
	replacement from the hash table -- but don't free it because it's
	linked by a ConfItem -- this is temporary.  Likewise for when we
	replace the old job.
	* init/parse_job.h: Update prototype.
	* init/tests/test_parse_job.c: Update all functions to use JobConfig
	instead of Job.
	(test_parse_job): Create an instance.
	* doc/states.dot: Remove the deleted state.
	* doc/states.png: Regenerate.
	* TODO: Update with notes from the conversion.

2007-10-16  Scott James Remnant  <scott@netsplit.com>

	Update to catch up with changes in libnih that make code a little
	bit easier to follow (we hope).

	* init/tests/test_process.c (test_spawn, test_kill): Replace calls
	to nih_list_free() with nih_free()
	* init/event.c (event_poll): Replace nih_list_free with nih_free
	since the former function has gone from libnih.
	(event_new): Adjust setting of the destructor.
	(event_operator_new): Set destructor for the tree node.
	* init/tests/test_event.c (test_new, test_find_by_id, test_ref)
	(test_unref, test_block, test_unblock, test_poll)
	(test_operator_match): Replace nih_list_free with nih_free.
	(test_poll): Use TEST_FREE_TAG and TEST_FREE rather than abusing
	destructors.
	* init/job.c (job_new): Set destructor to nih_list_destroy.
	(job_copy, job_free_deleted): Use nih_free instead of nih_list_free
	* init/tests/test_job.c (test_new, test_copy, test_find_by_name)
	(test_find_by_pid, test_find_by_id, test_instance)
	(test_change_goal, test_change_state, test_next_state)
	(test_should_replace, test_run_process, test_kill_process)
	(test_child_reaper, test_handle_event)
	(test_handle_event_finished, test_detect_stalled)
	(test_free_deleted): Replace all uses of nih_list_free with nih_free
	(test_child_reaper, test_free_deleted): Replace destructor abuse
	with TEST_FREE, etc.
	* init/conf.c (conf_reload_path): Use nih_free instead of nih_list_free
	(conf_source_new, conf_file_get, conf_item_new): Set destructor
	(conf_source_reload, conf_delete_handler): Use nih_free not the
	custom conf_file_free() function.
	(conf_reload_path): Use nih_free not the custom conf_item_free()
	function.
	(conf_delete_handler): Use nih_free not nih_watch_free()
	(conf_source_free, conf_file_free): Drop these functions, since
	all the free chaining happens properly with destructors.
	(conf_item_free): Rename to conf_item_destroy and turn into destructor
	* init/conf.h: Update prototypes.
	* init/tests/test_conf.c (test_source_new, test_file_get)
	(test_item_new, test_source_reload_job_dir)
	(test_source_reload_conf_dir, test_source_reload_file)
	(test_item_free): Replace nih_list_free calls with nih_free
	(test_source_reload_job_dir, test_source_reload_conf_dir)
	(test_source_reload_file, test_source_reload, test_item_free): Replace
	calls to conf_source_free with nih_free
	(test_source_free, test_file_free): Drop functions.
	(test_item_free): Rename to test_item_destroy
	(test_item_new): Assign a job before freeing, otherwise the destroy
	function will foul up as it expects one.
	* init/parse_conf.c (stanza_job): Replace nih_list_free with nih_free
	* init/tests/test_parse_conf.c (test_parse_conf)
	(test_stanza_job): Replace conf_source_free() with nih_free()
	(test_parse_conf, test_stanza_job): Replace conf_item_free()
	with nih_free()
	* init/parse_job.c (parse_job, parse_on_paren, parse_on_collect):
	Replace nih_list_free with nih_free
	(parse_on): always cut out the stack head before returning (it won't
	be empty on error) otherwise we end up with a bunch of list entries
	pointing to it -- and it's way out of scope when we try and free them
	(parse_on_operator, parse_on_operand): Use the job as the context
	not the operator for consistency of freeing.
	* init/tests/test_parse_job.c: Replace all instances of nih_list_free
	with nih_free (too many functions to list).

2007-10-15  Scott James Remnant  <scott@netsplit.com>

	Strip out all of the IPC code, removing it and consigning it to the
	great revision control history in the sky.  We're going to switch
	from home-brew to D-BUS. so all this is somewhat obsolete.  Rather
	than maintain this while we carry on developing, we'll strip it out
	now and put the D-BUS code in ater once the rest of the core changes
	are done (otherwise we'd just be dragging those through maintenance
	too).

	* Makefile.am (SUBDIRS): Remove the upstart sub-directory entirely;
	comment out util, compat/sysv & logd since we'll fix them up later
	* configure.ac (AC_CONFIG_FILES): Remove from here too.
	* upstart/enum.c, upstart/enum.h, upstart/tests/test_enum.c: Move
	these files into the init/ sub-directory; strictly speaking we'll
	probably need to share them again later in some way, but for now
	they can live with the rest of the daemon code.
	* upstart/: Delete.
	* init/Makefile.am (init_SOURCES): Remove control.c, control.h,
	notify.c and notify.h;  add enum.c and enum.h
	(TESTS): Remove test_control and test_notify; add test_enum
	(test_control_SOURCES, test_control_LDFLAGS, test_control_LDADD)
	(test_notify_SOURCES, test_notify_LDADD): Remove.
	(test_enum_SOURCES, test_enum_LDFLAGS, test_enum_LDADD): Add details
	(init_LDADD): Remove libupstart
	(test_process_LDADD, test_job_LDADD, test_event_LDADD)
	(test_parse_job_LDADD, test_parse_conf_LDADD, test_conf_LDADD): Remove
	libupstart, control.o and notify.o; add enum.o
	* init/control.c, init/control.h, init/tests/test_control.c: Delete
	* init/notify.c, init/notify.h, init/tests/test_notify.c: Delete
	* init/enum.c, init/job.c, init/job.h: Update include path for enum.h
	* init/parse_job.c: Remove unnecessary enum.h include
	* init/tests/test_enum.c: Update to reflect where it is.
	* init/main.c (main): Drop control socket opening.
	* init/tests/test_job.c: Remove unnecessary control.h include
	* init/event.c (event_pending, event_finished): Remove calls to
	notify_event and notify_event_finished
	* init/job.c (job_change_goal, job_change_state): Remove calls
	to notify_job.
	* init/tests/test_parse_conf.c: Remove calls to notify_init
	* init/tests/test_parse_job.c: Remove calls to notify_init
	* init/tests/test_event.c (test_poll): Strip out the part of the
	test that checks processes are notified.
	(check_event, check_event_finished): Remove.

	* configure.ac: Bump Autoconf dependency to 2.61 to match libnih
	* HACKING: Bump dependency in docs too.

	* NEWS: Copy in news from 0.3.9; that release doesn't appear in
	this ChangeLog since it was made on a separate branch by backporting
	bug fixes made here.
	* configure.ac: Bump version to 0.5.0, which is where development
	is heading for.

2007-10-12  Scott James Remnant  <scott@netsplit.com>

	* HACKING: Change URL for libnih.

2007-10-08  Scott James Remnant  <scott@netsplit.com>

	* configure.ac (AM_GNU_GETTEXT_VERSION): Bump to 0.16.1 since this
	version of gettext is needed for compatibility with Automake 1.10
	* HACKING: Bump version in the docs too.

	* compat/sysv/Makefile.am: Only create symlinks if COMPAT_SYSV is
	enabled, otherwise we leave dangling ones.

	* Makefile.am (ACLOCAL_AMFLAGS): Specify that aclocal install
	ordinarily system-wide macros into m4 (libtool.m4, specifically).
	This makes it easier for packagers to modify autoconfery since
	aclocal is no longer a destructive event.
	* configure.ac (AM_INIT_AUTOMAKE): Increase Automake requirement to
	1.10 to ensure we have aclocal --instal
	* HACKING: Increase Automake version in the docs.

2007-09-21  Scott James Remnant  <scott@netsplit.com>

	* init/job.c (job_detect_stalled, job_free_deleted): Call job_init()
	on entry, since we don't have a Job pointer passed to us, we need
	to make sure we don't dereference a potentially NULL list.

2007-06-22  Scott James Remnant  <scott@netsplit.com>

	* TODO: Update.

	* init/job.h: Update prototype of job_change_goal.
	(Job): Remove cause member.
	* init/job.c (job_change_goal): Drop additional argument since cause
	is no longer used.
	(job_change_state, job_child_reaper, job_handle_event): Only pass
	two arguments to job_change_goal.
	* init/control.c (control_job_start, control_job_stop): Only pass
	two argumenst to job_change_goal.
	* init/tests/test_job.c (test_change_goal, test_change_state): Only
	pass two arguments to job_change_goal.

	* init/job.c (job_new): Drop setting of cause.
	(job_change_cause): Drop this function entirely.
	(job_change_goal, job_change_state): Drop calls to job_change_cause
	(job_change_state, job_child_reaper): Don't pass job->cause to
	job_change_goal calls.

	* init/tests/test_job.c: Remove all tests that checked the value of
	job->cause, since that variable is going away.
	(test_change_goal): Remove the specific tests that checked whether
	cause was updated or not.

	* init/job.c (job_run_process): Replace the arguments from the event
	with a list of event names.
	* init/tests/test_job.c (test_run_process): Update test case to
	supply arguments from the list of events.

	* init/process.c (process_setup_environment): Drop the UPSTART_EVENT
	environment variable; it doesn't make sense when you can have multiple
	events.
	(process_setup_environment): Put all variables from the job's start
	events into the job's environment; replacing the UPSTART_EVENT variable

	* init/job.c (job_change_cause): Don't notify the job event
	subscribers when changing the cause.
	* init/notify.c (notify_job_finished): Instead notify them when
	the job reaches a rest state.

	* init/notify.c (notify_job): Call notify_job_event regardless,
	since this now looks over the start_on and stop_on fields.
	(notify_job_event): Rewrite to iterate over start_on and stop_on,
	and notifying for each cause event found.
	(notify_job_event_caused): Static function that is the guts of the
	above function.
	* init/tests/test_notify.c (test_job, test_job_event): Modify tests
	to refer exclusively to the start_on/stop_on expressions rather than
	the cause.

	* init/job.c (job_change_cause): Only notify the job event and
	update the cause member, we don't need to ref or block it anymore
	since that's handled by start_on and stop_on.
	* init/tests/test_job.c (test_change_goal): Drop checks on cause
	being referenced and blocked.
	(test_change_state, test_child_reaper, test_handle_event): Update
	test cases to not reference ->cause, and not count any references
	or blockers towards it.
	* init/tests/test_event.c (test_poll): Update expected reference
	and block counts for events handled by jobs.
	
	* init/tests/test_process.c (test_kill): Make sure that all processes
	in the process group are killed, rather than just the lone one.
	* init/process.c (process_kill): Send the signal to all processes
	in the same process group as the pid.
	* init/tests/test_job.c (test_change_state, test_kill_process):
	After spawning a child, call setpgid() to put it in its own process
	group otherwise we could end up TERMing ourselves.

	* init/tests/test_job.c (test_child_reaper): Update test cases to
	include checking of the start_on and stop_on expression trees.
	* init/job.c (job_child_reaper): Mark all blocked events in the
	start_on and stop_on trees as failed; since these are copies of
	the cause event, we can drop that setting already.

	* TODO: Update again, still thinking about the atomicity of event
	expressions.

2007-06-21  Scott James Remnant  <scott@netsplit.com>

	* init/tests/test_job.c (test_change_state): Include tests on a job's
	start_on and stop_on event expression trees, and make sure that events
	are unblocked and unreferenced at the appropriate moments.
	* init/job.c (job_change_state): Unblock the events that started the
	job in running (if a service), and reset when we reach waiting (leave
	referenced otherwise so the environment is always present).
	Unblock and unreference the events that stopped the job in
	starting (for restarting), running (if coming from pre-stop) and
	waiting.
	
	* init/tests/test_job.c (test_handle_event): Rewrite tests using
	event expressions, and make sure events are referenced and blocked
	correctly matching how jobs are affected.  Include tests for correct
	instance behaviour.
	(test_instance): Make sure that instances copy across the expression
	state, and reset the parent.
	* init/job.c (job_instance): After spawning a new instance, reset
	the start_on expression of the master job.

	* init/event.c (event_operator_copy): Change to making the parent
	of copies nodes be the actual tree parent, rather than the top
	parent; otherwise you can't free an entire tree in one go.
	* init/tests/test_event.c (test_operator_copy): Check parents of
	copied nodes.
	* init/tests/test_job.c (test_copy): Update parent checks here too.

	* init/tests/test_job.c (test_copy): Make sure that the job copy
	references and blocks the event; and in the event of failure, doesn't
	* init/job.c (job_copy): Reset the start_on and stop_on expressions
	in the event of failure.

2007-06-20  Scott James Remnant  <scott@netsplit.com>

	* TODO: Update.

	* init/parse_job.c (parse_on): New generic parsing function to deal
	with event expressions, including operators, parentheses, etc.
	(parse_on_operator): Function called by parse_on() to deal with an
	operator or operand.
	(parse_on_paren): Function called by parse_on() to deal with a
	parenthesis.
	(parse_on_operand): Function called by parse_on_operator() to deal
	with a non-operator token.
	(parse_on_collect): Function called by all of the above to collect
	the operators on the stack and deposit them into the output box,
	either for collection by a later operator or for returning from
	parse_on().
	(stanza_start, stanza_stop): Call the new parse_on() function to
	deal with "start on" and "stop on", storing it in the appropriate
	part of the job.
	* init/tests/test_parse_job.c (test_parse_job): Replace list empty
	checks for start_events/stop_events with NULL checks on the new
	start_on/stop_on members.
	(test_stanza_start, test_stanza_stop): Test new stanza code.

	* init/errors.h (PARSE_EXPECTED_EVENT, PARSE_EXPECTED_OPERATOR)
	(PARSE_MISMATCHED_PARENS): Add numerics and strings for the errors
	that can be generated by parsing an event expression.
	* init/conf.c (conf_reload_path): Handle the new errors properly,
	including the line number where they occurred.
	* logd/jobs.d/logd.in: Update "stop on" to work with the new parser.

	* init/parse_job.c (stanza_emits): Each entry in the emits list
	is now an NihListEntry with the event name as the string data
	pointer, rather than an EventInfo structure (since that structure
	is gone).
	* init/tests/test_parse_job.c (test_stanza_emits): Update test
	case to check for NihListEntry structures.

	* init/parse_job.c: Where the stanza function parses an argument and
	can possibly reject it, save the position and line number and do not
	return that unless we're happy with the argument.  This ensures errors
	are raised pointing *at* the argument, rather than past it.
	* init/tests/test_parse_job.c: Fix several test case errors where
	the buffer was built incorrectly.  Pedantically check pos and lineno
	after successful parsing, and after errors, to make sure they are
	where they should be.

2007-06-18  Scott James Remnant  <scott@netsplit.com>

	* init/job.h (Job): Replace the start_events and stop_events NihLists
	with start_on and stop_on EventOperators.
	* init/job.c (job_new): Drop list initialising, and instead just set
	the new start_on/stop_on members to NULL.
	(job_copy): Copy the entire event operator tree to the new job,
	including references and blockers.  emits has changed to a list of
	NihListEntry with embedded strings, so copy them that way.
	(job_run_process): Drop "->info."
	(job_handle_event): Instead of iterating the events lists, call
	event_operator_handle and check the return value and top node value.
	(job_detect_stalled): Modify to iterate the start_on tree.
	* init/tests/test_job.c (test_change_state, test_detect_stalled): 
	Drop references to "->info." since we can get the variables directly.
	(test_new): Check that start_on and stop_on are NULL.
	(test_copy): Adjust tests of copying start_on and stop_on trees as
	well as the emits list.
	(test_handle_event, test_handle_event_finished) 
	(test_detect_stalled): Change references from start_events to start_on,
	stop_events to stop_on and construct using EventOperators instead.
	(test_handle_event): Update number of blockers now that the event
	expressions themselves will block the event.
	* init/tests/test_event.c (test_poll): Update number of blockers since
	both the events and cause will block it for now; also change
	start_events and stop_events to start_on and stop_on respectively.

	* init/event.c (event_operator_copy): Copy the children nodes as well.
	* init/tests/test_event.c (test_operator_copy): Test copying
	with children nodes.

	* init/tests/test_control.c (test_event_emit): Drop "->info."

	* init/notify.c (notify_event, notify_event_finished): Drop
	"->info." from event references.

	* init/process.c (process_setup_environment): Drop "->info." from
	cause references
	* init/tests/test_process.c (test_spawn): Likewise.

	* init/event.h (Event): Directly include the name, args and env
	fields rather than using an interim structure; this makes more sense
	since we use them differently than a match does.
	(EventOperatorType, EventOperator): New structure to build event
	expression trees that combine a match with "or" and "and" boolean
	operators; solve some problems by holding the reference and blocker
	on the matched event inside this structure directly and provide
	methods to unblock and reset them.
	(EventInfo): Drop this structure completely now that it is unused.
	* init/event.c (event_info_new): Rename this structure to
	event_operator_new() and initialise the new fields properly.
	(event_info_copy): Likewise rename to event_operator_copy and deal
	with copying event references and blockers over to the new structure,
	since the state is useful to copy.
	(event_match): Rename to event_operator_match and switch the arguments
	around since it makes slightly more sense that way.
	(event_operator_update): Function to update the value of an EVENT_OR
	or EVENT_AND operator based on the value of the two children.
	(event_operator_handle): Function to iterate an entire expression
	tree looking for a given event, and update the values of other
	operators if matched.
	(event_operator_unblock): Function to iterate an expression tree
	and release any events we're blocking.
	(event_operator_reset): Function to iterate an expression tree,
	unreferencing any events and resetting all values back to FALSE.
	(event_new, event_pending, event_finished): Update references to
	the Event structure to discard the intermediate "->info."
	* init/tests/test_event.c (test_info_new): Rename to
	test_operator_new() and test various features of the function added
	in the converstion.
	(test_info_copy): Likewise rename to test_operator_copy() and add a
	few more tests, especially that blockers and references are copied.
	(test_match): Rename to test_operator_match() and adjust argument
	order to match the change.
	(test_new) Call event_init() to avoid a valgrind error and update
	references to drop "->info."
	(test_poll): Use EventOperators in the job to test event polling,
	rather than the old structures.
	(test_operator_update, test_operator_handle, test_operator_unblock)
	(test_operator_reset): Test behaviour of the new functions.

2007-06-13  Scott James Remnant  <scott@netsplit.com>

	* TODO: Update utmp/wtmp thoughts.

2007-06-12  Scott James Remnant  <scott@netsplit.com>

	* init/paths.h: Remove extra /, oops.
	* init/Makefile.am (install-data-local): Make destination
	configuration directories as part of "make install".
	(AM_CPPFLAGS): Define LEGACY_CONFDIR to be $(sysconfdir)/event.d
	* logd/Makefile.am (jobs.d/logd): Replace mkdir_p with MKDIR_P
	* init/main.c: Use macro to pick up /etc/event.d so it can be moved
	by configure

	* TODO: Update.

	* init/Makefile.am (AM_CPPFLAGS): Define CONFDIR to be
	$(sysconfdir)/init, replacing the old CFG_DIR definition.
	* init/paths.h (CFG_DIR): Replace with CONFDIR definition,
	and set the default to /etc/init
	* init/main.c: Load configuration from /etc/init/init.conf,
	/etc/init/conf.d and /etc/init/jobs.d; retain loading from /etc/event.d
	for the time being.
	* init/man/init.8: Change reference to directory.
	* logd/Makefile.am: Replace references of eventdir with jobsdir,
	and event.d with jobs.d
	* logd/event.d: Rename to logd/jobs.d

	* init/conf.c (conf_reload): Ignore ENOENT, it's not interesting
	in the general case.

	* init/tests/test_conf.c (test_source_reload): Test the general
	reload function.

	* init/tests/test_conf.c (test_source_free): s/unlink/rmdir/
	(test_source_reload_file): Test that configuration files work, and
	are parsed with anything alongside ignored automatically.
	* init/conf.c (conf_file_filter): As well as not filtering out the
	source path itself, we also need to not filter out the path we're
	watching which is different in the case of files; we need to know
	about it because we handle its removal.
	(conf_delete_handler): Compare the path deleted against the path
	we're watching, rather than the source path, since this means the
	watch needs to be freed.

	* compat/sysv/shutdown.c: Use nih pidfile functions since they're
	more reliable than doing it ourselves.

2007-06-11  Scott James Remnant  <scott@netsplit.com>

	* init/conf.c (conf_reload_path): Call parse_conf for mixed files
	and directories.  Make a correction to the old_items code, was
	passing the wrong arguments to nih_list_add; the effect we wanted
	was that we add the old items head into the list, and remove the
	existing head (what we did was add the first item to the old_items
	list and then cut the rest out).
	* init/tests/test_conf.c (test_source_reload_dir): Rename to
	test_source_reload_job_dir, since that's what this does.
	(test_source_reload_conf_dir): Add another function that tests
	directories of mixed configuration.

	* init/parse_conf.c (parse_conf): Parse a configuration file that
	defines jobs by name.
	(stanza_job): Job stanza, slightly trickier than it would appear to
	need to be, to parse the block in-place and keep pos/lineno
	consistent.
	* init/parse_conf.h: Prototype for external function.
	* init/tests/test_parse_conf.c: Test suite for mixed configuration
	parsing.
	* init/Makefile.am (init_SOURCES): Build and link parse_conf.c and
	parse_conf.h
	(TESTS): Build and run parse_conf tests
	(test_parse_conf_SOURCES, test_parse_conf_LDFLAGS) 
	(test_parse_conf_LDADD): Details for parse_conf test suite.
	(test_conf_LDADD): Add parse_conf.o and conf.o since this calls
	them now.

	* init/conf.c (conf_source_reload, conf_source_reload) 
	(conf_reload_path): Add some debugging messages.

	* init/conf.c (conf_source_new): Add missing call to conf_init()

	* init/conf.c (conf_item_new): Drop source parameter, since it's
	unused in the function and makes it harder to call this when we
	only have one data pointer.
	(conf_reload_path): Drop source from conf_item_new() call.
	* init/conf.h: Update prototype.
	* init/tests/test_conf.c (test_item_new, test_item_free) 
	(test_file_free): Drop source parameter from calls.

2007-06-10  Scott James Remnant  <scott@netsplit.com>

	* init/main.c (main): Add a handler for the SIGHUP signal
	(hup_handler): Handler for SIGHUP, just calls conf_reload().

	* init/main.c (main): Read the configuration again.

	* TODO: Update.

	* init/tests/test_conf.c (test_source_reload_dir): Reset the priority
	and clean up consumed inotify instances.
	(test_source_free, test_file_free, test_item_free): Test the free
	functions on their own, paying special attention to conf_item_free()
	even though this really duplicates other tests.

	* init/conf.c (conf_reload_path): In the case where we fail to map
	the file into memory, we still need to purge all the items that
	previously existed.
	* init/tests/test_conf.c (test_source_reload): Rename to
	test_source_reload_dir, so that we can keep this and the file
	tests separate to make it easier to deal with.
	(test_source_reload_dir): Add tests for physical and parse errors
	when re-loading jobs with and without inotify, and for inotify-based
	modification handling of jobs.

	* init/tests/test_conf.c (test_source_reload): Add test for walk
	of non-existant directory with and without inotify; also test for
	what happens when the top-level directory is deleted, again with
	and without inotify.
	* init/conf.c (conf_delete_handler): Handle the case of the top-level
	directory being deleted by freeing the watch (so next time we asked
	to reload, we can restore it).

	* init/tests/test_conf.c (test_source_reload): Add a test for
	deletion of a running job.

	* init/conf.c (conf_item_free): Fix this up; when deleting an item
	from a source, we first mark it for deletion unless it's already
	marked for replacement.  Then if it's the replacement for something
	else, we mark that to be replaced by whatever we're being replaced
	by (so there are no references to us) and change that state if
	necessary.  Finally we replace our own item and free the record
	before returning.
	* init/tests/test_conf.c (test_source_reload): Check that we handle
	the cases of modiciation of a running job, modification of a
	replacement of a running job and deletion of a replacement for a
	running job.

	* init/parse_job.c (parse_job): Instead of freeing the previous
	replacement, which could leave invalid references to it, mark it
	for deletion and change the state.
	* init/tests/test_parse_job.c (test_parse_job): Adjust the test so
	that we hold a reference to the replacement job and make sure that
	the state is changed to deleted, rather than checking for a destructor
	being called on it.

	* init/init.supp (conf-init): Add valgrind suppression for the
	configuration sources hash table.

	* init/conf.c (conf_item_free): Don't overwrite any previous
	replacement, only mark us for deletion if we wouldn't otherwise
	be replaced.  Add some commented possible code for testing.
	* init/tests/test_conf.c (test_source_reload): Test replacement of
	jobs works properly; test modification with direct write and with
	atomic rename replace; test deletion.

	* init/conf.c (conf_reload_path): It turns out that the flag trick
	doesn't work for items since we often reparse them within the same
	file tag (it works with files because they're atomic and reparsed).
	Store the old items in a different list instead.
	(conf_source_free): We need to be careful about freeing sources,
	so have a function to do it properly.
	(conf_item_new): Since the flag member isn't useful, don't bother
	setting it.
	* init/conf.h: Add conf_source_free prototype.
	(ConfFile): Remove flag member.
	* init/tests/test_conf.c (test_source_reload): Add test for inotify
	create detection.

	* init/conf.c (conf_file_delete): Rename to conf_file_free and match
	the pattern of those kinds of functions.
	(conf_item_delete): Likewise rename to conf_item_free and match the
	pattern of these kinds of functions.
	* init/conf.h: Add prototypes.

	* init/conf.c (conf_reload_path): Fix bug with job name generation.
	Allow non-parsing errors to be returned from the function.
	(conf_item_delete): Drop all replacement management code, we'll put
	this back through testing.
	* init/tests/test_conf.c (test_source_reload): Test reloading adds
	the right inotify watch and parses the files, also check that loading
	without inotify and mandatory reloading work.

	* init/conf.c (conf_source_reload): Move the item deletion detection
	code from this function, where it would only happen on a mandatory
	reload
	(conf_reload_path): to this function, where it will happen every time
	the file is parsed; which is actually what we want.

2007-06-08  Scott James Remnant  <scott@netsplit.com>

	* init/conf.h (ConfItem): Drop the name and replace it with a type.
	(ConfItemType): Enum for different types of configuration items
	(ConfFile): Change items from a hash table to a list.
	* init/conf.c (conf_file_get): Initialise the items member as a list.
	(conf_item_set): Rename to conf_item_new again.
	(conf_item_new): Allocates a new ConfItem and adds it to the file's
	list, we won't reuse items anymore since it doesn't really make sense.
	(conf_source_reload): Adjust clean-up code now that items is a list.
	(conf_reload_path): Work out the name of jobs found by filename,
	allocate a new item for them and parse the job into it.  Perform
	handling of errors by outputting a warning.
	(conf_item_delete): Takes both source and file so we can make
	intelligent decisions.
	(conf_file_delete): Takes a source and passes it to conf_item_delete
	(conf_delete_handler): Pass both source and file to conf_file_delet
	* init/tests/test_conf.c (test_file_get): Check that the items
	list is empty; rather than the hash being unallocated.
	(test_item_set): Rename back to test_item_new and only allocate a
	single item which should get added to the list.

2007-06-06  Scott James Remnant  <scott@netsplit.com>

	* init/parse_job.c (stanza_respawn): Permit the word "unlimited",
	raise a specific error for illegal limit and illegal interval.
	(stanza_pid, stanza_kill, stanza_normal, stanza_umask) 
	(stanza_nice, stanza_limit): Raise specific errors rather than
	a generic "illegal value" error.
	* init/tests/test_parse_job.c (test_stanza_respawn): Check that
	we can use "unlimited", also check for new error return.
	(test_stanza_pid, test_stanza_kill, test_stanza_normal) 
	(test_stanza_umask, test_stanza_nice, test_stanza_limit): Check
	for new specific errors.
	* init/errors.h: Replace CFG_ILLEGAL_VALUE with a series of parse
	errors.

	* init/conf.c: Comments.

	* init/conf.c (conf_item_set): Call out to conf_item_delete() to
	handle unsetting of an item's data.
	(conf_source_reload): Add code to deal with mandatory reloading,
	calls conf_file_delete() and/or conf_item_delete() as appropriate.
	(conf_delete_handler): Call conf_file_delete() on the ConfFile that
	we find.
	(conf_file_delete): Function to delete all items in a file.
	(conf_item_delete): Placeholder function to delete an item.

	* init/conf.c (conf_file_new): Rename to conf_file_get; in practice
	we never just want to allocate one of these, we always want to
	return the existing entry if it exists.
	(conf_item_new): Rename to conf_item_set; again in practice we always
	want to update an existing item.  This function will grow the "deal
	with replacement" stuff.
	(conf_reload): Start putting in place the code that will allow
	mandatory reloads, as well as initial setup.  This function iterates
	over the sources and deals with errors.
	(conf_source_reload): Function to reload an individual source, calls
	out to one of the following two functions and will eventually perform
	the deleted items scan.
	(conf_source_reload_file): Set up a watch on a file, and reload it.
	(conf_source_reload_dir): Set up a watch on a directory and reload it.
	(conf_file_filter): Filter for watching parent directory of files.
	(conf_create_modify_handler): File creation and modification handler.
	(conf_delete_handler): File deletion handler.
	(conf_file_visitor): Tree walk handler.
	(conf_reload_path): Function that deals with files themselves,
	currently just sorts out the ConfFile structure and maps the file
	into memory.
	* init/conf.h: Add new prototypes, update existing ones.
	* init/tests/test_conf.c (test_file_new): Rename to test_file_get,
	also test repeated calls when already in the table.
	(test_item_new): Rename to test_item_set, also test repeated calls
	when already in the table.
	(test_source_reload): Start of test for reloading sources.

2007-06-05  Scott James Remnant  <scott@netsplit.com>

	* init/conf.c: Make a start on the new configuration management
	routines, which will allow finer-grained tracking of configuration
	and support mandatory reloading.
	(conf_source_new, conf_file_new, conf_item_new): Start off with the
	functions to allocate the tracking structures we need to use.
	* init/conf.h: Structures and prototypes
	* init/tests/test_conf.c: Test suite for allocation functions.
	* init/Makefile.am (init_SOURCES): Build and link conf.c and conf.h
	(TESTS): Run the conf test suite.
	(test_conf_SOURCES, test_conf_LDFLAGS, test_conf_LDADD): Details for
	the conf test suite.

2007-06-04  Scott James Remnant  <scott@netsplit.com>

	* init/parse_job.c (stanza_description, stanza_author, stanza_version)
	(stanza_chroot, stanza_chdir, stanza_pid): Instead of erroring when
	the string has already been allocated, free it and replace it with the
	new one. Attempting to forbid duplicates is just too inconsistent,
	especially for the integer ones which we compare against the default;
	using the last one allows us to be entirely consistent.
	(stanza_daemon, stanza_respawn, stanza_service, stanza_instance):
	Don't error if the flag is already set, just ignore it.
	(stanza_respawn, stanza_pid, stanza_kill, stanza_console) 
	(stanza_umask, stanza_nice): Don't compare the current value against
	the default, just overwrite it!
	(parse_exec, parse_script): Free existing process command string
	before setting a new one over the top.
	(parse_process, stanza_exec, stanza_script, stanza_limit): Instead of
	erroring if the structure is already set and allocated, just don't
	allocate a new one and allow its members to be overwritten.
	* init/tests/test_parse_job.c (test_stanza_exec) 
	(test_stanza_script, test_stanza_pre_start) 
	(test_stanza_post_start, test_stanza_pre_stop) 
	(test_stanza_post_stop, test_stanza_description) 
	(test_stanza_author, test_stanza_version, test_stanza_daemon) 
	(test_stanza_respawn, test_stanza_service, test_stanza_instance) 
	(test_stanza_pid, test_stanza_kill, test_stanza_console) 
	(test_stanza_umask, test_stanza_nice, test_stanza_limit) 
	(test_stanza_chroot, test_stanza_chdir): Replace tests that check
	for an error in the case of duplicate stanzas with tests that make
	sure the last of the duplicates is used.
	* init/errors.h (CFG_DUPLICATE_VALUE, CFG_DUPLICATE_VALUE_STR): Drop
	this error, since we don't consider this a problem anymore.

	* upstart/Makefile.am (libupstart_la_LIBADD): Add $(LTLIBINTL)
	* init/Makefile.am (init_LDADD): Reorder and add $(LTLIBINTL)
	* util/Makefile.am (initctl_LDADD): Reorder and add $(LTLIBINTL)
	* compat/sysv/Makefile.am (reboot_LDADD): Reorder and add $(LTLIBINTL)
	(runlevel_LDADD): add $(LTLIBINTL)
	(shutdown_LDADD): Reorder and add $(LTLIBINTL)
	(telinit_LDADD): Reorder and add $(LTLIBINTL)
	* logd/Makefile.am (logd_LDADD): Add $(LTLIBINTL)

2007-06-03  Scott James Remnant  <scott@netsplit.com>

	* init/tests/test_job.c (test_run_process): Add a test case for a
	crasher when the event has no arguments.
	* init/job.c (job_run_process): Fix the bug, we need to check the
	arguments before trying to append them.

	* init/cfgfile.c, init/cfgfile.h, init/tests/test_cfgfile.c: Rename
	to parse_job and strip out all functions except the parsing and stanza
	ones.
	* init/Makefile.am (init_SOURCES): Build and link parse_job.c and h
	(TESTS): Run the parse job test suite
	(test_cfgfile_SOURCES, test_cfgfile_LDFLAGS, test_cfgfile_LDADD):
	Rename and update.
	* init/parse_job.c: Rename all cfg_stanza_*() functions to just
	stanza_*(), rename all cfg_parse_*() functions to just parse_*().
	(parse_job, parse_process, stanza_exec, stanza_script, stanza_start)
	(stanza_stop, stanza_emits, stanza_normal, stanza_env, stanza_limit):
	Don't use NIH_MUST, it's fine to be out of memory and we should fail
	in that case with a useful error.  The user can always reload the
	config file.
	(cfg_read_job, cfg_watch_dir, cfg_job_name, cfg_create_modify_handler)
	(cfg_delete_handler, cfg_visitor): Drop these functions for now.
	* init/parse_job.h: Update so it just contains the one prototype.
	* init/tests/test_parse_job.c: Update all tests to pass a string
	to parse_job(), and check errors raised; rather than mucking around
	with file descriptors all of the time.  Spend the effort while we're
	in here to run TEST_ALLOC_FAIL where we can.
	* init/main.c: Drop config file loading for now since it's missing.

2007-05-27  Scott James Remnant  <scott@netsplit.com>

	* init/cfgfile.h (CFG_DIR): Drop this define, since it's in paths.h
	(CfgDirectory): 

	* init/cfgfile.c (cfg_read_job): Separate out the job-handling code
	into a new function that we could call from a stanza if we want
	later; this one now just maps the file into memory and deals with
	exceptions from the parsing.
	(cfg_parse_job): Function containing the seperated out code; parses
	a new job, marking it as a replacement for any existing job with the
	same name.  Drop the warnings for using pid options without a daemon,
	since these are actually useful for other things later.
	* init/tests/test_cfgfile.c (test_read_job): Drop the check on
	unexpected daemon options, since we don't issue these warnings
	anymore.

2007-05-20  Scott James Remnant  <scott@netsplit.com>

	* init/event.c (event_match): Change to accept Event as the first
	argument and EventInfo as the second, making it obvious that this
	matches a received Event against known EventInfo rather than just
	comparing two info structs (since the order matters).
	* init/event.h: Update prototype.
	* init/tests/test_event.c (test_match): Update test accordingly.
	(test_poll): Fix typo.
	* init/job.c (job_handle_event): Pass in the event as the first
	argument to event_match, rather than its info.
	* TODO: Update.

	* init/job.c (job_emit_event): Return the event that we emit; don't
	bother tracking block status or setting blocked, leave that to the
	state loop so things are more obvious.
	(job_change_state): Set the blocked flag here for starting and stopping
	to the return value of job_emit_event().

	* init/event.c (event_ref, event_unref): Reference counting of events
	so we don't free those we still need.
	(event_block, event_unblock): Blocker counting that replaces the
	previous jobs member.
	(event_new): Initialise refs and blockers fields.
	(event_emit_finished): Remove this function.
	(event_poll): Handle the new done state, and deal with the blockers
	and references counts; turns out that we can fall all the way through
	this switch if these are zero without needing to check again.
	(event_pending): Remove call to event_emit_finished, the event_poll()
	loop handles this case now.
	(event_finished): Set progress to done on the way out.
	* init/event.h (EventProgress): Add new done state
	(Event): Add refs and blockers members, replacing jobs
	* init/tests/test_event.c (test_new): Check refs and blockers are
	initialised to zero.
	(test_ref, test_unref, test_block, test_unblock): Check the ref
	counting function behaviours.
	(test_emit_finished): Drop this function since it's not used
	* init/job.c (job_change_cause): Reference and block the event,
	and unblock and unreference before changing.
	(job_emit_event): Reference the event that blocks the job from
	continuing.
	(job_handle_event_finished): Unreference the blocking event again.
	(job_change_state): Make sure that blocked has been cleared before
	allowing a state change.
	* init/tests/test_job.c: Change tests to use refs/blockers on the
	cause event when counting, and also to follow the status of blocked
	since that is now ref-counted as well.

2007-05-18  Scott James Remnant  <scott@netsplit.com>

	* init/main.c (main, cad_handler, kbd_handler, pwr_handler): Use
	event_new rather than event_emit.
	* init/job.h (Job): Change type of cause and blocked to Event
	* init/job.c (job_change_goal, job_change_cause, job_emit_event) 
	(job_handle_event, job_handle_event_finished): Update all references
	to EventEmission to use Event instead.
	(job_detect_stalled): Call event_new instead of event_emit
	(job_run_process): Use the info member of cause, not event member
	* init/tests/test_job.c (test_change_goal, test_change_state) 
	(test_run_process, test_child_reaper, test_handle_event) 
	(test_handle_event_finished): Update all references to EventEmission
	to use Event instead.
	(test_detect_stalled): Correct to use right structure types.
	* init/process.c (process_setup_environment): Use cause's info member,
	rather than event member.
	* init/tests/test_process.c (test_spawn): Update to use Event.
	* init/notify.h (NotifySubscription): Change member to event
	* init/notify.c (notify_subscribe_event) 
	(notify_subscription_find, notify_job_event, notify_event) 
	(notify_event_finished): Update functions to use event member and
	Event structures.
	* init/tests/test_notify.c (test_subscribe_event) 
	(test_subscription_find, test_job, test_job_event, test_event) 
	(test_event_finished): Update to use Event instead of EventEmission
	* init/control.c (control_event_emit): Update to use event_new.
	* init/tests/test_control.c (test_event_emit) 
	(test_subscribe_events, test_unsubscribe_events): Update to use
	Event rather than EventEmission.

	* init/event.h: Fix up a few references.
	* init/tests/test_event.c (test_new): Remove reference to emission.

	* init/event.h (EventEmission): Rename to Event, and rename event
	member to info.
	* init/event.c (event_emit_next_id): Rename to event_next_id
	(event_emit): Rename to event_new, and add standard parent argument.
	(event_emit_find_by_id): Rename to event_find_by_id
	(event_poll): Iterate over Events in the list
	(event_pending, event_finished): Operate on Event
	* init/tests/test_event.c (test_emit): Rename to test_new and
	adjust for names and arguments.
	(test_emit_find_by_id): Rename to test_find_by_id and adjust for
	names.
	(test_emit_finished, test_poll): Adjust names.

	* init/cfgfile.c (cfg_stanza_start, cfg_stanza_stop) 
	(cfg_stanza_emits): Convert to use EventInfo and event_info_*.
	* init/job.c (job_copy): Use EventInfo and event_info_copy.
	(job_handle_event, job_detect_stalled): Iterate EventInfo structures
	* init/tests/test_cfgfile.c (test_stanza_start, test_stanza_stop) 
	(test_stanza_emits): Update to use EventInfo
	* init/tests/test_job.c (test_copy, test_handle_event) 
	(test_handle_event_finished, test_detect_stalled): Update to use
	EventInfo and event_info_new
	* init/event.c (event_copy): Use nih_str_array_copy here, to make the
	code somewhat simpler.
	(event_finished): Copy the arguments and environment from the old
	event, rather than stealing and reparenting.
	* init/job.c (job_copy): Use nih_str_array_copy here too.
	(job_run_process): Use nih_str_array_append to add the arguments from
	the emission onto the command run.

	* init/event.h (Event): Rename to EventInfo, since this structure
	representations information about an event, rather than an actual
	event in progress.
	* init/event.c (event_new): Rename to event_info_new, also now can
	take arguments and environment like event_emit() can.
	(event_copy): Rename to event_info_copy.
	* init/tests/test_event.c (test_new): Rename to test_info_new,
	update names in test and test being given args or env.
	(test_copy): Rename to test_info_copy and update names in test.
	(test_match, test_poll): Use EventInfo.

	* TODO: Update.

2007-04-24  Scott James Remnant  <scott@netsplit.com>

	* configure.ac: Add AM_PROG_CC_C_O since we use per-target flags
	for one of the test cases.

2007-03-16  Scott James Remnant  <scott@netsplit.com>

	* upstart/message.c (upstart_message_newv): Add va_end to match
	va_copy because the standard says so.
	* upstart/wire.c (upstart_push_packv, upstart_pop_packv): Add
	va_end here as well.

2007-03-13  Scott James Remnant  <scott@netsplit.com>

	* init/main.c: Wait until we've closed inherited standard file
	descriptors and opened the console instead before trying to open the
	control socket; otherwise we end up closing it by accident if we
	weren't opened with sufficient descriptors in the first place.
	Also wait until we've set up the logger before trying to parse the
	configuration.  In fact both of these things need to be pretty low
	down the main() function.

	* init/tests/test_job.c (test_run_process): Skip /dev/fd test cases
	if that's not available.

	* init/tests/test_control.c (test_log_priority): Make sure we know
	that the message has been sent before calling the watcher.

	* init/cfgfile.c (cfg_watch_dir): We get ENOSYS for missing inotify
	support, not EOPNOTSUPP.
	* init/tests/test_cfgfile.c (test_watch_dir): Actually make the
	directory tree before testing for inotify, since we use the same
	tree there too.

	* util/initctl.c (job_info_output): Restructure so gcc doesn't think
	name can be used uninitialised.
	* init/tests/test_cfgfile.c (test_watch_dir): Correct an error where
	i wouldn't be initialised if we skipped the inotify tests.

	* util/initctl.c (job_info_output): Restructure so gcc doesn't think
	* init/process.c (process_setup_environment): job id fits inside
	a %u now

	* upstart/message.h: Style; always refer to "unsigned int" as
	"unsigned int", and never "unsigned.
	* upstart/tests/test_message.c (my_handler): Catch a stray couple
	of "unsigned"s

	* init/control.c (control_job_query, control_job_start) 
	(control_job_stop): Change type of id argument to unsigned int,
	and call printf with %u to output it.
	* init/tests/test_control.c (check_job, check_job_instance) 
	(check_job_instance_end, check_job_status__waiting) 
	(check_job_status_end__waiting, check_job_status__starting) 
	(check_job_status_end__starting, check_job_status__running) 
	(check_job_status_end__running, check_job_status__pre_stop) 
	(check_job_status_end__pre_stop, check_job_status__stopping) 
	(check_job_status_end__stopping, check_job_status__deleted) 
	(check_job_status_end__deleted, check_job_unknown) 
	(check_job_invalid, check_job_unchanged, check_event): Change
	type of id arguments to unsigned int.
	(check_list): Change type of id to unsigned int.
	* init/tests/test_notify.c (check_job_status) 
	(check_job_status_end, check_job_finished, check_event) 
	(check_event_caused, check_event_finished): Change type of id
	arguments to unsigned int.

	* init/job.h (Job): Change the type of the id to unsigned int.
	* init/job.c (job_next_id): Change ids to be unsigned ints, and now
	we can just use %u in the nih_error call.
	(job_find_by_id): Change argument to be unsigned int
	* init/tests/test_job.c (test_find_by_id): Change id type to unsigned
	int.
	* init/event.h (Event): Change the type of the id to unsigned int.
	* init/event.c (event_emit_next_id): Change ids to be unsigned ints,
	and now we can just use %u in the nih_error call.
	(event_emit_find_by_id): Change argument to be unsigned int
	* init/tests/test_event.c (test_emit, test_emit_find_by_id) 
	(check_event, check_event_finished): Change id type to unsigned int.

	* util/initctl.c (output_name): Use an unsigned int for the job id,
	which means we can use ordinary %u for the printf argument.
	(handle_job, handle_job_finished, handle_job_instance) 
	(handle_job_instance_end, handle_job_status) 
	(handle_job_status_end, handle_job_unknown, handle_job_invalid) 
	(handle_job_unchanged, handle_event, handle_event_caused) 
	(handle_event_finished): Change argument type of id from uint32_t
	to unsigned int.
	(job_info_output): Change output type of id from %zu to %u

	* upstart/message.c (upstart_message_handle): Use unsigned int for
	ids, rather than a fixed-width type.
	* upstart/tests/test_message.c (my_handler): Use unsigned int for
	the ids, and give "unsigned int" instead of "unsigned" to va_arg as
	a matter of style.

	* upstart/wire.c (upstart_push_int, upstart_pop_int): Send over the
	wire using a plain old integer type, instead of a fixed width type;
	there's no advantage to using the fixed-width type and we could hurt
	ourselves if we tried running on ILP64.
	(upstart_push_unsigned, upstart_pop_unsigned): Likewise use a plain
	unsigned int over the wire.
	(upstart_push_string, upstart_pop_string): Use an unsigned int for
	the length of the string, technically this means that we silently
	truncate any string that's greater than 4GB on 64-bit platforms;
	it's either that or make the test cases harder (we did this before
	anyway).
	(upstart_push_header, upstart_pop_header): Type is always an unsigned
	int (best conversion from an enum)

2007-03-11  Scott James Remnant  <scott@netsplit.com>

	* configure.ac: Bump version to 0.3.9

	* NEWS: Update.

	* util/man/initctl.8: Document the new commands.

	* TODO: Update.

	* init/job.c (job_handle_event): Correct the function so we don't
	try and stop the master of an instance, and cause an assertion error.

	* util/initctl.c: Oops, correct function pointers in command table

	* util/tests/test_initctl.c (test_version_action): 

	* util/initctl.c (handle_version): Handle receipt of the version
	reply.
	(version_action): Send the version-query message to the server and
	expect one response.
	(log_priority_action): Parse the single argument into an NihLogLevel
	and send it to the server.

	* init/control.c (control_version_query, control_log_priority):
	Functions to handle the new messages from the server pov
	* init/tests/test_control.c (test_version_query) 
	(test_log_priority): Test the new messages are handled properly.
	(check_version): Check the version string matches.
	* upstart/message.h: Add messages for querying the version of the
	init daemon and changing the log priority.
	* upstart/message.c (upstart_message_newv)
	(upstart_message_handle): Marshal the new messages.
	* upstart/tests/test_message.c (test_new, my_handler) 
	(test_handle): Test the marshalling of the new messages,

	* upstart/libupstart.ver: Add enum functions to the global list.

	* util/initctl.c (start_action, stop_action): Imply --no-wait if
	we take the job id or name from an environment variable, since we'd
	end up waiting for ourselves otherwise
	* util/tests/test_initctl.c (test_start_action, test_stop_action):
	Update test cases to make sure no-wait is implied.

2007-03-09  Scott James Remnant  <scott@netsplit.com>

	* configure.ac: Bump version to 0.3.8

	* NEWS: Updated.
	* configure.ac: Increase version to 0.3.7

	* init/tests/test_job.c (test_change_state): Add a test case for
	deleting the last instance of a replaced job.
	* init/job.c (job_change_state): When moving a instance of a job into
	the deleted state, check whether we should replace the job it's an
	instance of, and if so, change that job's state too.
	* TODO: Update.

	* util/initctl.c (handle_job_list): Always allocate current_list,
	since we need it to be the parent of pointers we attach to it.
	(handle_job_list_end): Always free the current list, only suppress
	output if there aren't any entries in it.
	(initctl_recv): Check the current_list pointer, no need for in_list
	(handle_job_instance, handle_job_instance_end, handle_job_status):
	Check current_list not in_list.
	* util/tests/test_initctl.c: Correct some memory leaks.

	* init/process.c (process_setup_environment): Set the UPSTART_JOB_ID
	environment variable to the job's unique id.
	* init/tests/test_process.c (test_spawn): Make sure it's set.

	* util/man/initctl.8: Update the initctl manpage.
	* compat/sysv/man/reboot.8: Correct a minor grammar error.
	* compat/sysv/man/shutdown.8: Fix reference from runlevel to telinit.

	* README: Add a README that copies the text from the web page and
	adds some notes about recommended operating system versions.

	* util/initctl.c: Completely rewrite initctl, top to bottom; handling
	of the new messages is done natively, meaning that the commands just
	vary the requests send and number of responses expected.
	* util/tests/test_initctl.c: Test all of the new code.

	* init/main.c: Improve restarting and rescuing a little; store the
	program path in a static variable so we can always access it, and
	use the exported loglevel to pass the same to the new process.
	* TODO: Update.

	* compat/sysv/shutdown.c: More error/fatal adjustments.
	* compat/sysv/telinit.c: More error/fatal adjustments.

2007-03-08  Scott James Remnant  <scott@netsplit.com>

	* init/main.c (main, crash_handler): Promote deadly errors to nih_fatal
	* logd/main.c (main): Promote deadly errors to nih_fatal
	* compat/sysv/reboot.c (main): Promote deadly errors to nih_fatal
	* compat/sysv/shutdown.c (main, shutdown_now): Promote deadly errors
	to nih_fatal
	* compat/sysv/telinit.c (main): Promote deadly errors to nih_fatal

	* init/event.c (event_pending): The message that we're handling an
	event should be logged with --verbose.

	* init/cfgfile.c (cfg_parse_script): Remove the unnecessary check for
	a token inside a script block.

	* TODO: Update.

	* init/control.c (control_watch_jobs): Rename to control_subscribe_jobs
	and update to handle new event name.
	(control_unwatch_jobs): Rename to control_unsubscribe_jobs and update
	to handle the new event name.
	(control_watch_events): Rename to control_subscribe_events and update
	to handle the new event name.
	(control_unwatch_events): Rename to control_unsubscribe_events and
	update to handle the new event name.
	* init/tests/test_control.c (test_watch_jobs): Rename to
	test_subscribe_jobs and update to new event name.
	(test_unwatch_jobs): Rename to test_unsubscribe_jobs and update to 
	new event name.
	(test_watch_events): Rename to test_subscribe_events and update to
	new event name.
	(test_unwatch_events): Rename to test_unsubscribe events and update
	to new event name.

	* upstart/message.h: Rename the watch commands to subscribe/unsubscribe
	and regroup with new message numbers.
	* upstart/message.c (upstart_message_newv) 
	(upstart_message_handle): Marshal the updated subscription messages.
	* upstart/tests/test_message.c (test_new, my_handler) 
	(test_handle): Update tests to new names and numbers.
	* TODO: Update.

	* upstart/message.c (upstart_message_handle): Raise a the unknown
	message error if the type is unknown, rather than the invalid message
	error.
	* upstart/tests/test_message.c (test_handle): Correct test case.

	* init/job.c (job_change_state): Correct a problem here too, when
	moving from pre-stop to running, we don't want to emit a started event
	since we never emitted a stopping event and never killed the process
	anyway.  We do need to notify the job as finished, since the process
	that tried to stop it will need to be told not to wait any longer.
	* init/tests/test_job.c (test_change_state): Add a test for pre-stop
	back to running.

	* doc/states.dot: Fix an error in the state diagram; when moving from
	starting back to waiting, due to a failed respawn, we need to emit
	the stopped event otherwise it will never happen.
	* doc/states.png: Update.

2007-03-05  Scott James Remnant  <scott@netsplit.com>

	* upstart/message.c (upstart_message_new): Make this a wrapper around
	(upstart_message_newv): which has all the old code, but accepts a
	va_list instead of making its own.
	* upstart/message.h: Add prototype.

	* init/main.c (crash_handler): Simply trying to leave a SEGV handler
	doesn't work so well, we end up repeating the problem instruction.
	We really can't resume from this point, and can't even jump elsewhere
	since our state is probably buggered up.  Only thing for it is to
	re-exec ourselves with a clean state.

	* init/cfgfile.c (cfg_read_job, cfg_delete_handler): Don't try and
	free the magic (void *)-1 replacement (delete).

	* util/events.c, util/events.c, util/jobs.c, util/jobs.h: With the
	new message responses, that intermix event and job information freely,
	it no longer makes sense to distinguish between them.  So fold these
	files back into the main initctl.c
	* util/initctl.h: Drop unused header.
	* util/Makefile.am (initctl_SOURCES): Update sources list.
	(TESTS): Change which tests we build
	(test_initctl_SOURCES, test_initctl_CFLAGS, test_initctl_LDFLAGS) 
	(test_initctl_LDADD): Build the new combined test case binary, use
	an automake feature to rebuild initctl.c with -DTEST and a different
	.o file, and thus be able to define out main()

	* util/tests/test_events.c, util/tests/test_jobs.c: Collapse the two
	test case files into one single
	* util/tests/test_initctl.c

	* init/control.c (control_job_find): And implement the find function
	that returns a list of jobs matching an optional pattern.
	* init/tests/test_control.c: Make sure we do send all messages.
	(check_list): Complex function to check the responses to a job list
	(test_job_find): Test a couple of job lists.
	* init/tests/test_notify.c: Make sure we do send all messages.

	* init/control.c (control_job_query): Implement the query message,
	this just needs to return the status or instance set.
	* init/tests/test_control.c (test_job_query): Test the query command.
	(check_job_status__deleted, check_job_status_end__deleted): Pair of
	functions to check we can query deleted jobs directly.

	* init/control.c (control_send_instance): Function to send an instance
	job, collating all of its instances together.
	* init/control.h: Update.
	* init/tests/test_control.c (test_send_instance): Check we receive
	the right messages.
	(check_job_instance, check_job_instance_end): Pair of functions to
	check the instance messages.

	* upstart/message.h: Add new UPSTART_JOB_INSTANCE and
	UPSTART_JOB_INSTANCE_END messages which we'll use to communicate that
	a job is an instance, and group the instances of it together.
	* upstart/message.c (upstart_message_new, upstart_message_handle):
	Marshal the new instance messages.
	* upstart/tests/test_message.c (test_new, my_handler) 
	(test_handle): Test the new message types.

	* upstart/message.h: Restore arguments to JOB_LIST, but rename to
	pattern since that's what it is.
	* upstart/message.c (upstart_message_handle): Restore arguments
	with updated name.
	* upstart/tests/test_message.c (test_new, my_handler) 
	(test_handle): Restore tests for arguments, rename and make sure we
	include a wildcard.

2007-03-04  Scott James Remnant  <scott@netsplit.com>

	* upstart/message.h: Drop arguments to JOB_LIST.
	* upstart/message.c (upstart_message_new, upstart_message_handle):
	Drop arguments to JOB_LIST.
	* upstart/tests/test_message.c (test_new, my_handler) 
	(test_handle): Drop the arguments from the test.

	* init/control.c (control_job_start): Update to return INVALID for
	instances and replacements; add the forgotten UPSTART_JOB message.
	(control_job_stop): Update to return INVALID for replacements; add
	the forgotten UPSTART_JOB message.  Deal with instance masters
	magically by iterating all instances and stopping those instead.
	* init/tests/test_control.c (check_job_deleted): Rename to 
	check_job_invalid and check that message.
	(check_job): Function to check the job we've acted upon.
	(test_job_start): Check that we get the UPSTART_JOB message first,
	restore the check on deleted jobs causing an error and add checks
	that instance and replacement jobs also cause an error.
	(test_job_stop): Check that we get the UPSTART_JOB message first,
	restore the check on deleted jobs causing an error.  Make sure
	instances are handled.

	* upstart/message.h: More message changes; add a JOB_FIND message
	and replace UPSTART_JOB_DELETED with UPSTART_JOB_INVALID since there's
	a few more problem conditions.
	* upstart/message.c (upstart_message_new, upstart_message_handle):
	Marshal the new message and update names.
	* upstart/tests/test_message.c (test_new, my_handler) 
	(test_handle): Update tests to check the new message and update the
	values and names of the existing ones.

	* init/job.h (Job): Remove the delete flag, add replacement and
	replacement_for pointers instead.
	* init/job.c (job_new): Initialise replacement and replacement_for
	pointers to NULL.
	(job_find_by_name): Update to return what job the one we found is
	a replacement for, and to skip DELETED jobs.
	(job_instance): Make it simply illegal to call this for deleted jobs,
	instances or replacements.
	(job_change_goal): Make it illegal to change the goal of a replacement
	job.
	(job_free_deleted): Remove the previous code to handle deleted instance
	masters, because it's now bogus.
	(job_should_replace): New function to determine whether a job is
	replaceable.
	* init/tests/test_job.c (test_new): Check pointers are set.
	(test_copy): Check that replacement and replacement_for are not
	copied, since their state of an individual job.
	(test_find_by_name): Update tests to make sure we ignore deleted jobs,
	instances and replacements.
	(test_instance): Remove test that will now cause an assertion,
	and no longer check delete is set.
	(test_change_goal): Remove test that will now cause an assertion.
	(test_free_deleted): Remove test cases for deleted masters.
	(test_should_replace): Test the new check function.
	(test_change_state): Make sure that we end up in deleted for instances
	and replaced jobs, and that replacements become the real job.
	* init/cfgfile.c (cfg_read_job): Update to handle replacement jobs;
	the old job's previous replacement is discarded, and set to the
	current job; and then if the job should be replaced, it's moved
	to deleted (which should promote the new job).
	(cfg_delete_handler): Handle deletion of a job in a similar manner,
	except we sent the replacement pointer to the special -1 value since
	we have no actual replacement.
	* init/tests/test_cfgfile.c (test_watch_dir): Update tests to make
	sure that deletion and modification are handled wrt replacement.
	(test_read_job): Make sure that reparsing an existing file is handled.
	* init/tests/test_control.c (test_job_start): Remove checks that
	delete gets set to true for instances.
	(test_job_stop, test_job_start): Temporarily comment out deleted
	job behaviour, since that's been somewhat changed.

	* upstart/message.h: We're not going to return JOB_LIST for JOB_STOP
	since that's just awkward for the client; just act on the master,
	and return JOB_UNCHANGED.

	* init/notify.c (notify_job_status): Move this function to
	* init/control.c (control_send_job_status): here, since we need it for
	the new control responses.
	(control_job_query): New single function to list all jobs or a
	particular job.
	* init/control.h: Add prototype.
	* init/tests/test_control.c (test_error_handler): Simplify this a
	little to just sending a NO_OP message, since we can send an entire
	stream of messages and leave them in the queue.
	(check_job_status__stopping, check_job_process) 
	(check_job_status_end__stopping): Trio of check functions for a job
	status that's stopping, with an active main process.
	(test_send_job_status): Test the now global status function.
	(check_job_status__starting, check_job_status_end__starting): Pair
	of check functions for a starting job with no process yet.
	(test_watch_jobs, test_unwatch_jobs): Update to expect the full new
	job status messages, with an optional process part as well.
	(check_event): Function to check an event.
	(test_watch_events): Minor update to use above function.
	(check_job_status__waiting, check_job_status_end__waiting): Pair of
	check functions for the first step in starting a job (goal change only)
	(check_job_unknown, check_job_deleted, check_job_unchanged): Trio
	of functions to check common error responses.
	(test_job_start): Update tests to newer behaviour.
	(check_job_status__running, check_job_status_end__running) 
	(check_job_status__pre_stop, check_job_status_end__pre_stop): Checks
	for the states we go through when stopping a job.
	(test_job_stop): Update tests to newer behaviour.
	* init/notify.c (notify_job, notify_job_event, notify_job_finished):
	Update to call the newly exported function.
	* init/job.c: Make job_id and job_id_wrapped externally available.
	* init/job.h: Update.
	* init/event.c: Make emission_id and emission_id_wrapped externally
	available.
	* init/event.h: Update.

	* upstart/message.h: Rename UPSTART_JOB_INVALID to
	UPSTART_JOB_UNCHANGED, as it's not really invalid just a no-op
	* upstart/message.c (upstart_message_new, upstart_message_handle):
	Update the constant, fields are unchanged,
	* upstart/tests/test_message.c (test_new, my_handler) 
	(test_handle): Rename constants/messages.

	* upstart/message.h: Turns out we need extra errors to indicate that
	the job was deleted or already at that goal, otherwise the client
	would sit there waiting for the finished event.	
	* upstart/message.c (upstart_message_new, upstart_message_handle):
	Marshal the new error messages.
	* upstart/tests/test_message.c (test_new, my_handler) 
	(test_handle): Test the handling of the new messages.

	* init/tests/test_job.c (test_free_deleted): Found a bug; because
	master instances never change state, they never end up in the deleted
	state so are never reaped.  Add some test cases for cleaning them up,
	but not while they have remaining instances.
	* init/job.c (job_free_deleted): Implement the bug fix.

	* init/job.c (job_instance): Split out the instance spawning code
	into its own function, as we'll frequently need a pointer to the
	instance before we try and change the goal.
	(job_change_goal): Clean this function back up again, it no longer
	needs to return values and can assert that it's never called for
	deleted jobs or instance mastersr.
	(job_handle_event): Spawn an instance when we get a start event.
	* init/job.h: Update.
	* init/tests/test_job.c (test_instance): Check instance creation.
	(test_change_goal): Update tests now that it doesn't return a value
	again, and doesn't spawn instances itself.
	(test_handle_event): Make sure instances are spawned.

	* init/tests/test_event.c (test_poll): Needs a slight fix now that
	we generate more events than we check, and that subscriptions go
	away automatically.

	* init/notify.c (notify_job_status): Static function to handle
	sending the more complicated job status message series 
	(notify_job): Call notify_job_status() to send the new-style message
	(notify_job_event): Send the new UPSTART_EVENT_CAUSED message with
	the emission id, then call notify_job_status() to send the new-style
	common status message.
	(notify_job_finished): New function to be called when we reach the
	job rest state, notifies and unsubscribes directly subscribed
	processes, and includes failed information.
	(notify_event_finished): Unsubscribe processes after sending the
	finished event, since the event has gone away.  Also don't send
	this to processes subscribed to all events, since it's not useful
	for them.
	* init/notify.h: Add prototype.
	* init/tests/test_notify.c: Update all test cases and helper
	functions to the new message types.
	(test_job_finished): Check the new finished message is sent with
	a status message preceeding it.
	* init/job.c (job_change_state, job_change_state): Notify subscribed
	processes with notify_job_finished() when in the running (for service)
	or waiting states, just before we drop the cause.

	* upstart/message.h: Add failed, failed_process and exit_status
	arguments to UPSTART_JOB_FINISHED.
	* upstart/message.c (upstart_message_new, upstart_message_handle): 
	Marshal the new arguments.
	* upstart/tests/test_message.c (test_new, my_handler) 
	(test_handle): Test the new arguments.

	* upstart/message.h: Update the message types, introducing a more
	structured job message set and replacing the UPSTART_EVENT_JOB_STATUS
	message with UPSTART_EVENT_CAUSED which will be immediately followed
	by an ordinary UPSTART_JOB_STATUS message.
	* upstart/message.c (upstart_message_new, upstart_message_handle):
	Marshal the new messages.
	* upstart/tests/test_message.c (test_new, my_handler) 
	(test_handle): Test the new message types.
	* TODO: Update.

2007-03-03  Scott James Remnant  <scott@netsplit.com>

	* TODO: Update.

	* init/cfgfile.c (cfg_parse_exec, cfg_parse_script): Separate out
	the parsing of an exec or script stanza into separate functions,
	seeing as this is quite a common operation.  This also means we
	just need to change them in one place now.
	(cfg_parse_process): Function to call either of the above depending
	on the next argument.
	(cfg_stanza_exec): Call cfg_parse_exec instead.
	(cfg_stanza_script): Call cfg_parse_script instead.
	(cfg_stanza_pre_start, cfg_stanza_post_start) 
	(cfg_stanza_pre_stop, cfg_stanza_post_stop): Call cfg_parse_process
	with the right arguments instead of doing by hand in each function.

	* init/event.c (event_emit_next_id): Split the id assigning code into
	a static inline function for easier modification.
	* init/job.c (job_next_id): Use the same style function here too.

2007-03-02  Scott James Remnant  <scott@netsplit.com>

	* init/event.c (event_emit): Port the slightly more efficient in the
	early case code from job_new.

	* init/job.h (Job): Add a unique id to the job structure.
	* init/job.c (job_new): Assign an incrementing id to each new job
	allocated.
	(job_find_by_id): Locate a job by its unique id, sadly not very
	efficient in a hash table ;-)
	(job_name): New hash key function since name isn't the first entry
	anymore.
	(job_init): Change hash key function.
	* init/tests/test_job.c (test_find_by_id): Make sure we can find a
	job by its id.

	* init/job.c (job_change_goal): Return the new instance in that
	circumstance, and clean up a little bit.
	* init/job.h: Update prototype.
	* init/tests/test_job.c (test_change_goal): Update tests.

	* init/job.c (job_find_by_name): Skip jobs marked for deletion too.
	* init/tests/test_job.c (test_find_by_name): Update test case.

	* init/event.h, init/notify.h, upstart/message.h: Provide C-level names
	for enums, this makes the compiler generate things that gdb can get.

	* init/job.c (job_run_process, job_kill_process, job_kill_timer):
	Change process argument to be a plain ProcessType, this means we
	know exactly which process we're trying to run or kill.
	(job_change_state): Update calls to job_run_process
	and job_kill_process
	* init/tests/test_job.c (test_run_process, test_kill_process): Update
	function calls to just pass a ProcessType in.

	* upstart/enum.h: Rename JobAction to ProcessType.
	* upstart/enum.c (job_action_name): Rename to process_name.
	(job_action_from_name): Rename to process_from_name.
	* upstart/tests/test_enum.c (test_action_name, test_action_from_name):
	Rename and update to match.
	* init/job.c (job_new, job_copy, job_change_state) 
	(job_next_state): Change JOB_*_ACTION constants to PROCESS_*.
	(job_find_by_pid): Change JobAction argument to ProcessType.
	(job_emit_event): Call process_name on the failed process.
	(job_child_reaper): Update to use ProcessType instead of JobAction.
	* init/job.h (Job): Change type of failed_process to ProcessType.
	* init/tests/test_job.c (test_find_by_pid): Update to use ProcessType
	instead of JobAction in tests.
	(test_new, test_copy, test_change_goal, test_change_state) 
	(test_next_state, test_run_process, test_kill_process) 
	(test_child_reaper, test_handle_event_finished): Change JOB_*_ACTION
	constants to PROCESS_*
	* init/cfgfile.c (cfg_stanza_exec, cfg_stanza_script) 
	(cfg_stanza_pre_start, cfg_stanza_post_start) 
	(cfg_stanza_pre_stop, cfg_stanza_post_stop): Change JOB_*_ACTION
	constants to PROCESS_*
	* init/tests/test_cfgfile.c (test_stanza_exec) 
	(test_stanza_script, test_stanza_pre_start) 
	(test_stanza_post_start, test_stanza_pre_stop) 
	(test_stanza_post_stop, test_read_job, test_watch_dir): Change
	JOB_*_ACTION constants to PROCESS_*
	* init/tests/test_event.c (test_poll): Change JOB_*_ACTION constants
	to PROCESS_*
	* init/tests/test_control.c (test_job_start, test_job_stop): Change
	JOB_*_ACTION constants to PROCESS_*

	* init/cfgfile.c (cfg_watch_dir): Restore the prefix argument; pass
	as the data pointer to the inotify callbacks and visitor function.
	Change the return value to be the watch structure.
	(cfg_job_name): Add prefix argument and prepend to relative path.
	(cfg_create_modify_handler, cfg_delete_handler, cfg_visitor): Get
	the prefix for the job names from the data pointer and pass to
	cfg_job_name().
	* init/cfgfile.h: Update prototypes.
	* init/tests/test_cfgfile.c (test_watch_dir): Actually test the
	watch functions.
	* init/main.c (main): Pass NULL for the prefix for the global job
	directory, compare the return value against (void *)-1.
	* TODO: Update.

	* init/cfgfile.c (cfg_stanza_on): Drop the simple on stanza.
	* init/tests/test_cfgfile.c (test_stanza_on): Remove test case.

	* TODO: Update.

2007-03-01  Scott James Remnant  <scott@netsplit.com>

	* util/jobs.c (handle_job_status): Drop the process field from the
	output for now.
	* util/events.c (handle_event_job_status): Likewise
	* util/tests/test_jobs.c (test_start_action, test_list_action) 
	(test_jobs_action): Drop pid from messages we simulate.
	* util/tests/test_events.c (test_emit_action): Likewise.

	* upstart/message.c (upstart_message_new, upstart_message_handle):
	Remove the pid field from the job status and event job status
	messages.
	* upstart/message.h: Update description of job status and event
	job status message to remove the pid field.
	* upstart/tests/test_message.c (test_new, my_handler) 
	(test_handle): Remove checks using the pid field.

	* init/control.c (control_job_start, control_job_stop) 
	(control_job_query, control_job_list): Remove the pid field from
	the messages, it'll come back later when we get better message
	formats.
	* init/tests/test_control.c (check_job_status, check_job_waiting) 
	(check_job_started, check_job_stopped): Remove checks on the process
	id, since that field is gone from the message.
	(test_job_stop): Use the pid field of the main process.
	(test_job_start): Initialise the main action process.

	* init/notify.c (notify_job, notify_job_event): Remove the pid field
	from the message, it'll come back later when we get better message
	formats.
	* init/tests/test_notify.c (check_job_status) 
	(check_event_job_status): Remove checks on the pid, since that field
	is no longer present.

	* init/job.c (job_process_copy): Use job_process_new here, oops.

	* init/cfgfile.c (cfg_stanza_exec, cfg_stanza_script) 
	(cfg_stanza_pre_start, cfg_stanza_post_start) 
	(cfg_stanza_pre_stop, cfg_stanza_post_stop): Use job_process_new
	to allocate process structures and store in the process array.
	* init/tests/test_cfgfile.c (test_read_job, test_stanza_exec) 
	(test_stanza_script, test_stanza_pre_start) 
	(test_stanza_post_start, test_stanza_pre_stop) 
	(test_stanza_post_stop): Update test cases to use process array
	member information.

	* init/tests/test_event.c (test_poll): Update to use newer job process
	array and find the pid under there.

	* init/job.h (Job): Remove the pid and aux_pid fields; replace the
	individual JobProcess pointers with an array of them of a fixed
	minimum size; replace failed_state with failed_process.
	(JobProcess): add a pid field here, so now we can obtain the pid on
	an individual process/action basis rather than global.
	* init/job.c (job_process_new): Function to create a JobProcess
	structure, setting the initial values to FALSE/NULL/0.
	(job_process_copy): Function to copy a JobProcess.
	(job_new): Don't initialise the pid or aux_pid members, initialise
	the process array to a fixed initial size and set the members to NULL,
	initialise the failed_process member to -1.
	(job_copy): Update to use job_process_copy and copy the process array.
	(job_find_by_pid): Look through the process structures in the job's
	process array to find the pid, and optionally return which action it
	was.
	(job_change_state): Call job_kill_process in the JOB_KILLED state if
	we have a main process and that has a pid, pass in the main process.
	(job_next_state): Check the process id of the main process when
	deciding what the next state is for running.
	(job_run_process): Store the process id in the process structure
	(job_kill_process): Accept a process structure and use that to obtain
	the process id we need to send TERM too.  Remove the code that forced
	a state change if kill() failed, since we will get a child signal
	anyway and should do it there.
	(job_kill_timer): Likewise, accept a process structure and don't
	forcibly change the state anymore.
	(job_child_reaper): Rewrite to switch based on the action that died,
	rather than the state we were in; assert that the state is what we
	expected.
	(job_emit_event): The argument to the failed event is now the action
	name, rather than the state name; an action of -1 indicates that
	respawn failed.
	* init/tests/test_job.c (test_process_new, test_process_copy): Make
	sure the structure is created and copied properly.
	(test_new, test_copy): Drop checks on the pid and aux_pid members,
	add checks for the process array and pid members of processes.
	(test_find_by_pid): Update test case to make sure we can find the pid
	of any process, returning the action index rather than the process
	pointer.
	(test_run_process, test_kill_process, test_change_goal)
	(test_change_state, test_next_state, test_child_reaper): Update test
	cases to use pid fields inside process structures rather than the
	pid or aux_pid members.
	(test_handle_event, test_handle_event_finished) 
	(test_free_deleted): Update to avoid pid field checks.

	* upstart/enum.h (JobAction): Enumeration of different actions.
	* upstart/enum.c (job_action_name, job_action_from_name): Enumeration
	to string conversion functions.
	* upstart/tests/test_enum.c (test_action_name) 
	(test_action_from_name): Tests for the new functions.

	* init/cfgfile.c (cfg_read_job): Instead of trying to copy over an
	old job's state and instances into the new one, mark the old job
	as deleted.  This ensures we never end up applying a new post-stop
	script to a job started with an old pre-start script, etc.  It also
	makes life so much simpler.
	* init/tests/test_cfgfile.c (test_read_job): Update tests to make
	sure the old job is marked for deletion, instead of freed.
	* TODO: Update.

	* init/notify.c (notify_job): Split out notification to processes
	subscribed to the cause event into a new function
	(notify_job_event): We can call this when we change cause.
	* init/job.c (job_change_state): Notify anyone subscribed to the
	job after we've changed the state, rather than before, otherwise
	we won't know the new pids or anything.
	(job_change_cause): Call notify_job_event before changing the cause
	so that subscribers get a final status update.
	* init/tests/test_notify.c (test_job_event): Check the new function.
	* TODO: Update.

	* init/cfgfile.c (cfg_stanza_respawn): Remove the shortcut that
	lets you specify "respawn COMMAND".  It was confusing as it hid
	the common "[when] exec"/"[when] script" syntax, made it non-obvious
	that "exec" and "respawn" were the same flag, etc.
	* init/tests/test_cfgfile.c (test_stanza_respawn): Update tests.
	(test_stanza_service): Fix test case to not use shortcut.
	* logd/event.d/logd.in: Update to not use respawn shortcut.

2007-02-25  Scott James Remnant  <scott@netsplit.com>

	* init/job.c (job_child_reaper): Shift the signal value into the
	higher byte to make it easier to detect, and not stamp over exit
	statuses between 128 and 255.
	(job_emit_event): Detect the signal stored in the new way.
	* init/cfgfile.c (cfg_stanza_normal): Store signal in the higher bytes.
	* init/tests/test_job.c (test_copy, test_change_state) 
	(test_child_reaper): Update test cases.
	* init/tests/test_cfgfile.c (test_stanza_normal): Update test.

	* TODO: Update.

	* init/event.h (PWRSTATUS_EVENT): Add new power-status-changed event.
	* init/main.c (pwd_handler): Handle the SIGPWR signal by generating
	the new event, leave it up to a job to parse the file and do
	whatever it likes.

	* TODO: Update.

2007-02-13  Scott James Remnant  <scott@netsplit.com>

	* upstart/tests/test_message.c (test_reader, test_handle_using)
	(test_handle); Usual fix for gcc optimiser thinking that fixed
	for loops might not be.
	* init/tests/test_job.c (test_run_process, test_kill_process):
	Likewise.
	* init/tests/test_notify.c (test_subscription_find): I still don't
	know what a type-punned pointer is, nor why dereferencing such a
	thing would break strict-aliasing rules.
	* init/tests/test_cfgfile.c (test_read_job): More type-punning.
	* util/tests/test_jobs.c (test_start_action): More for-loop action.
	* util/tests/test_events.c (test_emit_action): And again.

2007-02-11  Scott James Remnant  <scott@netsplit.com>

	* init/job.c (job_change_goal): We need to be able to stop a running
	job without a process, because that's what a job-as-state is!  The
	check was added because job_child_reaper calls job_change_goal and
	then job_change_state immediately after, we should fix that instead.
	(job_child_reaper): If we call job_change_goal while in the running
	state, it will call job_change_state for us; so check for that first
	and don't change the state!
	* init/tests/test_job.c (test_change_goal): Update the test to ensure
	that we can stop a job with no running process.

	* init/cfgfile.c (cfg_stanza_normalexit): normalexit is inconsistent,
	change to "normal exit"
	* init/tests/test_cfgfile.c (test_stanza_normalexit): Update.

	* init/cfgfile.c (cfg_stanza_start, cfg_stanza_stop) 
	(cfg_stanza_pre_start, cfg_stanza_post_start) 
	(cfg_stanza_pre_stop, cfg_stanza_post_stop, cfg_stanza_respawn):
	We're not going to allow stanza keywords to be quoted, since this
	gives us an easy way to allow users to make something explicitly
	not a keyword.

2007-02-10  Scott James Remnant  <scott@netsplit.com>

	* configure.ac: Bump version to 0.3.6

	* configure.ac: Increase version to 0.3.5
	* NEWS: Update.
	* TODO: Update.

	* TODO: More notes.

	* TODO: Note an issue with using JobProcess->pid

	* init/cfgfile.c (cfg_stanza_pre_start, cfg_stanza_post_start) 
	(cfg_stanza_pre_stop, cfg_stanza_post_stop): Add a needed check
	for a token when parsing "exec".  Correct line number we expect
	to see the duplicated value on.  Correct expected error for missing
	argument from "Unexpected token" to "Expected token".

	* init/tests/test_cfgfile.c (main): Actually invoke the tests for
	the scripts.

	* init/cfgfile.c (cfg_read_job): Correct type of lineno in error.

	* TOOD: Minor notify bug

	* TODO: Big update.

	* init/tests/test_job.c (test_child_reaper): Make sure that we can
	reap post-start and pre-stop processes, and have only the aux_pid
	changed.  Also make sure that if the running process dies while
	in these states, with or without an aux process, that we don't
	transition badly.

	* init/job.c (job_find_by_pid): Check aux_pid as well.
	* init/tests/test_job.c (test_find_by_pid): Make sure we can find it.

	* init/job.h (Job): Add an auxiliary pid member.
	* init/job.c (job_new): Initialise the aux_pid member.
	(job_change_state): Run the post-start and pre-stop scripts when we
	enter the state with the same name (assuming they exist).
	(job_run_process): Store the pid in aux_pid when starting the
	post-start or pre-stop processes.
	* init/tests/test_job.c (test_change_state): Add tests for running
	the new post-start and pre-stop scripts; which get their process ids
	stored in aux_pid instead of pid.
	(test_new): Make sure the aux_pid member is initialised properly.
	(test_copy): Make sure the aux_pid member is not copied.

	* TODO: Update.

	* init/tests/test_job.c (test_change_state): Add a check for the
	daemon stanza holding the job in spawned; we snuck this in a while
	back and never tested it (there's no support to get it out of
	spawned yet).

	* init/job.h (Job): Add new post_start and pre_stop scripts.
	* init/job.c (job_new): Initialise new scripts to NULL.
	(job_copy): Copy the information from the new scripts over as well.
	* init/tests/test_job.c (test_new): Check they're initialised.
	(test_copy): Check that the information is copied properly.
	* init/cfgfile.c (cfg_stanza_post_start, cfg_stanza_pre_stop): Add
	new script stanza functions for the additional two scripts that
	we want.
	* init/tests/test_cfgfile.c (test_stanza_post_start) 
	(test_stanza_pre_stop): Add tests for the new stanzas.

	* init/cfgfile.c (cfg_stanza_exec, cfg_stanza_script): Rewrite to
	allocate a JobProcess and parse the command or script into it.
	(cfg_read_job): Fix the long broken assumption that pid_file and
	pid_binary are required for respawn, when they're actually required
	for daemon.
	(cfg_stanza_start, cfg_stanza_stop): Remove script second-level.
	(cfg_stanza_respawn): Parse into the job's process.
	(cfg_stanza_pre_start, cfg_stanza_post_stop): New stanzas for the
	processes alone.
	* init/tests/test_cfgfile.c (test_read_job): Update a few test
	cases to match reality.
	(test_stanza_start, test_stanza_stop): Remove script-related checks.

2007-02-09  Scott James Remnant  <scott@netsplit.com>

	* init/tests/test_job.c (test_kill_process): Poll the event queue
	after each test to get rid of the allocated events and make valgrind
	happy.
	* init/tests/test_control.c (test_job_start, test_job_stop)
	(test_event_emit): Poll the event queue after each test to get rid
	of the allocated events, as they make valgrind complain.
	(test_event_emit): Free args and env when done.

	* init/job.h (JobName): Drop obsolete structure
	(JobProcess): Add a new structure to represent a single process
	within the job, instead of using two variables to pick either the
	script or command.
	(Job): Change command and script to a single JobProcess called process;
	change start_script and stop_script to a JobProcess called pre_start
	and post_stop respectively.
	* init/job.c (job_new): Initialise new members to NULL.
	(job_copy): Copy the process structures across, including contents.
	(job_change_state): Call job_run_process passing in the structure;
	rather than fiddling with if statements.
	(job_run_script, job_run_command, job_run_process): Combine all of
	these three functions into a single new job_run_process function.
	* init/tests/test_job.c (test_new, test_copy, test_change_goal) 
	(test_change_state, test_child_reaper) 
	(test_handle_event_finished): Change to using JobProcess for when
	we need to construct a command.
	(test_run_script, test_run_command): Merge into single new
	(test_run_process) function.
	* init/tests/test_event.c (test_poll): Replace command with process.
	* init/tests/test_control.c (test_job_start): Change to using
	JobProcess to specify the command.

	* init/main.c (main): Run job_free_deleted each time through the
	main loop.

	* init/job.c (job_change_goal): Minor tweak to the logic; we may
	have just made the job an instance, that should still let us stop
	the one underneath.

	* TODO: Update.

	* util/jobs.c (do_job): Always expect a list of replies.

	* init/control.c (control_job_status, control_job_stop)
	(control_job_query): Reply with information about all instances of
	the job.
	* init/tests/test_control.c (test_job_status, test_job_stop)
	(test_job_query): Make sure we get the list end even for a single job;
	and make sure we get details of all instances attached to the job.

	* init/tests/test_job.c (test_change_goal): Check that starting
	an instance job actually starts a new instance of it.

	* init/cfgfile.c (cfg_stanza_limit): Support the word "unlimited" in
	limit arguments for both the soft and hard values.
	* init/tests/test_cfgfile.c (test_stanza_limit): Make sure that we
	can make limits be unlimited.

	* init/event.c (event_copy): Function to copy an event structure.
	* init/event.h: Add prototype.
	* init/tests/test_event.c (test_copy): Make sure we copy the event
	correctly, with or without arguments and/or environment.
	* init/job.c (job_copy): Function to copy a job structure, leaving
	the state as it is.
	* init/job.h: Add prototype.
	* init/tests/test_job.c (test_copy): Make sure that we copy the
	job details whether they are NULL or non-NULL, but don't copy the
	state.
	* init/init.supp: Update supression.
	* init/job.c (job_find_by_name): If we get a job that's an instance,
	return what it's an instance of.
	* init/tests/test_job.c (test_find_by_name): Restore accidentally
	deleted test function; test that we get the real job, not an instance.

	* init/job.c (job_new): instance_of is initialised to NULL.
	* init/job.h: Add a new instance_of pointer, pointing to the parent
	that we're an instance of.
	* init/tests/test_job.c (test_new): Check that.
	* init/tests/test_cfgfile.c (test_read_job): Make sure instance_of
	pointers are updated.

	* init/job.c (jobs): Store jobs in a hash table.
	(job_new): Add to hash table, not to a list.
	(job_handle_event, job_handle_event_finished, job_detect_stalled) 
	(job_free_deleted): Iterate across the hash table, rather than list.
	(job_find_by_name): Use nih_hash_lookup, we keep this function because
	we'll add "is instance or not" smarts soon!
	(job_find_by_pid): Iterate across the entire hash table.
	* init/tests/test_job.c (test_find_by_name): Drop test since this
	function is now gone.
	(test_free_deleted): Can't assume things are in a line now.
	* init/control.c (control_job_list): Iterate the hash table.

	* init/event.c: Don't hide the events list anymore
	* init/event.h: Publish it and the init function.
	* init/job.c: Don't hide the jobs list anymore.
	(job_list): Since we don't hide it, we can drop this.
	* init/job.h: Publish it and the init function.
	* init/notify.c: Don't hide the subscriptions list anymore.
	* init/notify.h: Publish it and the init function.
	* init/control.c (control_job_list): Iterate the job list directly
	* init/tests/test_control.c (test_event_emit): Use the events list
	available to us.
	* init/tests/test_event.c (test_poll): Call job_init directly and
	just use the events list available to us.
	* init/tests/test_job.c (test_new): Call job_init directly.
	(test_change_state): Use the events list available to us.
	* init/tests/test_notify.c (test_unsubscribe): Use the subscriptions
	list available to us.

	* doc/states.dot: Add updated state graph.
	* doc/Makefile.am (EXTRA_DIST): Ship the states diagram.
	(states.png): Include rules to build the png, we'll put it in bzr
	anyway, but this is useful.

	* init/cfgfile.c (cfg_delete_handler): Handle deleted jobs; mark
	the job as deleted, and if it's dormant, invoke a state change.

	* upstart/enum.h: Add a new JOB_DELETED state.
	* upstart/enum.c (job_state_name, job_state_from_name): Add the new
	state to the string functions.
	* upstart/tests/test_enum.c (test_state_name) 
	(test_state_from_name): Check the enum works.
	* init/job.c (job_change_goal): New decision; we can start a waiting
	job if it's marked delete (it might be a new instance) -- we'll use
	the new deleted state to decide that we shouldn't.
	(job_change_state): Once we reach waiting, if the job is to be deleted,
	move to the next state.
	(job_next_state): The next state for a waiting job if the goal is stop
	is deleted.  We should never call job_next_state () for a deleted job.
	(job_free_deleted): Very simple function, just detects
	deleted jobs and frees them.
	* init/job.h: Add prototype for new function.
	* init/tests/test_job.c (test_change_goal): Update test to use new
	deleted state; and don't even change the goal.
	(test_change_state): Add a check to make sure we end up in deleted.
	(test_next_state): Make sure waiting goes to deleted.
	(test_free_deleted): Check the function.

	* init/job.c (job_change_goal): Don't try and start a job if it's
	marked to be deleted and is just waiting for cleanup.
	* init/tests/test_job.c (test_change_state): Make sure that the cause
	is released when we reach waiting.

	* init/tests/test_cfgfile.c (test_read_job): Make sure that a deleted
	job gets resurrected.

	* init/cfgfile.c (cfg_visitor): Correct number of arguments and call
	to cfg_job_name.

	* TODO: Update.

	* init/cfgfile.c (cfg_stanza_daemon): Don't allow arguments anymore.
	* init/tests/test_cfgfile.c (test_stanza_daemon): Update tests.

	* init/job.c (job_handle_event_finished): Function to unblock all
	jobs blocked on a given event emission.
	(job_new, job_emit_event): Rename blocker to blocked; it's useful for
	testing for truth.
	* init/job.h: Add prototype, rename member.
	* init/tests/test_job.c (test_handle_event_finished): Test it.
	(test_new, test_change_state): Update name here too.
	* init/event.c (event_finished): Call job_handle_event_finished
	function to unblock jobs.
	* init/tests/test_event.c (test_poll): Make sure the job gets
	unblocked; a few other tests have to change since running event_poll
	always unblocks the job if nothing listens to it.

	* init/job.c (job_child_reaper): Set failed back to FALSE if
	we're respawning, since we don't want to be failing.
	* init/tests/test_job.c (test_child_reaper): cause will be NULL.
	also free and poll events when done.
	(test_handle_event): pid can never be -1
	(test_change_state): poll events when done

	* init/tests/test_job.c (test_child_reaper): Process will always
	be zero on return from reaper.

	* init/tests/test_job.c (test_child_reaper): Killed doesn't go past
	stopping; it goes to waiting, which will clear the cause.

	* init/tests/test_job.c (test_child_reaper): Fill in values before
	we test against them.

	* init/tests/test_job.c (test_kill_process): Fix violated assertion

	* init/tests/test_job.c (test_change_state): This should be failed
	because nothing cleared it.

	* init/tests/test_job.c (test_change_state): Fix a couple of array
	index problems.

	* init/tests/test_job.c (test_change_state): Why set that which
	does not change?

	* init/tests/test_job.c (test_change_state): Add newline to test.

	* init/job.c (job_emit_event): Add the job name as an argument;
	oops.

	* init/tests/test_control.c (test_job_stop): Need to kill the process
	ourselves, as we're blocked on an event.
	(test_job_query): Fix wrong value in test.
	(check_job_stopped, test_job_stop, test_unwatch_jobs): Change job
	name to match the test.

	* init/job.c (job_change_state): Must only not enter some states
	with no process now; others like killed actually usually want one!

	* init/tests/test_cfgfile.c (test_read_job): Fix test case.

	* init/tests/test_job.c (test_handle_event): Clean up tests.
	(test_detect_stalled): Clean up.

	* init/job.c (job_child_reaper): Update the reaping of the child
	processes; there's a much larger state range for the main process
	now, so that needs to be taken into account.
	* init/tests/test_job.c (test_child_reaper): New test cases.

	* init/job.c (job_next_state): Encapsulate the slightly odd three
	exit states of running in this function, otherwise we'll end up
	special-casing it in places I'd rather not think about.
	(job_change_goal): Only change the state of a running job if it
	has a process.
	* init/tests/test_job.c (test_next_state): Add a test case for the
	dead running job
	(test_change_goal): Add test case for the dead running job

	* init/tests/test_job.c (test_change_state): Add test cases for
	the forgotten stopping to killed transition.

	* init/job.c (job_kill_process, job_kill_timer): Just check the pid
	and state, and no longer any need to notify jobs since we're just
	called from one state amongst many.
	(job_change_state): Skip over the killed state if there's no process.
	* init/tests/test_job.c (test_kill_process): Update test cases.

	* init/job.c (job_run_process): Simplify a little bit, no need to
	do the state assertions here, just make sure there's no already
	a process running.
	* init/tests/test_job.c (test_run_command, test_run_script): Run
	tests in the spawned state, since that's where we run the primary
	command or script.  Drop check for process state since that's no
	longer set.

	* init/job.c (job_change_state, job_next_state): Ok, here's the big
	one ... rewrite this to use the new state transitions.  This has
	suddenly got a lot simpler and easier to read, this was definitely a
	good idea.
	(job_emit_event): Function to make emission of events easier.
	(job_failed_event): replaces this one which wasn't so easy.
	* init/tests/test_job.c (test_change_state): I can't say how much I
	wasn't looking forwards to rewriting these test cases; anyway, it's
	done now and I hope they're all right;
	(test_next_state): Make sure the state transitions are correct too.

	* init/job.h: Rename is_instance to delete and spawns_instance to
	just instance.
	* init/job.c (job_new): Update.
	* init/tests/test_job.c (test_new): Update.
	* init/cfgfile.c (cfg_stanza_instance): Update.
	* init/tests/test_cfgfile.c (test_stanza_instance): Update.

	* init/event.h: Correct the event names.

	* init/job.h: Add blocker event member.
	* init/job.c (job_new): Initialise it to NULL.
	* init/tests/test_job.c (test_new): Check it.

	* init/job.c (job_change_goal): Have a stab at this function with the
	new state machine; it gets somewhat simpler (until we introduce the
	second scripts), now we just induce things by a state change.
	* init/tests/test_job.c (test_change_goal): Made easier (for now)
	because we don't need to deal with processes and can just wait to
	be blocked on an event.

2007-02-08  Scott James Remnant  <scott@netsplit.com>

	* init/cfgfile.c (cfg_read_job): Drop check for useless respawn script
	(cfg_stanza_respawn): Drop handling of "respawn script"
	* init/tests/test_cfgfile.c (test_stanza_respawn): Drop the checks
	for "respawn script"

	* init/job.h: Move things about a bit more; remove respawn_script
	since that state is going away.
	* init/job.c (job_new): Drop initialisation of process_state.
	* init/tests/test_job.c (test_new): Improve the tests.

	* init/main.c (STATE_FD): Remove this define, not used anymore.

	* init/tests/test_event.c (test_poll): Update the event checking
	to match what's likely to happen.

	* init/event.h: Remove commented out bit.

	* init/tests/test_notify.c (check_job_status, test_job): Correct
	state usage to match a possible state.

	* init/control.c (control_job_start, control_job_stop) 
	(control_job_query, control_job_list): Drop process state and
	description from the job status messages we send back.
	* init/tests/test_control.c (test_error_handler) 
	(check_job_started, test_job_start, check_job_stopped) 
	(check_job_stopping, test_job_query, check_job_starting) 
	(test_job_list, test_watch_jobs, test_unwatch_jobs): Remove
	process_state and description, and update usage of job states.

	* init/notify.c (notify_job): Don't include process state or
	description in the job status message anymore.
	* init/tests/test_notify.c (check_job_status, test_job): Update tests

	* init/cfgfile.c (cfg_read_job): Drop the copying of the process_state
	member, since it doesn't exist anymore.
	* init/tests/test_cfgfile.c (test_read_job): Drop the check too.

	* init/job.h (Job): Drop the process_state member.

	* util/jobs.c (handle_job_status): Drop the process_state and
	description arguments; output a process id only if it's greater
	than zero.
	* util/tests/test_jobs.c (test_start_action, test_list_action) 
	(test_jobs_action): Update tests to use newer states and arguments.
	* util/events.c (handle_event_job_status): Simplify in the same way

	* upstart/message.h: Remove process_state and description from the
	job status event (we already had the foresight to not put them in
	the event job status event).
	* upstart/message.c (upstart_message_new, upstart_message_handle):
	Update handling of the messages to reduce the arguments.
	* upstart/tests/test_message.c (test_new, my_handler) 
	(test_handle): Update the tests for the new job status message.

	* upstart/enum.h (JobState): Change the job states to the new set
	of states that we've planned.
	(ProcessState): Drop process state entirely; this information is now
	contained in the single JobState field.
	* upstart/enum.c (job_state_name, job_state_from_name): Update
	strings to match the new state names.
	(process_state_name, process_state_from_name): Drop these functions.
	* upstart/tests/test_enum.c (test_state_name) 
	(test_state_from_name): Update test cases to match new names.
	(test_process_state_name, test_process_state_from_name): Drop.

	* init/main.c (main): Remove the logd hack for now.
	* init/job.c (job_new): Change the default console to none for now.
	* init/tests/test_job.c (test_new): Update test.
	* init/cfgfile.c (cfg_stanza_console): Can't guard against duplicates
	for a while.
	* init/tests/test_cfgfile.c (test_stanza_console): Comment out dup test

	* init/cfgfile.c (cfg_read_job): Remove the restriction that there
	must be either an 'exec' or 'script' for a job; jobs without either
	define states others can use.
	* init/tests/test_cfgfile.c (test_read_job): Convert the test to
	a "must work".
	* init/job.c (job_change_state): Remove restriction that we must
	have either a script or a command; having neither should just wedge
	the job at the running rest state.  Note that there's no way to get
	it out yet, because we don't force that particular state change.
	* init/tests/test_job.c (test_change_state): Make sure that works.

	* init/job.c (job_change_cause): Put the knowledge about how to
	change the cause into a separate function, since it's slightly
	tricky.
	(job_change_goal, job_change_state): Set the cause using the above
	function.

	* init/job.h (Job): Rename goal_event to cause, also shuffle things
	around so that the state is mostly together.
	* init/job.c, init/process.c, init/notify.c, init/cfgfile.c: Update
	references (and comments) to match the new name.
	* init/tests/test_job.c, init/tests/test_event.c,
	init/tests/test_process.c, init/tests/test_cfgfile.c,
	init/tests/test_notify.c: Likewise.

	* init/job.c (job_child_reaper): Don't change the goal event; the
	state changes will handle this.
	(job_change_goal): Only dereference/reference the goal event if we're
	actually changing it.
	* init/tests/test_job.c (test_change_state, test_child_reaper):
	Update tests to not assume that the goal event gets changed.
	(test_kill_process): Eliminate race condition.

	* init/job.c (job_child_reaper): Correct some problems with job and
	event failure; we now don't overwrite an existing failure record,
	and don't record failure if the main process failed and the goal was
	stop; since we likely caused it.
	* init/tests/test_job.c (test_child_reaper): More test cases.

	* logd/event.d/logd.in: Stop on the new runlevel events, not the
	shutdown event.

	* compat/sysv/shutdown.c (shutdown_now): Emit an ordinary runlevel
	change event now; including the INIT_HALT environment variable
	* compat/sysv/man/shutdown.8: Update the manual

	* compat/sysv/telinit.c: Now just sends out a runlevel event with
	an argument giving the new runlevel.
	* compat/sysv/man/telinit.8: Update description of the command.

	* upstart/message.h: Remove the UPSTART_SHUTDOWN message.
	* upstart/message.c (upstart_message_new, upstart_message_handle):
	Remove handling for the shutdown message.
	* upstart/tests/test_message.c (test_new, test_handle): Remove
	tests against the shutdown message.
	* init/control.c (control_shutdown): Remove the shutdown command
	from the server.
	* init/tests/test_control.c (test_shutdown): Remove tests for it.
	* init/event.h: Remove the shutdown event.
	* util/initctl.c: Remove the shutdown command reference.
	* util/events.c (shutdown_action): Remove the command.
	* util/events.h: Update.
	* util/tests/test_events.c (test_shutdown_action): Remove tests.

	* init/job.c (job_detect_idle): Rename to job_detect_stalled
	(job_detect_stalled): Remove the idle state detection
	(job_set_idle_event): Idle event has been removed.
	* init/job.h: Update.
	* init/tests/test_job.c (test_detect_idle): Rename to
	(test_detect_stalled): and remove idle detection tests.
	* init/main.c (main): Replace job_detect_idle with job_detect_stalled
	* init/control.c (control_shutdown): Don't set the idle event.
	* init/tests/test_control.c (test_shutdown): Don't detect the idle
	event (and thus the second event)

	* init/cfgfile.c (cfg_stanza_service): Parser for service stanza.
	* init/tests/test_cfgfile.c (test_stanza_service): Test the service
	stanza.
	(test_stanza_respawn): Check that respawn implies service.
	* TODO: Update.

	* init/job.h (Job): Add a new service member.
	* init/job.c (job_new): Service starts off as false.
	(job_change_state): Check service instead of respawn.
	* init/tests/test_job.c (test_change_state): Check with service
	instead of respawn, since that's what we really mean.

	* init/cfgfile.c (cfg_read_job): Copy a whole bunch more state
	into the newly parsed job.
	* init/job.c (job_run_process): Only output the first error.
	* init/tests/test_cfgfile.c (test_read_job): Make sure important
	things are copied.
	* TODO: Update.

	* init/main.c: Restore a much simplified version of the term
	handler that doesn't try and copy across any state.

	* compat/sysv/telinit.c: Update call to event_emit; we'll revisit
	this shortly when we get rid of the shutdown event.

	* util/events.c (handle_event): Add new id field (but ignore it)
	Functio
	(handle_event_job_status): New function to handle the new event.
	(handle_event_finished): Function to handle the end of the event.
	(emit_action): Send the newer event, and loop over replies until
	we get a finished one.
	* util/tests/test_events.c (test_emit_action): Update tests cases.

	* init/control.c (control_event_emit): New function to handle the
	new-style emit message.
	* init/tests/test_control.c (test_event_emit): Make sure the new
	message function behaves.

	* init/event.c, init/job.c, init/main.c, init/tests/test_event.c,
	init/tests/test_job.c: Completely drop the serialisation code, it's
	getting out of date and in the way.

	* init/event.h: Remove compatibility macros.
	(EventEmission): Drop the callback function; it was too error prone
	to try and do it this way, and we only ever wanted to release a job
	anyway as control requests are better handled through the notify
	interface.
	(EventEmissionCb): Drop unused typedef.
	* init/event.c (event_emit): Drop callback argument.
	(event_finished): Don't call the callback
	* init/tests/test_event.c: Update to avoid callbacks.
	* init/job.c (job_change_state): Convert to using event_emit and
	EventEmission.
	(job_detect_idle): Drop extra arguments to event_emit.
	* init/main.c (main, cad_handler, kbd_handler): Drop extra arguments
	to event_emit.
	* init/control.c (control_shutdown): Use event_emit instead of
	event_queue.
	* init/tests/test_control.c (test_shutdown): Convert to using
	EventEmission.
	(test_watch_events, test_unwatch_events): Drop extra arguments to
	event_emit.
	* init/tests/test_notify.c (test_subscribe_event, test_job) 
	(test_event, test_event_finished): Drop extra arguments to event_emit
	* init/tests/test_job.c (test_change_goal, test_change_state) 
	(test_run_script, test_child_reaper, test_detect_idle): Drop
	extra arguments to event_emit.
	* init/tests/test_process.c (test_spawn): Drop extra arguments to
	event_emit.

	* TODO: Update.

	Rewrite the notification subsystem quite significantly; now we
	have individual functions to subscribe to different types of
	notification, and can even subscribe to individual jobs or events.

	* init/notify.c (notify_subscribe_job, notify_subscribe_event) 
	(notify_unsubscribe): New subscription and unsubscription functions
	that assume one record per subscription, not process.
	(notify_subscription_find): Function to find a subscription.
	(notify_job): Send a message to anything subscribed to the goal event
	as well.
	(notify_event): Use EventEmission and include the id in the event.
	(notify_event_finished): New function, sends a finished message and
	includes both the id and whether the event failed.
	* init/notify.h (NotifySubscribe): New notify structure that is
	once per subscription, rather than per-process; and allows
	subscription to individual jobs or events.
	* init/tests/test_notify.c (test_subscribe_job) 
	(test_subscribe_event, test_unsubscribe): Test the new subscription
	functions, replacing the old
	(test_subscribe): tests.
	(test_subscription_find): Check finding works
	(check_event, test_event): Update to use emissions, and check that the
	id is correct.
	(test_event_finished): Check this one works too
	(check_event_job_status, test_job): Make sure processes subscribed
	via the goal event are notified too.
	* init/event.c (event_pending): Pass the emission directly.
	(event_finished): Notify subscribers that the event has finished.
	* init/control.c (control_error_handler): Call notify_unsubscribe
	(control_watch_jobs, control_unwatch_jobs, control_watch_events) 
	(control_unwatch_events): Update to the new subscription API.
	* init/tests/test_control.c (test_error_handler): Use new API
	(test_watch_jobs, test_unwatch_jobs, test_watch_events)
	(test_unwatch_events): Also update these to the new API; use a
	destructor to make sure the subscription is freed.

	* init/tests/test_process.c: Don't use printf, use TEST_FUNCTION

2007-02-07  Scott James Remnant  <scott@netsplit.com>

	* upstart/message.h: Allocate new grouped event messages.
	* upstart/message.c (upstart_message_new, upstart_message_handle):
	Add support for the new grouped event messages.
	* upstart/tests/test_message.c (test_new, test_handle) 
	(my_handler): Make sure the new messages are passed correctly.

	* init/job.c (job_change_state): Clear the goal event whenever we
	reach the final rest state of a job (waiting for all jobs, running
	for services).
	* init/tests/test_job.c (test_change_state): Check that the goal
	event goes away at the right times.
	* TODO: Update.

	* init/tests/test_job.c (test_child_reaper): Make sure that the
	event is marked failed properly

	* init/job.c (job_start_event, job_stop_event): There's no reason
	for these to exist as seperate functions anymore, especially since
	we want to eventually have some kind of match table.
	(job_handle_event): Perform the iterations and match calls here
	instead, since we just call job_change_goal now.
	* init/job.h: Remove prototypes.
	* init/tests/test_job.c (test_start_event, test_stop_event): Fold into
	(test_handle_event): which now handles all the cases.

	* init/job.c (job_detect_idle): Call event_emit
	* init/main.c (main, cad_handler, kbd_handler): Call event_emit
	instead of event_queue.
	* init/tests/test_event.c (test_new): Call event_poll
	* init/tests/test_job.c (test_change_state, test_child_reaper) 
	(test_detect_idle, test_change_state): Update to use newer event API.
	* TODO: Update.

	* init/job.c (job_start, job_stop): Drop these functions; call
	job_change_goal instead (which is now public).
	(job_change_state, job_child_reaper): Call job_change_goal instead.
	* init/job.h: Update.
	* init/tests/test_job.c (test_start, test_stop): Merge into new
	(test_change_goal): function.
	* init/main.c (main): Call job_change_goal instead of job_start.
	* init/control.c (control_job_start, control_job_stop): Call
	job_change_goal instead.

	* init/tests/test_job.c (test_new, test_change_state) 
	(test_run_script, test_start, test_stop, test_start_event): 

	* init/job.h (Job): goal_event is now an EventEmission, and is
	a direct pointer to the one in the events queue, rather than a copy.
	* init/process.c (process_setup_environment): Reference the event
	name and environment through the goal event, not directly.
	* init/job.c (job_run_script): Reference the event name and
	environment through the goal event, not directly.
	(job_change_state, job_child_reaper): Replace direct setting of the
	job goal with a call to job_stop; the process state is always
	PROCESS_NONE in all three cases, so this is completely safe.
	(_job_start, _job_stop): Merge these two functions together into
	(job_change_goal): which behaves a lot more like job_change_state,
	except that it doesn't loop.  This handles the changing of the
	emission.
	(job_start, job_start_event, job_stop, job_stop_event): Simplify
	these functions, now they just call job_change_goal passing in
	the emission pointer (or NULL).

	* init/main.c, init/job.c, init/job.h, init/event.c, init/event.h,
	init/tests/test_job.c, init/tests/test_event.c: Remove state
	serialisation code for the time being; maintaining it is getting
	increasingly harder, and it introduces some major bugs.  It will
	get rewritten shortly.

	* init/event.c (event_pending): Pass the emission directly to
	job_handle_event now.
	* init/job.c (job_handle_event, job_start_event, job_stop_event):
	Deal with event emissions rather than just plain events, the change
	so far doesn't do anything else other than take the structure change.
	* init/job.h: Change prototypes.
	* init/tests/test_job.c (test_start_event, test_stop_event)
	(test_handle_event): Update tests to use emissions.

	* init/tests/test_event.c (test_read_state, test_write_state): Check
	the passing of the progress information.
	* init/event.c (event_read_state, event_write_state): Add progress
	field to the serialisation (oops).

	* init/event.h: Add missing attribute for event_read_state.
	* init/cfgfile.h: Add missing attributes.
	* init/main.c (read_state): Don't discard return value.
	* TODO: Update.

	* init/main.c (read_state): Handle the Emission keyword; also handle
	Event really being an EventEmission.
	* init/event.c (event_emit): Make the next emission id a static global
	(event_read_state, event_write_state): Serialise event emission
	structures, not plain events; also send over the last id we used so
	it appears seamless.  This doesn't yet handle the callback/data bit
	of the serialisation, which turns out to be a little tricky ... oops
	* init/event.h: Update.
	* init/tests/test_event.c (test_read_state, test_write_state): Check
	that serialisation is done with EventEmissions instead, and all the
	fields are passed (except callback and data which are ... tricky).

	* init/main.c (main): Call event_poll instead of event_queue_run.

	* init/event.c (event_poll): Add the new function that replaces
	event_queue_run(); handles the new-style event emission structures
	in the list and only returns when there are no non-handling events.
	(event_pending, event_finished): Handling of particular event states
	during poll; split out for readability.
	(event_queue, event_queue_run): Drop these obsolete functions.
	(event_read_state): Force type from event_queue.
	* init/event.h: Add event_poll prototype; remove prototypes of old
	functions, replacing with #defines for now so things still compile.
	* init/tests/test_event.c (test_queue): Drop tests.
	(test_read_state, test_write_state): Force type from event_queue
	Change type we check size of.
	(test_poll): Pretty thoroughly test the new poll function.
	* init/job.c (job_change_state): Force type from event_queue
	* init/control.c (control_event_queue): Force type from event queue
	* init/tests/test_job.c (test_detect_idle): Force type from event_queue
	* init/tests/test_control.c (test_event_queue, test_shutdown):
	Force type from event_queue

	* init/event.c: Revert to a single list of events with an enum
	(event_emit): Set the progress to pending initially.
	(event_emit_find_by_id): Simplify now it just checks one list
	(event_emit_finished): Function for jobs to call once they've done
	with an event; just sets the progress to finished for the event
	queue to pick up.
	* init/tests/test_event.c (test_emit_finished): Check it.

	* init/event.h: Add prototype.
	(EventProgress): Add new enum	
	(EventEmission): And add progress member to this structure
	* init/tests/test_event.c (test_emit): Make sure the event is pending

	* init/event.c (event_emit_find_by_id): Locate an event emission
	by its id in either the pending or handling queue.
	* init/event.h: Add prototype
	* init/tests/test_event.c (test_emit): Make sure that the emission
	id is unique each time.
	(test_emit_find_by_id): Test the function.

	* init/event.c (event_emit): New function to replace event_queue();
	returns an EventEmission structure with the details filled in as
	given.
	* init/event.h: Add prototype.

	* init/event.c (event_init): Rename the single events queue to
	pending and add a new handling list.

	* init/event.h (EventEmission, EventEmissionCb): Add a new emission
	structure that wraps an event, for use in the queue.

	* util/tests/test_events.c (test_events_action): Update test now
	that nih_message is more sensible.
	* util/tests/test_jobs.c (test_start_action, test_list_action) 
	(test_jobs_action): Update test

	* util/events.c (emit_action): Actually pass the emit_env array
	* util/tests/test_events.c (test_emit_action): Make sure it does.

	* util/initctl.c (main): Catch nih_command_parser() returning a
	negative value to indicate an internal error, and always exit 1.

	* util/events.c (handle_event): Build up multiple lines to describe
	the event, including its arguments and environment.
	* util/tests/test_events.c (test_events_action): Check the new output
	format is right.

	* init/main.c (main): Take out inadvertantly leaked debugging code;
	sorry about that.

	* init/job.c (job_child_reaper): Rewrite this to make the logic a
	little easier to follow, and support signals in normalexit.  This
	also now applies to deciding whether the job failed, if it did, we
	store that information in the job so the stop and stopped events
	can get it.
	* init/tests/test_job.c (test_child_reaper): Add new test cases for
	the setting of the failed flags.

	* init/cfgfile.c (cfg_stanza_normalexit): Allow signal names in the
	arguments, which are added to the normalexit array or'd with 0x80
	* init/tests/test_cfgfile.c (test_stanza_normalexit): Check that we
	can now parse signal names correctly.

	* init/job.c (job_failed_event): Change add to addp to fix leak.

	* init/job.c (job_failed_event): Function to turn an event into one
	that includes all the necessary arguments and environment.
	(job_change_state): Call job_failed_event for the stop and stopped
	events (bit hacky at the moment, will improve later).
	* init/tests/test_job.c (test_change_state): Check that the failed
	events are generated properly.

2007-02-06  Scott James Remnant  <scott@netsplit.com>

	* init/job.c (job_change_state): Reset the failed member when
	we enter the starting state.
	* init/tests/test_job.c (test_change_state): Make sure that the
	failed member is reset when we enter the starting state.

	* init/job.h (Job): Add failed, failed_state and exit_status members.
	* init/job.c (job_new): Initialise new members.

	* init/job.c (job_child_reaper): Convert signals to names when
	outputting status messages.
	* init/tests/test_job.c (test_child_reaper): Check that the signal
	name gets converted over.

	* init/event.h (CTRLALTDEL_EVENT): Now we've broken the shared
	namespace of events and jobs, rename the control-alt-delete event
	back to control-alt-delete.

	* init/job.c (job_change_state): Replace the events generated as
	part of the job state, named for the job and state, with new state
	events that have the job name as an argument.
	* init/event.h: Define new job event names.
	* init/tests/test_job.c (test_change_state): Make sure the new
	events are correct, with the job name as an argument.

	* init/job.c (job_change_state): Remove the job event; this has
	been repeatedly proved to be confusing.
	* init/tests/test_job.c (test_change_state): Remove checks for the
	job event.

	* util/events.c (emit_action): Pass in extra arguments.
	(env_option): Function to parse an option given an environment
	variable.
	* util/events.h: Add prototype.
	* util/tests/test_events.c (test_emit_action): Make sure that the
	emit action works with no arguments and with arguments.
	(test_events_action): Send back events with the right number of args.
	(test_env_option): Check the env option parser works.
	* util/initctl.c: Give shutdown its own command and options, give
	emit a new -e option.

	* util/events.c (shutdown_action): Split out from emit, seeing as
	these are going to be different from now on.
	* util/events.h: Add prototype.
	* util/tests/test_events.c (test_shutdown_action): Copy test cases.

	* init/control.c (control_event_queue): Take the arguments and
	environment from the event queue request; and reparent into the
	event.
	* init/tests/test_control.c (test_event_queue): Check that arguments
	and environment are copied across properly.

	* init/notify.c (notify_event): Pass in the arguments and environment
	for the event.
	* init/tests/test_notify.c (check_event): Check for event arguments
	and environment from the notify process.
	(test_event): Add arguments and environment to the event we test with

	* upstart/tests/test_message.c (test_new, test_handle): Send
	arguments and environment with the UPSTART_EVENT_QUEUE and
	UPSTART_EVENT messages.
	* upstart/wire.c (upstart_pop_int, upstart_pop_unsigned): Shrink
	only once.
	(upstart_pop_string): Check the length is at least one first, as
	we may just have an 'S'.

	* upstart/message.c (upstart_message_new, upstart_message_handle):
	The UPSTART_EVENT and UPSTART_EVENT_QUEUE messages gain new array
	arguments containing the arguments and environment for the event.
	* upstart/message.h: Document the new arguments.

	* util/tests/test_events.c, util/tests/test_jobs.c: Update the
	message format checks here too.

	* upstart/tests/test_wire.c (test_pop_pack): Free the array.

	* upstart/tests/test_message.c (test_new, test_handle)
	(test_handle_using, test_reader): Update tests to include and
	expect new type markers between each field.

	* upstart/wire.c (upstart_push_int, upstart_push_unsigned):
	Take out silly asserts; it must have room!

	* upstart/wire.c (upstart_push_string, upstart_pop_string): Rewrite
	to use a type like the rest of the functions; this removes the strange
	length restriction and allows us to make the pop function
	non-destructive.
	* upstart/tests/test_wire.c (test_push_string): Update.
	(test_pop_string): Update, adding in non-destructive, wrong type
	and insufficient space for type test cases.
	(test_push_array, test_pop_array): These needed updated too,
	changing the string format changed the array format.
	(test_push_pack, test_pop_pack): And obviously the pack format changed.

	* upstart/wire.c (upstart_pop_header): Make the function
	non-destructive in the face of errors.
	* upstart/tests/test_wire.c (test_pop_header): Make sure that
	invalid headers are non-destructive on error.

	* upstart/tests/test_wire.c (test_pop_int, test_pop_unsigned):
	Make sure that insufficient space is non-destructive.

	* upstart/wire.c (upstart_push_int, upstart_pop_int) 
	(upstart_push_unsigned, upstart_pop_unsigned): Convert to array-style
	type first format.
	(upstart_push_string, upstart_push_header): Write the length and
	type fields out by hand so they don't get an 'i' prefix.
	(upstart_pop_string, upstart_pop_header): Read the length and type
	fields by hand so they don't get an 'i' prefix.
	* upstart/tests/test_wire.c (test_push_int, test_pop_int) 
	(test_push_unsigned, test_pop_unsigned): Update test cases to match.
	(test_push_pack, test_pop_pack): Pack format was changed too.

	* upstart/wire.c (upstart_push_packv, upstart_pop_packv): Add calls
	to push and pop array.
	* upstart/tests/test_wire.c (test_push_pack, test_pop_pack): Test
	support for arrays.

	* upstart/wire.c (upstart_push_array, upstart_pop_array): Implement
	new array functions; note that these use a newer format that allows
	us to transmit NULL without needing to limit the size of the array.
	* upstart/wire.h: Add prototypes.
	* upstart/tests/test_wire.c (test_push_array, test_pop_array):
	Test the new array functions.

	* init/job.c (job_run_script): Build up the argument list, appending
	those from the goal event if one is set.
	(job_run_command): Use nih_str_array_add to build up the arguments,
	but don't append those from the goal event (use script).
	* init/tests/test_job.c (test_run_script): Make sure the arguments get
	passed to the running shell scripts.

	* init/job.c (job_run_script): Only use the /dev/fd trick if we can
	actually stat /dev/fd; also don't hardcode that path ...
	* init/paths.h (DEV_FD): Add here.

	* init/process.c (process_setup_environment): Copy environment
	variables from the goal event into the job's process.
	* init/tests/test_process.c (test_spawn): Make sure the environment
	reaches the job, but doesn't override that in the job already.

	* init/tests/test_job.c (test_start_event): 

	* init/job.c (job_start_event, job_stop_event): Copy the arguments
	and environment from the event into the goal event.

	* init/job.c (job_read_state, job_write_state): Read and write
	arguments and environment for goal event.
	* init/tests/test_job.c (test_read_state, test_write_state): Test
	with arguments and environment to the goal event.

	* init/event.c (event_read_state, event_write_state): Read and write
	the arguments and environment of the event.
	* init/tests/test_event.c (test_read_state, test_write_state): Make
	sure arguments and environment are correctly serialised.

	* init/cfgfile.c (cfg_stanza_console): Fix a leak of the console
	argument in the case of duplicated options.
	(cfg_stanza_env): Drop the counting now nih_str_array_addp does it;
	and be sure to use that function.
	(cfg_stanza_umask): Fix leak of umask argument
	(cfg_stanza_nice): Fix leak of nice argument
	* init/tests/test_event.c (test_new): Call event_queue_run so init
	is called outside of a TEST_ALLOC_FAIL block.

	* init/event.c (event_new): Start off with NULL args and env, to
	match job (saves a few bytes).
	(event_match): Watch for NULL arguments!
	* init/tests/test_event.c (test_new): Check for NULL not alloc'd

	* init/cfgfile.c (cfg_stanza_on, cfg_stanza_start) 
	(cfg_stanza_stop): Parse arguments to the on stanza and store them
	directly in the event.
	* init/tests/test_cfgfile.c (test_stanza_on, test_stanza_start) 
	(test_stanza_stop): Make sure arguments are parsed into the event.

	* init/event.c (event_new): Use nih_str_array_new.
	* init/cfgfile.c (cfg_stanza_env): Rewrite to use nih_str_array.

	* init/job.c (job_run_script): Check the error returned from
	nih_io_reopen; don't just loop.  We only ever expect ENOMEM (the
	other error, EBADF, is impossible).

	* init/job.c (job_change_state): Reset the goal_event to NULL when
	we catch a run-away job (as it's not stopping for the same event
	it started with).
	(job_child_reaper): Reset the goal_event to NULL after setting the
	goal to STOP.
	* init/tests/test_job.c (test_change_state, test_child_reaper):
	Check that the goal event gets reset whenever the goal gets changed.

	* init/tests/test_event.c: Use TEST_ALLOC_FAIL

	* init/event.c (event_match): Match arguments using fnmatch() and
	allow more arguments in event1 than event2 (but not the other way
	around).
	* init/tests/test_event.c (test_match): Check the new permitted
	combinations.

	* init/event.h (Event): Add args and env members to Event.
	* init/event.c (event_new): Initialise args and env members to
	zero-length arrays.
	* init/tests/test_event.c (test_new): Use TEST_ALLOC_FAIL and
	make sure args and env are both initialised to a list containing
	just NULL.

	* util/jobs.c (start_action): Get the UPSTART_JOB environment variable
	and use that if we don't have any arguments passed to us.
	(do_job): Code split from the above function that handles a named job
	* util/tests/test_jobs.c (test_start_action): Make sure UPSTART_JOB
	is picked up.

	* init/process.h: Add necessary attributes.

	* init/process.c (process_setup_environment): Set the UPSTART_JOB
	environment variable from the job, and the UPSTART_EVENT environment
	variable from the job's goal_event member (if set).
	* init/tests/test_process.c (test_spawn): Make sure we get the
	environment in the job.

	* init/job.h: Add attributes to job_new and job_read_state.
	* init/tests/test_job.c: Use CHECK_ALLOC_FAIL on the functions we
	didn't get around to touching while we were in here.

	* init/job.c (job_start_event, job_stop_event): Set the goal_event
	member to a copy of the event we found.
	(job_read_state): Use event_new instead of trying to do it by hand.
	* init/tests/test_job.c (test_start_event, test_stop_event): Use 
	CHECK_ALLOC_FAIL; and make sure the goal_event is set properly.
	(test_start, test_stop, test_write_new): Use event_new here too

	* init/job.c (job_write_state): Output a goal_event field containing
	the event name or nothing for NULL.
	(job_read_state): Parse the goal_event field
	* init/tests/test_job.c (test_write_state): Make sure the state is
	written out properly.
	(test_read_state): Make sure that the state is parsed correctly too.

	* init/job.c (job_start, job_stop): Split all of the code except
	the goal_event setting into two new static functions that this calls
	(_job_start, _job_stop): New static functions
	(job_start_event, job_stop_event): Call _job_start and _job_stop
	instead of job_start and job_stop

	* init/job.c (job_catch_runaway): Move this function up a bit.

	* init/job.c (job_start, job_stop): Clear the goal_event member,
	these functions are called for a manual start.
	* init/tests/test_job.c (test_start, test_stop): Make sure the
	goal_event member is freed and set to NULL.

	* init/job.h (Job): Add a new goal_event member
	* init/job.c (job_new): Initialise the goal_event member to NULL.
	* init/tests/test_job.c (test_new): Check with TEST_ALLOC_FAIL;
	also make sure goal_event is initialised to NULL.

2007-02-05  Scott James Remnant  <scott@netsplit.com>

	* configure.ac: Bump version to 0.3.3

	* NEWS: Update.

	* init/process.c (process_spawn): Exit with 255 so we don't clash
	with anything that uses 1 as a normal exit code.  Note why we only
	close 0..2 (everything else is FD_CLOEXEC).
	* init/cfgfile.c (cfg_watch_dir): Mark the inotify watch descriptor
	as FD_CLOEXEC.
	* init/control.c (control_open): nih_io_set_cloexec can only ever
	return EINVAL, so no point checking it.

2007-02-04  Scott James Remnant  <scott@netsplit.com>

	* init/tests/test_control.c: Remove strange old code.

2007-02-03  Scott James Remnant  <scott@netsplit.com>

	* init/control.c (control_open_sock, control_reopen)
	(control_close_handler): Drop these functions; unconnected datagram
	sockets don't close -- so why try dealing with it?
	(control_error_handler): Don't reopen the socket on error, just log
	it -- the socket should be fine, there's no remote end to be lost,
	after all.
	* init/tests/test_control.c (test_close_handler): Drop.
	(test_error_handler): Drop the reopen tests.

	* init/tests/test_job.c (test_run_script): Control socket doesn't
	get unexpectedly opened anymore; so no need to close it.

	* init/control.c (control_open): Remove the strange behaviour that
	this can be called to get the socket.  Instead make control_io
	global; we're all adults after all.
	* init/tests/test_control.c (test_open): Remove the test for the
	silly behaviour.
	* init/notify.c (notify_job, notify_event): Use the control_io
	pointer directly, and just do nothing if we lost it somehow.

	* init/main.c (main): Being unable tp open the control socket, or
	parse the configuration, should be a fatal error; stop being so
	damned liberal! <g>   Don't reset the signal state if we're
	being restarted, as this loses any pending signals -- be happy
	that our parent left them in a good state.  Set SIGCHLD to the
	standard handler, otherwise we might lose this before we start
	the main loop (which does the same anyway).
	(term_handler): Rework so we don't need to close and open the
	control socket; instead we just close it in the child that's
	going to send the state, and notify the parent that it's safe to
	exec (which will cause it to be closed so the new init can open it).

	* init/tests/test_control.c (test_open): Fix valgrind error
	* init/tests/test_notify.c (test_subscribe): Fix valgrind error

	* init/notify.c (notify_subscribe): Make safe against ENOMEM.
	* init/tests/test_notify.c (test_subscribe): Use TEST_ALLOC_FAIL

	* init/control.c: Add needed attributes; tidy up formatting.
	(control_open): Don't let ENOMEM fail opening the control socket.
	* init/control.h: Add needed attributes.
	* init/tests/test_control.c (test_open): Test for failed allocation.
	* init/main.c (term_handler): Make sure we catch failure to open
	the control socket again.

	* TODO: Update

	* init/cfgfile.c (cfg_watch_dir): Clean this up a bit; now we only
	output a warning if inotify failed for any reason other than not
	being supported AND walking worked.

	* init/cfgfile.c (cfg_watch_dir): Update to even newer watch API;
	our create_handler is now always called if inotify is successful,
	so we just need to fall back to walking the directory when it
	isn't -- if inotify isn't supported, don't even bother complaining.
	(cfg_create_modify_handler): Check the stat of the file visited to
	make sure it's a regular file.
	(cfg_visitor): Check the stat of the file visited to make sure it's
	a regular file.

	* init/cfgfile.c: Update include to upstart/enum.h
	* init/job.c: Update include to upstart/enum.h
	* init/job.h: Update include to upstart/enum.h

	* logd/main.c: Add attribute to open_logging

	* util/initctl.c: Split out the command functions into new files;
	* util/jobs.c: This gets the job-related commands
	* util/events.h: This gets the event-related commands
	* util/initctl.h, util/jobs.h, util/events.h: Headers
	* util/tests/test_jobs.c: Test suite for job-related commands.
	* util/tests/test_events.c: Test suite for event-related commands.
	* util/Makefile.am (initctl_SOURCES): Add new files.
	(TESTS): Build new test suites.
	(test_jobs_SOURCES, test_jobs_LDFLAGS, test_jobs_LDADD):
	Details for job-related commands test suite binary.
	(test_events_SOURCES, test_events_LDFLAGS, test_events_LDADD):
	Details for event-related commands test suite binary.
	* TODO: Remove item about splitting initctl now we've done it.

	* TODO: Big update; strip anything we have a spec for.

	* upstart/message.c (upstart_message_handle): Make sure that if we
	fail to parse a message, we don't leave strings around in memory.
	* upstart/tests/test_message.c (test_open): Check that we get a
	raised EADDRINUSE if we try an open a socket twice.
	(test_handle): Add lots of checks for things like NULL names and
	incomplete messages; as well as the obvious unknown message.
	(test_reader): Make sure that errors while handling messages are
	dealt with by logging it.

	* upstart/job.c, upstart/job.h, upstart/tests/test_job.c: Rename to
	enum.c, enum.h and tests/test_enum.c; since this just includes enums
	and convert functions really.
	* upstart/Makefile.am: Update.
	* upstart/libupstart.h: Update include.
	* upstart/tests/test_message.c: Update include.

2007-02-01  Scott James Remnant  <scott@netsplit.com>

	* logd/main.c (main): Ensure we error if daemonise fails.

	* compat/sysv/shutdown.c (main): Ensure that signals and timers
	are added, even if we run out of memory.

	* upstart/tests/test_message.c: Change from assert to assert0 
	* upstart/tests/test_wire.c: Change from assert to assert0
	* init/tests/test_notify.c: Change from assert to assert0
	* init/tests/test_control.c: nih_io_message_send should always return
	a value greater than zero.

	* upstart/tests/test_wire.c: Change to use assert instead of NIH_ZERO;
	the rationale here is that in test cases we just want to fail, not
	try again repeatedly.
	* upstart/tests/test_message.c: Likewise.

	* init/tests/test_control.c: Use assert to ensure we get the expected
	return values of functions that raise errors.
	* init/tests/test_notify.c: Use assert to ensure we get the expected
	return values of functions that raise errors.

	* init/cfgfile.c (cfg_watch_dir): Port to the new NihWatch API and
	use nih_dir_walk().  This also fixes the long-standing bug where we
	wouldn't watch the configuration directory if inotify was disabled.
	Drop both the parent and prefix members for now, until we clean this
	up later.
	(cfg_create_modify_handler): Wrap cfg_read_job after figuring out
	the job name.
	(cfg_job_name): Function to figure out the job name from a path.
	(cfg_visitor): Visitor function to handle initial parsing, figuring
	out the job name; otherwise identical to the standard handler.
	* init/cfgfile.h: Update prototype for cfg_watch_dir.
	* init/main.c (main): Update call to cfg_watch_dir.

2007-01-31  Scott James Remnant  <scott@netsplit.com>

	* upstart/tests/test_message.c: Use TEST_ALLOC_FAIL to make sure
	allocations are handled properly.

2007-01-30  Scott James Remnant  <scott@netsplit.com>

	* upstart/wire.c: Note that if any of the push functions fail, the
	entire buffer should be discarded.
	* upstart/tests/test_wire.c (test_push_int, test_push_unsigned) 
	(test_push_string, test_push_header, test_push_pack): Us
	TEST_ALLOC_FAIL to ensure that failing to allocate memory is caught.

	* upstart/tests/test_message.c (my_handler): Free the name and
	description after checking; they aren't otherwise.

	* upstart/wire.c (upstart_push_packv, upstart_pop_packv): Consume
	a copy of the va_list, so these can be called multiple times on the
	same list without ill effect.

	* upstart/message.h: Add warn_unused_result attributes to
	upstart_message_handle and upstart_message_handle_using as they raise
	errors.

	* upstart/wire.c: push functions return negative values to indicate
	insufficient memory.
	* upstart/wire.h: Add warn_unused_result attributes to push functions

	* upstart/tests/test_message.c: Guard calls to nih_io_buffer_push and
	nih_io_message_add_control with NIH_ZERO to ensure they succeed.
	* upstart/tests/test_wire.c: Guard calls to nih_io_buffer_push

	* HACKING: Update from libnih with new Documentation,
	Function Attributes and Test Cases sections.

2007-01-10  Scott James Remnant  <scott@netsplit.com>

	* init/main.c (crash_handler): s/SEGV/SIGSEGV/

	* init/main.c (main): Rename variable

	* TODO: Update.

	* init/main.c (main): Change the way we clear the arguments; by
	deleting just the final NULL terminator, we fool the kernel into
	only returning one argument in cmdline.

	* init/main.c (segv_handler): Rename to crash_handler and handle
	SIGABRT as well, so we can catch assertion errors.  Of course, in
	theory, with our high test converage this should never happen in
	practice <chortle>

2007-01-09  Scott James Remnant  <scott@netsplit.com>

	* init/main.c (main): Clear arguments so that upstart only ever
	appears as /sbin/init in ps, top, etc.

	* TODO: Update.

	* util/initctl.c: Add data pointer to functions and handle calls.

	* init/control.c: Add data pointer to all functions.
	* init/tests/test_control.c: Pass data pointer to
	upstart_message_handle_using()
	* init/tests/test_notify.c: Pass data pointer to
	upstart_message_handle_using()

	* upstart/message.c (upstart_message_handle) 
	(upstart_message_handle_using): Add a data pointer argument to these
	functions and pass it to the handler.
	(upstart_message_reader): Pass the io structure's data pointer.
	* upstart/message.h (UpstartMessageHandler): Add a data pointer to
	the message handler.
	* upstart/tests/test_message.c (test_handle, test_handle_using):
	Pass a data pointer to the function call and check it's passed
	to the handler correctly.
	(test_reader): Check that the io data pointer gets passed.

	* init/tests/test_cfgfile.c (test_stanza_console, test_stanza_env) 
	(test_stanza_umask, test_stanza_nice, test_stanza_limit): Finish off
	the newer style test cases.

	* init/cfgfile.c (cfg_stanza_console, cfg_stanza_umask)
	(cfg_stanza_nice, cfg_stanza_limit, cfg_stanza_chroot)
	(cfg_stanza_chdir): Guard against duplicate uses of the stanzas.
	* init/tests/test_cfgfile.c (test_stanza_daemon) 
	(test_stanza_respawn): Check that neither daemon or respawn override
	exec if they have no arguments.
	(test_stanza_script): Add missing function
	(test_stanza_chroot, test_stanza_chdir): Add tests for these simple
	stanzas.

	* init/cfgfile.c: Change remaining uses of nih_error_raise and
	return to just nih_return_error.

	* init/cfgfile.c (cfg_stanza_exec, cfg_stanza_daemon)
	(cfg_stanza_respawn, cfg_stanza_script): Disallow duplicates,
	both of command strings, scripts, limits and of just the flags.
	* init/tests/test_cfgfile.c (test_stanza_exec) 
	(test_stanza_daemon, test_stanza_respawn, test_stanza_instance):
	Check the behaviour of these stanzas.
	
	* init/cfgfile.c (cfg_stanza_start, cfg_stanza_stop): Disallow
	duplicate values for the script.
	* init/tests/test_cfgfile.c (test_stanza_start, test_stanza_stop):
	Test cases for those two functions.

	* init/cfgfile.c (cfg_stanza_description, cfg_stanza_author) 
	(cfg_stanza_version): Don't allow stanza to be duplicated anymore.
	* init/tests/test_cfgfile.c (test_stanza_description) 
	(test_stanza_author, test_stanza_version): Test cases for these
	simple stanza; making sure duplication is not permitted.
	(test_stanza_on): Add a test case for this stanza too.

	* init/cfgfile.c (cfg_stanza_kill): Guard against duplicate uses
	of the kill timeout stanza.
	* init/tests/test_cfgfile.c (test_stanza_kill): Test the complex
	kill stanza.
	(test_stanza_pid): Check duplicate usage results in an error.

	* init/job.h (Job): Rename pidfile to pid_file and binary to pid_binary
	* init/job.c (job_new): Update names here too.
	* init/errors.h: Add a new "duplicate value" error.
	* init/cfgfile.c (cfg_read_job): Change name of variables, and catch
	the duplicate value error to add the line number.
	(cfg_stanza_pid): Change variable names, and clean this function up
	a little.  Make it an error to use a stanza more than once.
	* init/tests/test_cfgfile.c (test_stanza_pid): Write a newer test
	case function for the pid stanza.

	* init/cfgfile.c (cfg_stanza_normalexit): Use do/while instead of
	while, that we don't have to test has_token first as next_arg does
	that for us.

	* init/cfgfile.c (cfg_stanza_normalexit): Change to peek at the next
	token to see whether it's missing or not, and then just fetch each
	next argument at a time.  This is more efficient than parsing them
	all in one go, and also means we can report the error in the right
	place!
	* init/tests/test_cfgfile.c (test_stanza_normalexit): Since we've
	changed the function that parses the stanza, add a proper test case
	function for it, covering all the behaviours.

	* init/job.c (job_new): Initialise the emits member to an empty list.
	* init/job.h (Job): Add the emits member as a list.
	* init/tests/test_job.c (test_new): Check the emits list starts off
	empty.
	* init/tests/test_cfgfile.c (test_stanza_emits): Test the new emits
	stanza; this function will also serve as a prototype for cleaning up
	the config tests.

	* init/cfgfile.c (cfg_stanza_emits): Add function to parse the new
	emits stanza.

	* init/cfgfile.c (cfg_stanza_depends): Remove the depends stanza
	from the configuration file.  Dependency support has never been used,
	and is to be replaced by a more flexible event/state configuration
	and blocking on the starting/stopping events.
	* init/tests/test_cfgfile.c: Remove references and tests for the
	depends stanza.
	* init/job.h: Remove the depends list from the job structure.
	* init/job.c (job_new): No depends list to initialise.
	(job_change_state): No dependencies to release
	(job_start): No dependencies to iterate; this removes a particularly
	hairy and complex interaction between state changes.  Remove the
	dependency event.
	(job_release_depends): Drop this function.
	* init/tests/test_job.c (test_start, test_stop): Massively simplify
	these tests cases now we don't have dependencies to worry about.
	(test_release_depends): Drop tests

2007-01-08  Scott James Remnant  <scott@netsplit.com>

	* init/cfgfile.c: Rewrite using the nih_config API, rather than one
	huge function we now just have seperate handler functions for each
	stanza.  We can also use more fine-grained parsing than slurping
	all args in and counting them.
	(cfg_read_job): Catch exceptions from the configuration parser and
	add the line number where the problem occurred to an output message.
	Parser errors are now fatal, and not ignored.
	* init/errors.h: Add a file containing errors raised within the init
	daemon codebase.
	* init/Makefile.am (init_SOURCES): Build with errors.h
	* init/tests/test_cfgfile.c: Update test cases now we don't expect
	a job to be returned if there's a parser error.

	* TODO: Update

2007-01-06  Scott James Remnant  <scott@netsplit.com>

	* logd/main.c (logging_reader): Fix inadvertent shadowing of the
	len parameter.

	* compat/sysv/telinit.c: Oops, nearly forgot to port this to send
	the messages in the new way.
	* compat/sysv/shutdown.c (shutdown_now): Likewise, port this too.

	* TODO: Update.

	* util/initctl.c (handle_job_status): Output the process argument,
	not the pid argument which contains the origin of the message.

	* upstart/message.c (upstart_message_handle): Raise a new unknown
	message error if we don't have a handler  and a new illegal message
	error if the source is illegal.
	* upstart/tests/test_message.c (test_handle): Adjust tests to check
	for the new errors that we raise.
	* upstart/errors.h: Define strings for new errors.

	* util/initctl.c: Yet another makeover for this little program,
	port it to the new message/control framework using handler functions
	and NihIoMessage.  This starts to make each action function look
	very similar, so there's method to this madness.

2007-01-05  Scott James Remnant  <scott@netsplit.com>

	* logd/main.c (main): Make sure that we add the SIGTERM handler.

	* init/tests/test_job.c (test_run_script): This test case relies
	on there only being one file descriptor watch, which won't be true
	if the control socket has been opened because there's a message to
	go out.  Make sure it's closed first.

	* init/init.supp: Update supressions file now that control_init
	has been renamed to notify_init

	* init/Makefile.am: Include notify.o from all tests.
	* init/job.c (job_change_state, job_kill_process, job_start) 
	(job_stop): Use the new notify_job function name.
	* init/event.c (event_queue_run): Use the new notify_event function
	name.

	* init/control.c (control_error_handler): Handle ECONNREFUSED now
	that the process id is available to us.
	* init/tests/test_control.c (test_error_handler): Make sure children
	going away is handled properly.

	* upstart/message.c (upstart_message_new): Store the process id in
	the int_data message field.
	* upstart/tests/test_message.c (test_new): Check the int_data field
	is filled in.

	* init/main.c (main): Guard against various things returning an error
	that we weren't catching.

	* init/tests/test_notify.c: Whitespace fix.

	* init/control.c (control_watch_jobs, control_unwatch_jobs) 
	(control_watch_events, control_unwatch_events): Restore functionality
	to subscribe and unsubscribe from job and event notifications.	
	* init/tests/test_control.c (test_watch_jobs, test_unwatch_jobs) 
	(test_watch_events, test_unwatch_events): Check that the subscription
	and unsubscription messages work.
	* init/Makefile.am (test_control_LDADD): Link to notify.o

	* init/control.c: Drop unused include of upstart/errors.h

	* init/notify.c: Move functions that handle subscription and
	notification from control.c.  Other than changing the names, we're
	keeping the API the same for now; expect it to change later when we
	add the ability to subscribe to individual jobs or events.
	(notify_init): initialise the subscriptions list; we don't have a
	separate send queue now that the control I/O is always asynchronous.
	* init/notify.h: Moved notification enum, structure and prototypes
	from control.h, changing the names so they match notify_* in the
	process.
	* init/Makefile.am (init_SOURCES): Build and link notify.c using
	notify.h
	(TESTS): Build the notify test suite binary.
	(test_notify_SOURCES, test_notify_LDFLAGS, test_notify_LDADD): Details
	for notify test suite binary.
	* init/tests/test_notify.c: Rewrite test cases in the manner of
	test_control.c so that we have one function for notify_job and
	one for notify_event, each of which contains the child process that
	receives the notification,

	* init/control.c (control_open): Allow this to be called to obtain
	the control socket, which means we can make it static.
	* init/tests/test_control.c (test_open): Check that it works.

	* init/control.c, init/control.h, init/tests/test_control.c: Move
	functions that handle subscription and notification to new notify.c
	(control_init): Drop completely, no need to maintain a send queue now
	(control_open): Change to return an NihIo that uses the default
	control watcher, and our error handler.  Split socket opening into
	(control_open_sock): which can be called from other functions.
	(control_close): Use nih_io_close() to close the socket and free the
	structure in one go.
	(control_reopen): Close the open control socket and open it again
	without destroying the NihIo structure, its queues or state.
	(control_close_handler): Handle the control socket going away
	(control_error_handler): Handle errors on the control socket,
	including the connection refused error that indicates a client went
	away.
	(control_handle): Split this into a miriad of small functions with
	a table to link them to the message type; this will make expanding
	each message handler much easier in future.
	* init/control.h: Update.
	* init/tests/test_control.c: Rewrite test cases to check the new
	handler functions; as a side-effect, this gets rid of the evil giant
	child/parent functions in favour of one test function per handler
	function.

	* upstart/message.c (upstart_message_handle_using): Wrapper function
	around upstart_message_handle that ensures all messages as passed to
	a single function.
	* upstart/message.h: Update.
	* upstart/tests/test_message.c (test_handle_using): Make sure it
	calls the single function.

2007-01-04  Scott James Remnant  <scott@netsplit.com>

	* upstart/message.c (upstart_message_reader): Handle any errors
	that occurred while handling the message.

2007-01-02  Scott James Remnant  <scott@netsplit.com>

	* upstart/message.c (upstart_message_handle): Check that the name
	argument is never NULL.
	(upstart_message_reader): Simple message reader function that can
	be associated with an I/O watch and handles each message received.
	* upstart/message.h: Add prototype.
	* upstart/tests/test_message.c (test_reader): Test the reader function.

	* upstart/control.c: Rename to upstart/message.c
	* upstart/control.h: Rename to upstart/message.h
	* upstart/tests/test_control.c: Rename to upstart/tests/test_message.c
	* upstart/libupstart.h: Update includes.
	* upstart/wire.c: Include message.h
	* upstart/wire.h: Update includes.
	* upstart/tests/test_wire.c: Update includes.
	* upstart/errors.h: Rename UPSTART_INVALID_MESSAGE to
	UPSTART_MESSAGE_INVALID so that it's prefixed.
	* upstart/Makefile.am (libupstart_la_SOURCES) 
	(upstartinclude_HEADERS, TESTS): Update filenames.

	* upstart/control.c (upstart_message_new): New function that
	creates an NihIoMessage directly from its arguments, which are a type
	followed by a variable number of args depending on that type.
	(upstart_message_handler): Function to find a handler function for
	a particular message type and origin process.
	(upstart_message_handle): New function that takes an NihIoMessage
	and invokes a handler function with a variable number of args
	depending on the message type.
	(upstart_send_msg, upstart_send_msg_to, upstart_recv_msg): Drop these
	functions, leave it up to the caller to decide whether to send and
	receive the messages synchronously or asynchronously; now that the
	capability is in nih_io_*.
	* upstart/control.h (UpstartMsgType): Rename to UpstartMessageType.
	(UpstartMessageHandler): Function with variable number of arguments
	that handles a message received.
	(UpstartMsg): Drop this structure entirely, we'll encode or decode
	the wire format directly from or into a function call, rather than
	use an intermediate structure to marshal it.
	(UpstartMessage): New structure to make a table that can be passed
	to upstart_message_handle to determine which handler should be called.
	* upstart/tests/test_control.c: Test new behaviour.
	* upstart/wire.c (upstart_push_header, upstart_pop_header): Change
	structure name for type parameter.
	* upstart/wire.h: Update.
	* upstart/tests/test_wire.c: Update.

	* configure.ac (AC_COPYRIGHT): Update copyright to 2007.

2006-12-29  Scott James Remnant  <scott@netsplit.com>

	* upstart/wire.c (upstart_write_int, upstart_write_unsigned) 
	(upstart_write_string, upstart_write_header, upstart_write_packv) 
	(upstart_write_pack): Rename to *_push_*
	(upstart_read_int, upstart_read_unsigned, upstart_read_string) 
	(upstart_read_header, upstart_read_packv, upstart_read_pack): Rename
	to *_pop_*.
	All of the above modified to modify an NihIoMessage structure,
	instead of trying to carry around buffers ourself.
	* upstart/wire.h: Update to match above.
	* upstart/tests/test_wire.c: Update all tests to match the above
	changes.

2006-12-21  Scott James Remnant  <scott@netsplit.com>

	* upstart/wire.c (upstart_read_packv, upstart_write_packv): Change
	nih_assert_notreached to nih_assert_not_reached.

	* init/job.c (job_run_script): Open the NihIo structure in stream mode.
	* logd/main.c (logging_watcher): Open the NihIo structure in
	stream mode.
	(logging_reader): Need to pass the length of the size_t as a pointer
	so that it can be modified if less is read.

2006-12-17  Scott James Remnant  <scott@netsplit.com>

	* upstart/wire.c (upstart_write_packv, upstart_write_pack) 
	(upstart_read_packv, upstart_read_pack): Functions to write a pack
	of different variables to the stream, or read them from it
	* upstart/wire.h: Add prototypes.
	* upstart/tests/test_wire.c (test_write_pack, test_read_pack):
	Check we can read and write a pack of variables at once.

	* upstart/wire.c (upstart_write_header, upstart_read_header): Drop
	the version from the header, we'll just keep the protocol always
	backwards compatible.
	* upstart/wire.h: Update.
	* upstart/tests/test_wire.c (test_write_header, test_read_header):
	Check that everything works.

	* upstart/wire.c (upstart_write_string, upstart_read_string):
	Transmit the length as an unsigned, and use 0xffffffff to mean NULL
	instead of zero so we can still transmit the empty string.
	* upstart/wire.h: Update.
	* upstart/tests/test_wire.c (test_write_string, test_read_string):
	Tests for the functions to make sure the wire is at it should be.

	* upstart/wire.c (upstart_read_str, upstart_write_str): Rename to
	upstart_read_string and upstart_write_string.
	* upstart/wire.h: Update.
	
	* upstart/wire.c (upstart_write_unsigned, upstart_read_unsigned):
	Functions to send unsigned values over the wire, which we'll use
	to get a bit extra for the string lengths.
	* upstart/wire.h: Update.
	* upstart/tests/test_wire.c (test_write_unsigned) 
	(test_read_unsigned): Test the new functions.

	* upstart/wire.c (upstart_write_ints, upstart_read_ints): Drop
	these functions, we'll go with something far more generic and
	useful.
	* upstart/wire.h: Remove prototypes.

	* upstart/wire.c (upstart_write_int, upstart_read_int): Transmit
	integers as signed 32-bit values in network byte order.
	* upstart/tests/test_wire.c (test_write_int, test_read_int): Test
	the functions to make sure the wire is at it should be,

	* upstart/control.c (upstart_read_int, upstart_write_int) 
	(upstart_read_ints, upstart_write_ints, upstart_read_str) 
	(upstart_write_str, upstart_read_header, upstart_write_header): Move
	functions to new wire.c file.
	* upstart/wire.c: Source file to hold wire protocol functions.
	* upstart/wire.h: Prototypes.
	* upstart/tests/test_wire.c: (empty) test suite.
	* upstart/libupstart.h: Include wire.h
	* upstart/Makefile.am (libupstart_la_SOURCES): Build and link wire.c
	(upstartinclude_HEADERS): Install wire.h
	(TESTS): Build and run wire test suite.
	(test_wire_SOURCES, test_wire_LDFLAGS, test_wire_LDADD): Details for
	wire test suite binary.

	* upstart/control.c (MAGIC): Change to "upstart\n", the final
	character was originally \0 and then was a " " for the 0.2 series.
	* upstart/tests/test_control.c (test_recv_msg): Change to match.

2006-12-15  Scott James Remnant  <scott@netsplit.com>

	* util/initctl.c, compat/sysv/telinit.c, compat/sysv/shutdown.c:
	Update all uses of the UpstartMsg structure to avoid the
	intermediate union that no longer exists.	

	* init/control.c, init/tests/test_control.c: Update all uses of
	the UpstartMsg structure to avoid the intermediate union that no
	longer exists.	

	* upstart/control.h: Combine all the previous message structures
	into just one that has all of the fields anyway.
	* upstart/control.c, upstart/tests/test_control.c: Update all uses of
	the UpstartMsg structure to avoid the intermediate union that no
	longer exists.

	* upstart/control.h (UPSTART_API_VERSION): Define API version macro
	to be public.
	* upstart/control.c (MSG_VERSION, upstart_send_msg_to): Replacing the
	previous MSG_VERSION macro here.

	* upstart/control.c (upstart_read_int, upstart_write_int) 
	(upstart_read_ints, upstart_write_ints, upstart_read_str) 
	(upstart_write_str, upstart_read_header, upstart_write_header):
	New functions to replace the old "write a struct" protocol with
	something a little more regimented and supportable.
	(IOVEC_ADD, IOVEC_READ, WireHdr, WireJobPayload, WireJobStatusPayload)
	(WireEventPayload): Remove these structures, use the functions
	instead.
	(upstart_send_msg_to): Call write functions intead of using macros,
	this makes the code somewhat neater.
	(upstart_recv_msg): Call read functions instead of using macros,
	again making the code somewhat neater.
	* upstart/tests/test_control.c (test_recv_msg): Change wire
	tests to match new protocol, and thus actually work properly,
	previously these were endian sensitive.

2006-12-14  Scott James Remnant  <scott@netsplit.com>

	* compat/sysv/shutdown.c (wall): Construct the wall message so that
	we don't put \r into a po file; for some reason, gettext hates that
	and bitches about it.  Someone's confusing internationalisation with
	operating system portability, I expect.

	* util/man/initctl.8: Drop reference to start(8), as that's just
	a symlink to initctl now.

	* init/man/init.8: Link to initctl.

	* compat/sysv/reboot.c (main): Clear up help text a little.

	* HACKING: Correct some typos.

	* configure.ac (AC_INIT): Correct bug reporting address.

2006-12-13  Scott James Remnant  <scott@netsplit.com>

	* configure.ac: Bump version to 0.3.2

	* NEWS: Update.

	* util/initctl.c (print_job_status): Drop the newline from the
	output.

2006-12-13  Alex Smith  <alex@alex-smith.me.uk>

	* util/initctl.c (print_job_status): Clean up initctl job status
	output, which was badly converted from printf to nih_message.

2006-12-13  Scott James Remnant  <scott@netsplit.com>

	* compat/sysv/man/shutdown.8: Add missing documentation on the
	format of TIME by copying it from --help output.

2006-12-13  Alex Smith  <alex@alex-smith.me.uk>

	* init/process.c (process_setup_console): Actually send output to
	/dev/null instead of /dev/console, when CONSOLE_NONE.

2006-12-13  Scott James Remnant  <scott@netsplit.com>

	* Makefile.am (EXTRA_DIST): Distribute the nih ChangeLog as well.

	* init/tests/test_job.c: Port to the new test framework.
	* init/job.c (job_set_idle_event): Fix a slight memory leak,
	repeated setting of the idle event never freed the previous one set.

2006-12-12  Scott James Remnant  <scott@netsplit.com>

	* init/tests/test_cfgfile.c: Port to the new test framework.

	* init/tests/test_control.c: Port to the new test framework.
	* init/init.supp: Suppress the list head allocated within control_init.

	* init/control.c (control_watcher): Need to save the pid when we
	get ECONNREFUSED, otherwise we lose it when we free the message.

	* init/tests/test_process.c: Port to the new test framework.
	* init/init.supp: Suppress the list head allocated within job_init.

	* init/init.supp: Include a valgrind suppressions file.
	* init/Makefile.am (EXTRA_DIST): Distribute the suppressions file.

	* init/tests/test_event.c: Port to the new test framework.

	* logd/Makefile.am, util/Makefile.am, compat/sys/Makefile.am
	(AM_CPPFLAGS): Add -I$(srcdir), necessary for testing "programs"
	that don't have usual library path semantics.

	* upstart/tests/test_control.c: Port to the new test framework.
	* upstart/control.c (upstart_free): Drop this function, while not
	exposing libnih is a valiant effort, it already slips out because
	of the error handling.

	* upstart/tests/test_job.c: Add missing include.

	* upstart/tests/test_job.c: Port to the new test framework.
	(test_process_state_name): Check that this returns NULL.

	* HACKING: Update location of download directory.  Document
	requirement that all code have test cases.

	* logd/main.c (open_logging): Likewise.

	* init/control.c (control_open): No need to set ENOMEM, errno is
	always set anyway.

	* configure.ac (AM_INIT_AUTOMAKE): Include nostdinc so we don't get
	Automake's broken default includes.
	* upstart/Makefile.am (DEFAULT_INCLUDES): Drop override now that
	we don't need it.
	(DEFS, INCLUDES): Replace these variables with the combined
	(AM_CPPFLAGS): variable that declares everything.
	* init/Makefile.am (DEFAULT_INCLUDES): Drop override now that
	we don't need it.
	(DEFS, INCLUDES): Replace these variables with the combined
	(AM_CPPFLAGS): variable that declares everything.
	* util/Makefile.am (DEFAULT_INCLUDES): Drop override now that
	we don't need it.
	(DEFS, INCLUDES): Replace these variables with the combined
	(AM_CPPFLAGS): variable that declares everything.
	* compat/sysv/Makefile.am (DEFAULT_INCLUDES): Drop override now that
	we don't need it.
	(DEFS, INCLUDES): Replace these variables with the combined
	(AM_CPPFLAGS): variable that declares everything.
	* logd/Makefile.am (DEFAULT_INCLUDES): Drop override now that
	we don't need it.
	(DEFS, INCLUDES): Replace these variables with the combined
	(AM_CPPFLAGS): variable that declares everything.

2006-11-02  Scott James Remnant  <scott@netsplit.com>

	* util/initctl.c (start_action): Remove break calls which shouldn't
	be there.

2006-10-18  Sean E. Russell  <ser@ser1.net>

	* init/main.c: Include sys/time.h
	* init/cfgfile.c: Include sys/time.h and sys/resource.h
	* init/job.c: Include sys/time.h and sys/resource.h

2006-10-17  Scott James Remnant  <scott@netsplit.com>

	* configure.ac: Bump version to 0.3.1

	* NEWS: Update.
	* TODO: Update.

	* configure.ac (AM_GNU_GETTEXT_VERSION): Quote version number.

	* logd/Makefile.am (event.d/logd): Make the event.d sub-directory
	in case we're building outside of the source tree.

	* compat/sysv/runlevel.c (store): Don't break strict-aliasing rules
	by avoiding dereferencing type-punned pointer.  Answers on a
	postcard, please.

2006-10-13  Scott James Remnant  <scott@netsplit.com>

	* util/initctl.c (start_action, emit_action): Add missing \n

	* util/initctl.c: Rewrite using nih_command_parser.
	* util/man/initctl.8: Improve.

	* util/start.c: Remove, replaced by initctl.
	* util/man/start.8: Remove, replaced by initctl.
	* util/Makefile.am (sbin_PROGRAMS): Drop start, now just a symlink
	to initctl.
	(dist_man_MANS): Drop start.8, now a symlink to initctl.8
	(install-exec-hook): Make symlinks to initctl, add start
	(install-data-hook): Make symlinks to initctl.8, add start.8

	* initctl: Rename to util again, I don't want a separate directory
	for every single little tool; and we'll be shipping more than just
	initctl (e.g. a non-compat reboot).
	* configure.ac (AC_CONFIG_FILES): Make util/Makefile instead of
	initctl/Makefile.
	* Makefile.am (SUBDIRS): Descend into util, not initctl.

	* compat/sysv/reboot.c: Remove long options where they didn't exist
	before.  Write help text.
	* compat/sysv/man/reboot.8: Update.

	* init/main.c (main): Formatting.
	* logd/main.c (main): Formatting.
	* logd/man/logd.8: Formatting.
	* compat/sysv/runlevel.c (main): Formatting.
	* compat/sysv/telinit.c (main): Formatting.
	* compat/sysv/man/shutdown.8: Remove long options.

	* compat/sysv/shutdown.c: Remove -e/--event, it has no place in a
	compatibility tool.  Get rid of long options that never existed
	before.  Specify help text to describe the options.
	* compat/sysv/man/shutdown.8: Spruce up a bit.

	* compat/sysv/telinit.c (main): Set help text to list the valid
	runlevels.
	* compat/sysv/man/telinit.8: Refine the notes to mention runlevel(8).

	* compat/sysv/runlevel.c (main): Make the help text describe the
	options, rather than the behaviour.
	* compat/sysv/man/runlevel.8: Flesh out a little more.

	* configure.ac (AC_INIT): Change bug reporting address to the
	mailing list, since Launchpad doesn't accept random bugs without
	accounts and complicated control messages.
	* init/main.c, logd/main.c: Add a period to the synopsis.

	* init/main.c (main): Set the synopsis, and direct people to look
	at telinit in the --help output.
	* init/man/init.8: Flesh this out a little more, still a lot of
	explaining to do about jobs and events, but we'll wait until we've
	changed that code before documentating the behaviour.

	* logd/main.c (main): Correct help text to describe the options,
	rather than what the program does.  As per standard style.
	Don't become a daemon until the logging socket is open, and make
	that exclusive with waiting for SIGCONT.
	* logd/man/logd.8: Write some more extensive documentation,
	including describing the startup interlock and the socket protocol.
	* TODO: Plan to get rid of the signal interlock from  logd.

2006-10-12  Scott James Remnant  <scott@netsplit.com>

	* configure.ac: Expand AC_GNU_SOURCE so we get _GNU_SOURCE and so
	that gettext doesn't complain.
	(AM_GNU_GETTEXT_VERSION): Increase to 0.15
	(AC_PREREQ): Increase to 2.60
	* HACKING: Update autoconf and gettext requirements.

2006-10-11  Scott James Remnant  <scott@netsplit.com>

	* init/control.c (control_init): Pass NULL to nih_list_new.
	Clarify list item types.
	* init/event.c (event_init): Pass NULL to nih_list_new.
	* init/job.c (job_init): Pass NULL to nih_list_new.

	* init/main.c: Change nih_signal_add_callback to nih_signal_add_handler
	and NihSignalCb to NihSignalHandler.

	* init/cfgfile.c, init/cfgfile.h, init/control.c, init/control.h,
	init/event.c, init/event.h, init/job.c, init/job.h, init/main.c,
	init/process.c: Clean up documentation strings and parent pointer
	types.

	* compat/sysv/shutdown.c: Change nih_signal_add_callback to
	nih_signal_add_handler.

	* compat/sysv/reboot.c: Set synopsis text depending on command
	used (probably should use nih_command_parser?)
	* compat/sysv/runlevel.c: Set synopsis and help text, and correct
	usage.
	* compat/sysv/shutdown.c: Set synopsis text.
	* compat/sysv/telinit.c: Set synopsis text.

	* compat/sysv/runlevel.c, compat/sysv/shutdown.c: Clean up
	documentation strings.

	* logd/main.c: Set synopsis and help text.

	* logd/main.c: Clean up documentation strings.
	Change nih_signal_add_callback to nih_signal_add_handler.

	* upstart/control.c, upstart/control.h, upstart/job.c: Clean up
	documentation strings and correct parent pointer type.

	* HACKING: Detail function documentation requirement and format.

2006-10-10  Scott James Remnant  <scott@netsplit.com>

	* event.d/logd.in: Move to logd/event.d
	* event.d/Makefile.am: Remove
	* logd/Makefile.am: Create the logd job definition and install
	* Makefile.am (SUBDIRS): event.d directory has been removed.
	* configure.ac (AC_CONFIG_FILES): No longer make event.d/Makefile

	* configure.ac: Check for --enable-compat, default to sysv if given
	or no compat if not given.
	* compat/sysv/Makefile.am: Don't build binaries or install manpages
	unless COMPAT_SYSV is defined.

2006-10-06  Scott James Remnant  <scott@netsplit.com>

	* doc/upstart-logo.svg: Include the logo Alexandre designed.
	* doc/Makefile.am (EXTRA_DIST): Ship the logo in the tarball.
	* Makefile.am (SUBDIRS): Install under doc
	* configure.ac: Generate doc/Makefile
	* AUTHORS: Ensure he's credited fully.

2006-09-27  Scott James Remnant  <scott@netsplit.com>

	* event.d/Makefile.am (do_subst): Eliminate duplicate /s

	* man/init.8: Move to init/man
	* init/Makefile.am: Update to install man page.
	* man/logd.8: Move to logd/man
	* logd/Makefile.am: Update to install man page.
	* man/initctl.8, man/start.8: Move to initctl/man
	* initctl/Makefile.am: Update to install man pages.
	* man/reboot.8, man/runlevel.8, man/shutdown.8, man/telinit.8:
	Move to compat/sysv/man
	* compat/sysv/Makefile.am: Update to install man pages.
	* man/Makefile.am: Remove
	* configure.ac (AC_CONFIG_FILES): Remove man/Makefile
	* Makefile.am (SUBDIRS): Don't build in man

	* util: Rename to initctl
	* configure.ac (AC_CONFIG_FILES): Update.
	* Makefile.am (SUBDIRS): Update.

	* util/reboot.c: Move to compat/sysv
	* util/shutdown.c: Move to compat/sysv
	* util/Makefile.am: Update.
	* compat/sysv/Makefile.am: Update.

	* configure.ac: Replace macros with single call to NIH_INIT.
	Bump version to 0.3.0 to begin new development cycle.

2006-09-21  Scott James Remnant  <scott@netsplit.com>

	* logd/main.c: Revert the change that logged to the console, in
	practice this doesn't work so well.  I want to get rid of logd
	in the long term, or at least just have it as a simple logging
	proxy, so giving it features seems wrong.

2006-09-20  Scott James Remnant  <scott@netsplit.com>

	* configure.ac: Bump version to 0.2.8
	* NEWS: Updated.

	* logd/main.c (main): Check the kernel command-line for "quiet"
	(line_reader): Write to console unless silent or a daemon

	* man/Makefile.am (dist_man_MANS): Drop sulogin.8
	* man/sulogin.8: Drop, we don't include an sulogin

2006-09-19  Michael Biebl  <mbiebl@gmail.com>

	* event.d/Makefile.am (logd): Drop $(srcdir)
	* init/Makefile.am (init_SOURCES): Distribute paths.h

2006-09-18  Michael Biebl  <mbiebl@gmail.com>

	* configure.ac: Check for sys/inotify.h

2006-09-18  Scott James Remnant  <scott@netsplit.com>

	* util/shutdown.c (warning_message): Adjust method of constructing
	the message to not confuse poor translators who think \r and \n are
	the same thing!

2006-09-14  Scott James Remnant  <scott@netsplit.com>

	* init/job.c (job_change_state): Catch runaway respawns when we
	enter the running state, so we catch stop/start loops too.
	* init/tests/test_job.c (test_change_state): Update test.

	* event.d/logd: Rename to logd.in
	* event.d/logd.in: Replace /sbin with @sbindir@ so we can transform
	* event.d/Makefile.am: Generate logd from logd.in

	* util/reboot.c: Don't hardcode the location of /sbin/shutdown
	* util/Makefile.am (DEFS): Use autoconf to seed it
	* util/shutdown.c (sysvinit_shutdown): Don't hardcode the location
	of /dev/initctl

	* init/paths.h: Create a new configuration file that can contain
	all of the path definitions, and in particular, allow them to be
	overidden elsewhere.
	* init/Makefile.am (DEFS): Override definitions of CFG_DIR and
	TELINIT using autoconf
	* init/main.c: Include paths.h.  Don't hardcode location of telinit
	* init/job.c: Include paths.h
	* init/process.c: Include paths.h
	* init/process.h: Remove definitions from here.

	* configure.ac: Bump version to 0.2.7

2006-09-13  Scott James Remnant  <scott@netsplit.com>

	* NEWS: Updated.

	* TODO: More TODO.

2006-09-10  Scott James Remnant  <scott@netsplit.com>

	* util/reboot.c (main): Don't give -H with "halt".

2006-09-09  Scott James Remnant  <scott@netsplit.com>

	* configure.ac: Bump version to 0.2.6

	* NEWS: Update.
	* TODO: Update.

	* upstart/control.c (upstart_send_msg_to, upstart_recv_msg): Change
	the magic to be the package string.
	* upstart/tests/test_control.c (test_recv_msg): Update tests.

	* util/initctl.c (main): Set the usage string.
	* util/shutdown.c (main): Set the usage string.
	* util/start.c (main): Set the usage string.
	* compat/sysv/runlevel.c (main): Set the usage string.
	* compat/sysv/telinit.c (main): Set the usage string.

	* man/Makefile.am: Use install-data-hook and $(man8dir)
	* util/Makefile.am: Also use install-exec-hook

	* Makefile.am (SUBDIRS): Install contents of the man directory
	* configure.ac (AC_CONFIG_FILES): Generate man/Makefile
	* man/Makefile.am: Install manpages in the appropriate places.
	* man/init.8, man/logd.8, man/initctl.8, man/reboot.8,
	* man/shutdown.8, man/start.8, man/sulogin.8, man/runlevel.8,
	* man/telinit.8: Include some basic manpages so we at least have
	some level of documentation.

	* init/job.c (job_child_reaper): Don't check the exit status of
	a respawning job if the goal is to stop it.

	* compat/sysv/telinit.c (main): Generate events rather than
	starting and stopping jobs directly, the events are named
	"runlevel-X".  0, 1, 6 and s/S are shutdown events.

	* logd/main.c (main): Raise SIGSTOP before entering the main loop.
	* init/main.c (main): Interlock with logd.

	* event.d/logd: Should not be a console owner, but should stop
	on shutdown.

	* init/process.c (process_setup_console): Revert part of the previous
	change, should just output to /dev/null if we don't have logd.

	* configure.ac: Bump version to 0.2.5

	* init/main.c (main): Start the logd job if it exists.

	* init/process.c (process_setup_console): Ignore ECONNREFUSED as
	that just means that logd isn't around, handle errors by falling
	back to opening the console.

	* init/process.c (process_setup_console): Implement handling for
	CONSOLE_LOGGED and generally clean up the other handling.
	* init/process.h: Update.
	* init/main.c (main): Pass NULL for the job to setup console.
	* TODO: Update.

	* logd/main.c: Implement the logging daemon, it accepts connections
	on a unix stream socket with the abstract name
	"/com/ubuntu/upstart/logd", expects the length of the name and the
	name to follow; then sequences of lines which are logged to
	/var/log/boot, or memory until that file can be opened.

2006-09-08  Scott James Remnant  <scott@netsplit.com>

	* util/shutdown.c (event_setter): Change the event names to
	distinguish between "shutdown -h" and "shutdown -h -H".

	* init/job.c (job_handle_event): Allow jobs to react to their own
	events, this is how we'll do respawn eventually.
	* init/tests/test_job.c (test_handle_event): Remove test.

	* init/main.c (cad_handler, kbd_handler): Generate the new event
	names.
	* init/event.h (CTRLALTDEL_EVENT, KBDREQUEST_EVENT): Add definitions
	of these event names, change the ctrlaltdel event to just that.

	* logd/main.c (main): Add the code to daemonise, etc.

2006-09-07  Scott James Remnant  <scott@netsplit.com>

	* TODO: Long discussion today on #upstart, many improvements to the
	job and event model that make it more elegant.
	* AUTHORS: Include a list of thanks.

	* util/shutdown.c (shutdown_now): If we get ECONNREFUSED when we
	try and send the shutdown event to init, it probably means we're
	still in sysvinit.  So try that instead.
	(sysvinit_shutdown): Function to send a hand-crafted runlevel
	change message across /dev/initctl.

	* util/initctl.c (main): Add a shutdown command that takes an
	arbitrary event name to be issued after "shutdown".  You'll
	nearly always want the /sbin/shutdown tool instead.

	* init/job.c (job_detect_idle): Only generate the stalled event
	if at least one job handles it in its start_events list.
	* init/tests/test_job.c (test_detect_idle): Make sure that works.

	* init/event.h (STARTUP_EVENT, SHUTDOWN_EVENT, STALLED_EVENT):
	Macros to define the standard event names.
	* init/main.c (main): Use STARTUP_EVENT macro instead of "startup"
	* init/control.c (control_handle): Use SHUTDOWN_EVENT macro
	instead of "shutdown".
	* init/job.c (job_detect_idle): Use STALLED_EVENT macro instead
	of "stalled".

	* init/job.c (job_detect_idle): Add some log messages for when we
	detect the idle or stalled states.
	(job_kill_process, job_kill_timer): Increase log verbosity.
	* init/event.c (event_queue_run): Log which events we're handling
	if --debug is given.

	* compat/sysv/telinit.c (main): Send a shutdown command when
	requesting to enter runlevel 0 or runlevel 6, likewise for
	runlevel 1, s or S which all run "rc1" not "rcS".
	* init/main.c (main): When called directory (pid != 1) try and
	run telinit before complaining that we're not init.  Make sure
	errors aren't lost.

2006-09-04  Johan Kiviniemi  <johan@kiviniemi.name>

	* upstart/control.c (upstart_addr): Replace use of __builtin_offsetof
	with offsetof.
	* upstart/tests/test_control.c (test_recv_msg): Likewise.

2006-09-04  Scott James Remnant  <scott@netsplit.com>
	
	* util/shutdown.c (main): Exit normally after sending the warning
	message if -k is given.

2006-09-01  Scott James Remnant  <scott@netsplit.com>

	* configure.ac: Bump version to 0.2.2

	* NEWS: Update.
	* configure.ac: Bump version to 0.2.1

	* init/process.c (process_setup_console): Ensure that the console
	is always initialised to at least /dev/null
	* init/job.c (job_change_state): Initialise event to NULL.
	* init/event.c (event_read_state): Don't mask initialisation of
	other variable.
	* init/cfgfile.c (cfg_job_stanza, cfg_parse_script, cfg_next_token): 
	Print lineno using %zi not %d
	* compat/sysv/runlevel.c (store): Cast pointer type of timeval.

	* init/main.c: Move the kernel headers include beneath the C
	library ones, so that compilation doesn't fail on !i386.
	* util/reboot.c: Likewise.

	* init/main.c (term_handler): Close the control connection if we
	re-exec init, otherwise it won't be able to bind.  Drop debugging.

	* init/main.c (term_handler): It always helps if we dup2 the
	right file descriptor.

	* init/main.c: Use the TERM signal instead of USR1, as old init
	used that for something else.  Also rather than passing across
	file descriptor numbers, use a fixed descriptor and just pass
	"--restart".  When we get that option we need to unmask signals
	otherwise we sit there looking like a lemon.

	* init/job.c (job_change_state): Don't free the event unless we
	generate one.

	* NEWS: Update.

	* init/cfgfile.c (cfg_watcher): Ignore any file with '.' or '~'

	* TODO: Update.

	* init/main.c (main): Parse command-line arguments, specifically
	look for --state-fd which we'll use for reexec.  Don't do a couple
	of things if we're passed this.
	(read_state): Parse the line-buffered state.
	* init/job.c (job_read_state, job_write_state): Job state
	serialisation so that we can re-exec ourselves.
	* init/job.h: Update.
	* init/tests/test_job.c: Test the serialisation.
	* init/event.c (event_read_state, event_write_state): And similar
	functions for serialising the event queue.
	* init/event.h: Update.
	* init/tests/test_event.c: Test the serialisation.
	* init/cfgfile.c (cfg_read_job): Fix a bug, need to subtract current
	time to get due time.

	* upstart/job.c (job_goal_from_name, job_state_from_name) 
	(process_state_from_name): Add opposite numbers that convert a
	string back into an enumeration.
	* upstart/job.h: Update.
	* upstart/tests/test_job.c: Test the new functions.

2006-08-31  Scott James Remnant  <scott@netsplit.com>

	* init/job.h (Job): Add respawn_limit, respawn_interval,
	respawn_count and respawn_time members so that we can keep track of
	runaway processes.
	* init/job.c (job_catch_runaway): Increment the respawn_count
	within respawn_interval, or reset it if we go over.
	(job_new): Initialise respawn_limit and respawn_interval to sensible
	defaults.
	* init/tests/test_job.c (test_new): Check the defaults are set.
	(test_change_state): Check the respawning code works.
	* init/cfgfile.c (cfg_job_stanza): Parse the "respawn limit" stanza.
	* init/tests/test_cfgfile.c (test_read_job): Test the new stanza.

	* init/process.c (process_setup_console): Remove the console reset
	code, it tends to just crash X and seems to do nothing interesting.
	* init/main.c (reset_console): Instead put it here and just do it
	on startup.

	* configure.ac: Bump version to 0.2.0

	* util/Makefile.am (install-exec-local): Create symbolic links,
	not hard links.

	* init/main.c: Can't catch STOP.

	* util/reboot.c: Pause init while shutting down or rebooting.

	* init/main.c (stop_handler): Catch STOP/TSTP and CONT.
	* init/event.c (event_queue_run): Don't run the event queue while
	paused.
	* init/job.c (job_detect_idle): Don't detect idle jobs while paused.

	* util/reboot.c: if we get the -w argument ("only write to wtmp")
	we need to exit, and not behave as halt normally would.

	* compat/sysv/runlevel.c (main): Add missing newline.
	* compat/sysv/telinit.c (main): And here too.

	* init/main.c (main): Check for idle after the startup event queue
	has been run, otherwise we may just sit there.

	* compat/sysv/Makefile.am (sbin_PROGRAMS): Build and install telinit
	(telinit_SOURCES, telinit_LDFLAGS, telinit_LDADD): Details for
	telinit binary.
	* compat/sysv/telinit.c: Trivial telinit program that just runs
	the appropriate rcX job.
	* compat/sysv/runlevel.c (main): Suggest help on illegal runlevel.

	* util/Makefile.am: Tidy up.

	* configure.ac (AC_CONFIG_FILES): Create compat/sysv/Makefile
	* Makefile.am (SUBDIRS): Build things found in compat/sysv
	* compat/sysv/Makefile.am (sbin_PROGRAMS): Build and install runlevel
	(runlevel_SOURCES, runlevel_LDFLAGS, runlevel_LDADD): Details for
	runlevel binary.
	* compat/sysv/runlevel.c: Helper to store and retrieve the current
	"runlevel" from utmp/wtmp; as well as the reboot time.

	* init/main.c (main): Drop debugging set.

	* init/job.c (job_change_state): As well as the job/state events,
	send the job event when a service is running or a task is stopping.
	* init/tests/test_job.c (test_change_state): Check the events get
	sent properly.

	* util/start.c: Write a simple utility to start, stop, or query
	the status of the named jobs.
	* util/Makefile.am (sbin_PROGRAMS): Build and install start
	(start_SOURCES, start_LDFLAGS, start_LDADD): Details for start
	(install-exec-local): Also install as stop and status.
	* util/reboot.c (main): Drop the debugging set.

	* init/cfgfile.c (cfg_job_stanza): Correct nih_alloc error.

	* init/process.c (process_setup_environment): Guard memory alloc.
	* init/job.c (job_set_idle_event): Likewise.
	(job_change_state): And here too.
	(job_run_command): Likewise.
	* init/control.c (control_send): Likewise.
	* init/cfgfile.c: And throughout this file.
	* upstart/control.c (upstart_recv_msg): And once here too.

	* upstart/control.h: Abolish the separate halt, reboot and poweroff
	messages and replace with a single shutdown message that takes
	an event name (for the idle event issued afterwards).
	* upstart/control.c (upstart_send_msg_to, upstart_recv_msg): Handle
	the new shutdown event type by just treating it as an event.
	* upstart/tests/test_control.c (test_messages): Update tests.
	* init/job.c (job_set_idle_event): Store a copy of the idle event
	name.
	* init/control.c (control_send): Copy the shutdown event name.
	(control_handle): Replace individual handling with the new
	single event.
	* init/tests/test_control.c (test_watcher): Update.
	* util/initctl.c: Drop handling for things that shutdown does now.
	* util/shutdown.c: Send the UPSTART_SHUTDOWN event and let the user
	specify anything they want, just give defaults.

	This is quite a big change and abolishes level events entirely,
	along with the event history.  We now just treat events as a
	transient queue of strings that go past, may cause things to change,
	but are otherwise forgotten.  This turns out to be much easier to
	understand and has no real loss of power.

	* init/event.c: Vastly simplify; gone are the separate notions of
	edge and level events, instead we just treat them as one-shot
	things that go past and are forgotten about.
	* init/event.h (Event): Remove value member.
	Update prototypes.
	* init/tests/test_event.c: Update.
	* init/job.c (job_change_state): Change the event pattern to be
	one that includes the job name and a description of the transition
	instead of the new state.
	(job_detect_idle): Call event_queue rather than event_queue_edge.
	* init/tests/test_job.c: Update.
	* init/cfgfile.c (cfg_job_stanza): Drop "when" and "while".
	* init/tests/test_cfgfile.c (test_read_job): Drop mentions of
	"when" and "while".
	* init/control.c (control_send, control_handle): Drop cases for
	level events.
	(control_handle_event): Don't include a level in the event.
	* init/tests/test_control.c: Update
	* init/main.c: Call event_queue rather than event_queue_edge.
	* upstart/control.c (upstart_send_msg_to, upstart_recv_msg): Change
	event handling so that only a name is read.
	* upstart/control.h: Remove value/level event structures.
	* upstart/tests/test_control.c (test_messages): Update.
	* upstart/job.c (process_state_name): Not used for events, adjust
	documentation so it doesn't lie.
	* util/initctl.c (main): Drop the set function, simplify trigger.
	* util/shutdown.c (shutdown_now): Call UPSTART_EVENT_QUEUE for
	shutdown into maintenance mode.

	* init/control.c (control_handle): Place a message in the syslog
	before halting, powering off or rebooting.

	* util/shutdown.c: Adjust so that the warning message is sent out
	if shutdown is immediate, and when it actually happens.  Include
	the hostname as wall does.

2006-08-30  Scott James Remnant  <scott@netsplit.com>

	* TODO: Update.

	* util/shutdown.c: Implement shutdown utility along the same lines
	as the sysvinit one, but with rather different code.

	* util/initctl.c (main): Call setuid on the effective user id so
	that we can be made setuid root and executable by a special group.
	* util/reboot.c (main): Likewise.

	* util/initctl.c (main): Check the effective rather than the real
	user id, if we're effectively root, that's good enough.

	* util/reboot.c: Implement reboot/halt/poweroff utility.
	* util/Makefile.am (sbin_PROGRAMS): Build and install reboot
	(reboot_SOURCES, reboot_LDFLAGS, reboot_LDADD): Details for reboot
	(install-exec-local): Create hardlinks to reboot for halt and poweroff.

2006-08-29  Scott James Remnant  <scott@netsplit.com>

	* init/main.c (main): Actually run the idle-detect function.
	* init/job.c (job_detect_idle): Interrupt the main loop, otherwise
	we may end up waiting for a signal before we process the event
	we just issued.

2006-08-27  Scott James Remnant  <scott@netsplit.com>

	* util/shutdown.c: Template main function.
	* util/Makefile.am (sbin_PROGRAMS): Build and install the
	shutdown binary.
	(shutdown_SOURCES, shutdown_LDFLAGS, shutdown_LDADD): Details for
	the shutdown binary

	* util/initctl.c (main): Add commands for halt, poweroff and reboot.

	* init/event.c (event_queue_run): Remove the parameters.
	* init/event.h: Update.
	* init/main.c (main): Update.
	* init/tests/test_control.c (test_watcher): Update.
	* init/tests/test_job.c (test_detect_idle): Update.

	* upstart/control.c (upstart_send_msg_to, upstart_recv_msg): Deal
	with halting, rebooting and powering off; or at least the appropriate
	messages.
	* upstart/control.h: Add control message structures for halting,
	powering off and rebooting the machine.
	* upstart/tests/test_control.c (test_messages): Run the tests.
	* init/control.c (control_handle): Add handling for halt, power off
	and reboot that issue the shutdown event and arrange for the halt,
	poweroff or reboot to be issued the next time the system is idle.
	* init/tests/test_control.c (test_watcher): Test the events.

	* TODO: Update.

	* init/job.c (job_detect_idle): Function to detect when the system is
	stalled or idle.
	* init/job.h: Update
	* init/tests/test_job.c (test_detect_idle): Test the new function.

	* util/initctl.c (main): Handle the list command.

	* TODO: Update.

	* upstart/control.c (WireJobStatusPayload): add description to the
	job status payload.
	(upstart_send_msg_to, upstart_recv_msg): Send and receieve the
	description over the wire.
	* upstart/control.h (UpstartJobStatusMsg): add a description field
	* upstart/tests/test_control.c: Update test cases.
	* init/control.c (control_handle): Include the job description in
	the message.
	(control_send): Copy the description when we put the message on
	the queue.
	(control_handle_job): Copy the description here too
	* init/tests/test_control.c: Update test cases.

	* init/job.c (job_list): Add a function to return the job list.
	* init/job.h: Update.
	* init/control.c (control_handle): Handle the JOB_LIST message
	by sending back a list of job status messages followed by the
	JOB_LIST_END message.
	* init/tests/test_control.c (test_watcher_child): Check the
	JOB_LIST message works properly.

	* upstart/control.c (upstart_send_msg_to, upstart_recv_msg): Handle
	the JOB_LIST and JOB_LIST_END messages which have no payload.
	* upstart/control.h: Add enums and structures for job list messages.
	* upstart/tests/test_control.c (test_messages): Update tests.

	* init/main.c (main): Check that we're both uid and process #1

	* init/main.c (main): Stop handling SIGTERM, we never want people
	to kill init.  Handle SIGINT and SIGWINCH through the ordinary
	handler and SIGSEGV through a direct handler.
	(segv_handler): Write a sensible core dump handler, we use a child
	to dump core while we carry on in the parent hopefully stepping over
	the bad instruction.
	(cad_handler): Generate the control-alt-delete event.
	(kbd_handler): Generate the kbdrequest event.

2006-08-25  Scott James Remnant  <scott@netsplit.com>

	* configure.ac: Bump version to 0.1.2
	* NEWS: Update.

	* TODO: Update.

	* init/process.c (process_setup_environment): Inherit the PATH
	and TERM environment variables from the init process, so the
	console works properly.
	* init/process.h (PATH): Declare a default value for this variable
	* init/main.c (main): Set the value of PATH to the default.
	* init/tests/test_process.c (child): Update test case.

	* NEWS: Update.
	* configure.ac: Bump version to 0.1.1

2006-08-24  Scott James Remnant  <scott@netsplit.com>

	* init/cfgfile.h (CFG_DIR): Change configuration directory to
	/etc/event.d -- it's not been used by anyone, but is similar to
	other directories that have which is a good precedent.
	* event.d/Makefile.am (eventdir, dist_event_DATA): Install files
	into the new directory name.
	* Makefile.am (SUBDIRS): Rename sub directory
	* configure.ac (AC_CONFIG_FILES): Rename generated Makefile

	* init/Makefile.am (DEFAULT_INCLUDES): Set to include the right
	directories so out of tree builds work.
	* logd/Makefile.am (DEFAULT_INCLUDES): Set to include the right
	directories so out of tree builds work.
	* upstart/Makefile.am (DEFAULT_INCLUDES): Set to include the right
	directories so out of tree builds work.
	(upstartinclude_HEADERS): Install errors.h
	* util/Makefile.am (DEFAULT_INCLUDES): Set to include the right
	directories so out of tree builds work.

	* Makefile.am (SUBDIRS): Add m4 to the list
	* configure.ac (AC_CONFIG_FILES): Generate m4/Makefile
	* upstart/Makefile.am (upstartinclude_HEADERS): Add errors.h

	* upstart/control.c (upstart_open): 

	* init/control.c (control_open): Raise the error before
	performing other actions so errno is not lost.

	* TODO: Update.o
	* init/cfgfile.c (cfg_next_token): Don't count quote characters
	unless we're actually planning to dequote the file, otherwise we
	end up allocating short.

	* init/control.c (control_close): Free the io_watch using list_free
	in case a destructor has been set.
	* init/tests/test_control.c: Initialise the type of the message, and
	free job correctly.

	* upstart/tests/test_control.c: Fix overwrite of buffer.
	* init/tests/test_job.c: Clean up not-freed job.

2006-08-23  Scott James Remnant  <scott@netsplit.com>

	* init/tests/test_event.c: free the entry allocated and initialise
	the return values.

	* init/cfgfile.c (cfg_skip_token): Drop this function; we'll
	make sure *pos is pointing at the start of the thing we want
	to parse, not the first token.  Update the other functions
	accordingly.
	(cfg_read_job): Implement function to look over a job file and
	parse all of the stanzas that are found.  Also sanity checks the
	job afterwards and deals with reloading existing jobs.
	(cfg_job_stanza): Function that parses an individual stanza,
	calling out to the other parse functions; this is the main config
	file parser!
	(cfg_parse_args, cfg_parse_command): Drop requirement that filename
	and lineno be passed, so we can be called to reparse arguments after
	we've already done so.
	(cfg_parse_script): Remove requirement that it be called at the
	start of the entire stanza, and instead at the start of the script.
	When hitting EOF, return the script so far, not NULL.
	(cfg_parse_args): Correct bug where we didn't check sufficient
	characters while skipping whitespace.
	(cfg_next_token): Correct bug where we didn't copy the character
	after a slash into the text, instead of just not copying the slash.
	Adjust line numbers to match the fact that it's zero based now.
	* init/cfgfile.h: Define prototype.
	* init/tests/test_cfgfile.c (test_read_job): Pretty thoroughly
	test the config file parser code.

2006-08-22  Scott James Remnant  <scott@netsplit.com>

	* init/cfgfile.c (cfg_tokenise): Rename to cfg_next_token.
	(cfg_skip_token): Code to skip whitespace, token and whitespace.
	(cfg_parse_args): Function to parse an argument list.
	(cfg_next_token): Extend to support the removal of quotes and
	slashes from the token.

	* init/cfgfile.c (cfg_parse_script): Pass filename and lineno and
	increment the latter as we go.
	(cfg_script_end): Pass and increment lineno.

	* init/cfgfile.c: Correct a missing semi-colon in prototypes.
	(cfg_parse_command): Function to parse any stanza that requires
	a command and arguments list, e.g. exec/respawn/daemon.  We don't
	want to require that the list be quoted, etc. and do want to allow
	it to be folded over lines.
	(cfg_tokenise): Function used by the above to tokenise the file,
	handling things like \, quoted strings and newlines, etc.  Can be
	used both to determine the length of the token and to copy it.

	* init/cfgfile.c (cfg_read_script): Rename to cfg_parse_script.

	* init/cfgfile.c (cfg_read_script): Function to parse a script
	fragment ("foo script\n....end script\n") from the job file, which
	is the most complex form we can find.  Write it assuming the file is
	in a character array which may not be NULL terminated (ie. a mmap'd
	file).
	(cfg_script_end): Used by the above to detect the end of the
	fragment.
	* init/cfgfile.h: Empty header file.
	* init/Makefile.am (init_SOURCES): Build and link cfgfile.c
	using the cfgfile.h header
	(TESTS): Build and run the config file test cases.
	(test_cfgfile_SOURCES, test_cfgfile_LDFLAGS, test_cfgfile_LDADD):
	Details for config file test case binary.

	* init/main.c (main): Remove the calls to the unfinished config
	file code.

2006-08-21  Scott James Remnant  <scott@netsplit.com>

	* init/main.c: Add missing include for unistd.h
	* init/process.c (process_setup_console): Drop use of job.
	* util/initctl.c (main): Check that we're run as root.

	* init/main.c (main): Write the main function

	* init/event.c (event_queue_cb): Rename to event_queue_run.
	* init/event.h: Update.

	* init/process.c (process_setup_console): Become an exported
	function that includes the code to reset a console.

2006-08-19  Scott James Remnant  <scott@netsplit.com>

	* logd/main.c (main): Write the basic main function.

	* util/initctl.c (main): Fill in the details to give us a basic
	test client.

	* TODO: Update.

	* util/initctl.c (main): Provide the most basic main function.
	* util/Makefile.am (sbin_PROGRAMS): Build the initctl binary
	* Makefile.am (SUBDIRS): Build the utilities.
	* configure.ac (AC_CONFIG_FILES): Generate the util Makefile.

2006-08-18  Scott James Remnant  <scott@netsplit.com>

	* init/Makefile.am (test_job_LDADD): Remove the duplicate link.

	* TODO: Update.

	* init/job.c (job_handle_child): Rename to job_child_reaper.
	* init/job.h: Update.
	* init/tests/test_job.c: Update function names.

	* init/control.c (control_cb): Rename to control_watcher
	* init/tests/test_control.c: Update function names.

	* TODO: Update.

	* Makefile.am (SUBDIRS): Install the rc.d files.
	* configure.ac (AC_CONFIG_FILES): Generate the rc.d Makefile.
	* rc.d/Makefile.am (rcdir): Define rcdir to be /etc/rc.d
	(dist_rc_DATA): Install the logd file into that directory.
	* rc.d/logd: Write a simple service definition for the log daemon,
	this saves us hardcoding any information about it into init; it'll
	just need to know the name.

	* Makefile.am (SUBDIRS): Build the logd daemon
	* configure.ac (AC_CONFIG_FILES): Generate the logd Makefile.
	* logd/Makefile.am (sbin_PROGRAMS): Install the logd binary into
	the sbin directory by default.
	(logd_SOURCES): Build and link main.c
	* logd/main.c (main): Add basic main function for testing purposes.

2006-08-16  Scott James Remnant  <scott@netsplit.com>

	* init/job.c (job_start): Ignore self-dependencies; over-document
	why the dependency event prodding has a surprise in its tail.
	(job_change_state): Move the job_release_depends call to here.

	* init/event.c (event_queue_cb): Add event consumer/dispatcher.
	* init/event.h: Update.

	* init/control.c (control_send): Make the event code clearer.
	(control_handle): Handle the changed event semantics.
	(control_handle_event): Issue the new event type.
	* init/tests/test_control.c: Update tests.

	* upstart/control.c (upstart_send_msg_to, upstart_recv_msg): Adjust
	marshal code to match.
	* upstart/control.h: Update all structures appropriately to the
	previous changes.
	* upstart/tests/test_control.c: Update.

	* init/job.c (job_change_state): Change call to event_trigger_level
	to event_queue_level.

	* init/event.c (event_trigger_edge, event_trigger_level): Place
	the event on the event_queue rather than directly triggering it.
	Rename to event_queue_edge and event_queue_level respectively.
	* init/event.h: Update.
	* init/tests/test_event.c: Update test cases.

	* init/job.c (job_handle_event): Add another sanity check, jobs
	should not be able to react to their own events; that's just silly.
	* init/tests/test_job.c (test_handle_event): Check that the new
	condition does the right thing.
	
	* init/job.c (job_change_state): Make it illegal for a job to exist
	without either a command or script or both.  This is for sanity
	reasons, allowing no primary process makes no sense and can lead
	to event loops if someone is feeling nefarious.
	* init/tests/test_job.c (test_change_state): Drop test on behaviour
	we've just outlawed.

	* init/job.c (job_start): Only announce the change if we're still
	in the waiting state, we could have moved on to running already.

	* init/job.c (job_start): If holding the job, at least announce
	the goal change to subscribed clients.

	* TODO: Update.

	* init/job.c (job_start): Check for dependencies before starting
	the process, if we have any that aren't running we stay in waiting
	until they are.  Any that aren't even starting get poked with a
	dependency event to see whether that wakes them up.
	* init/tests/test_job.c (test_start): Test paths through new
	dependency code.

	* init/job.c (job_run_process): Once we've got an active process
	in the running state, release our dependencies.

	* init/job.c (job_release_depends): Function to release any waiting
	dependencies on the given job.
	* init/job.h: Update.
	* init/tests/test_job.c (test_release_depends): Test the behaviour
	of the function on its own.

	* init/job.h (Job): Add depends list field
	(JobName): New structure to hold the name of a job.
	* init/job.c (job_new): Initialise the depends list.
	* init/tests/test_job.c (test_new): Make sure the depends list is
	initialised properly.

	* init/job.c (job_next_state): Return JOB_STARTING if we're in
	JOB_WAITING and the goal is JOB_START.  This is only called when
	there's some change, and I don't want to hard-code the goal there.
	(job_start): Don't hardcode JOB_STARTING, instead just use the next
	state.
	* init/tests/test_job.c (test_next_state): Adjust test case.

	* init/control.c (control_subscribe): Allow the current
	subscription to be found by passing NOTIFY_NONE.
	(control_handle): Don't remove an existing subscription to jobs,
	a GUI will probably want a permanent one to keep the status up to
	date.

	* init/job.c (job_kill_process, job_kill_timer): Don't hardcode
	JOB_STOPPING here, instead move to the next logical state. 
	(job_kill_process): Notify subscribed processes that we killed
	the job.
	(job_start, job_stop): Notify subscribed processes of a change of
	goal that doesn't result in an immediate state change.

	* init/event.c (event_trigger_edge, event_trigger_level): Swap
	order so that events are announced before processed.

	* init/control.c (control_handle): Handle requests to watch and
	unwatch jobs and events.
	* init/tests/test_control.c (test_cb_child, test_cb): Check that
	subscriptions work.

	* init/tests/test_control.c (test_cb_child): Add a sleep to avoid
	a race that upsets gdb, have tried this with a STOP/CONT interlock
	but can't seem to find where the child should reach first.

	* init/job.c (job_change_state): Notify the control handler.
	* init/event.c (event_trigger_edge, event_trigger_level): Pass
	event to the control handler.
	* init/tests/test_control.c (test_cb_child): Expect to receive
	job status events as well.
	* init/Makefile.am (test_event_LDADD, test_process_LDADD) 
	(test_job_LDADD): Add control.o to the linkage.

	* init/control.c (control_cb): Don't display an error for
	ECONNREFUSED, just remove any subscriptions.
	* init/tests/test_control.c (test_handle_job, test_handle_error):
	Clean up our subscriptions properly.

	* init/control.c (control_handle_job): Function to send out an
	UPSTART_JOB_STATUS message to subscribed processes whenever a
	job state changes.
	(control_handle_event): Function to send out an
	UPSTART_EVENT_TRIGGERED message to subscribed processes whenever
	an event is triggered.
	* init/control.h: Update.
	* init/tests/test_control.c (test_handle_job, test_handle_event):
	Check that the functions work properly.

	* init/control.c (control_handle): Handle messages that trigger
	edge and level events; subscribe the process to receive notification
	of job changes during the event.
	* init/tests/test_control.c (test_cb_child): Check that the messages
	are handled properly (without subscription check).

	* init/control.c (control_cb): Unsubscribe a process if it stops
	listening.

	* init/control.c (control_send): Copy the pointers in the new
	event messages.
	* init/tests/test_control.c (test_send): Check the pointers are
	copied across correctly.

	* init/control.c (control_subscribe): Add function to handle
	processes that want to subscribe to changes.
	(control_init): Initialise the subscriptions list.
	* init/control.h: Add structures and prototypes.
	* init/tests/test_control.c (test_subscribe): Test the function.

	* upstart/control.h (UpstartMsgType): add messages for triggering
	edge and level events, receiving the trigger for an event and for
	watching jobs and events.
	(UpstartEventTriggerEdgeMsg, UpstartEventTriggerLevelMsg)
	(UpstartEventTriggeredMsg, UpstartWatchJobsMsg)
	(UpstartUnwatchJobsMsg, UpstartWatchEventsMsg):
	(UpstartUnwatchEventsMsg): Add structures for the new messages.
	(UpstartMsg): And add them to the union.
	* upstart/control.c (WireEventPayload): The event messages can all
	share a wire payload type; the watch messages don't need any special
	payload.
	(upstart_send_msg_to): Add the payloads onto the wire.
	(upstart_recv_msg): And take the payloads back off the wire.
	* upstart/tests/test_control.c (test_messages): Test the new
	message types.

	* upstart/control.h (UpstartJobStatusMsg): add a process id.
	* upstart/control.c (WireJobStatusPayload): and here too.
	(upstart_send_msg_to): copy the process id onto the wire.
	(upstart_recv_msg): copy the process id from the wire.
	* init/control.c (control_handle): Fill in the pid from the job.
	* upstart/tests/test_control.c (test_messages): Check the pid gets
	passed across the wire properly.

	* init/control.c (control_cb): Disable the poll for write once the
	send queue becomes empty.

	* upstart/Makefile.am (libupstart_la_SOURCES): Correct ordering.

	* init/control.c (control_handle): Add missing break.

	* upstart/job.c (job_goal_name, process_state_name): For completeness
	add these two functions as well.
	* upstart/job.h: Update.
	* upstart/tests/test_job.c (test_goal_name) 
	(test_process_state_name): Test the new functions.

	* init/job.c (job_state_name): Move this utility function from here
	* upstart/job.c (job_state_name): to here so all clients can use
	it.
	* init/job.h: Update.
	* upstart/job.h: Update.
	* init/tests/test_job.c (test_state_name): Move the test case from here
	* upstart/tests/test_job.c: to here as well.
	* upstart/Makefile.am (libupstart_la_SOURCES): Build and link job.c
	(TESTS): Run the job test cases
	(test_job_SOURCES, test_job_LDFLAGS, test_job_LDADD): Details for
	job test case binary.
	* init/Makefile.am (test_job_LDADD, test_process_LDADD) 
	(test_event_LDADD): Link to libupstart.la

	* init/control.c: Code to handle the server end of the control
	socket, a bit more complex than a client as we want to avoid
	blocking on malcious clients.
	* init/control.h: Prototypes.
	* init/tests/test_control.c: Test the control code.
	* init/Makefile.am (init_SOURCES): Build and link control.c
	using the control.h header
	(init_LDADD): Link to libupstart as well
	(TESTS): Build and run the control test suite.
	(test_control_SOURCES, test_control_LDFLAGS, test_control_LDADD):
	Details for control test suite binary.

	* upstart/control.c: Add a way to disable the safety checks.
	* upstart/tests/test_control.c (test_free): Fix bad test case.

	* upstart/control.c (upstart_recv_msg): fixed bogus return type
	for recvmsg from size_t to ssize_t so we don't infiniloop on error.

	* upstart/control.c (upstart_send_msg_to, upstart_recv_msg): Avoid
	job_start as the short-cut for assigning name, as that might become
	a more complex message eventually.  Use job_query instead.

	* upstart/control.c (upstart_free): Add wrapper function around
	nih_free so we're a proper library and don't expose libnih too much
	(upstart_recv_msg): Stash the sender pid in an argument.
	* upstart/control.h: Update.
	* upstart/tests/test_control.c (test_recv_msg): Test pid is
	returned properly.
	(test_free): Test the nih_free wrapper.

	* init/job.c (job_run_script): Document future FIXME.

	* init/exent.h, init/job.h, init/process.h: Fix up headers.

	* upstart/control.c, upstart/control.h, upstart/errors.h,
	upstart/job.h, upstart/libupstart.h: Fix up headers.

	* upstart/control.c: Write the code to handle the control socket
	and communication over it; turns out this was possible to write so
	that both ends are handled in the same code.
	* upstart/control.h: Structures and prototypes.
	* upstart/tests/test_control.c: Test the new code.

	* upstart/Makefile.am (libupstart_la_LIBADD): Link to libnih

	* upstart/errors.h: Header file containing errors raised by
	libupstart.
	* upstart/libupstart.h: Include errors.h

2006-08-15  Scott James Remnant  <scott@netsplit.com>

	* init/event.h: Add missing attribute for event_new()

	* init/job.h (JobGoal, JobState, ProcessState, ConsoleType): Move
	the enums from here
	* upstart/job.h: into here so that we can use them across the
	control socket.

	* Makefile.am (SUBDIRS): Build the libupstart library
	* configure.ac (AC_CONFIG_FILES): Generate upstart/Makefile
	* upstart/Makefile.am: Makefile for sub-directory
	* upstart/libupstart.ver: Linker version script.
	* upstart/libupstart.h: "Include everything" header file.

	* TODO: Update.

	* init/job.c (job_handle_child): Warn when processes are killed
	or exit with an abnormal status.  Warn when respawning.

	* init/job.c (job_handle_child): Respawn processes that were not
	supposed to have died.
	* init/tests/test_job.c (test_handle_child): Test the respawn code.

	* TODO: Update.

	* init/event.c (event_trigger_edge, event_trigger_level): Call
	job_handle_event so that we actually do something useful.
	* init/Makefile.am (test_event_LDADD): Link to process.o and job.o
	now that event.c calls code from job.

	* init/job.c (job_start_event): Function to start a job if an event
	matches.
	(job_stop_event): Function to stop a job if an event matches.
	(job_handle_event): Iterate the job list and dispatch the given event,
	causing jobs to be stopped or started using the above two functions.
	* init/job.h: Update.
	* init/tests/test_job.c: Test the new functions.

	* init/job.c (job_new): Initialise start_events and stop_events to
	an empty list.
	* init/job.h (Job): Add start_events and stop_events list heads.
	* init/tests/test_job.c (test_new): Check the lists are initialised
	correctly to the empty list.

	* init/event.c (event_match): Function to check events for equality.
	* init/event.h: Update.
	* init/tests/test_event.c (test_match): Test function.

	* init/job.c (job_change_state): Trigger the level event with the
	same name as the job, with the value taken from the state.
	* init/tests/test_job.c (test_change_state): Check the event
	gets set to the right values as we go.
	* init/Makefile.am (test_job_LDADD, test_process_LDADD): Link to
	event.o now that job.c uses code from there.

	* init/event.c (event_change_value): Rename event_set_value to this
	as we intended in the first place; makes it more consistent with job.
	Always change the value.
	(event_trigger_edge): Add a high-level function to trigger an edge
	event.
	(event_trigger_level): And another to trigger a level event with
	a given value, this inherits the "don't change it" functionality
	that was in event_set_value.
	* init/event.h: Update.
	* init/tests/test_event.c: Test new behaviours and functions.

	* init/event.c: Add simple code to keep track of events, whether
	they have been recorded or not and their current value if any.
	* init/event.h: Structures and prototypes.
	* init/tests/test_event.c: Test cases for event code.
	* init/Makefile.am (init_SOURCES): Build and link event.c using event.h
	(TESTS): Run the event test suite.
	(test_event_SOURCES, test_event_LDFLAGS, test_event_LDADD): Details
	for event test suite binary.

	* init/job.c (job_run_process, job_kill_process, job_kill_timer):
	Downgrade error messages to warning as they're not fatal.
	(job_change_state): Change info message to be more regular.

	* init/job.c (job_start): A very simple, but very necessary, function.
	Set the goal of the given job to JOB_START and kick it off.
	(job_stop): And its companion, cause a running job to be stopped.
	* init/job.h: Update.
	* init/tests/test_job.c: Test the functions.

	* init/job.c (job_handle_child): Child handler to kick jobs into
	the next state when their process dies.
	* init/job.h: Update.
	* init/tests/test_job.c (test_handle_child): Test the handler
	directly by just invoking it with various job states.

2006-08-14  Scott James Remnant  <scott@netsplit.com>

	* init/tests/test_process.c (test_kill): Use select rather than
	poll for consistency with other test cases.

	* init/job.c (job_kill_process): Add function to send the active
	process of a job the TERM signal, and then set a timer to follow
	up with the KILL signal if the job doesn't get cleaned up in time.
	(job_kill_timer): Timer callback to send the KILL signal; this
	does the same job as the child handler and puts the job into the
	next state as there's no point waiting around now.
	* init/job.h: Update.
	* init/tests/test_job.c (test_kill_process): Test both functions
	in one test case (as one is just the bottom half of the other).

	* init/tests/test_process.c (test_spawn): Use the right thing in
	the test case filename and unlink it to make sure.

	* init/job.c (job_change_state): Write the principal state gate
	function, called once a state has been left to enter the given new
	state (which one should determine with job_next_state).  Spawns
	the necessary processes or moves to the next appropriate state.
	* init/job.h: Update.
	* init/tests/test_job.c: Test the state changes.

	* init/job.c (job_run_process): Internal function to call
	process_spawn and update the job structure.
	(job_run_command): Simple(ish) wrapper for the above to split
	a command by whitespace, or use a shell if it needs more complex
	argument processing.
	(job_run_script): More complex wrapper that uses a shell to execute
	verbatim script, either using -c or a /dev/fd/NN and feeding the
	shell down a pipe to it.
	* init/job.h: Update.
	* init/tests/test_job.c: Test the new functions.

	* init/Makefile.am (init_SOURCES, TESTS): Reorder so that process.c,
	which is arguably lower level, comes first.
	(test_job_LDADD): Link the process code.
	(test_process_LDADD): Swap the order.

	* TODO: Update.

	* init/process.c (process_spawn): Correct typo (progress -> process),
	thanks Johan.

2006-08-12  Scott James Remnant  <scott@netsplit.com>

	* init/process.c (process_spawn): Correct formatting of function.
	* init/process.h (SHELL): Define the location of the shell, all in
	the spirit of not hard-coding stuff like this.

	* init/job.c (job_new): Initialise all structure members to zero
	as this doesn't happen automatically.

2006-08-10  Scott James Remnant  <scott@netsplit.com>

	* init/job.h (job_state_name): Declare as a const function.

2006-08-09  Scott James Remnant  <scott@netsplit.com>

	* init/job.c (job_next_state): State transition logic; this uses
	our departure from the specification (the goal) so that the state
	can always be currently accurate rather than suggestive.
	(job_state_name): Cute function to convert enum into a name.
	* init/job.h: Update.
	* init/tests/test_job.c (test_next_state): Test the transitions.
	(test_state_name): And the return values.

	* TODO: Add file to keep track of things.

	* init/job.c: Include nih/macros.h and nih/list.h
	* init/process.c: Include order fixing, include nih/macros.h
	* init/tests/test_job.c: Include nih/macros.h and nih/list.h
	* init/tests/test_process.c: Include nih/list.h

	* init/job.c: Include order fixing.
	(job_find_by_name): Function to find a job by its (unique) name.
	(job_find_by_pid): Function to find a job by the pid of its process.
	* init/job.h: Update.
	* init/tests/test_job.c (test_find_by_name, test_find_by_pid): Test
	new functions.

	* init/process.c (process_spawn): Spawn a process using the job
	details to set up the environment, etc.
	(process_setup_console): Set up the console according to the job.
	(process_setup_limits): Set up the limits according to the job.
	(process_setup_environment): Set up the environment according to
	the job.
	(process_kill): Simple function to send a kill signal or raise an
	error; mostly just a wrapper without any particular logic.
	* init/process.h: Prototypes and macros.
	* init/tests/test_process.c: Test cases.
	* init/Makefile.am (init_SOURCES): Build and link process.c and
	its header file.
	(TESTS): Run the process test suite.
	(test_process_SOURCES, test_process_LDFLAGS, test_process_LDADD):
	Details for process test sutie binary.

2006-08-08  Scott James Remnant  <scott@netsplit.com>

	* init/job.c (job_new): nih_list_free is necessary.
	* init/tests/test_job.c (test_new): Free job when done.

	* init/job.h: Header file to contain the definition of the Job
	structure and associated typedefs, etc.
	(JobGoal): In a divergence from the specification, we introduced a
	"goal" for a job which tells us which way round the state machine
	we're going (towards start, or towards stop).
	(JobState): Which means this always holds the current state, even
	if we're trying to get out of this state (ie. if we've sent the TERM
	signal to the running process, we're still in the running state until
	it's actually been reaped).
	(ProcessState): And in another divergence, we keep the state of the
	process so we know whether we need to force a state transition or
	can just expect one because something transient is happening.
	* init/job.c (job_new): Function to allocate a Job structure, set
	the pointers to NULL and other important members to sensible
	defaults.
	(job_init): Initialise the list of jobs.
	* init/tests/test_job.c: Test suite.
	* init/Makefile.am (init_SOURCES): Compile and link job.c using
	its header file.
	(TESTS): Run the job test suite.
	(test_job_SOURCES, test_job_LDFLAGS, test_job_LDADD): Details for the
	job test suite binary.

2006-08-02  Scott James Remnant  <scott@netsplit.com>

	* configure.ac: Check for C99

	* HACKING: Document dependency on libnih.

2006-07-27  Scott James Remnant  <scott@netsplit.com>

	* init/Makefile.am (DEFS): Append to the default DEFS list, rather
	than overriding, otherwise we lose HAVE_CONFIG_H

2006-07-13  Scott James Remnant  <scott@netsplit.com>

	* HACKING: Correct incorrect Bazaar URL.

	* AUTHORS: Change e-mail address to ubuntu.com.
	* HACKING: Update Bazaar and Release URLS.
	* configure.ac (AC_COPYRIGHT): Change copyright to Canonical Ltd.
	(AC_INIT): Change bug submission address to Launchpad.
	* init/main.c: Update header to use Canonical copyright and
	credit me as author.

2006-05-16  Scott James Remnant  <scott@netsplit.com>

	* init/main.c: Add the simplest template main.c
	* init/Makefile.am: Add template Makefile.am that builds init from
	main.c and links to libnih statically
	* configure.ac (AC_CONFIG_FILES): Configure nih and init subdirs.
	* Makefile.am (SUBDIRS): Recurse into nih and init subdirs.

2006-05-14  Scott James Remnant  <scott@netsplit.com>

	* ChangeLog: Initial project infrastructure created.<|MERGE_RESOLUTION|>--- conflicted
+++ resolved
@@ -1,4 +1,3 @@
-<<<<<<< HEAD
 2013-06-05  James Hunt  <james.hunt@ubuntu.com>
 
 	* init/tests/data/upstart-1.8+apparmor.json: New test data file.
@@ -33,12 +32,11 @@
 	* init/state.c: Remove serialisation version code since the autoconf
 	  approach of detecting the format of the JSON is safer.
 	* init/state.h: Remove STATE_VERSION.
-=======
+
 2013-05-31  James Hunt  <james.hunt@ubuntu.com>
 
 	[ Eric S. Raymond <esr@thyrsus.com> ]
 	* init/man/init.5: Fix unliftable markup (LP: #1185108).
->>>>>>> 7e954a97
 
 2013-05-27  Marc Deslauriers  <marc.deslauriers@ubuntu.com>
 
