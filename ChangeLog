--- conflicted
+++ resolved
@@ -1,4 +1,3 @@
-<<<<<<< HEAD
 2013-01-30  James Hunt  <james.hunt@ubuntu.com>
 
 	* init/control.c:
@@ -15,6 +14,25 @@
 2013-01-29  James Hunt  <james.hunt@ubuntu.com>
 
 	* init/control.c: More careful uid checking.
+
+2013-01-28  James Hunt  <james.hunt@ubuntu.com>
+
+	* init/xdg.c:
+	  - get_subdir(): Remove double-check on @dir.
+	  - xdg_get_runtime_dir():
+	    - Don't attempt to create as unlikely to be able to if it
+	      doesn't already exist.
+	    - Simplify logic.
+
+2013-01-25  James Hunt  <james.hunt@ubuntu.com>
+
+	* init/tests/test_xdg.c: Added test_get_session_dir().
+	* init/xdg.c: get_home_subdir(): Handle unset 'HOME' immediately.
+	* init/control.c: Make use of SESSION_EXT.
+	* init/man/init.5: Added session files.
+	* init/paths.h:
+	  - Comments.
+	  - Added SESSION_EXT.
 
 2013-01-25  James Hunt  <james.hunt@ubuntu.com>
 
@@ -46,25 +64,6 @@
 	  test is not run as root.
 	* util/tests/test_user_sessions.sh: Removed.
 	* init/man/init.5: Updated to reflect removal of user jobs.
-=======
-2013-01-28  James Hunt  <james.hunt@ubuntu.com>
-
-	* init/xdg.c:
-	  - get_subdir(): Remove double-check on @dir.
-	  - xdg_get_runtime_dir():
-	    - Don't attempt to create as unlikely to be able to if it
-	      doesn't already exist.
-	    - Simplify logic.
-
-2013-01-25  James Hunt  <james.hunt@ubuntu.com>
-
-	* init/tests/test_xdg.c: Added test_get_session_dir().
-	* init/xdg.c: get_home_subdir(): Handle unset 'HOME' immediately.
-	* init/control.c: Make use of SESSION_EXT.
-	* init/man/init.5: Added session files.
-	* init/paths.h:
-	  - Comments.
-	  - Added SESSION_EXT.
 
 2013-01-24  James Hunt  <james.hunt@ubuntu.com>
 
@@ -83,7 +82,6 @@
 	  - xdg_get_runtime_dir(): Obtain XDG_RUNTIME_DIR value.
 	  - get_session_dir(): Obtain path to session directory.
 	* init/xdg.h: Added INIT_XDG_PATH_MODE.
->>>>>>> 470285da
 
 2013-01-21  Dmitrijs Ledkovs  <xnox@ubuntu.com>
 
