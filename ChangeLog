--- conflicted
+++ resolved
@@ -1,4 +1,3 @@
-<<<<<<< HEAD
 2014-03-05  James Hunt  <james.hunt@ubuntu.com>
 
 	* doc/states.dot: Added missing security state.
@@ -27,6 +26,10 @@
 	  - Don't rely on D-Bus any more: spawn a Session Init instead since
 	    this is simpler and allows the two major limitations to be dropped.
 	* scripts/man/init-checkconf.8: Updated date and limitations section.
+	* init/job_class.c: job_class_stop(): Copy env rather than
+	  referencing a local variable (LP: #1222705).
+	* init/tests/test_job_class.c: test_start(), test_stop(),
+	  test_restart(): Check job->env, job->start_env and job->stop-env.
 
 2014-02-04   Cameron Norman  <camerontnorman@gmail.com>
 
@@ -39,14 +42,6 @@
 
 	* extra/man/socket-event.7: Environment variable is
 	  UPSTART_EVENTS, not UPSTART_JOB (LP: #1275308).
-=======
-2014-01-31  James Hunt  <james.hunt@ubuntu.com>
-
-	* init/job_class.c: job_class_stop(): Copy env rather than
-	  referencing a local variable (LP: #1222705).
-	* init/tests/test_job_class.c: test_start(), test_stop(),
-	  test_restart(): Check job->env, job->start_env and job->stop-env.
->>>>>>> b82fd04e
 
 2014-01-22  James Hunt  <james.hunt@ubuntu.com>
 
