<<<<<<< HEAD
2011-12-09  James Hunt  <james.hunt@ubuntu.com>

	* Merge of 'setuid' + 'setgid' stanzas from
	  Evan Broder (lp:~broder/upstart/drop-privileges).

2011-12-09  James Hunt  <james.hunt@ubuntu.com>

	Introduction of 'log' argument to 'console' stanza allowing
	system job output only to be captured.
	
	* contrib/vim/syntax/upstart.vim: Added 'log' and missing
	  'none'.
	* init/Makefile.am: Update for log.c, log.h and test_log.c.
	* init/job.c: job_new(): Initialize log.
	* init/job.h: Add Log pointer to Job.
	* init/job_class.c:
	  - XXX: behaviour change: Default for 'console'
	    is now CONSOLE_LOG rather than CONSOLE_NONE.
	    Rationale is that if a job does produce output, you want to see
	    it since the chances are it will contain useful error details.
	  - Added default_console variable.
	  - job_class_console_type(): New function to parse console type
	    string.
	* init/job_class.h:
	  - Added CONSOLE_LOG to ConsoleType and updated documentation
	    for ConsoleType.
	  - Added prototype for job_class_console_type().
	* init/job_process.c:
	  - New log_dir and disable_job_logging variables.
	  - job_process_run(): Updated to reflect new parameter for
	    job_process_spawn().
	  - job_process_spawn(): Now accepts a Job rather than a
	    JobClass to allow job->log and class->console to be handled
	    appropriately. Now creates pty master and slave fds for
	    console logging. Simplified code for file descriptor
	    switching by using new job_process_remap_fd().
	  - job_process_error_read(): Added entries for:
	    - JOB_PROCESS_ERROR_OPENPT_MASTER
	    - JOB_PROCESS_ERROR_OPENPT_UNLOCKPT
	    - JOB_PROCESS_ERROR_PTSNAME
	    - JOB_PROCESS_ERROR_OPENPT_SLAVE
	  - job_process_log_path(): New function that returns full path to log
	    file for specified Job.
	  - job_process_remap_fd(): New function to ensure file
	    descriptors do not collide.
	* init/job_process.h:
	  - Updated JobProcessErrorType with new entries:
	    - JOB_PROCESS_ERROR_OPENPT_MASTER
	    - JOB_PROCESS_ERROR_OPENPT_UNLOCKPT
	    - JOB_PROCESS_ERROR_PTSNAME
	    - JOB_PROCESS_ERROR_OPENPT_SLAVE
	  - job_process_spawn(): Updated prototype.
	  - job_process_log_path(): Added prototype.
	* init/main.c:
	  - handle_logdir(): New function for overriding log directory.
	  - console_type_setter(): New Function to handle selection of
	    default console value.
	  - Added following command-line options:
	    - '--default-console'
	    - '--logdir'
	    - '--no-log'
	* init/man/init.5:
	  - Update and restructure of section on 'console' stanza.
	  - Added a FILES section.
	* init/man/init.8: Updated with details of new options:
	  - '--default-console'
	  - '--logdir'
	  - '--no-log'
	* init/parse_job.c: stanza_console(): Updated for "log".
	* init/paths.h: Added defines for JOB_LOGDIR and LOGDIR_ENV.
	* init/session.c:
	  - Added missing function headers.
	* init/system.c: system_setup_console(): Update for CONSOLE_LOG.
	* init/test_conf.c:
	  - TEST_FORCE_WATCH_UPDATE(): Removed debug.
	  - test_override(): Removed erroneous comment.
	  - test_select_job(): Added variable attributes to keep gcc 4.6 happy.
	* init/test_event.c: Explicitly set console type to CONSOLE_NONE to
	  retain behaviour of existing tests.
	* init/test_job.c:
	  - test_job_new(): Ensure log object not created on Job instantiation.
	  - test_change_state(): Explicitly set console type to CONSOLE_NONE to
	    retain behaviour of existing tests.
	* init/test_job_class.c:
	  - test_new(): Ensure console type now defaults to CONSOLE_LOG.
	  - Explicitly set console type to CONSOLE_NONE to retain behaviour of
	    existing tests.
	* init/test_job_process.c:
	  - Added various new macros to simplify test code.
	  - child(): New child_tests added for TEST_OUTPUT and TEST_SIGNALS.
	  - get_available_pty_count(): New function.
	  - Explicitly set console type to CONSOLE_NONE to retain behaviour of
	    existing tests.
	  - test_run(): Added new tests for CONSOLE_LOG.
	  - test_spawn(): Added new tests for CONSOLE_LOG.
	  - test_log_path(): New function.
	  - test_handler(): Added UPSTART_LOGDIR support to 
	  - main():
	    - Update to allow number of forks to be specified when run as a child
	      process.
	    - Added call to test_log_path().
	    - initialize various subsystems since before, functions run from
	      main() had to be run in the order specified and exactly as listed
	     (certain tests relied on previous tests initializing a subsystem
	     which gives unexpected results and thus confusing behaviour
	     if the order of tests is changed).
	* init/test_parse_job.c: Added new test to test_stanza_console() for
	  "console log".
	* util/tests/test_user_sessions.sh: Added tests for job logging
	  to ensure no unexpected output recorded for user jobs.
=======
2011-12-12  James Hunt  <james.hunt@ubuntu.com>

	* extra/man/upstart-udev-bridge.8:
	  - Added new '--no-strip' option.
	  - Added missing '--daemon', '--debug' and '--help' options.
	* extra/upstart-udev-bridge.c:
	  XXX: Behavioural change: non-printable bytes are now removed
	  by default from all udev message data to handle buggy
	  hardware devices which expose this data to userland (the
	  kernel simply passes it through verbatim). To revert to old
	  behaviour (where no udev message data is modified), specify
	  the new '--no-strip' option (LP: #829980).
	  - make_safe_string(): New function to cleanse udev data.
	  - udev_monitor_watcher():
	    - Cleanse udev data unless '--no-strip' specified.
	    - Fixed possible crash should 'action' not be set.
	    - Fixed possible crash should 'devname' not be set
	      and '--debug' specified.
>>>>>>> 682d08cb

2011-08-11  Scott James Remnant  <keybuk@google.com>

	* init/job_process.c (job_process_spawn): Can't return on
	dup2() error, we're in the child. Return an error back to
	the child properly.

	* init/job_process.c (job_process_spawn), init/main.c: error
	should be ENOENT

	* init/job_class.c, init/job_class.h: Move constants into the
	header file so they can be found from other source files.
	* init/job_process.c (job_process_spawn): Only adjust the OOM
	score if it isn't the default
	* init/main.c: Apply the default OOM score to the init process
	itself.

	* init/main.c: Deal with failure to setup the system console by
	falling back to /dev/null, so we don't end up without default fds
	and castrate the process.

2011-08-10  Scott James Remnant  <keybuk@google.com>

	* init/job_class.c (job_class_new): nit, use #defines for the default
	nice level and oom score adjustment.
2011-07-25  James Hunt  <james.hunt@ubuntu.com>

	* init/job_process.c: job_process_spawn():
	  - Added dup2() return check.
	* TESTING.sessions: Updated with information on user sessions.
	* init/job_process.c:
	  - job_process_spawn():
	    - Change group before user and do it as early as possible.
	    - Ensure non-priv user is able to read script fd. Default system
	      behaviour is seemingly not consistent/defined, so force it
	      to be (LP: #813052)
	    - Ensure cwd for user job is home directory by default.
	  - job_process_error_read():
	    - Added handling for JOB_PROCESS_ERROR_SETUID and
	      JOB_PROCESS_ERROR_SETGID (LP: #807293).
	    - Added new entry for JOB_PROCESS_ERROR_CHOWN.
	* init/job_process.h:
	  - Added entry for JOB_PROCESS_ERROR_CHOWN in JobProcessErrorType.
	* init/man/init.5: Update for user jobs explaining behaviour of stanzas
	  which manipulate system resource limits and when the init
	  daemon reads the users job directory.
	* util/tests/test_user_sessions.sh: New script for testing user sessions
	  (NOTE: this is *NOT* run automatically).
	* init/session.c: session_from_dbus(): Handle case where a users
	  home directory is changed or where a uid is re-used for a
	  different username.
	* init/session.h: Updated comments for Session object.
	* init/man/init.5: Explain that symbolic links are not supported.

2011-07-22  James Hunt  <james.hunt@ubuntu.com>

	* util/man/initctl.8: Clarify semantics of restart(8)
	  command (LP: #731225).

2011-07-20  James Hunt  <james.hunt@ubuntu.com>

	* util/tests/test_initctl.c:
	  - test_show_config(): /* fall through :) */
	  - test_check_config(): Manually start and stop dbus-daemon to work
	    around change in dbus autostart behaviour which causes issues when
	    running the tests in a chroot and non-X11 environment (see dbus commit
	    cea055514a9dfc74e7f0515cf4a256da10a891bc).

2011-06-14  James Hunt  <james.hunt@ubuntu.com>

	* NEWS: Release 1.3

2011-06-14  James Hunt  <james.hunt@ubuntu.com>

	* contrib/vim/syntax/upstart.vim: Updates for kill, oom, expect
	and limit.  

2011-06-07  Scott James Remnant  <scott@netsplit.com>

	* init/job_process.c (job_process_spawn): Make sure we don't close
	our own file descriptor if it already has the right value.

2011-06-06  James Hunt  <james.hunt@ubuntu.com>
	
	Add override file support.

	* init/conf.c:
	  - conf_reload_path(): Now takes an extra override_path parameter.
	  - is_conf_file() / is_conf_file_std() / is_conf_file_override(): New
	    functions to determine type of given file path.
	  - toggle_conf_name(): New function which convert a conf file
	    name to an override name and vice versa.
	  - majority of remaining functions updated to handle override
	    files.
	* init/conf.h: Prototypes.
	* init/job_class.c: Whitespace.
	* init/man/init.5: Updated to document override file support.
	* init/man/init.8: Added reference to control-alt-delete(7) man page.
	* init/paths.h: New macros CONF_EXT_OVERRIDE, CONF_EXT_STD,
	  IS_CONF_FILE_OVERRIDE and IS_CONF_FILE_STD.
	* init/parse_conf.c: Added assertion to remind us forcibly to add
	  override-handling code for directories if we ever allow content in
	  'init.conf'.
	* init/parse_job.c (parse_job): Additional parameter 'update' to
	  allow override files to replace existing Job details.
	* init/parse_job.h: Updated parse_job() prototype.
	* init/test_conf.c
	  - New macros TEST_ENSURE_CLEAN_ENV() and
	    TEST_FORCE_WATCH_UPDATE().
	  - test_override(): New function.
	  - test_toggle_conf_name(): New function.
	* init/test_parse_job.c:
	  - Updated for extra parse_job() parameter.
	  - added a test feature to test_parse_job() to exercise new
	    parameter to parse_job().
	* util/man/initctl.8: Clarified what it means to restart a job.

	Add udev and socket bridges.
	
	* Makefile.am: Added extra directory.
	* New files:
	  - extra/Makefile.am
	  - extra/conf/upstart-socket-bridge.conf
	  - extra/conf/upstart-udev-bridge.conf
	  - extra/man/socket-event.7
	  - extra/man/upstart-socket-bridge.8
	  - extra/man/upstart-udev-bridge.8
	  - extra/upstart-socket-bridge.c
	  - extra/upstart-udev-bridge.c
	* configure.ac:
	  - Check for udev (for upstart-udev-bridge).
	  - Add extra/Makefile to AC_CONFIG_FILES.
	* dbus/com.ubuntu.Upstart.xml: Add EmitEventWithFile method.
	* init/control.c:
	  - control_emit_event(): Now a wrapper for control_emit_event_with_file.
	  - control_emit_event_with_file(): New function that operates on an fd.
	* init/control.h: Prototype for control_emit_event_with_file().
	* init/event.c:
	  - event_new(): Initialize event fd.
	  - event_pending_handle_jobs(): Now calls event_operator_fds().
	* init/event.c: Add fd to Event struct.
	* init/event_operator.c: event_operator_fds(): New function.
	* init/event_operator.h: Prototype for event_operator_fds().
	* init/job.c: job_new(): Initialize fd members.
	* init/job.h: Add fds and num_fds to Job struct.

2011-06-03  James Hunt  <james.hunt@ubuntu.com>

	Add session support. Note that there are no automatically runnable and
	explicit tests yet. However, see TESTING.sessions.
	
	* TESTING.sessions: ASCII (reStructuredText) document explaining
	  how to run manual tests for session support (for chroots).
	* dbus/Upstart.conf: Simplified to support allowing users to invoke
	  all methods (since Upstart now isolates commands by user).
	* init/Makefile.am: Added session.[ch] files.
	* init/session.c: New file. Note that session_from_dbus() will disable sessions
	  (by returning the NULL session) if environment variable "UPSTART_NO_SESSIONS"
	  is set to any value (used by tests).
	* init/session.h: New file.
	* init/parse_job.h: parse_job(): Add session pointer to prototype.
	* init/parse_job.c:
	  - parse_job(): Add session parameter.
	  - Update calls to job_class_new() to pass session pointer.
	* init/job.c: job_new(): Crucial change to ensure chroot sessions have
	  a unique D-Bus name (LP:#728531).
	* init/job_class.c: 
	  - job_class_new(): Add session parameter and session support.
	  - job_class_remove(): Add session parameter to prototype.
	  - job_class_consider(): Only consider jobs from the appropriate session.
	  - job_class_reconsider(): Only consider jobs from the appropriate session.
	  - job_class_start(): Disallow out-of-session modification.
	  - job_class_stop(): Disallow out-of-session modification.
	  - job_class_restart(): Disallow out-of-session modification.
	* init/main.c: Add "--no-sessions" command-line option to disable
	  sessions and revert to traditional behaviour.
	* init/job_class.h: 
	  - job_class_new(): Add session pointer to prototype.
	  - JobClass: Add session member.
	* init/job_process.c: job_process_spawn():
	  - Call chroot(2) for chroot sessions.
	  - Call setuid(2) for user session jobs.
	* init/job.c:
	  - job_emit_event(): Set session for event.
	  - job_start(): Disallow out-of-session modification.
	  - job_stop(): Disallow out-of-session modification.
	  - job_restart(): Disallow out-of-session modification.
	* init/event.h: Event: Add session member.
	* init/event.c:
	  - event_new(): initialize session to NULL.
	  - event_pending_handle_jobs(): Add session handling.
	  - event_finished(): Set session for failure event.
	* init/control.c:
	  - control_get_job_by_name(): Add session handling.
	  - control_get_all_jobs(): Add session handling.
	  - control_emit_event(): Add session handling.
	* init/conf.c:
	  - conf_source_new(): Initialise session to NULL.
	  - conf_reload_path(): Pass session to parse_job().
	  - conf_select_job(): Add session parameter.
	* init/conf.h:
	  - ConfSource: Add session member.
	  - conf_select_job(): Add session parameter to prototype.
	* All tests updated to set "UPSTART_NO_SESSIONS" (to disable
	  sessions).

2011-06-02  James Hunt  <james.hunt@ubuntu.com>

	* contrib/bash_completion/upstart:
	  - Made function names more meaningful:
	  - _upstart_jobs: Now returns a unique list
	  - _upstart_events (nee _upstart_named_events ) now considers all
	    "emits" tokens.
	  - Updates for "check-config" and "show-config".
	  - Added "--session" option.
	  - Added "--no-wait" for emit, reload and restart.

	Man page updates.
	
	* init/man/init.5:
	  - Quoted dashes.
	  - Explain handling of duplicated stanzas.
	  - "respawn": Document default count and interval.
	  - "emits": Reference "initctl check-config".
	  - Added BUGS section.
	  - Added copyright.
	* init/man/init.8:
	  - Quoted dashes.
	  - See Also: Added control-alt-delete(7).
	* util/man/initctl.8:
	  - Quoted dashes.
	  - "restart": Clarified meaning.
	  - "list": Explained "stop/waiting" jobs.

2011-06-01  James Hunt  <james.hunt@ubuntu.com>

	Add D-Bus session support to initctl.
	
	* util/initctl.c:
	  - Added "--session" command-line option.
	  - dbus_bus_type_setter(): New function used by option parser to
	    distinguish system/session D-Bus bus type.
	  - system_bus variable now replaced by two others: use_dbus (boolean)
	    and dbus_bus_type.
	  - upstart_open(): Updated to handle multiple D-Bus bus types.
	* util/man/initctl.8: Update for "--session" option.
	* util/tests/test_initctl.c: Updated to make use of use_dbus and
	  dbus_bus_type rather than system_bus.

	Add "show-config" command to initctl.
	
	* util/initctl.c:
	  - New functions:
	    - job_class_condition_handler(): Handler function to retrieve job conditions.
	    - job_class_condition_err_handler(): Handler error function for
	      job_class_condition_handler().
	    - job_class_parse_events(): Convert RPN "start on" and "stop on" conditions to
	      human-readable format.
	    - job_class_show_emits(): Display events which job emits.
	    - job_class_show_conditions(): Make D-Bus calls to retrieve "start on" and
	      "stop on" conditions.
	    - show_config_action: Handle "show-config" command..
	* util/initctl.h: New file providing stack-handling functionality for
	  RPN parsing for "show-config" command.
	* util/Makefile.am: Added initctl.h to initctl_SOURCES.
	* util/man/initctl.8: Updated for "show-config" command and associated
	  options.
	* util/tests/test_initctl.c:
	  - New macros START_UPSTART, STOP_UPSTART, RUN_COMMAND, CREATE_FILE and DELETE_FILE.
	    These are required since due to the introduction of the
	    "show-config" initctl command, initctl is no longer solely a proxy
	    to Upstart: it now has some intelligence (it parses the 
	    "emits", "start on" and "stop on" conditions) and thus must be
	    tested directly.
	  - test_show_config(): New function to test "initctl show-config".
	  - in_chroot(): New function to detect if tests are being run from
	    within a chroot environment.
	  - dbus_configured(): New function which performs a basic check to
	    establish if D-Bus is configured correctly.
	  - main(): Added call to test_show_config(), conditional on
	    a non-chroot environment and a working D-Bus system.

	Add "check-config" command to initctl.
	
	* util/initctl.c:
	  - New functions:
	    - allow_event(): Determine if specified event is erroneous or not.
	      Handles globbing.
	    - allow_job(): Determine if specified job is erroneous or not.
	      Handles variables (such as instance variables).
	    - check_condition(): High-level function to handle checking start
	      on/stop on conditions.
	    - check_config_action: Handler for "check-config" command.
	    - display_check_errors(): Display errors from expression tree nodes
	      that are in error.
	    - eval_expr_tree(): Evaluate expression tree.
	    - ignored_events_setter(): handler for '--ignore-events' command-line
	      option for "check-config" command.
	    - tree_filter(): Used for filtering expression tree nodes.
	  - show_config_action(): Update for check-config mode.
	  - job_class_parse_events(): Update for check-config mode.
	  - job_class_show_emits(): Update for check-config mode.
	* util/initctl.h:
	  - Added structs for JobCondition, CheckConfigData and ExprNode.
	  - New macros: MAKE_EXPR_NODE() and MAKE_JOB_CONDITION().
	* util/tests/test_initctl.c:
	  - test_check_config(): New function to test "initctl check-config".
	  - main(): Added call to test_check_config(), conditional on
	    a non-chroot environment and a working D-Bus system.
	* util/man/initctl.8: Updated for "check-config" command and associated
	  options.
	* conf/rc-sysinit.conf: Added "emits" stanza, required by
	"check-config".

	Addition of initctl2dot script for visualisation.
	
	* Makefile.am: Added scripts directory.
	* configure.ac: Updated AC_CONFIG_FILES for scripts/Makefile.
	* scripts/Makefile.am: Makefile for scripts.
	* scripts/initctl2dot.py: Python script to produce dot(1) graphs of
	  "initctl show-config" output.
	* scripts/man/initctl2dot.8: Man page for initctl2dot.py script.

	Addition of init-checkconf script.
	
	* scripts/init-checkconf.sh: Script to determine if specified job
	  config file is valid or not.
	* scripts/man/init-checkconf.8: Man page for init-checkconf.sh.
	* scripts/Makefile.am: Added init-checkconf script and man
	  page.

2011-05-31  James Hunt  <james.hunt@ubuntu.com>

	Add command-line option to use D-Bus session bus (for testing).
	
	* init/control.c:
	  - Added new boolean use_session_bus.
	  - Updated comments.
	  - control_handle_bus_type(): New function to allow selection of
	    session bus via env var "UPSTART_USE_SESSION_BUS".
	    Also logs use of session bus if use_session_bus set.
	  - control_bus_open(): Now connects to either D-Bus system bus or session bus.
	* init/control.h: New define for USE_SESSION_BUS_ENV.
	* init/main.c: Addition of "--session" command-line option.
	* init/man/init.8: Update for new "--session" command-line option.

	* Corrected copyright notices.

	Add option to allow alternate location for job config files.
	
	* init/main.c:
	  - Added "--confdir <dir>" command-line option.
	  - handle_confdir(): New function to select alternate confdir using env
	    var "UPSTART_CONFDIR" or command-line option (for testing).
	* init/paths.h: Added define for CONFDIR_ENV.
	* init/man/init.8: Update for new "--confdir" command-line option.

	Add ability to suppress initial event and/or change its name.
	
	* init/main.c: New command-line options: "--no-startup-event" and
	  "--startup-event". If "--no-startup-event" specified, log message as a
	  debug aid.
	* init/man/init.8: Documentation for new command-line options:
	  "--no-startup-event" and "--startup-event".

2011-05-12  Marc - A. Dahlhaus  <mad@wol.de>

	* init/job_class.h (JobClass): Add kill signal member
	* init/job_class.c (job_class_new): Initialise kill signal
	* init/tests/test_job_class.c (test_new): Check kill signal initialised
	correctly.
	* init/system.c (system_kill): Change to accept a signal rather than
	a boolean.
	* init/system.h: Update prototype
	* init/tests/test_system.c (test_kill): Update tests to pass signals
	by value.
	* init/job_process.c (job_process_kill, job_process_kill_timer): Pass
	the configured kill signal, or SIGKILL, to the function rather than
	TRUE/FALSE.
	* init/parse_job.c (stanza_kill): Add parsing for kill signal.
	* init/tests/test_parse_job.c (test_stanza_kill): Check parsing works
	* init/errors.h: Add illegal signal error and string.
	* init/man/init.5: Update documentation

	* init/job_class.h (JobClass): Replace oom_adj with oom_score_adj
	* init/job_class.c (job_class_new): Replace oom_adj with oom_score_adj.
	* init/job_process.c (job_process_spawn): Write the new score
	adjustment, falling back to calculating and writing the old value if
	necessary.
	* init/parse_job.c (stanza_oom): Parse both the new and old values,
	converting the old value to the new value if present.
	* init/errors.h: Add new error string.
	* init/man/init.5: Documentation update.
	* init/tests/test_job_class.c (test_new): Update check.
	* init/tests/test_parse_job.c (test_stanza_oom): Update tests.

2011-05-12  Scott James Remnant  <scott@netsplit.com>

	* init/job_process.c (job_process_run): Always make the shell script
	fd 9, since that's the highest that shells are required by POSIX to
	support.  Pass the file descriptor to job_process_spawn()
	(job_process_run): Accept the extra file descriptor, moving it to fd 9.
	(job_process_error_read): Add handling for error condition.
	* init/job_process.h: Adjust prototypes, add constant
	* init/tests/test_job_process.c (test_spawn): Add argument to call in
	tests

2011-03-22  Scott James Remnant  <scott@netsplit.com>

	* configure.ac: Bump version to 1.3
	* NEWS: Begin new release

	* NEWS: Release 1.2

	* init/job_process.c (job_process_run): Correct shell redirection;
	the form we used dosen't work with at least pdksh

2011-03-16  Scott James Remnant  <scott@netsplit.com>

	* configure.ac: Bump version to 1.2
	* NEWS: Begin new release

	* NEWS: Release 1.1

	* configure.ac (NIH_COPYRIGHT): Update

	* init/main.c: Don't close the console until initialization is
	complete.

	* util/Makefile.am (uninstall-hook): Clean up symlinks on uninstall

	* init/environ.c (environ_all_valid): Only verify that an = is present
	(environ_valid): Drop this function, the part of POSIX I read about
	valid environment variable names only applies to other things defined
	by POSIX, elsewhere it explicitly says Applications may do whatever
	they like (and even encourages to avoid conflict)
	(environ_expand_until): Remove validity check for name.
	* init/environ.h: Update header.
	* init/tests/test_environ.c (test_valid): Drop tests.
	(test_all_valid): Drop name tests.
	(test_expand): Remove illegal expansion test.
	* init/tests/test_control.c (test_emit_event): Remove the test case for
	an invalid name in the environment.
	* init/tests/test_job_class.c (test_start, test_stop)
	(test_restart): Change the invalid argument tests to use an entry
	without an = as the invalid test.

	* util/reboot.c: pass '-H' to shutdown when called as 'halt'

	* init/job_process.c (job_process_handler): Check the job's normal exit
	list, decrease log priority of messages from warning to information if
	the exit status or signal is in the list.
	* init/tests/test_job_process.c (test_handler): Change the normal exit
	test cases to not expect the warning

	* init/job_process.c (job_process_run): Prepend a shell command to the
	pasted script to force the shell to close the file descriptor being
	used to paste the script. The shell will already have a new copy when
	it opened the path.

2011-03-15  James Hunt  <james.hunt@ubuntu.com>

	* init/conf.c (conf_source_reload, conf_source_reload_dir): Fix typos
	in doc-strings
	* init/job_process.c (job_process_run): Fix typo in doc-string
	* init/parse_job.c (stanza_env): Fix typo in doc-string

2011-03-15  Patty Langasek  <harmoney@dodds.net>

	* init/man/init.5: Grammar fixes

2011-03-15  Jacek Konieczny  <jajcus@jajcus.net>

	* contrib/vim/syntax/upstart.vim: Further improve syntax hilighting

2011-03-01  Scott James Remnant  <scott@netsplit.com>

	* configure.ac: Bump version to 1.1
	* NEWS: Begin new release

	* NEWS: Release 1.0

2011-02-17  Scott James Remnant  <scott@netsplit.com>

	* configure.ac, NEWS: Bump version to 1.0
	* TODO: Update.

	* init/tests/test_conf.c (test_source_reload_job_dir): Add tests for
	a crasher bug when a file is created called ".conf"
	* init/conf.c (conf_dir_filter): Apply fix for the crasher; check that
	the character before the ".conf" extension is not "/"
	* NEWS: Update.

2011-01-06  Petr Lautrbach  <plautrba@redhat.com>

	* init/job_process.c (job_process_termianted): Don't rewind the
	utmp file between updates.
	* init/tests/test_job_process.c (test_utmp): Add test case for
	newer mingetty behaviour.

2010-12-21  James Hunt  <james.hunt@ubuntu.com>

	* contrib/bash_completion/upstart: Add bash completion script.
	* contrib/Makefile.am (EXTRA_DIST): Include in tarball.
	* NEWS: Update.

2010-12-20  Scott James Remnant  <scott@netsplit.com>

	* NEWS: update.

2010-12-20  Petr Lautrbach  <plautrba@redhat.com>

	* init/job_process.c (job_process_terminated): On termination of
	a job, update the utmp file replacing any existing entry for that
	pid with a DEAD_PROCESS entry; likewise append an entry to wtmp.
	* init/tests/test_job_process.c (test_utmp): Test utmp handling.

	* util/shutdown.c: Exit non-zero if unable to shutdown the system.

2010-12-14  Scott James Remnant  <scott@netsplit.com>

	* configure.ac: Bump version to 0.6.8
	* NEWS: Begin new release

	* NEWS: Release 0.6.7

	* dbus/com.ubuntu.Upstart.Job.xml (start_on, stop_on, emits): Add new
	properties to return the job's relationship to events.
	* init/job_class.c (job_class_get_start_on)
	(job_class_get_stop_on, job_class_get_emits): Implement the properties
	* init/job_class.h: Add prototypes.
	* init/tests/test_job_class.c (test_get_start_on)
	(test_get_stop_on, test_get_emits): Test the new properties too

2010-12-14  James Hunt  <james.hunt@ubuntu.com>

	* init/parse_job.c (stanza_manual): New function to handle manual
	stanza.
	* init/tests/test_parse_job.c (test_stanza_manual): New function to
	test manual stanza.
	* init/man/init.5: Update for manual stanza.

2010-12-14  James Hunt <james.hunt@ubuntu.com>

	* init/job_class.h: Added debug member.
	* init/job_class.c: Initialized debug member.
	* init/job_process.c: Pause child using raise(3).
	* init/main.c: Display PID+PPID for debug builds.
	* init/parse_job.c: Added new function stanza_debug.
	* init/tests/test_job_process.c (test_spawn): Added test for debug stanza.

2010-12-10  Scott James Remnant  <scott@netsplit.com>

	* dbus/upstart.h (DBUS_SERVICE_UPSTART, DBUS_ADDRESS_UPSTART):
	For debugging purposes, when -DDEBUG is given, change the values of
	these constants.  You'll need to modify your own D-Bus configuration
	of course.

2010-12-09  Scott James Remnant  <scott@netsplit.com>

	* init/tests/test_job.c (test_change_state): Add missing
	DBUS_TYPE_INVALID to dbus_message_get_args() call.

2010-12-08  Colin Watson  <cjwatson@debian.org>

	* dbus/com.ubuntu.Upstart.Instance.xml (GoalChanged, StateChanged)
	(Failed): New signals.
	* init/job.c (job_change_goal): Emit GoalChanged signal after
	(job_change_state): Emit StateChanged signal after changing state.
	(job_failed): Emit Failed signal after marking job as failed.
	* init/tests/test_job.c (test_change_goal): Test for this.
	(test_change_state): Test for this.
	* NEWS: Update.

2010-12-08  James Hunt  <james.hunt@ubuntu.com>

	* init/event.c, init/event_operator.c: Fix grammar and factual errors
	in comments.
	* init/man/init.5: Fix grammar errors and clarify export behaviour.

2010-12-08  Clint Byrum  <clint@ubuntu.com>

	* init/man/init.5: Typo existing -> exiting

2010-08-12  Scott James Remnant  <scott@netsplit.com>

	* init/job_process.c (job_process_spawn): We can fail to open the
	system console for various reasons, sometimes because there isn't
	a console (ENXIO or ENODEV) but worse due to kernel race conditions
	on SMP/multi-core systems (EIO).  If "console output" is used, and
	these happen, fall back to /dev/null.

2010-04-27  Scott James Remnant  <scott@netsplit.com>

	* configure.ac: Bump version to 0.6.7
	* NEWS: Begin new release

	* NEWS: Release 0.6.6

	* configure.ac: Bump the requirement of libnih to 1.0.2 after
	verifying that building using --with-local-libnih and an earlier
	version installed still works.

2010-04-24  Scott James Remnant  <scott@netsplit.com>

	* configure.ac: Replace the --with-local-libnih code with an
	expansion of the NIH_WITH_LOCAL_LIBNIH macro that now contains it.
	* README: Bump libnih version.

2010-03-31  Colin Watson  <cjwatson@ubuntu.com>

	* init/man/init.5 (env): Document behaviour when the environment
	variable's value is omitted.
	* init/parse_job.c (stanza_env): Document that arguments may be
	simply VAR as well as VAR=VALUE.

2010-03-02  Michael Biebl  <mbiebl@gmail.com>

	* configure.ac: Remove double-quoting from NIH_CFLAGS and
	NIH_DBUS_CFLAGS when using --with-local-libnih

2010-02-26  Scott James Remnant  <scott@netsplit.com>

	* NEWS: Update.

	* init/job_process.c (job_process_run): Since /proc is always mounted,
	guaranteed because we mount it ourselves if it isn't, we don't need
	to check for it and can always use /proc/self/fd/NNN when we want.
	* init/tests/test_job_process.c (test_run): Since /proc is always
	mounted, we don't need to check for it and skip tests.

	* init/system.c (system_mount): Add function to mount a kernel
	filesystem (ie. /proc and /sys)
	* init/system.h: Add header.
	* init/main.c: Mount /proc and /sys on initialisation.

	* init/paths.h (DEV_FD): Drop this definition, it's needless.
	* init/job_process.c (job_process_run): Rather than using /dev/fd,
	use /proc/self/fd which is more Linuxish and is always guaranteed to
	exist when /proc is mounted - needing no symlinks.
	* init/tests/test_job_process.c (test_run): Adjust test to match.

2010-02-09  Scott James Remnant  <scott@netsplit.com>

	* configure.ac: Use NIH_COPYRIGHT instead of AC_COPYRIGHT

2010-02-04  Scott James Remnant  <scott@netsplit.com>

	* configure.ac: Bump version to 0.6.6
	* NEWS: Begin new release

	* NEWS: Release 0.6.5

	* util/tests/test_initctl.c (test_reload_action): Don't send
	SIGHUP to the server process, it'll be terminated anyway since
	reload doesn't loop.

	* init/event_operator.c (event_operator_match): Support operator
	negation using !=
	* init/tests/test_event_operator.c (test_operator_update): Add
	test cases for negation.
	* init/man/init.5: Add negation to documentation

	* init/man/init.8: Improve reference to init(5) to make it more
	obvious that this is where documentation can be found.
	* init/man/init.5: Add Upstart to the title to make it show up
	with man -k upstart

	* init/man/init.8: Add missing OPTIONS section, documenting the
	--verbose option.

	* init/main.c (main): After resetting the system console, close it
	again and reopen /dev/null for ourselves so we don't hold the
	system console open.

	* init/job_process.c (job_process_error_abort): Free the error
	before exiting.

	* util/initctl.c (reload_action): Add a reload command, this obtains
	the pid of the main process of the given job instance and sends
	SIGHUP to it.  It might not be in its final form, but it's damned
	useful for now.
	* util/tests/test_initctl.c (test_reload_action): Add test cases.
	* util/man/initctl.8: Add documentation for the reload command,
	and missing documentation for restart.
	* util/Makefile.am (install-data-hook, install-exec-hook): Create
	additional reload symlinks.

	* util/reboot.c (main): Restore the sync() system call before
	calling reboot(); the Linux kernel says we have to do this, and I
	suspect that ext4 is no longer forcing this before power off.

	* init/main.c (hup_handler): Move call to reconnect to D-Bus system
	bus into new function
	(usr1_handler): This is because a config reload "forgets" existing
	state, such as events that were pending.
	(main): Add SIGUSR1 signal handler.

	* init/job_process.c (job_process_handler): Reduce priority of the
	stopped/continued by signal messages to informational.

2010-02-03  Scott James Remnant  <scott@netsplit.com>

	* util/shutdown.c (shutdown_now): Free error before exiting.

2010-02-03  Johan Kiviniemi  <johan@kiviniemi.name>

	* conf/rc-sysinit.conf: Don't replace DEFAULT_RUNLEVEL with an
	empty string when there is no "initdefault" line in /etc/inittab

2010-02-03  Scott James Remnant  <scott@netsplit.com>

	Update code to work with libnih 1.0.1

	* init/tests/test_event.c (test_new): Replace TEST_ALLOC_ORPHAN(env)
	with TEST_ALLOC_PARENT(env, NULL); discard environment after creating
	event from it
	* init/tests/test_event_operator.c (test_operator_new): Replace
	TEST_ALLOC_ORPHAN(env) with TEST_ALLOC_PARENT(env, NULL); discard
	environment after creating event from it
	* init/tests/test_control.c (test_emit_event): Discard event
	environment after emission
	* init/init.supp: Add nih_alloc_ref_new() to init functions

	libnih is now released as its own project, so rather than expecting
	to include it with the source we depend on it being outside of it.

	* Makefile.am (SUBDIRS): Remove m4 directory along with the nih bits.
	(EXTRA_DIST): Remove ChangeLog.nih
	* configure.ac (AM_INIT_AUTOMAKE): Remove dist-bzip2, since we don't
	actually use it; add color-tests and silent-rules.
	(AM_SILENT_RULES): Use silent rules by default
	(AM_MAINTAINER_MODE): Enable maintainer mode by default (as before),
	but allow it to be disabled
	(AM_GNU_GETTEXT_VERSION): Bump to 0.17
	(NIH_INIT): Replace with the expanded out calls that we actually need.
	(AC_CONFIG_FILES): Remove nih directories
	Add magic to allow use of a local libnih source tree.
	* init/Makefile.am (AM_CFLAGS): Add NIH_CFLAGS and NIH_DBUS_CFLAGS
	(init_LDADD, test_system_LDADD, test_environ_LDADD, test_process_LDADD)
	(test_job_class_LDADD, test_job_process_LDADD, test_job_LDADD)
	(test_event_LDADD, test_event_operator_LDADD)
	(test_blocked_LDADD, test_parse_job_LDADD)
	(test_parse_conf_LDADD, test_conf_LDADD, test_control_LDADD):
	Replace library paths with NIH_LIBS and NIH_DBUS_LIBS
	($(com_ubuntu_Upstart_OUTPUTS)),
	($(com_ubuntu_Upstart_Job_OUTPUTS)),
	($(com_ubuntu_Upstart_Instance_OUTPUTS)): Use external nih-dbus-tool
	and obey silent rules.
	(test_system_LDFLAGS, test_environ_LDFLAGS)
	(test_process_LDFLAGS, test_job_class_LDFLAGS)
	(test_job_process_LDFLAGS, test_job_LDFLAGS, test_event_LDFLAGS)
	(test_event_operator_LDFLAGS, test_blocked_LDFLAGS)
	(test_parse_job_LDFLAGS, test_parse_conf_LDFLAGS)
	(test_conf_LDFLAGS, test_control_LDFLAGS): Drop -static
	* util/Makefile.am (AM_CFLAGS): Add NIH_CFLAGS and NIH_DBUS_CFLAGS
	(initctl_LDADD, reboot_LDADD, runlevel_LDADD, shutdown_LDADD)
	(test_initctl_LDADD, test_utmp_LDADD, test_sysv_LDADD)
	(test_telinit_LDADD): Replace library paths with NIH_LIBS and
	NIH_DBUS_LIBS
	($(com_ubuntu_Upstart_OUTPUTS)):
	($(com_ubuntu_Upstart_Job_OUTPUTS)):
	($(com_ubuntu_Upstart_Instance_OUTPUTS)): Use external nih-dbus-tool
	and obey silent rules.
	(initctl_LDFLAGS, reboot_LDFLAGS, runlevel_LDFLAGS)
	(shutdown_LDFLAGS, telinit_LDFLAGS, test_initctl_LDFLAGS)
	(test_utmp_LDFLAGS, test_sysv_LDFLAGS, test_telinit_LDFLAGS): Drop
	-static
	* README: Add libnih to the dependencies.
	* HACKING: Remove the instructions for checking out libnih, replace
	with a description about how to use a libnih source tree instead of
	the installed one.

	* configure.ac: Bump version to 0.6.5, bump copyright year to 2010.
	* NEWS: Begin new release.

2009-08-02  Scott James Remnant  <scott@netsplit.com>

	* NEWS: Release 0.6.3

2009-08-01  Scott James Remnant  <scott@netsplit.com>

	* init/tests/test_job_process.c (test_handler): Add a missing test
	case for the running process exiting while we're in the stopping
	state.
	* init/job_process.c (job_process_terminated): Don't change the
	state or record failure information if we're in the stopping state
	when the main process dies, otherwise we hit an assertion later;
	just wait for the stopping event to finish and carry on as before.

2009-07-31  Scott James Remnant  <scott@netsplit.com>

	* dbus/upstart.h: Allow the service name and address to be overriden

2009-07-29  Michael Biebl  <mbiebl@gmail.com>

	* init/tests/test_job_process.c: Add missing sys/ptrace.h include

2009-07-21  Scott James Remnant  <scott@netsplit.com>

	* configure.ac: Bump version to 0.6.3
	* NEWS: Begin new release

	* NEWS: Release 0.6.2

	* init/main.c (crash_handler): Restore missing chdir ("/") call.

	* init/tests/test_job_process.c (test_handler): We should allow
	a job to exec() before it calls fork() to allow shell scripts to
	exec daemons.
	* init/job_process.c (job_process_trace_exec): Continue the traced
	process instead of detaching if it has not yet forked.

	* init/job.c (job_change_state): Obvious bug fix; the set of states
	into which we can enter JOB_STOPPING includes JOB_STARTING because
	we can get the "stop" event or command there.

2009-07-16  Scott James Remnant  <scott@netsplit.com>

	* configure.ac: Bump version to 0.6.2
	* NEWS: Begin new release

	* NEWS: Release 0.6.1

	* util/runlevel.c: Output the path before the error message,
	to make it clear that it's the utmp file missing not runlevel.

	* util/runlevel.c: If there is no current runlevel because the
	environment variable is empty, output "unknown" instead of "N N".

2009-07-15  Scott James Remnant  <scott@netsplit.com>

	* README: Now that D-Bus 1.2.16 proper has been released, update
	our requirements.

2009-07-14  Scott James Remnant  <scott@netsplit.com>

	* TODO: Update

	* init/tests/test_job_process.c (test_handler): Rework the existing
	ptrace fork handler test case to make sure we test the case where
	we get the fork event before the stopped child.  Add a second test
	case for the opposite (stopped child before the fork event) which
	we don't currently handle.
	* init/job_process.c (job_process_trace_fork): Test for the missed
	child event using ptrace(), if it succeeds the child is ready so
	we can just assume we had the event.

	* util/Makefile.am (EXTRA_DIST): Distribute the valgrind suppressions
	file

	* util/tests/test_utmp.c (test_write_shutdown): Additional instance
	of the same test.

	* util/tests/test_utmp.c (test_write_runlevel): Looks like glibc
	is fixed to return the right error code.

2009-07-11  Scott James Remnant  <scott@netsplit.com>

	* init/control.c (control_server_open): Don't hardcode the server
	address, otherwise the test suite can't test this function.
	* init/tests/test_control.c (test_server_open)
	(test_server_connect, test_server_close): Change the server
	address in the tests.

	* configure.ac: Bump version to 0.6.1
	* NEWS: Begin new release

2009-07-09  Scott James Remnant  <scott@netsplit.com>

	* NEWS: Release 0.6.0

	* README: Note that we need D-Bus GIT HEAD.
	* NEWS: Update.

	* init/man/inittab.5: People keep trying "man inittab", so explain
	that it's gone.
	* init/Makefile.am (dist_man_MANS): Install it

	* NEWS: Declare the "lacks documentation" bug fixed

	* init/man/init.8: Refresh and turn it into more of an overview
	of Upstart now that we have lots of other pages to refer to.
	* init/man/upstart.7: Since it's an overview, people might go
	"man upstart" so redirect to it.
	* init/man/init.5: Actually document the configuration format.
	* init/Makefile.am (dist_man_MANS): Install the configuration
	documentation, and the redirect.

	* util/man/runlevel.8, util/man/telinit.8, util/man/shutdown.8,
	* util/man/reboot.8: Add environment and files sections.

	* init/man/startup.7, init/man/starting.7, init/man/started.7,
	* init/man/stopping.7, init/man/stopped.7
	* init/man/control-alt-delete.7, init/man/keyboard-request.7,
	* init/man/power-status-changed.7: Write manual pages for each
	of the events generated by the init daemon by default.
	* init/Makefile.am (dist_man_MANS): Distribute and install the
	new manpages.
	* util/man/runlevel.7: Indent the example, don't boldface

	* init/job.c (job_start, job_stop, job_restart): Restructure
	slightly to avoid gcc warning
	* init/job_class.c (job_class_start, job_class_restart): Make the
	same change to these too
	* util/shutdown.c: Warn if we can't change directory
	* util/telinit.c: Assert that we don't fall out of the switch
	* init/tests/test_job_class.c (test_get_version)
	(test_get_author, test_get_description, test_get_name): Initialise
	alloc-safe variables to NULL to avoid gcc warning
	* util/tests/test_initctl.c (test_job_status, test_start_action)
	(test_stop_action, test_restart_action, test_status_action)
	(test_list_action, test_emit_action)
	(test_reload_configuration_action, test_version_action)
	(test_log_priority_action, test_upstart_open): Initialise alloc-safe
	variables to NULL and diverted return values to 0 to avoid gcc
	warnings.
	(test_start_action, test_stop_action, test_restart_action):
	Replace sigsetjmp/siglongjmp with a call to _exit() in the handler
	* util/tests/test_sysv.c (test_change_runlevel): Initialise alloc-safe
	variables to NULL to avoid gcc warnings

	* util/man/runlevel.7: Formatting fixes, and mention that rcS
	runs rc-sysinit again.
	* util/man/runlevel.8: s/utilities/tools/
	* util/man/telinit.8: s/utilities/tools/
	* util/man/shutdown.8: s/utilities/tools/
	* util/man/reboot.8: s/utilities/programs/
	* util/man/initctl.8: s/utility/tool/

	* init/job_class.h (JobClass): Drop the leader option; at the time
	it seemed to make sense that Upstart would provide a "daemon"-like
	environment, but it really doesn't in practice.  Software should
	feel safe to daemonise on its own, and I'd rather fix supervision
	of those; freeing up Upstart jobs to run as new sessions by default
	again.  This is also the only real option that would change the
	behaviour between 0.6 and 0.10 in an awkwardly compatible way.
	* init/job_class.c (job_class_new): Remove leader initialisation
	* init/tests/test_job_class.c (test_new): Drop the initialisation
	check for leader
	* init/parse_job.c (stanza_session): Drop the stanza
	* init/tests/test_parse_job.c (test_stanza_session): Drop the
	stanza test cases.
	* init/job_process.c (job_process_spawn): Drop the double-fork.
	This means we don't need to read the pid of our extra child either.
	(job_process_error_read): we no longer need a fork error.
	* init/job_process.h (JobProcessErrorType): Drop the fork error.
	* init/tests/test_job_process.c (test_spawn): Replace the simple job
	test case with the session leader test case, now that's the default.
	(test_run, test_spawn, test_kill, test_handler): Remove all the
	class->leader = TRUE from the tests, we only ever really tested
	session leaders anyway since that's all the test suite could follow
	* init/tests/test_job.c (test_change_goal, test_change_state):
	Remove the leader flag from test jobs
	* init/tests/test_event.c (test_pending, test_finished): Remove
	the leader flag from test jobs.

	* init/job_process.c (job_process_catch_runaway): Use a monotonic
	clock, not the realtime clock, for respawn interval detection.
	* init/tests/test_job_process.c (test_kill, test_handler): Use the
	monotonic clock in test cases too
	* init/Makefile.am (init_LDADD): Link with librt
	* NEWS: Update.

	* util/utmp.c (utmp_write_runlevel): Don't write 'N' to utmp or
	wtmp for the previous runlevel, this will force writing reboot
	records if prevlevel='N'/0 since read_runlevel will always return
	'N' in that case.
	* util/tests/test_utmp.c (test_write_runlevel): Add test case for
	passing 'N' and having it treated as zero
	(test_read_runlevel): Add a couple of test cases for the problems
	we found last night where shutdown and corrupt utmp records result
	in the wrong data being returned.
	* util/tests/test_sysv.c (test_change_runlevel): Add a test case
	for switching from sysinit to the first runlevel

	* init/conf.h,
	* init/control.h,
	* init/event.h,
	* init/job_class.h: Variable declarations in header files need to
	be prefixed with "extern", the NIH_BEGIN_EXTERN stuff only applies
	to C++.

	* util/reboot.c: Reboot can't write the shutdown time before
	calling shutdown, otherwise shutdown won't be able to get the
	current runlevel anymore.
	* util/man/reboot.8: Update, we don't write the shutdown time
	before calling shutdown - it's up to the shutdown scripts to
	call reboot -w before remounting the root filesystem.

	* util/tests/test_utmp.c (test_get_runlevel): Replace test case
	with one that expects 'N' rather than fall-through.
	* util/tests/test_sysv.c (test_change_runlevel): Expect N when
	there is no previous runlevel

	* util/utmp.c (utmp_read_runlevel): Also catch a zero runlevel from
	utmp, replacing with 'N' - these functions should never return 0
	* util/sysv.c (sysv_change_runlevel): Should set prevlevel to N
	when we don't find one

	* util/utmp.c (utmp_read_runlevel): Catch a negative runlevel from
	corrupt utmp data, convert to 'N'
	(utmp_get_runlevel): Return N when RUNLEVEL is set but empty,
	rather than falling through

	* util/telinit.c: Catch a missing argument separately so we don't
	output "(null)"

	* README: Update requirements.
	* TODO: Update.

	* conf/rc-sysinit.conf: Fix typo.

2009-07-08  Scott James Remnant  <scott@netsplit.com>

	* conf/rc-sysinit.conf: Michael Biebl pointed out that by setting
	the runlevel to "S" during sysinit, we end up with the runlevel
	after boot being "S 2" - and that means scripts in rc2.d that
	are also in rcS.d won't get started.  The way we had it before
	("N 2") was correct.  This happily fixes the one corner case our
	reboot handling didn't cover - crashing in single user mode and
	rebooting.

	* util/telinit.c: Fix missing ret = from kill

	* conf/rc-sysinit.conf: Ignore -s/single if we're already coming
	from single-user-mode.

	* util/telinit.c (options): Unignore the -t option
	* NEWS: Update.

	* init/main.c (hup_handler): Also try and reconnect to the message
	bus if we've lost the connection.

	* init/conf.c (conf_source_reload_dir): Don't blacklist certain
	patterns from the configuration directory, instead just filter
	to whitelist.
	(conf_dir_filter): Whitelist filter, only accept files ending
	in .conf
	(conf_reload_path): Strip .conf from the filename to generate
	the job name.
	(conf_file_filter): Add the extra is_dir argument.
	* init/tests/test_conf.c (test_source_reload_job_dir)
	(test_source_reload_conf_dir, test_source_reload_file)
	(test_source_reload): Append .conf to all our filenames
	* init/tests/test_control.c (test_reload_configuration): Append
	.conf to filenames here too
	* NEWS: Update.

	* init/job_process.c (job_process_run): Stop being stingy, the
	post-stop script can have the stop environment too
	* init/tests/test_job_process.c (test_run): Add a test case to
	make sure it is.

2009-07-08  Michael Biebl  <mbiebl@gmail.com>

	* contrib/vim/syntax/upstart.vim: Upstart job syntax highlighting
	* contrib/vim/ftdetect/upstart.vim: Use for the /etc/init directory
	* contrib/Makefile.am: Include the vim syntax files in the
	distribution
	* configure.ac (AC_CONFIG_FILES): Create contrib/Makefile
	* Makefile.am (SUBDIRS): Recurse into the contrib sub-directory

2009-07-08  Scott James Remnant  <scott@netsplit.com>

	* conf/rc.conf: This doesn't need to be an instance job, Upstart
	will do the right thing and stop the task before starting it again
	with the new environment (I spent so much time on that, you'd think
	I'd remember :p)

	* conf/control-alt-delete.conf: Default job for Control-Alt-Delete
	* conf/rc-sysinit.conf: Default job for system initialisation
	* conf/rc.conf: A fully wacky instance job that runs the rc script
	for runlevel changes
	* conf/rcS.conf: And a job for single-user-mode, which calls back
	to rc-sysinit
	* conf/Makefile.am (dist_init_DATA): Install the default files
	into the /etc/init directory
	* configure.ac (AC_CONFIG_FILES): Create conf/Makefile
	* Makefile.am (SUBDIRS): Recurse into the conf directory.

	* util/initctl.c (upstart_open, start_action, stop_action)
	(restart_action, status_action, list_action): Don't auto-start
	the init daemon, it makes no sense.
	(upstart_open): When not running from the test suite, and not as
	root, it makes sense to default to using the system bus daemon.
	* util/tests/test_initctl.c (test_upstart_open): Make sure that
	auto-start is FALSE, not TRUE.
	* NEWS: Update.

	* util/Makefile.am (dist_man_MANS): Oops, had the wrong name for
	the runlevel(7) manpage.

	* util/shutdown.c: Gets a bit of a redress, but not much of rewrite
	since this is largely just compatibility madness.
	(shutdown_now): Port to use sysv_change_runlevel()
	(warning_message): Construct plural forms a little better.
	(wall): use utmpx, rather than utmp
	* util/man/shutdown.8: Minor tweaks and improvements
	* NEWS: Update.

	* util/reboot.c: Following the pattern of the previous, remove much
	of the reboot code, but in the process adding support for reboot
	implying --force in runlevel 0 or 6, and writing the shutdown
	wtmp record.
	* util/man/reboot.8: Minor updates.
	* NEWS: Update.

	* util/telinit.c: Drop quite a bit of the code of telinit too,
	just becoming a wrapper about sysv_change_runlevel() - also support
	Qq/Uu by using kill()
	* util/tests/test_telinit.c (test_env_option): Since we have an
	env option, we should test it.	
	* util/man/telinit.8: Update the manual page.
	* util/man/runlevel.8: Typo (/var/run/wtmp -> /var/log/wtmp)
	* util/Makefile.am (TESTS): Run the new test
	(test_telinit_SOURCES, test_telinit_CFLAGS)
	(test_telinit_LDFLAGS, test_telinit_LDADD): Details for the
	test suite binary
	* NEWS: Update.

	* util/runlevel.c: Drop about 90% of the code, this just becomes
	a wrapper around utmp_get_runlevel()
	* util/man/runlevel.8: Update the runlevel manpage.
	* util/man/runlevel.7: Also put together a manual page that
	describes the runlevel event, as well as the implementation in
	Upstart.
	* util/Makefile.am (dist_man_MANS): Install the new manpage.
	* NEWS: Update.

	* util/Makefile.am (reboot_SOURCES, runlevel_SOURCES): Compile and
	link the utmp handling source, depending on the header.
	(reboot_LDADD, runlevel_LDADD): Drop dependency on libupstart
	(shutdown_SOURCES, telinit_SOURCES): Compile and link both the
	utmp handling and sysv compat source, depending on the headers
	(nodist_shutdown_SOURCES, nodist_telinit_SOURCES): Also link in
	the auto-generated bindings
	(shutdown_LDADD, telinit_LDADD): Drop dependencies on libupstart,
	replacing with dependencies on libnih-dbus and the D-Bus libs.
	(runlevel_SOURCES, runlevel_LDFLAGS, runlevel_LDADD)
	(shutdown_SOURCES, shutdown_LDFLAGS, shutdown_LDADD)
	(telinit_SOURCES, telinit_LDFLAGS, telinit_LDADD): Remove duplicate
	entries mistakenly copied from compat/sysv

	* util/sysv.c (sysv_change_runlevel): Pretty much the core compat
	function for System V, generate a runlevel event and store the
	appropriate things in utmp and wtmp.
	* util/sysv.h: Prototype.
	* util/tests/test_sysv.c: Test cases for the new function.
	* util/Makefile.am (TESTS): Run the sysv test cases
	(test_sysv_SOURCES, nodist_test_sysv_SOURCES, test_sysv_LDFLAGS)
	(test_sysv_LDADD): Details for the sysv test cases, which obviously
	depend on the auto-generated bindings code.

	* util/utmp.c (utmp_write_runlevel): Make sure that it's ok to
	have no previous runlevel.
	* util/tests/test_utmp.c (test_write_runlevel): Add no previous
	runlevel test.

	* util/utmp.c (utmp_read_runlevel): Don't call utmpxname() if we
	don't pass a utmp_file, letting glibc pick the default.
	* util/tests/test_utmp.c (test_read_runlevel): Add a test case for
	no filename.

	* util/util.supp: utmpname leaks memory, so suppress it from valgrind

	* util/utmp.c: Set of functions for dealing with utmp and wtmp
	(utmp_read_runlevel): Read the current runlevel from the file
	(utmp_get_runlevel): Obtain the current runlevel from the
	environment, or the file if not set
	(utmp_write_runlevel): Write a runlevel change record, and also
	deal with the reboot record if the utmp or wtmp files don't quite
	match.
	(utmp_write_shutdown): Write a shutdown time record
	(utmp_entry, utmp_write, wtmp_write): utility functions for creating
	and writing utmp and wtmp records.
	* util/utmp.h: Prototypes for new functions.
	* util/tests/test_utmp.c: Test cases.
	* util/Makefile.am (test_utmp_SOURCES, test_utmp_LDFLAGS)
	(test_utmp_LDADD): Details for utmp test cases
	(tests): Move to the bottom of the file and make PHONY

2009-07-07  Scott James Remnant  <scott@netsplit.com>

	* util/man/initctl.8: Improve the manpage.

2009-07-06  Scott James Remnant  <scott@netsplit.com>

	* util/initctl.c: Rewrite from scratch, utilising the current
	D-Bus API and auto-generated method functions for it.
	* util/tests/test_initctl.c: Rewrite from scratch to test all
	of the new methods.
	* util/Makefile.am (test_initctl_CFLAGS): Include AM_CFLAGS
	(install-data-hook, install-exec-hook): Install a symlink for
	"restart" as well.
	* NEWS: Update.

2009-07-03  Scott James Remnant  <scott@netsplit.com>

	* dbus/com.ubuntu.Upstart.Instance.xml (Start, Stop, Restart): add
	wait arguments to the instance commands as well.
	* init/job.c (job_start, job_stop, job_restart): Add wait arguments,
	when TRUE the functions behave as before; when FALSE the methods
	return after changing the goal and no blocked entries are created.
	* init/job.h: Amend prototypes.
	* init/tests/test_job.c (test_start, test_stop, test_restart): 
	Pass TRUE for wait and check for a blocking entry in existing tests,
	add tests for passing FALSE and making sure that there's no blocking
	but we still get the reply.

	* dbus/com.ubuntu.Upstart.Job.xml (Start, Stop, Restart): Add wait
	arguments to these too
	* init/job_class.c (job_class_start, job_class_stop)
	(job_class_restart): Add wait arguments, when TRUE the functions
	behave as before; when FALSE the methods return after changing
	the goal and no blocked entries are created.
	* init/job_class.h: Amend prototypes.
	* init/tests/test_job_class.c (test_start, test_stop, test_restart): 
	Pass TRUE for wait and check for a blocking entry in existing tests,
	add tests for passing FALSE and making sure that there's no blocking
	but we still get the reply.
	(test_get_name, test_get_description, test_get_author)
	(test_get_version): Add missing code to free the class on enomem

	* dbus/com.ubuntu.Upstart.xml (EmitEvent): Add wait argument
	* init/control.c (control_emit_event): Add wait argument, when TRUE
	this behaves as before; when FALSE the method returns after queuing
	the event and no blocked entry is created for it.
	* init/control.h: Amend prototype.
	* init/tests/test_control.c (test_emit_event): Pass TRUE for wait
	and check for a blocking entry in existing tests, add a test for
	passing FALSE and making sure that there's no blocking but we
	still get the reply.

	* dbus/com.ubuntu.Upstart.Instance.xml: Add a "processes" property
	to obtain the list of current job processes, both their type and
	their pid.
	* init/job.c (job_get_processes): Implement the new property accessor
	* init/job.h: Add prototype
	* init/tests/test_job.c (test_get_processes): Add test cases for
	returning process arrays.
	(test_get_name, test_get_goal, test_get_state): Add missing free
	for job class.

	* init/tests/test_control.c (test_emit_event): Directly acess
	the number from an NihDBusError

	* dbus/com.ubuntu.Upstart.xml: Add a "version" property to obtain
	the version of the init daemon, and a "log_priority" property to
	get and set the daemon's log priority.
	* init/control.c (control_get_version, control_get_log_priority)
	(control_set_log_priority): Methods to support the new properties
	* init/control.h: Prototypes.
	* init/tests/test_control.c (test_get_version)
	(test_get_log_priority, test_set_log_priority): Add tests for the
	property accessor functions.

2009-07-02  Scott James Remnant  <scott@netsplit.com>

	* dbus/Upstart.conf: Need to adjust the security configuration
	* dbus/upstart.h: And the constants as well.

	* dbus/com.ubuntu.Upstart.xml,
	* dbus/com.ubuntu.Upstart.Job.xml,
	* dbus/com.ubuntu.Upstart.Instance.xml: Now we don't hardcode the
	interface name anywhere, we can version it properly.
	* init/Makefile.am ($(com_ubuntu_Upstart_OUTPUTS)): 
	($(com_ubuntu_Upstart_Job_OUTPUTS)): 
	($(com_ubuntu_Upstart_Instance_OUTPUTS)): Update default interface
	names.
	* util/Makefile.am ($(com_ubuntu_Upstart_OUTPUTS)): 
	($(com_ubuntu_Upstart_Job_OUTPUTS)): 
	($(com_ubuntu_Upstart_Instance_OUTPUTS)): Update here too.

	* dbus/Makefile.am (EXTRA_DIST): Make sure we distribute it
	* dbus/upstart.h: Add a header file with the usual D-Bus constants.
	* init/control.h: Drop CONTROL_ROOT, replace with DBUS_PATH_UPSTART
	* init/control.c (control_server_open, control_bus_open)
	(control_register_all): Replace CONTROL_* constants with the new ones
	(control_get_job_by_name): Use DBUS_INTERFACE_UPSTART when constructing
	error names.
	* init/job_class.c (job_class_new, job_class_register)
	(job_class_unregister): Construct paths using DBUS_PATH_UPSTART
	(job_class_get_instance)
	(job_class_get_instance_by_name, job_class_start)
	(job_class_stop, job_class_restart): Use DBUS_INTERFACE_UPSTART to
	construct error names
	* init/job.c (job_new): Construct path using DBUS_PATH_UPSTART
	(job_finished, job_start, job_stop, job_restart): Use
	DBUS_INTERFACE_UPSTART to construct error names.
	* init/event.c (event_finished): Use DBUS_INTERFACE_UPSTART to
	construct error name.
	* init/tests/test_control.c (test_server_open): Don't hardcode
	the address, extract the abstract path from the constant.
	(test_server_connect, test_bus_open, test_emit_event): Don't
	harcode addresses, paths or interfaces - use the constants
	* init/tests/test_job_class.c (test_consider, test_reconsider)
	(test_register, test_unregister, test_start, test_stop)
	(test_restart, test_get_instance, test_get_instance_by_name):
	Use the constants instead of harcoding.
	(test_new): Derive the expected path from the constant
	* init/tests/test_job.c (test_new): Derive the paths from the
	constant, check for jobs by that interface constant.
	(test_change_state): Use DBUS_INTERFACE_UPSTART_JOB
	(test_start, test_stop, test_restart): Use DBUS_INTERFACE_UPSTART_INSTANCE,
	and generate errors from DBUS_INTERFACE_UPSTART

	* dbus/com.ubuntu.Upstart.xml,
	* dbus/com.ubuntu.Upstart.Job.xml,
	* dbus/com.ubuntu.Upstart.Instance.xml: Remove the empty symbol
	annotation for the interfaces.
	* init/Makefile.am ($(com_ubuntu_Upstart_OUTPUTS)): 
	($(com_ubuntu_Upstart_Job_OUTPUTS)): 
	($(com_ubuntu_Upstart_Instance_OUTPUTS)): Define the default
	interface and build-time instead.
	* util/Makefile.am ($(com_ubuntu_Upstart_OUTPUTS)): 
	($(com_ubuntu_Upstart_Job_OUTPUTS)): 
	($(com_ubuntu_Upstart_Instance_OUTPUTS)): Likewise for util

2009-06-30  Scott James Remnant  <scott@netsplit.com>

	* dbus/Upstart.conf: It doesn't make much sense to restrict getting
	the values of properties, or looking up jobs or interfaces, so make
	these public.

2009-06-23  Scott James Remnant  <scott@netsplit.com>

	* Makefile.am (SUBDIRS): Add util to the list of sub-directories
	again.
	* configure.ac (AC_CONFIG_FILES): Generate util/Makefile
	* util/Makefile.am (AM_CFLAGS): Append D-Bus CFLAGS
	(AM_CPPFLAGS): Make sure the build directory is also in the quoted
	include path
	(nodist_initctl_SOURCES): Build and link the generated D-Bus
	bindings, but don't distribute them
	(initctl_LDADD): Drop the libupstart dependency, instead put
	libnih-dbus and DBUS_LIBS in there.
	(com_ubuntu_Upstart_OUTPUTS, com_ubuntu_Upstart_XML)
	($(com_ubuntu_Upstart_OUTPUTS)): Auto-generate D-Bus binding code
	to proxy the manager object
	(com_ubuntu_Upstart_Job_OUTPUTS, com_ubuntu_Upstart_Job_XML)
	($(com_ubuntu_Upstart_Job_OUTPUTS)): Auto-generate D-Bus binding
	code to proxy job class objects
	(com_ubuntu_Upstart_Instance_OUTPUTS)
	(com_ubuntu_Upstart_Instance_XML)
	($(com_ubuntu_Upstart_Instance_OUTPUTS)): Auto-generate D-Bus
	binding code to proxy job instance objects
	(BUILT_SOURCES, CLEANFILES): Built sources have to come first
	and be cleaned up
	(test_initctl_LDADD): Tests need to be linked to libnih-dbus
	and the D-Bus libraries, as well as the auto-generated output
	* init/Makefile.am (EXTRA_DIST): Drop the EXTRA_DIST for the
	sources, already handled since they're in a different directory

	* COPYING: Change licence to version 2 of the GNU GPL.
	All files have been updated to reflect this.

	* init/paths.h (CONFFILE): Add new macro
	* init/Makefile.am (AM_CPPFLAGS): Add CONFFILE definition
	(install-data-local): No need to make conf.d or jobs.d
	* init/main.c: Only parse CONFFILE (/etc/init.conf) as a
	configuration file source and CONFDIR (/etc/init) as a job
	configuration source.

	* configure.ac: Bump version to 0.6.0
	* NEWS: Copy in news from 0.5.3; that release doesn't appear in
	this ChangeLog since it was made on a separate branch.  Begin
	new release.

2009-06-18  Casey Dahlin  <cdahlin@redhat.com>

	* util/man/initctl.8: Fix formatting of SYNOPSIS

2009-06-18  Scott James Remnant  <scott@netsplit.com>

	* dbus/com.ubuntu.Upstart.xml, dbus/com.ubuntu.Upstart.Job.xml,
	dbus/com.ubuntu.Upstart.Instance.xml: Add a comment to these files
	to clarify that you may communicate and interact with Upstart
	through these interfaces without restriction.  It also makes sense
	that these files be copied into software that does so to turn into
	their own bindings, so use the FSF permissive licence for them.

2009-06-17  Scott James Remnant  <scott@netsplit.com>

	* configure.ac: Bump version to 0.5.3

	* NEWS: Copy in news from 0.5.2; that release doesn't appear in
	this ChangeLog since it was made on a separate branch.

	* NEWS: Include 0.3.10 release, which happened from a separate branch.

	* init/parse_job.c (stanza_kill, stanza_respawn, stanza_nice)
	(stanza_oom): Check errno after using strtol() to avoid overflows.
	(stanza_normal, stanza_umask, stanza_limit): Also check with
	strtoul() too
	* init/tests/test_parse_job.c (test_stanza_kill)
	(test_stanza_respawn): Add test cases for the two that don't
	check for overflow already.
	(test_stanza_limit): Add test for the too large case where we don't
	already cope.

	* dbus/Upstart.conf: Allow root to obtain properties

	* dbus/com.ubuntu.Upstart.Instance.xml: Add name, goal and state
	properties to the instance
	* init/job.c (job_get_name, job_get_goal, job_get_state): Add methods
	to return the property values
	* init/job.h: Add prototypes.
	* init/tests/test_job.c (test_get_name, test_get_goal)
	(test_get_state): Test cases.

	* dbus/com.ubuntu.Upstart.Job.xml: Add name, description, author
	and version properties to the job
	* init/job_class.c (job_class_get_name)
	(job_class_get_description, job_class_get_author)
	(job_class_get_version): Add methods to return the property values.
	* init/job_class.h: Add prototypes

	* init/job_process.c (job_process_error_abort): Don't abort() from
	a child process, it confuses people; just exit with an interesting
	error code (which we ignore anyway).

	* dbus/Upstart.conf: Update the D-Bus configuration based on newer
	D-Bus recommended practice with a proper deny-by-default D-Bus,
	making sure to not use send_interface without send_destination.
	Allow introspection as well.

2009-06-17  Jeff Oliver  <Jeffrey.Oliver@panasonic.aero>

	* init/job_process.c (job_process_spawn): Only attempt to set
	the OOM adjustment if set in the class, avoiding issue where /proc
	is not mounted for the first job.
	
2009-06-17  Scott James Remnant  <scott@netsplit.com>

	* init/tests/test_job_process.c (test_handler): Add test cases for a
	respawning job failing while it's post-start or pre-stop processes
	are still running while making sure that it still respawns afterwards.
	* init/job_process.c (job_process_terminated): To fix it, check for
	a running post-start or pre-stop process before checking for a the
	respawn.  That's not enough because then we won't respawn when the
	existing process finishes, so use the goal as a hint.
	* init/job.c (job_next_state): Use that hint goal here, remembering
	to set the goal back to JOB_START afterwards.
	(job_change_goal): Nothing to do in the respawn case
	(job_goal_name, job_goal_from_name): Add the new values
	* init/job.h (job_goal): Add the respawn goal
	* init/tests/test_job.c (test_next_state): Add tests for the respawn
	goal
	(test_goal_name, test_goal_from_name): Tests for the new values

	* configure.ac (AC_CONFIG_FILES): dbus goes before init just in case
	we ever do anything to them later

	* init/job_class.c (job_class_register, job_class_unregister): Update
	name of signal functions that we call.
	(job_class_interfaces): No need to declare this separately
	* init/job.c (job_register, job_change_state): Update name of signal
	functions.
	(job_interfaces): Drop, it comes from the generated header now
	* init/control.c (manager_interfaces): Drop, comes from the header
	as control_interfaces
	(control_register_all): Change array name
	* init/tests/test_job_class.c,
	* init/tests/test_job.c,
	* init/tests/test_control.c,
	* init/tests/test_blocked.c: Rename conn member of NihDBusMessage
	to connection

	* dbus/com.ubuntu.Upstart.xml,
	* dbus/com.ubuntu.Upstart.Job.xml,
	* dbus/com.ubuntu.Upstart.Instance.xml: Use annotation to mark the
	methods as async, rather than a namespaced attribute.  Omit the
	interface symbol.
	* init/Makefile.am (AM_CPPFLAGS): Add builddir to the quoted includes
	(init_SOURCES): Don't distribute the auto-generated outputs
	($(com_ubuntu_Upstart_OUTPUTS))
	($(com_ubuntu_Upstart_Job_OUTPUTS))
	($(com_ubuntu_Upstart_Instance_OUTPUTS)): Generate using the new
	binary tool.
	(BUILT_SOURCES): Remind myself why these are BUILT_SOURCES
	(MAINTAINERCLEANFILES): Change to ordinary CLEANFILES
	(EXTRA_DIST): outputs aren't distributed

2009-05-22  Scott James Remnant  <scott@netsplit.com>

	* init/tests/test_conf.c: Remove nih/inotify.h include

	* COPYING: Change licence from GPL-2+ to GPL-3 only.

2009-05-17  Scott James Remnant  <scott@netsplit.com>

	* init/tests/test_job.c,
	* init/tests/test_job_class.c,
	* init/tests/test_control.c: Include nih-dbus/errors.h

2009-05-09  Scott James Remnant  <scott@netsplit.com>

	* init/init.supp: setenv on tls/i686/cmov

	* init/job_class.c (job_class_get_instance, job_class_start)
	(job_class_stop, job_class_restart): Clean up the code by using
	nih_error_steal()

	* init/conf.c (conf_source_reload_file, conf_source_reload_dir): 
	Steal the error that we stash instead of getting it, otherwise we'll
	fail if another one occurs.

	* init/conf.c (conf_reload_path): Simply return, no need to re-raise
	the error.
	* init/job_class.c (job_class_get_instance, job_class_start)
	(job_class_stop, job_class_restart): If not ENOMEM, we need to
	re-raise the error as a D-Bus one, that means we now have to free
	the old error first (saving the msssage)
	* init/job_process.c (job_process_error_read): Replace call to
	nih_error_raise_again() with nih_error_raise_error()

	* init/Makefile.am ($(com_ubuntu_Upstart_OUTPUTS)): 
	($(com_ubuntu_Upstart_Job_OUTPUTS)): 
	($(com_ubuntu_Upstart_Instance_OUTPUTS)): Use the Python variant
	of nih-dbus-tool for now

2009-03-27  Scott James Remnant  <scott@netsplit.com>

	* init/tests/test_process.c (test_from_name): Cast -1 to ProcessType
	* init/tests/test_job_process.c (test_kill, test_handler): Cast -1
	to ProcessType
	* init/tests/test_job.c (test_new, test_change_state): Cast -1
	to ProcessType
	(test_goal_from_name): Cast -1 to JobGoal
	(test_state_from_name): Cast -1 to JobState
	* init/tests/test_control.c (test_bus_open): Add braces

	* init/Makefile.am (tests): Add rule to build test cases
	* util/Makefile.am (tests): Likewise

	* init/job.c (job_interfaces): Put static first
	(job_emit_event): Cast -1 to ProcessType
	(job_emit_event): Cast -1 to ProcessType
	* init/job_class.c (job_class_interfaces): Put static first.
	* init/job_process.c (job_process_kill_timer): Cast -1 to ProcessType
	* init/control.c (manager_interfaces): Put static first

	* init/Makefile.am (AM_CPPFLAGS): Use -iquote$(srcdir) instead of -I
	since we only need it to pick those paths up.
	* util/Makefile.am (AM_CPPFLAGS): Likewise.

2009-02-20  Scott James Remnant  <scott@netsplit.com>

	* util/initctl.c (handle_job_instance_end, handle_job_process)
	(handle_job_status_end, handle_event),
	* util/shutdown.c (main): No need for new_* temporary variable when
	looping over nih_realloc with NIH_MUST.

	* util/initctl.c (job_info_output, output_name, handle_job_list)
	(handle_job_instance, handle_job_instance_end)
	(handle_job_status, handle_job_process, handle_job_status_end)
	(handle_event, env_option),
	* util/telinit.c (main),
	* util/shutdown.c (main, shutdown_now, timer_callback, wall): 

	* init/event.c (event_init, event_pending_handle_jobs, event_finished),
	* init/event_operator.c (event_operator_events),
	* init/job.c (job_emit_event, job_name),
	* init/job_class.c (job_class_init, job_class_start)
	(job_class_stop, job_class_restart),
	* init/job_process.c (job_process_run, job_process_error_read)
	(job_process_kill),
	* init/conf.c (conf_init, conf_source_reload_file)
	(conf_reload_path),
	* init/control.c (control_init, control_server_connect)
	(control_bus_open): Set variable outside of NIH_MUST macro.

	* init/event.c (event_pending_handle_jobs): Set variable outside
	of NIH_SHOULD macro.

	* init/Makefile.am ($(com_ubuntu_Upstart_OUTPUTS)): 
	($(com_ubuntu_Upstart_Job_OUTPUTS)): 
	($(com_ubuntu_Upstart_Instance_OUTPUTS)): Update expected path
	of nih-dbus-tool

	* configure.ac: Create nih-dbus-tool Makefile
	* Makefile.am (SUBDIRS): Build in nih-dbus-tool

2009-01-29  Scott James Remnant  <scott@netsplit.com>

	* configure.ac: Bump version to 0.5.2
	* NEWS: Begin 0.5.2

	* NEWS: Copy in news from 0.5.1; that release doesn't appear in
	this ChangeLog since it was made on a separate branch.

	* init/tests/test_blocked.c (test_new),
	* init/tests/test_control.c (test_get_job_by_name)
	(test_get_all_jobs, test_emit_event),
	* init/tests/test_event.c (test_finished),
	* init/tests/test_job.c (test_change_state),
	* init/tests/test_job_class.c (test_get_instance)
	(test_get_instance_by_name, test_get_all_instances): Continue the
	battle with the gcc optimiser which declares variables first used
	inside TEST_ALLOC_FAIL as used uninitialized.

	* init/parse_job.c (parse_exec, parse_script, stanza_instance)
	(stanza_description, stanza_author, stanza_version)
	(stanza_start, stanza_stop, stanza_chroot, stanza_chdir):
	Unreference members when replacing them instead of freeing; not
	strictly necessary but the style is the thing.

	* init/job_process.c (job_process_terminated): Unreference the
	kill timer instead of freeing

	* init/job_class.c (job_class_get_instance): Use nih_local for
	instance environment and name
	(job_class_start, job_class_stop, job_class_restart):
	Unreference job environment instead of freeing

	* init/job.c (job_change_state, job_start, job_stop, job_restart):
	Unreference job environment instead of freeing
	(job_name): Discard job name in case a reference was taken.

	* init/event.c (event_pending_handle_jobs): Unreference the job
	environment instead of freeing

	* init/environ.c (environ_add): should unreference the old environment
	string in case anyone took a ref elsewhere
	(environ_set): use nih_local for str
	(environ_expand_until): Should set *str to NULL if we free it,
	just in case.

	* init/conf.c (conf_source_reload): File should be unreferenced,
	not freed.
	(conf_source_reload_file): Use nih_local for dpath
	(conf_delete_handler): Watch and file should be unreferenced,
	not freed.
	(conf_reload_path): File should be unreferenced, not freed;
	use nih_local for file buffer

	* init/blocked.c (blocked_new),
	* init/conf.c (conf_source_new, conf_file_new),
	* init/event.c (event_new),
	* init/event_operator.c (event_operator_new),
	* init/job.c (job_new),
	* init/job_class.c (job_class_new): No need to cast function
	argument to nih_alloc_set_destructor()

	* init/tests/test_job_process.c (test_handler): We can't just
	assume that our child is sitting at the signal otherwise we might
	end up sending the CONT signal before it's even stopped.  Use
	waitid() to wait for the child to stop first.

	* init/init.supp: More expressions for environment memory which
	valgrind can't deal with

	* init/conf.c (conf_source_reload): The ConfFile destructor has
	side-effects that involve the iteration of the sources and their
	files, so we can't simply call it while iterating because of the
	cursor.  Move the sources into a deleted list first, and delete
	them from there.
	* init/conf.h: Fix prototype.
	* init/tests/test_conf.c (test_source_reload_job_dir): Test pointers
	with TEST_EQ_P not TEST_EQ

2009-01-28  Scott James Remnant  <scott@netsplit.com>

	* init/job_class.c (job_class_start): We can't create the blocked
	until we know we're going to block, otherwise we could ref and unref
	the message (freeing it).  Wait until the job is created, which
	means we can't fail to create the blocked item (we'll already have
	announced the new instance).
	(job_class_stop, job_class_restart): For consistency, don't fail
	if OOM when making blocked.

	* init/tests/test_job.c (test_new): Initialise a bunch of subsystems
	outside of TEST_ALLOC_FAIL

	* init/environ.c (environ_add): We can't allocate nih_local with
	a context, it won't be freed; so don't, but then remember to
	reference it when we do just use it.

	* init/event.c (event_pending_handle_jobs): Must reset the start_on
	operator in case of error.

	* init/job_process.c (job_process_kill_timer): Oops, move the
	assert that we have a process pid to after we know which process
	we have.
	* init/tests/test_job_process.c (test_run): Initialise the
	error context and NihIo outside of TEST_ALLOC_FAIL
	(test_kill): Initialise timers and the event system.
	* init/init.supp: Reference from the jobs hash to the bins is
	still reachable, obviously; as is the string inside job_name()
	either way it is allocated

	* init/tests/test_parse_job.c (test_parse_job): Initialise the
	error context outside of TEST_ALLOC_FAIL

	* init/init.supp: Update suppressions for new nih_alloc()

	* init/job_process.c (job_process_run): Had the shell variable
	setting round the wrong way, now it should be ok.

	* init/tests/test_blocked.c (test_new): in the case of allocation
	failure, the message should not be referenced; which we test by
	trying to discard it and seeing whether that works.

	* init/job.c (job_emit_event): event_new() only references the
	environment now, so use nih_local to make sure we clean it up
	if that doesn't happen

	* init/job.h (Job): Add kill_process member
	* init/job.c (job_new): Initialise to -1
	* init/job_process.c (job_process_kill): Store the process to be
	killed in the kill_process member for the timer, since we can't
	pass two sets of data.  Assert that it's not set to anything, this
	all needs fixing, obviously.
	(job_process_kill_timer): Take the job as the data argument,
	eliminating the need for nih_alloc_parent().  Sanity check the job
	and reset kill_timer and kill_process when done.
	(job_process_terminated): Clear the kill_process field too.
	* init/tests/test_job.c (test_new): Check it's -1
	(test_change_state): Check kill_process is set to PROCESS_MAIN
	when active, or -1 when not.
	* init/tests/test_job_process.c (test_kill): Make sure the
	kill_process member is set and cleared.
	(test_handler): Set the kill_process member for the timer and make
	sure it's cleared when appropriate.

	* init/job_class.c (job_class_start, job_class_stop)
	(job_class_restart): Use nih_local to eliminate nih_alloc_reparent,
	and to clean up some of the code too.

	* init/job_class.c: Update documentation to match new nih_alloc()

	* init/parse_job.c (parse_on_operator, parse_on_collect):
	Use an nih_ref/nih_unref pair instead of nih_alloc_reparent; this
	is not ideal, but then this code is rather messy and leaves a lot
	of allocated data attached to the object on the assumption that
	it will be thrown away.

	* init/event_operator.c: Update documentation to match new nih_alloc()
	(event_operator_match): Use nih_local on expanded value.
	(event_operator_environment): Make evlist nih_local, it will be
	referenced by the environment array on success

	* init/event_operator.c (event_operator_new): Reference the
	event instead of reparenting it.

	* init/event.c: Update documentation to match new nih_alloc()
	(event_finished): Use nih_local to tidy up a slight bit.

	* init/event.c (event_new): Reference the event, don't reparent
	(event_pending_handle_jobs): Use nih_local for environment array
	and for the job name, damn I love this thing.  Reference the array
	into the job to avoid freeing.

	* init/parse_job.c (parse_job): Update documentation to match
	new nih_alloc()
	(parse_process, parse_on_operator, stanza_start, stanza_stop)
	(stanza_expect, stanza_kill, stanza_respawn, stanza_normal)
	(stanza_session, stanza_console, stanza_nice, stanza_umask)
	(stanza_oom, stanza_limit): Use nih_local for all the temporary
	arguments where we can.

	* init/parse_job.c (parse_on_operand, stanza_env, stanza_export)
	(stanza_emits): Make temporary string variables use nih_local,
	this gives us a massive code clean-up and makes nih_str_array_addp
	safe to take a reference.

	* init/job_process.c (job_process_run): Make argv, env, script and
	cmd all use nih_local, this cleans up the code a little and makes
	nih_str_array_addp safe to take a reference.

	* init/environ.c: Update documentation to match new nih_alloc()

	* init/tests/test_job_process.c (test_run): Check that trailing
	newlines are ignored when running a script (can verify r1025 is
	fixed with gdb)

	* init/tests/test_environ.c (test_expand): Add a test case for the
	bug fixed in r1027, the implicit case of the gap in the environment
	string being the same size as the value replacing it.

	* init/environ.c (environ_add): Use nih_local for new_str, making
	the code paths a little simpler and ensuring we pass something that
	can be referenced to nih_str_array_addp()

	* init/tests/test_event.c (test_new): Make sure that env is an
	orphan with TEST_ALLOC_ORPHAN.
	* init/tests/test_event_operator.c (test_operator_new): Make sure
	that env is an orphan with TEST_ALLOC_ORPHAN.
	(test_operator_copy): Drop pointless NULL parent check.

	* init/tests/test_control.c: Include limits.h

	* init/blocked.c (blocked_new): Take a reference to the message,
	otherwise it will be freed; we free the Blocked structure when we're
	done, so will automatically unref the message.
	* init/tests/test_blocked.c (test_new): Add tests to make sure the
	reference is taken.
	* init/tests/test_job.c (test_start, test_stop, test_restart):
	Make sure the message is referenced when an error is not returned
	but not referenced when one is.
	* init/tests/test_job_class.c (test_start, test_stop)
	(test_restart): Make sure the message is referenced when an error
	is not returned but not referenced when one is.
	* init/tests/test_control.c (test_emit_event): Make sure that
	the message is referenced.

	* init/tests/test_blocked.c: Change nih/dbus.h include to
	nih-dbus/dbus_message.h
	* init/tests/test_control.c: Change nih/dbus.h include to error,
	connection and object; include D-Bus test macros.
	* init/tests/test_job.c: Change nih/dbus.h include to error, message
	and object; include D-Bus test macros
	* init/tests/test_job_class.c: Change nih/dbus.h include to error,
	message and object; include D-Bus test macros

	* init/job_class.h: Change nih/dbus.h include to
	nih-dbus/dbus_message.h and include the actual D-Bus header
	* init/job_class.c: Change nih/dbus.h include to error, message,
	object and util.

	* init/job.h: Change nih/dbus.h include to nih-dbus/dbus_message.h
	and include the actual D-Bus header
	* init/job.c: Change nih/dbus.h include to error, message, object
	and util.

	* init/control.h: Change nih/dbus.h include to nih-dbus/dbus_message.h
	and include the actual D-Bus header
	* init/control.c: Change nih/dbus.h include to error, connection,
	message and object includes.

	* init/blocked.h: Change nih/dbus.h include to nih-dbus/dbus_message.h
	* init/blocked.c: Change nih/dbus.h include to nih-dbus/dbus_message.h

2009-01-27  Scott James Remnant  <scott@netsplit.com>

	* init/Makefile.am: Update paths to libnih-dbus dependencies.

2009-01-26  Scott James Remnant  <scott@netsplit.com>

	* configure.ac (AC_CONFIG_FILES): Add nih-dbus sub-directory
	* Makefile.am (SUBDIRS): Add nih-dbus sub-directory

	* configure.ac: Bump copyright to 2009

	* configure.ac: Matching libnih, we now mandate libtool 2.2.x
	* HACKING: Update dependency requirement to 2.2.4

	* init/init.supp: Adjust suppression for glibc 2.8

	* init/tests/test_event.c (test_finished): Remove erroneous test
	of free'd memory.

	* configure.ac: Bump version to 0.5.1

	* init/tests/test_event_operator.c (test_operator_handle): Add a
	test for duplicate events when already matched.
	* init/event_operator.c (event_operator_handle): Skip if already
	matched.

	* README: Update features and requirements.
	* NEWS: Copy in news from 0.5.0; that release doesn't appear in
	this ChangeLog since it was made on a separate branch.

2009-01-26  Casey Dahlin  <cdahlin@redhat.com>

	* init/environ.c (environ_expand_until): Handle the implicit case
	of the gap in the string being the same size of the value.

	* init/job_process.c (job_process_handler): Handle the case of a
	child being continued by a signal, otherwise we'll assert.

	* init/job_process.c (job_process_run): Double-check that the
	newline(s) we see are at the end of the script before stripping,
	since we can fall through if the newline is mid-script but /dev/fd
	isn't mounted.

2008-07-05  Scott James Remnant  <scott@netsplit.com>

	* TODO: Update.

2008-07-01  Scott James Remnant  <scott@netsplit.com>

	* init/Makefile.am ($(com_ubuntu_Upstart_OUTPUTS)): 
	($(com_ubuntu_Upstart_Job_OUTPUTS)): 
	($(com_ubuntu_Upstart_Instance_OUTPUTS)): Must be newer than the
	source for the dbus tool, and ensure the dbus tool is built

2008-06-30  Scott James Remnant  <scott@netsplit.com>

	* init/Makefile.am: Update along with libnih so that we leave the
	D-Bus bindings in the dist tarball, meaning Python is no longer a
	build-dependency.

2008-06-11  Scott James Remnant  <scott@netsplit.com>

	* Makefile.am (SUBDIRS): List dbus before init in case we need to
	generate anything in that directory later on.
	
	* Makefile.am (SUBDIRS): List po last so that update-po is run after
	generating any sources.

2008-06-08  Scott James Remnant  <scott@netsplit.com>

	* init/Makefile.am (EXTRA_DIST): Ship the built sources, don't
	clean them.
	(maintainer-clean-local): Well, not unless maintainer-clean anyway

	* init/job.c, init/job_class.c: Add missing errno.h include

	* dbus/com.ubuntu.Upstart.Job.xml (GetInstance): Add method to get
	an instance name in the same basic manner as start and stop would,
	though this one's synchronous.
	* init/job_class.c (job_class_get_instance): Implementing by copying
	the relevant bit of Stop.
	* init/job_class.h: Add prototype.
	* init/tests/test_job_class.c (test_get_instance): Add tests.
	* TODO: Continue to document the C&P madness.

	* init/conf.c (conf_reload_path): Read file directly into memory,
	not using mmap.

	* compat/sysv/reboot.c, compat/sysv/runlevel.c, compat/sysv/shutdown.c,
	* compat/sysv/telinit.c: Move into the util directory; we're going
	to support limited SysV-a-like commands without full compatibility
	which is what we always did, and I'm not going to worry about adding
	others.
	* compat/sysv/man/reboot.8, compat/sysv/runlevel.8,
	* compat/sysv/man/shutdown.8, compat/sysv/telinit.8: Move as well.
	* compat/sysv/Makefile.am, util/Makefile.am: Merge.
	* configure.ac: Remove the (commented out) compat/sysv and logd
	Remove the --enable-compat option.
	* Makefile.am (SUBDIRS): Remove (commented out) compat/sysv and logd

	* logd/Makefile.am, logd/main.c, logd/man/logd.8, logd/jobs.d/logd.in:
	Consign logd to oblivion.  We haven't supported it for ages, it has
	non-working issues, and there's got to be a better way to do this.

	* TODO: Update.

	* init/job.c (job_change_goal): Adjust the documentation.  After
	careful thought, there's no way this can return after freeing the
	job, since it'll either block on an event, a process or do nothing.

	* init/job.c (job_start, job_stop, job_restart): Clear the start
	and stop environment, shouldn't necessarily make a difference, but
	it pays to be consistent.

	* dbus/com.ubuntu.Upstart.Job.xml (Start, Stop, Restart): Add methods
	to control jobs, all take an environment array and both Start and
	Restart return an instance path so properties, etc. can be obtained
	afterwards.
	* init/job_class.c (job_class_start, job_class_stop)
	(job_class_restart): Add the code for the top halves of the methods
	* init/job_class.h: Add prototypes for the new methods.
	* init/job.c (job_finished): And the bottom halves go here.
	* init/tests/test_job_class.c (test_start, test_stop)
	(test_restart): Add test cases for the methods.
	* init/blocked.h (blocked_type): Add enums for the new methods.
	* init/blocked.c (blocked_new): Handle the new methods here.
	* init/tests/test_blocked.c (test_new): Add add tests for handling.

2008-06-07  Scott James Remnant  <scott@netsplit.com>

	* init/job_process.c (job_process_terminated): Don't check the goal
	to see whether the main process was allowed to terminate, check the
	state.  A termination is only not a failure if we're on the KILLED
	state (ie. we killed it), otherwise it can still be a failure even
	if it was going to stop anyway.
	* init/tests/test_job_process.c (test_handler): Add a test case.

	* init/control.c (control_emit_event): Use environ_all_valid here(),
	also reorder the blocking stuff to be less strange, it's ok to free
	environment.
	* init/tests/test_control.c (test_emit_event): The event array should
	be a child of message, which means it doesn't matter if the function
	we call frees it.

	* init/environ.c (environ_all_valid): Add a validation function for
	external input.
	* init/environ.h: Add prototype.
	* init/tests/test_environ.c (test_all_valid): Test function.

	* init/environ.c: Note that we can call this in a loop with OOM,
	since the resulting table will always be the same.

	* init/event_operator.c (event_operator_environment): Use
	environ_append(), and while we're at it, there's no reason this should
	use NIH_MUST.
	* init/event_operator.h: Adjust prototype.
	* init/tests/test_event_operator.c (test_operator_environment): Allow
	for failure.
	* init/event.c (event_pending_handle_jobs): Call with NIH_MUST,
	which is actually safe.

	* init/job_class.c (job_class_environment): Use environ_append()

	* init/environ.c (environ_append): There are multiple cases where we
	append one environment table onto another, so we should have a
	function to do that.
	* init/environ.h: Prototype for it.
	* init/tests/test_environ.c (test_append): Test the new function.

	* init/job_process.c (job_process_run): Invert the logic; we nearly
	always want to pass the script with /dev/fd/NNN.  The only times we
	don't are if it doesn't exist, or if we're dealing with a single-line
	shell script.
	* init/tests/test_job_process.c (test_run): Update test cases to
	only expect an argv-execution for single-line scripts.

	* init/job.c (job_restart): Wrote the blocking bit slightly weirdly
	without neededing to, so leave it as it should be.

	* TODO: Update.

	* dbus/com.ubuntu.Upstart.Instance.xml (Start, Stop, Restart): Add
	simple instance control methods, these only change the goal of an
	existing instance - thus cannot pass environment.
	* init/job.c (job_start, job_stop, job_restart): Add methods, which
	look spookily similar to each other, except for the subtle yet
	important differences.
	(job_finished): Implement bottom halves.
	* init/job.h: Add prototypes.
	* init/tests/test_job.c (test_start, test_stop, test_restart): Add
	tests for the new methods.
	* init/blocked.h (blocked_type): Add enums for methods.
	* init/blocked.c (blocked_new): Handle methods here too
	* init/tests/test_blocked.c (test_new): Add tests for them.

2008-06-06  Scott James Remnant  <scott@netsplit.com>

	* init/blocked.h (blocked_type): Having a single message type won't
	work for the job cases, so expand to have many.
	* init/blocked.c (blocked_new): We'll just have to list them all here.
	* init/control.c (control_emit_event): Happily we create them
	individually anyway.
	* init/event.c (event_finished): And since we have to handle them
	individually, it'll actually protect us replying to the wrong one.

	* init/tests/test_conf.c (test_source_reload): Clean up the temporary
	directory.
	* init/tests/test_control.c (test_reload_configuration): That goes
	for this one too.

	* init/tests/test_control.c (my_connect_handler): Use TEST_DBUS_MESSAGE
	instead of a pop/read/write loop.
	(test_emit_event): Renamed TEST_DBUS_CONN to TEST_DBUS_OPEN.
	* init/tests/test_job.c (test_new, test_register)
	(test_change_state): Use TEST_DBUS_OPEN and TEST_DBUS_CLOSE to setup
	and tear down D-Bus connections and TEST_DBUS_MESSAGE instead of
	a loop.
	* init/tests/test_job_class.c (test_consider, test_reconsider)
	(test_register, test_unregister): Likewise.

	* init/control.c (control_get_job_by_name): Sanity check the name
	of a job in the same way; we don't need to sanity check the instance
	name because "" is valid (and the default for singletons).
	* init/tests/test_control.c (test_get_job_by_name): Test.

	* dbus/com.ubuntu.Upstart.xml (EmitEvent): Add an asynchronous
	method to emit an event, providing the name and accompanying
	environment.  No return value, it either works or you get an
	error.
	* init/control.c (control_emit_event): Implement top half of the
	method, blocking the message in the event.
	* init/control.h: Add prototype.
	* init/event.c (event_finished): Implement the bottom half which
	sends the reply or error, these are actually tested along with
	the top for sanity reasons.
	* init/tests/test_control.c (test_emit_event): Test the various
	ways the method may be used and abused; the async nature means
	we actually need a real D-Bus server to do this.
	* TODO: Update.

	* init/event.c (event_new): There's no reason this shouldn't be
	allowed to return insufficient memory, so do so.
	(event_finished): Wrap call.
	* init/tests/test_event.c (test_new): Add alloc failed test.
	* init/job.c (job_emit_event): Must create the event.
	* init/main.c (main, cad_handler, kbd_handler, pwr_handler): Wrap
	with NIH_MUST

2008-06-05  Scott James Remnant  <scott@netsplit.com>

	* TODO: Update.

	* init/job.c (job_unblock): Rename to job_finished, since this
	does not behave like event_unblock but more like event_finished
	(job_change_state, job_failed): Change name in call.
	* init/job.h: Update prototype.
	* init/tests/test_job.c (test_unblock): Rename to test_finished
	* init/event.c (event_pending_handle_jobs): Update calls here.

	* init/job.h (Job): Rename blocked to blocker to match event, since
	it has the same use as event->blockers except it's a toggle
	* init/job.c (job_new, job_change_state): Rename where used
	* init/event.c (event_finished): Rename here also since its reset
	* init/tests/test_job.c, init/tests/test_job_process.c,
	* init/tests/test_event.c: Rename in test cases too.

	* init/job.c (job_emit_event): Add a Blocked record to the event's
	blocking list for the starting and stopping events.
	* init/tests/test_job.c (test_emit_event): Add tests for the record
	being added to the list with the right details.
	(test_change_goal): Make sure that a Blocked record is added
	(test_change_state): Make sure that Blocked records are added
	* init/tests/test_job_process.c (test_handler): Also make sure
	that Blocked records are added.

	* init/event.c (event_finished): Clear jobs referenced in the
	blocking list, rather than iterating the entire jobs hash.
	(event_finished_handle_jobs): Drop this function.
	* init/tests/test_event.c (test_finished, test_finished_handle_jobs):
	Merge tests again and test using both the blocking list and job's
	blocked member.

	* init/event.h (event): Add blocking member.
	* init/event.c (event_new): Initialising blocking list.
	* init/tests/test_event.c (test_new): Make sure it's initialised
	to an empty list.

	* init/tests/test_job_process.c (test_handler): Update tests to use
	Blocked.

	* init/event.c (event_pending_handle_jobs): Collect environment
	and events independantly, which means we don't have to worry about
	the list contents or freeing them up in case of error.
	* init/event_operator.c (event_operator_events): Fix parent.
	* init/tests/test_event.c (test_pending_handle_jobs): Update tests.
	* init/init.supp: Update collect suppression.

	* init/event_operator.c (event_operator_collect): Break in two.
	(event_operator_environment): Collect the environment from the event,
	appending the list of event names if necessary.
	(event_operator_events): Block events and pass them to the
	given list.
	* init/event_operator.h: Update prototypes.
	* init/tests/test_event_operator.c (test_operator_collect): Also
	split into two new functions
	(test_operator_environment, test_operator_events): Adjust

	* init/event_operator.c (event_operator_collect): Placed Blocked
	structures in the list, rather than ordinary entries; I strongly
	suspect that while it's nice to iterate the operator tree only once,
	this needs to be three functions really.
	* init/tests/test_event_operator.c (test_operator_collect): Update
	test suite.

	* init/job.h (Job): Make blocking a statically defined list.
	* init/job.c (job_new): Initialise rather than setting to NULL.
	(job_unblock): Assume that blocking members are Blocked structures
	and that the list itself is always iterable.
	* init/tests/test_job.c (test_new): Check the list is empty, rather
	than NULL.
	(test_change_state, test_failed, test_unblock): Change tests cases
	to expect blocking to always be present, and create members as Blocked
	structures.

	* init/blocked.c (blocked_new): Set destructor (forgotten)

	* init/init.supp: Add setenv, which has crept in

	* init/blocked.h: Header containing enum, struct and prototype.
	* init/blocked.c (blocked_new): Function to allocate the structure
	with the right details.
	* init/tests/test_blocked.c (test_new): Tests for the new function.
	* init/Makefile.am (init_SOURCES): Compile using blocked.c and header
	(TESTS): Build blocked test suite
	(test_process_LDADD, test_job_class_LDADD)
	(test_job_process_LDADD, test_job_LDADD, test_event_LDADD)
	(test_event_operator_LDADD, test_parse_job_LDADD)
	(test_parse_conf_LDADD, test_conf_LDADD, test_control_LDADD):
	Link blocked.o to most test suites.
	(test_blocked_SOURCES, test_blocked_LDFLAGS, test_blocked_LDADD):
	Details for test suite.

	* init/main.c: Also remove SIGTERM handling, we don't re-exec
	properly and this is a dangerous signal to use anyway.
	(term_handler): Drop function.

	* init/main.c: Remove handling for stop/cont; there's no reason
	a user should be able to pause the event queue.
	(stop_handler): Drop function.
	* init/event.c (event_poll): Remove paused handling.

	* init/control.c: Fix doc string.

	* dbus/com.ubuntu.Upstart.xml (ReloadConfiguration): Add method
	that's effectively the same as the HUP signal.
	* init/control.c (control_reload_configuration): Unsurprisingly,
	the implementation is identical.
	* init/control.h: Add prototype.
	* init/tests/test_control.c (test_reload_configuration): Make sure
	the method works as expected.
	(test_get_job_by_name, test_get_all_jobs): Add missing free calls for
	message in cases of out of memory.

	* dbus/com.ubuntu.Upstart.xml (JobAdded, JobRemoved): Add signals
	for when new jobs are added to the known list and when existing jobs
	are removed, this allows GUIs to always show an up-to-date list.
	* dbus/com.ubuntu.Upstart.Job.xml (InstanceAdded, InstanceRemoved):
	Also add matching signals for when instances are added to the list
	for a job and when they're removed again.
	* init/job_class.c (job_class_register): Emit the JobAdded signal
	for this job when registering if the new signal argument is TRUE;
	pass on the signal argument to job_register()
	(job_class_add): Emit signals when registering jobs with existing
	connections.
	(job_class_unregister): Emit signals when unregistering a job.
	* init/job.c (job_register): Likewise, emit the InstanceAdded signal
	for the job class if the new signal argument is TRUE.
	(job_new): Emit signals when registering instances with existing
	connections.
	(job_change_state): Emit the instance removed signal when destroying
	an inactive instance.
	* init/job_class.h, init/job.h: Add signal argument to prototypes
	* init/control.c (control_register_all): When registering job classes
	on a new connection, do not emit a signal since they will already
	exist at the point when the name appears on the bus or the connection
	is complete.
	* init/tests/test_control.c (test_bus_open): Add comment that we
	are testing for signal non-emission already with the fake server,
	since it was this test that actually made me realise we had to
	not emit them :p
	* init/tests/test_job_class.c (test_register): Test that the signal
	is emitted when signal is TRUE and not emitted when signal is FALSE
	(test_unregister): Test that the JobRemoved signal is emitted
	(test_get_instance_by_name, test_get_all_instances): Free message
	if allocation failed.
	(test_consider, test_reconsider): Test that the JobAdded and
	JobRemoved signals are emitted (or not) when appropriate.
	* init/tests/test_job.c (test_register): Make sure that the
	InstanceAdded signal is emitted when TRUE is passed, and not when
	FALSE is passed.
	(test_new): Make sure the InstanceAdded signal is emitted when the
	job is registered on the bus.
	(test_change_state): Make sure the InstanceRemoved signal is sent
	when deleting an instance.

2008-06-02  Scott James Remnant  <scott@netsplit.com>

	* init/tests/test_job.c (test_new, test_register): Also use a private
	dbus server to avoid session bus problems.

	* init/tests/test_job_class.c (test_consider, test_reconsider)
	(test_register, test_unregister): Use a private dbus server instead
	of connecting to the session bus, which might not be there.

	* init/tests/test_control.c (test_disconnected): Simplify using a
	private dbus server rather than faking one.

	* init/tests/test_control.c (test_bus_close): Don't rely on being
	able to connect to the various buses, instead use a special private
	one.

2008-06-01  Scott James Remnant  <scott@netsplit.com>

	* dbus/com.ubuntu.Upstart.Job.xml (GetAllInstances): And also add
	a similar method to return the object path of all instances of a
	particular job.
	* init/job_class.c (job_class_get_all_instances): Implement the
	method, pretty much the same as the other.
	* init/job_class.h: Add prototype.
	* init/control.c: Fix comment.
	* init/tests/test_control.c (test_get_all_jobs): Ensure that the
	individual paths are children of the array.

	* dbus/com.ubuntu.Upstart.xml (GetAllJobs): Add method to return
	the object path of all known jobs.
	* init/control.c (control_get_all_jobs): Implement the method,
	somewhat simple happily.
	* init/control.h: Add prototype for the method.
	* init/tests/test_control.c (test_get_all_jobs): Test that the
	right data is returned.

	* dbus/com.ubuntu.Upstart.xml, dbus/com.ubuntu.Upstart.Job.xml,
	* dbus/com.ubuntu.Upstart.Instance.xml: Add libnih XML NS to the
	files so that we can tag methods as sync or async later.

	* init/control.c (control_get_job_by_name): Remove const from
	return parameter.
	* init/control.h: Update prototype.
	* init/tests/test_control.c (test_get_job_by_name): Remove const
	from path type.

	* init/job_class.c (job_class_get_instance_by_name): Remove wrong
	const from parameter now that we've fixed the bindings generator.
	* init/job_class.h: Update prototype to match.
	* init/tests/test_job_class.c (test_get_instance_by_name): Change
	type of path to match.

	* HACKING (Dependencies): clarify that autoreconf and configure need
	to be run for libnih first.

	* init/Makefile.am (test_process_LDADD, test_job_class_LDADD)
	(test_job_process_LDADD, test_job_LDADD, test_event_LDADD)
	(test_event_operator_LDADD, test_parse_job_LDADD)
	(test_parse_conf_LDADD, test_conf_LDADD, test_control_LDADD): Link
	the auto-generated D-Bus code in, otherwise the tests won't be
	complete.

2008-05-24  Scott James Remnant  <scott@netsplit.com>

	* HACKING: Changed branch location again, of both upstart and
	libnih.

2008-05-16  Scott James Remnant  <scott@netsplit.com>

	* init/job_class.c (job_class_consider, job_class_reconsider): Find
	the best class first and compare against the current class before
	acting, this avoids the re-register jump every time a job stops.
	(job_class_select): Rename to job_class_add() since this is takes
	a class and is the direct opposite to job_class_remove().

2008-05-15  Scott James Remnant  <scott@netsplit.com>

	* init/event.c (event_new): We can't rely on the event poll function
	being the last in the main loop, it's often the first, so after
	adding an event to the queue ensure the loop is iterated at least
	once so that the event poll occurs for it.

2008-05-09  Scott James Remnant  <scott@netsplit.com>

	* TODO (Anytime): Update.

	* dbus/com.ubuntu.Upstart.Instance.xml: format to match others

	* dbus/com.ubuntu.Upstart.Job.xml (GetInstanceByName): Add method
	* init/job_class.c (job_class_get_instance_by_name): Implementation.
	* init/job_class.h: Add prototype.
	* init/tests/test_job_class.c (test_get_instance_by_name): Tests
	for new method.

	* init/job_class.h (JobClass): Make instances a hash table.
	* init/job_class.c (job_class_new): Initialise instances as a hash
	table now.
	(job_class_register): Iterate instances as hash table.
	(job_class_remove): Slightly odd construct needed to return FALSE
	if there's anything in the hash table.
	(job_class_unregister): Likewise to assert on no instances.
	* init/tests/test_job_class.c (test_new): Check that instances is
	now a hash table.
	* init/job.h (Job): Make name the first member.
	* init/job.c (job_new): Add to instances as hash table.
	(job_instance): Drop entirely, replaced by a hash lookup.
	* init/tests/test_job.c (test_instance): Drop.
	* init/job_process.c (job_process_find): Iterate instances as a
	hash table.
	* init/event.c (event_pending_handle_jobs)
	(event_finished_handle_jobs): Iterate instances as hash table.
	(event_pending_handle_jobs): Replace job_instance call with an
	ordinary hash lookup.
	* init/tests/test_event.c: Update to use hash table.
	* init/tests/test_conf.c: Update instances stealing for hash table

	* init/job_class.c (job_class_new): initialise instance to the
	empty string.
	* init/tests/test_job_class.c: Update job_new() calls.
	(test_new): Check instance against the empty string.
	* init/job.c (job_new): name may no longer be NULL.
	* init/tests/test_job.c: Update job_new() calls.
	(test_instance): Reset back to "" when done.
	* init/event.c (event_pending_handle_jobs): Always expand the
	name, since the class->instance is always non-NULL.
	* init/tests/test_event.c: Update job_new calls.
	* init/tests/test_conf.c: Update job_new calls.
	* init/tests/test_job_process.c: Update job_new calls.

	* init/job.c (job_new): Singleton jobs have a fixed name of "",
	rather than a NULL name, and a D-Bus name of "_".
	(job_instance): Which rather simplifies this function (in fact,
	it makes this function look like a common one).
	(job_emit_event): Always set INSTANCE variable.
	(job_name): Still distinguish in output, to avoid ugly "()" but
	check character rather than NULL.
	* init/tests/test_job.c (test_new): Check name is set to ""
	and path to ".../_"
	(test_change_state, test_emit_event): Update test cases to assume
	an empty INSTANCE variable
	(test_instance): Update to pass "" instead of NULL.
	* init/job_process.c (job_process_run): Always set UPSTART_INSTANCE
	* init/tests/test_job_process.c (test_run): Always assume an
	UPSTART_INSTANCE variable, it may just be empty.
	* init/tests/test_event.c (test_pending_handle_jobs): Expect
	the name to be set to the empty string.

	* init/Makefile.am (com.ubuntu.Upstart.c com.ubuntu.Upstart.h)
	(com.ubuntu.Upstart.Job.c com.ubuntu.Upstart.Job.h)
	(com.ubuntu.Upstart.Instance.c com.ubuntu.Upstart.Instance.h):
	Drop setting of data-type, turns out it doesn't work anyway.

	* dbus/Upstart.conf: Add configuration file.
	* dbus/Makefile.am (dbussystemdir, dist_dbussystem_DATA): Install
	the configuration file into the right place.

	* dbus/com.ubuntu.Upstart.xml (GetJobByName): Add method
	* init/control.c (control_get_job_by_name): Implementation.
	* init/control.h: Prototype.
	* init/tests/test_control.c (test_get_job_by_name): Test the
	method using a fake message.

2008-05-08  Scott James Remnant  <scott@netsplit.com>

	* dbus/com.ubuntu.Upstart.xml, dbus/com.ubuntu.Upstart.Job.xml,
	* dbus/com.ubuntu.Upstart.Instance.xml: Add DTDs.

	* init/control.c (manager_interfaces): Export the general
	com.ubuntu.Upstart interface
	* init/job_class.c (job_class_interfaces): Export the
	com.ubuntu.Upstart.Job interface
	* init/job.c (job_interfaces): Export the
	com.ubuntu.Upstart.Instance interface

	* init/Makefile.am (BUILT_SOURCES)
	(com.ubuntu.Upstart.c com.ubuntu.Upstart.h)
	(com.ubuntu.Upstart.Job.c com.ubuntu.Upstart.Job.h)
	(com.ubuntu.Upstart.Instance.c com.ubuntu.Upstart.Instance.h):
	Generate C code and header files from the XML files which produce
	object bindings.
	(init_SOURCES): Link the built sources.
	(CLEANFILES): Clean them up afterwards

	* dbus/com.ubuntu.Upstart.xml: Initially empty description for
	manager object interface(s).
	* dbus/com.ubuntu.Upstart.Job.xml: Initially empty description
	for job class object interface(s).
	* dbus/com.ubuntu.Upstart.Instance.xml: Initially empty
	description for job instance object interface(s).
	* dbus/Makefile.am: Distribute the three interface files,
	they're used as sources elsewhere.
	* configure.ac (AC_CONFIG_FILES): Generate dbus/Makefile
	* Makefile.am (SUBDIRS): Descend into the dbus sub-directory.

	* init/job_class.c (job_class_consider, job_class_reconsider):
	Separate out the actual meat of the functions, since it's largely
	duplicated between the two.  This makes the difference between
	the two functions clearer, consider always stages an election
	no matter which is registered, reconsider only stages an election
	if the current class is registered.
	(job_class_select, job_class_remove): Functions containing the
	common code, which now also handle registering and unregistering
	the class with D-Bus.  Here is the right place, not in new, since
	we only export the current best class of a given name.
	(job_class_register, job_class_unregister): Function to register
	a job and its instances, and to unregister a job (we assert that
	there must be no instances for us to do this).
	* init/job_class.h: Add prototypes.
	* init/tests/test_job_class.c (test_consider, test_reconsider):
	Check that D-Bus registration and unregistration happens as
	expected.
	(test_register, test_unregister): test on their own.
	* init/job.c (job_new): Register instances with D-Bus, since
	instances can only ever exist for active classes, all instances
	are always registered on the bus.
	(job_register): Function to register an instance on the bus.
	* init/job.h: Add prototype.
	* init/tests/test_job.c (test_new): Test creating a job with an
	active d-bus connection, which should have it registered.
	(test_register): Test registration on its own.
	* init/control.c (control_register_all): Make this always succeed,
	and register existing jobs on the new connection.
	(control_server_connect, control_bus_open): registration is
	always successful.
	* init/tests/test_control.c (test_server_connect, test_bus_open):
	Test with existing jobs when we get a connection or create the
	bus connection, ensure that the jobs and instances are registered.

	* init/tests/test_job.c (test_change_state): Check for a bug where
	a job with multiple instances will be freed when one instance is
	deleted rather than the last instance.
	* init/job.c (job_change_state): Add debugging messages when we
	destroy a job that's no longer the current one or an instance
	that's no longer active; also ensure that we never destroy a job
	that's the current one.
	* init/event.c (event_pending_handle_jobs): Add a debugging message
	when we create a new instance of a job.
	* init/conf.c (conf_file_destroy): Add a debugging message when
	we destroy a job that's no longer the current one.

2008-05-07  Scott James Remnant  <scott@netsplit.com>

	* init/control.c (control_server_open, control_server_close)
	(control_server_connect): Create and manage a listening d-bus server
	that is used for private direct connections to Upstart for when the
	d-bus daemon is not available.  Each new connection has the same
	objects as the d-bus system bus, they only differ in their method.
	(control_conns, control_init): Cache the open connections, including
	the bus daemon and any private connections; we'll iterate this list
	when sending signals.
	(control_bus_open): Store connection in the list, don't worry about
	setting close-on-exec, we check that by test case and rely on d-bus
	to do it.
	(control_bus_disconnected): Rename to control_disconnected
	(control_disconnected): Work for system bus and private connections,
	remove from the connections list.
	* init/control.h: Add prototypes, remove global definition of bus
	name to just being private again.
	* init/tests/test_control.c (test_server_open, test_server_close)
	(test_server_connect): Test the new functions.
	(test_bus_open): add check for list entry
	(test_bus_disconnected): rename to test_disconnected
	* init/main.c: Open the listening server, warning if we're unable
	to do so (but we won't treat it as a hard error since there's the
	d-bus daemon as the default anyway).
	* init/init.supp: suppress the fact that the control connections
	list stays around.

	* init/job_process.c (job_process_run): Use NIH_ZERO instead of
	NIH_MUST and == 0

2008-05-06  Scott James Remnant  <scott@netsplit.com>

	* init/environ.c (environ_expand_until): Odd gcc optimiser warning,
	it reckons arg_start and end may be used uninitialised, but I don't
	see how they can be.

	* init/main.c (main): Warn if we can't set the root directory.
	* init/job_process.c (job_process_spawn)
	(job_process_error_abort): loop on the return of write()
	* init/tests/test_job_process.c (child, main): assert getcwd() works
	(test_handler): initialise list and entry for gcc's blind spot.
	(test_run): initialise ret for gcc's blind spot
	* init/tests/test_job.c (test_name): jump through hoops for gcc
	(test_change_state): list and entry.
	* init/tests/test_event.c (test_finished_handle_jobs, test_finished)
	(test_pending_handle_jobs, test_poll, test_pending): initialise to
	NULL and buy gcc glasses
	* init/tests/test_event_operator.c (test_operator_collect): another
	NULL to make gcc happy.

2008-05-01  Scott James Remnant  <scott@netsplit.com>

	* TODO: Update.

	* init/init.supp: Suppress a few test case artefacts caused by
	valgrind hating reachable memory at exec() time.

	* init/tests/test_job_process.c: Fix a few cases where we were
	still dup'ing the name argument to job_new().
	* init/tests/test_parse_job.c: Include missing signal.h

	* init/event.c (event_pending_handle_jobs)
	(event_finished_handle_jobs): Land the old job event handling
	functions here as static functions, right now they're immense but
	we'll actually move much of the code back out again as we go.
	* init/tests/test_event.c (test_pending_handle_jobs)
	(test_finished_handle_jobs): Also land the test cases in renamed
	and somewhat restructued functions, since we now have to do the
	testing through event_poll().
	(test_poll, test_pending, test_finished): It never hurts to improve
	test cases while you're in there.

2008-04-30  Scott James Remnant  <scott@netsplit.com>

	* init/job.c (job_change_state): Change calls to job_process_run
	and job_process_kill.
	* init/main.c: Change to job_process_handler

	* init/job_process.c, init/job_process.h: Land the code from job.c
	and defs from job.h that deal specifically with a job's processes,
	rename the functions to job_process_*() in the process.
	* init/tests/test_job_process.c: And land the test cases as well.

	* init/job.c: Strip of everything not related to creation and finding
	of instances and the core state machine; process stuff will move to
	job_process.c and event handling to event.c, class (nee config) stuff
	is already moved to job_class.c
	(job_new): Don't reparent the name, it doesn't help anything, just
	take a copy.
	(job_name, job_failed, job_unblock, job_emit_event): Make extern since
	we need to use these outside or just want to test them.
	* init/job.h: Clean out also.
	* init/tests/test_job.c: Also clean out.
	(test_name, test_failed, test_unblock, test_emit_event): Add test cases
	for newly extern functions.

	* init/main.c: Include events.h to get the ones we need.

	* init/control.c (control_job_config_path, control_job_path)
	(control_path_append): Drop these functions (replaced by the more
	generic nih_dbus_path() function)
	* init/control.h: Make CONTROL_ROOT public, and drop other prototypes.
	* init/tests/test_control.c (test_job_config_path)
	(test_job_path): Drop tests.

2008-04-29  Scott James Remnant  <scott@netsplit.com>

	* init/event.c, init/event.h, init/tests/test_event.c: Strip out the
	event operator code and events list.

	* init/job_class.c, init/job_class.h: We only need the event operator
	code here now.

	* init/events.h, init/event_operator.c, init/event_operator.h,
	init/tests/test_event_operator.c: Separate out the event operator
	code and the list of events into separate source files.
	* init/Makefile.am (init_SOURCES): Build and link event operator code
	and use the lists of events.
	(TESTS): Build and run the event operator test suite.
	(test_event_operator_SOURCES, test_event_operator_LDFLAGS)
	(test_event_operator_LDADD): Details for the event operator test
	suite.
	(test_process_LDADD, test_job_class_LDADD)
	(test_job_process_LDADD, test_job_LDADD, test_event_LDADD)
	(test_parse_job_LDADD, test_parse_conf_LDADD, test_conf_LDADD)
	(test_control_LDADD): Link the event operator code.

	* init/job_class.c, init/main.c: Correct includes and some function
	names.

	* init/process.c, init/process.h, init/tests/test_process.c: Land
	original Process code (used by job class and similar).

	* init/process.c, init/process.h, init/tests/test_process.c: Break
	into two pieces, one part becomes job_process which requires both
	job information and process information, the other becomes system
	which requires no job information.
	* init/errors.h: Update error name.
	* init/Makefile.am (init_SOURCES): Build and link job process code
	and header along with system code and header.
	(TESTS): Build and run job process and system test suites.
	(test_job_process_SOURCES, test_job_process_LDFLAGS)
	(test_job_process_LDADD): Details for job process test suite.
	(test_system_SOURCES, test_system_LDFLAGS, test_system_LDADD):
	Details for system test suite.
	(test_process_LDADD, test_job_class_LDADD, test_job_LDADD)
	(test_event_LDADD, test_parse_job_LDADD, test_parse_conf_LDADD)
	(test_conf_LDADD, test_control_LDADD): Link job process and system
	code.

	* init/parse_conf.c: Remove parse_job include.

	* init/init.supp: Update leak check for class init; remove
	valgrind workaround since it's gone away with the change of that
	function.

	* init/conf.h (ConfFile): Change type of job member, but leave name.
	Add prototype for new function.
	* init/conf.c (conf_reload_path): Somewhat simplify the case of
	having parsed a job, we only need to call job_class_consider() now
	to have it dealt with.
	(conf_file_destroy): Likewise after removing the ConfFile from the
	source (so it won't get considered) and marking the job class as
	deleted, we only need to call job_class_reconsider() and check the
	return value to see whether we've been replaced.
	(conf_select_job): In return we provide the function to decide which
	of the available job sources is the best one.
	* init/tests/test_conf.c: Update types in tests.
	(test_select_job): Test the new function.

	* init/parse_job.h: Update to include job_class.h and update prototype
	to return JobClass, we'll keep the name though since we'll never
	parse jobs and otherwise things get annoying.
	* init/parse_job.c: Update to work on job classes.
	* init/tests/test_parse_job.c: Update to match.

	* init/job_class.h (JobClass): Factor out old JobConfig object into
	a new JobClass object with the same properties, but in its own source
	file.
	(ExpectType): Rename old JobExpect to this to match other enums.
	(ConsoleType): Move along with the object that uses it.
	* init/job_class.c (job_class_init, job_class_new)
	(job_class_environment): Bring along methods that only operate on
	a JobClass, cleaning them up in the process.
	(job_class_consider, job_class_reconsider): Replace job_config_replace
	with these two functions that may be used for a new job class and
	when discarding or finishing with an old one respectively.
	* init/tests/test_job_class.c: Tests for the functions.
	* init/Makefile.am (init_SOURCES): Build and link job class source
	and header.
	(TESTS): Build and run job class test suite.
	(test_job_class_SOURCES, test_job_class_LDFLAGS)
	(test_job_class_LDADD): Details for job class test suite.
	(test_process_LDADD, test_job_LDADD, test_event_LDADD)
	(test_parse_job_LDADD, test_parse_conf_LDADD, test_conf_LDADD)
	(test_control_LDADD): Link job class code to other tests too.

2008-04-28  Scott James Remnant  <scott@netsplit.com>

	* init/control.c (control_job_config_path, control_job_path): Add
	functions to generate D-Bus object paths for jobs and instances
	(control_path_append): and a static function used by both to append
	escaped path elements.
	* init/control.h: Add prototypes.
	* init/tests/test_control.c (test_job_config_path)
	(test_job_path): Add test cases for the new functions.
	* init/job.h (JobConfig, Job): Add path member to both structures.
	* init/job.c (job_config_new, job_new): Initialise the path members.
	* init/tests/test_job.c (test_config_new, test_new): Make sure
	the path members are initialised to something sensible.
	* init/init.supp: Valgrind whines, I do not know why.

	* init/control.c (control_bus_open): Call out to register objects
	on the new bus connection.
	(control_register_all): Start off by registering the connection
	manager object, no methods/signals for now.
	* init/tests/test_control.c (test_bus_open): Make sure the manager
	object is registered.

2008-04-27  Scott James Remnant  <scott@netsplit.com>

	* init/tests/test_control.c (test_bus_open): Correct name of
	error macro.

	* init/job.c (job_emit_event): Make INSTANCE the second variable.
	* init/tests/test_job.c (test_next_state): Update tests.

2008-04-25  Scott James Remnant  <scott@netsplit.com>

	* init/tests/test_control.c (test_bus_open): Use D-bus macros for
	error strings instead of naming them by hand.

2008-04-22  Scott James Remnant  <scott@netsplit.com>

	* init/tests/test_control.c (test_bus_close): Add another missing
	call to dbus_shutdown.

2008-04-21  Scott James Remnant  <scott@netsplit.com>

	* init/tests/test_control.c (test_bus_open): Under valgrind we seem
	to get NoReply instead of Disconnected which is a wee bit odd.
	Add missing call
	(test_bus_disconnected): Add missing call to dbus_shutdown.

2008-04-19  Scott James Remnant  <scott@netsplit.com>

	* init/process.c: Add missing limits.h include

	* init/job.h (JobConfig): Merge instance and instance_name; if
	instance is set, the job is multi-instance with the name derived
	from that; if unset the job is singleton.  We will not support
	unlimited instances.
	* init/job.c (job_config_new): Initialise instance to NULL.
	(job_new): Assert that name is set for instance jobs.
	(job_instance): Alter to only deal with singleton and instance
	jobs, the unlimited instances case is gone.
	(job_handle_event): Use instance instead of instance_name
	* init/tests/test_job.c (test_config_new): Check instance is NULL
	(test_find_by_pid): Adjust the way instance jobs are made, which
	means we have to pass a name to job_config_new now.
	(test_instance): Adjust tests to remove unlmited-instance tests
	and pass name to job_config_new
	(test_change_state, test_run_process): Pass instance name to
	job_new as an allocated argument rather than waiting to set it
	until afterwards.
	(test_handle_event): Set instance instead of instance_name
	* init/parse_job.c (stanza_instance): Make the argument mandatory.
	* init/tests/test_parse_job.c (test_stanza_instance): Remove the
	checks for without argument, and make sure that without argument
	is an error.

	* init/parse_job.c (stanza_oom): Oops, forgot to free never arg.

	* init/job.h (JobConfig): NihList is rather overkill for emits,
	which is static configuration; turn into a NULL-terminated array
	which'll make it easier to turn into a D-Bus property later.
	* init/job.c (job_config_new): Initialise to NULL now.
	* init/tests/test_job.c (test_config_new): Make sure it's NULL.
	* init/parse_job.c (stanza_emits): Store in an array instead.
	* init/tests/test_parse_job.c (test_stanza_emits): Redo tests.

	* init/job.c (job_emit_event): Append exported variables to the
	job event without overwriting the builtins.
	* init/tests/test_job.c (test_change_state): Check that exported
	environment is added to the job events.

	* init/parse_job.c (stanza_export): Parse a new export stanza,
	which takes one or more environment variable names.
	* init/tests/test_parse_job.c (test_stanza_export): Test the new
	stanza.

	* init/job.h (JobConfig): Add new export member.
	* init/job.c (job_config_new): Initialise to NULL.
	* init/tests/test_job.c (test_config_new): Make sure it's NULL.

	* init/environ.c (environ_add, environ_set): Add a replace argument
	which when FALSE does not replace existing entries in the environment
	table.
	* init/environ.h: Adjust prototypes.
	* init/tests/test_environ.c (test_add): Add tests for non-replacement
	mode, including corner cases.
	(test_set): Replace should be TRUE in this test.
	* init/event.c (event_operator_collect): Always replace existing
	environment members.
	* init/job.c (job_config_environment, job_run_process): Always replace
	existing environment members.
	(job_emit_event): Always replace existing environment members, and
	rework this function to get rid of the confusing gotos.

	* init/tests/test_job.c (test_change_state): Add tests to make sure
	we include the INSTANCE variable in the event environment.

2008-04-18  Scott James Remnant  <scott@netsplit.com>

	* init/process.c (process_kill): Make sure we do send the signal to
	the process group; in practice this makes no difference, but it pays
	to be explicit in such things.
	* init/tests/test_process.c (test_kill): Add a test case for when
	the session leader is no more.

	* init/job.h (JobConfig): Another day, another obscure job config
	detail.  This one is for adjusting how likely you are to be killed
	by the OOM Killer.
	* init/job.c (job_config_new): Set to zero by default.
	* init/tests/test_job.c (test_config_new): And make sure it is zero.
	* init/parse_job.c (stanza_oom): And it helps to have a function
	to set that one.
	* init/tests/test_parse_job.c (test_stanza_oom): Test it.
	* init/errors.h: And we need an error if its out of bounds.
	* init/conf.c (conf_reload_path): Which also needs to be caught.
	* init/process.c (process_spawn): Of course, we have to do something
	with the oom adjustment.
	(process_error_read): message for failure error.
	* init/process.h (processErrorType): And need an error if it fails

	* init/main.c: Drop the legacy configuration directory, the format
	of jobs has changed sufficiently to not support it.
	* init/Makefile.am (AM_CPPFLAGS): Remove LEGACY_CONFDIR definition.
	(install-data-local): Don't create it, either.

	* init/enum.c, init/enum.h, init/tests/test_enum.c: Remove these
	source files, a hold-over from when we had them in a separate
	library and passed around the integer values.
	* init/job.c, init/job.h, init/tests/test_job.c: Restore in their
	proper place.
	* init/Makefile.am: Remove enum.* from build instructions.

	* init/main.c: Attempt to connect to the system bus on startup,
	but don't expect it to work.

	* init/control.c (control_bus_open, control_bus_disconnected)
	(control_bus_close): Functions to open a connection to the D-Bus
	system bus, clean up if disconnected or disconnect ourselves
	explicitly.
	* init/control.h: Prototypes.
	* init/tests/test_control.c (test_bus_open)
	(test_bus_disconnected, test_bus_close): Test the functions using
	a fake D-Bus system bus daemon.
	* init/errors.h: Add error for "name taken".
	* init/Makefile.am (init_SOURCES): Build and link control.c and
	control.h
	(TESTS): Build and run control test suite.
	(test_control_SOURCES, test_control_LDFLAGS, test_control_LDADD):
	Details for control test suite.
	(test_process_LDADD, test_job_LDADD, test_event_LDADD)
	(test_parse_job_LDADD, test_parse_conf_LDADD, test_conf_LDADD):
	Link control.o

2008-04-16  Scott James Remnant  <scott@netsplit.com>

	* init/job.h (JobConfig): Add leader member.
	* init/job.c (job_config_new): Initialise leader to FALSE.
	* init/tests/test_job.c (test_config_new): Make sure leader is FALSE.
	(test_change_goal, test_change_state, test_run_process)
	(test_kill_process, test_child_handler, test_handle_event)
	(test_handle_event_finished): Jobs have to be leaders now to allow
	waitpid() to work in test cases.
	* init/parse_job.c (stanza_session): Parse "session leader" stanza
	to set to TRUE.
	* init/tests/test_parse_job.c (test_stanza_session): Test new
	stanza parsing.
	(test_stanza_console): Add missing "missing argument" test.
	* init/process.c (process_error_read): Deal with new fork error.
	(process_spawn): If we're not to be a session leader, fork again and
	write the pid back on the open socket.
	* init/process.h (ProcessErrorType): Introduce new fork error.
	* init/tests/test_process.c (test_spawn): Test that we can't start
	a non-session-leader and still have process details.
	(test_spawn, test_kill): Other jobs have to be leaders now to
	allow waitpid() to work.
	* init/tests/test_event.c (test_poll): Jobs have to be leaders now
	to allow waitpid() to work.

2008-04-12  Scott James Remnant  <scott@netsplit.com>

	* configure.ac (NIH_INIT): Require that libnih build D-Bus support,
	failing configure if we can't get it.
	* init/Makefile.am (AM_CFLAGS): Build with D-Bus CFLAGS,
	(init_LDADD, test_process_LDADD, test_job_LDADD, test_event_LDADD)
	(test_parse_job_LDADD, test_parse_conf_LDADD, test_conf_LDADD): and
	link with libnih-dbus.la and D-Bus LIBS.
	(init_LDFLAGS): No need for -static now since libnih will only exist
	statically anyway.

	* init/main.c: Use a better name for kbdrequest
	* init/event.h (KBDREQUEST_EVENT): Rename event to keyboard-request

	* init/main.c: Drop the attempt to rescue a crashed system by
	carrying on with no state
	(crash_handler): After the child has core dumped, the parent will
	die and the kernel will panic.  That's the best we can do, I think.

	* init/job.c (job_change_state): Don't generate the stalled event;
	there's nothing useful you can do with it other than start a root
	shell and that's just a security hole waiting to happen.
	(job_new): Don't increment the instances counter.
	* init/job.h: Remove extern for instances counter.
	* init/tests/test_job.c (test_new): Remove the check that the
	instance counter is incremented.
	(test_change_state): Remove the test for the stalled event.
	* init/event.h (STALLED): Remove stalled event definition,
	* TODO: Update.

	* init/job.h (Job): And while we're at it, the instance name is
	guaranteed unique for a given job name, which is also guaranteed
	to be unique - so don't bother with job ids either, since they
	also get reused in bad cases.
	* init/job.c (job_next_id): Drop this function.
	(job_new): Don't assign an id anymore.
	(job_find_by_id): Drop this function.
	(job_run_process): Set UPSTART_INSTANCE to the instance name if set.
	(job_name): Function to create the string used in messages.
	(job_change_goal, job_change_state, job_run_process)
	(job_kill_process, job_kill_timer, job_child_handler)
	(job_process_terminated, job_process_trace_new)
	(job_process_trace_new_child, job_process_trace_signal)
	(job_process_trace_fork, job_process_trace_exec): Use the instance
	name in messages (if set) in place of the job id.
	* init/tests/test_job.c (test_new): Drop checks on the id field.
	(test_find_by_id): Drop test.
	(test_run_process): Check that UPSTART_INSTANCE is set only for
	named job instances, and contains the instance name.
	(test_change_state, test_run_process, test_child_handler): Remove
	id setting and update error message checks.
	* TODO: Update.

	* init/event.h (Event): We don't use the id field for anything;
	and it can't be guaranteed to be unique since it can wrap over
	and get reused.  Drop it.
	* init/event.c (event_next_id): Drop this function.
	(event_new): Don't assign an id anymore.
	(event_find_by_id): Drop this function.
	* init/tests/test_event.c (test_new): Drop checks on the id field
	(test_find_by_id): Drop test.
	(test_poll): Drop id setting which was needless anyway.

2008-04-11  Scott James Remnant  <scott@netsplit.com>

	* init/tests/test_job.c (test_child_handler): Add tests to make
	sure that respawn works for both services and tasks; the only
	difference we want for tasks is that zero is a normal exit code.
	* init/job.c (job_process_terminated): Status need not be non-zero
	if the job is not a task.

	Change the default job type from task to service, which will
	finally match people's expectations.

	* init/job.h (JobConfig): Replace service member with task
	* init/job.c (job_config_new): Initialise task to FALSE
	(job_change_state): Unblock if not a task instead of if a service
	* init/tests/test_job.c (test_config_new): Make sure task is FALSE
	(test_change_state): Check service by default, task with flag;
	this also means we expect blockers to be cleared if we end up in
	running for the other checks
	(test_child_handler): Expect blockers to be cleared if we end up
	in running now that service is the default.
	* init/tests/test_event.c (test_poll): Test with a task since
	we want to remain blocked for longer.
	* init/parse_job.c (stanza_respawn): Don't set service to TRUE
	(stanza_service): Rename to stanza_task and set task flag instead
	* init/tests/test_parse_job.c (test_stanza_respawn): Remove checks
	for setting of service flag
	(test_stanza_service): Rename to test_stanza_task and test task

	* init/job.c (job_init): Create hash using nih_hash_string_new()
	* init/conf.c (conf_source_new): Likewise.

2008-03-08  Scott James Remnant  <scott@netsplit.com>

	* HACKING: Terminology changes: Bazaar-NG is now just Bazaar;
	Malone is now just Launchpad's bug tracking system.  Update bugs
	URL to match modern form.

	* init/enum.h (JobWaitType): Rename to JobExpect
	* init/job.h (JobConfig): Rename wait_for to expect
	* init/job.c (job_config_new, job_change_state, job_run_process)
	(job_process_stopped, job_process_trace_new_child): Rename wait_for
	to expect in all occurances.
	* init/tests/test_job.c: Likewise rename all occurances.
	* init/parse_job.c (stanza_wait): Rename to stanza_expect and drop
	the intermediate argument.
	* init/tests/test_parse_job.c (test_stanza_wait): Rename to
	test_stanza_expect and adjust tests to match new syntax.
	* init/tests/test_process.c (test_spawn): Remove set of wait_for.

	* doc/states.dot: Remove the state transition from starting to
	waiting ("emit_stopped" in the graph); we don't have a "respawning
	too fast" exit here anymore, so always go to stopping.
	* doc/states.png: Regenerate.

	* TODO: Document the problems with overflowing ids and instance
	counter before I forget about them.

2008-03-07  Scott James Remnant  <scott@netsplit.com>

	* TODO: Update.

	* init/job.h (JobConfig): Add instance_name member.
	(Job): Add name member.
	* init/job.c (job_config_new): Initialise instance name to NULL.
	(job_new): Accept the name as an argument, reparenting and stealing
	(job_handle_event): Expand the instance name and pass to job_new
	(job_instance): Accept a name and look that up in the list of current
	instances returning the instance if found.
	* init/tests/test_job.c: Add extra argument to all job_new calls
	(test_config_new): Make sure instance name is initialised to NULL.
	(test_handle_event): Make sure the job name is set from the instance,
	and make sure an existing instance is reused if we can.
	(test_instance): Make sure that the existing instance is returned.
	* init/parse_job.c (stanza_instance): Check for an optional argument
	and store it in the instance_name member if it exists, otherwise
	free and reset the instance_name member.
	* init/tests/test_parse_job.c (test_stanza_instance): Check the new
	argument is handled properly and stored in the right place.
	* init/tests/test_conf.c (test_source_reload_job_dir)
	(test_file_destroy): Add extra NULL to job_new
	* init/tests/test_event.c (test_poll): Add extra NULL to job_new

	* init/event.c (event_operator_match): Accept an environment array
	and expand the operator value against it before attempting to match.
	(event_operator_handle): Also accept the environment array and pass
	through to calls to event_operator_match().
	* init/event.h: Update prototypes.
	* init/tests/test_event.c (test_operator_match): Add extra NULL
	argument to most tests, and add tests for known and unknown variable
	references.
	(test_operator_handle): Add extra NULL arguments to most tests, and
	add test for passing of environment through.
	(test_operator_reset): Add extra NULL argument to call.
	* init/job.c (job_handle_event): Pass the job environment for the
	stop event handling, but NULL for the start event.
	* init/tests/test_job.c (test_handle_event): Make sure that a stop
	operator is expanded from the job environment before being matched
	against the stop event.

	* init/event.c, init/event.h, init/environ.c: Documentation tweaks.

	* init/job.c (job_change_state): Remove the code to check for runaway
	jobs from here, we'll always let people explicitly start an instance.
	(job_process_terminated): Call job_catch_runaway when actually doing
	the respawn instead.
	* init/tests/test_job.c (test_change_state): Remove "too fast" checks,
	we're going to allow start/stop requests to restart jobs as much as
	they like since this is an external request.
	(test_handle_event, test_handle_event_finished): No need to remove
	a respawn limit with this behaviour.
	(test_child_handler): Instead check that the respawn counter is
	dealt with by the child handler.

	* TODO: Update, I found a bug with the current model.

	* init/tests/test_environ.c (test_expand): Check that a string
	without an expansion still works ok.

2008-03-06  Scott James Remnant  <scott@netsplit.com>

	* init/event.c (event_operator_collect): Just use strcat functions.

2008-03-03  Scott James Remnant  <scott@netsplit.com>

	* init/environ.c (environ_valid): New function to check the validity
	of an environment variable name, should call before accepting any.
	(environ_expand_until): New function to expand variable references
	in a string using an environment table; supports a few common
	shell-like expressions.
	(environ_getn): Change to return the value of the string, not the
	entire environment string.
	* init/environ.h: Add prototypes.
	* init/errors.h: Add errors raised by new functions.
	* init/tests/test_environ.c (test_valid, test_expand): Add test
	cases for the new functions.
	(test_get, test_getn): Change test case to check for the variable
	value instead of returning the whole string.

	* TODO: Add thoughts on blocking commands.

	* TODO: Update.

	* init/event.h (Event): Remove the refs member; we now never hold
	a reference to an event we're blocking since we always copy the
	environment out if we want to keep it.
	(EventOperator): Events are always blocked while we hold them,
	so drop the blocked member.
	(EventProgress): The done state is no longer needed, we can free
	in finished now.
	* init/event.c (event_ref, event_unref): Drop these functions.
	(event_new): Don't ininitialise the refs member since it's gone.
	(event_poll): Remove the done state since it's directly freed
	in event_finished again
	(event_finished): No done state, event is freed before return.
	(event_operator_new): No blocked member.
	(event_operator_copy): Always block the event after copying.
	(event_operator_destroy): Simply unblock.
	(event_operator_handle): Simply block the event on match.
	(event_operator_collect): Always block the copied event
	(event_operator_unblock): This function is no longer required, since
	it has an identical effect to reset.
	(event_operator_reset): Simply unblock the event.
	* init/tests/test_event.c (test_new): Drop the check for refs
	being initialised to zero.
	(test_ref, test_unref, test_operator_collect): Drop test for
	functions that have been dropped in the code.
	(test_operator_new): Drop the check for blocked being initialised
	to FALSE.
	(test_block, test_unblock, test_operator_destroy): Drop any references
	to the refs member.
	(test_operator_destroy): Actually fix the function to test things.
	(test_poll): Drop the check for remaining in the done state.
	(test_operator_new, test_operator_copy): Drop the checks for blocked.
	(test_operator_handle, test_operator_collect, test_opreator_reset):
	Drop references to refs and blocked.
	* init/job.c (job_unblock, job_handle_event): Drop the call to
	event_unref() since the next call was always event_unblock() and
	that's the one that we didn't delete.
	* init/tests/test_job.c (test_change_state, test_child_handler)
	(test_handle_event, test_handle_event_finished): Events don't
	have references anymore, so remove calls to reference, unreference
	and checks for the reference count - it's all done with blocks now.
	(test_new): Remove check that the operator is not blocked for a
	new job since there's no such thing now.
	(test_handle_event): Operators don't have a blocked member anymore,
	if there's an event, it's blocked.

	* init/job.c (job_change_state): Don't reference the event we're
	blocked on, we'll always know when it's finished.
	(job_handle_event_finished): Likewise no reason to unreference it.
	* init/tests/test_job.c (test_change_goal, test_child_handler)
	(test_handle_event, test_change_state)
	(test_handle_event_finished): Remove the expectation that the blocked
	event is referenced by the job.
	* init/tests/test_event.c (test_poll): Don't reference the event,
	since the job would not have.

	* init/job.c (job_emit_event): Use environ_add/set for style
	reasons.

	* init/job.c (job_handle_event): Reset the stop_on operator after
	processing the event, thus the expression needs to be completely
	reevaluated before the job can be stopped again by it.  At last,
	correct behaviour!
	(job_change_state): No reason to reset the stop_on operator when
	starting since it's always reset after evaluating to TRUE now;
	likewise no reason to reset on re-entering running or waiting,
	job_unblock() is sufficient.
	(job_failed): No reason to iterate stop_on to set failed, it's
	empty - job_unblock() does what we want.
	* init/tests/test_job.c (test_handle_event): Check that the operator
	is actually reset and the event not referenced when handling from
	the event.
	(test_change_state, test_child_handler): Don't put anything in stop_on
	and thus don't expect anything to come out of it -- event environment
	is all done in stop_env and blocking done in blocking.

	* init/job.c (job_handle_event): Collect the stop events and store
	them in the blocking list, unblocking any that were there before
	such as the start events.
	(job_change_state): Unblock blocking events when returning to running
	from pre-stop.
	* init/tests/test_job.c (test_handle_event): Make sure the stop
	events are collected and replace any previously blocking events.
	(test_change_state, test_child_handler): Test that stop events in
	the blocking list are kept and unblocked when necessary.

2008-03-02  Scott James Remnant  <scott@netsplit.com>

	* init/job.c (job_change_state): Shouldn't emit the started event
	on pre-stop cancellation, and shouldn't unblock the job because
	it's a service.

	* init/job.c (job_change_state): Throw away the stop environment
	when starting and returning to running.
	* init/tests/test_job.c (test_change_state): Make sure the stop
	environment is actually thrown away.

	* init/job.c (job_run_process): Append the environment from the
	stop events if given the pre-stop process to run; do this before
	the special events so they can never be overriden.
	* init/tests/test_job.c (test_run_process): Check that the stop event
	environment is included for pre-stop and not for other jobs.

	* init/job.c (job_handle_event): Remove setting of UPSTART_JOB
	and UPSTART_JOB_ID, we set that when we run the process.
	* init/tests/test_job.c (test_handle_event): Don't check for
	UPSTART_JOB and UPSTART_JOB_ID since we no longer copy it in here.

	* init/job.c (job_run_process): Copy the environment to pass it to
	the job, appending the UPSTART_JOB and UPSTART_JOB_ID variables here;
	we never want to be able to match these, etc.
	* init/tests/test_job.c (test_run_process): Add tests to make sure
	that the environment is actually set in the processes we run.

	* init/job.h (Job): Add stop_env member to store environment from
	stop events for the stop script.
	* init/job.c (job_new): Initialise stop_env to NULL.
	(job_handle_event): Copy environment from the stop_on operator into
	the stop_env member.
	* init/tests/test_job.c (test_new): Check that stop_env is NULL.
	(test_handle_event): Add lots of tests to make sure that the
	environment is collected from the events and stored in stop_env
	properly, overwriting what was there already if necessary.

	* init/init.supp (job-run-process-args): Add a suppression for the
	fact that job_run_process will leak its arguments to a new process
	assuming that it will call exec() or exit()

	* init/tests/test_job.c (test_child_handler): Remove bogus free tag
	of the list, which we don't use in this test (valgrind failure)

	* init/job.h (Job): Remove the start_on member.
	* init/job.c (job_new): Don't initialise start_on since it's gone.
	(job_change_state): Drop call to unblock the start_on operator since
	the events are already unblocked by job_unblock.
	(job_failed): Drop setting of start_on events to failed since this
	is already done by job_unblock.  This results in a slight change in
	behaviour, now when a job fails to start - the event or command will
	be immediately unblocked since there's no point waiting until it
	stops again - it was waiting for it to start.
	* init/tests/test_job.c (test_new): Remove start_on checks
	(test_change_state, test_child_handler, test_handle_event): Remove
	all references to start_on, instead relying on the blocking checks
	instead.
	* init/tests/test_event.c (test_poll): Remove solitary reference
	to job's start_on, this wasn't necessary anyway - we proved that it
	was the right event by affecting the job.  Revert previous commit
	that temporarily increased the number of references, they should be
	one again now only the blocking list holds them.

	* init/job.h (job): Add blocking member, a list of events that we're
	blocking from finishing.
	* init/job.c (job_new): Initialise blocking member to NULL.
	(job_handle_event): Collect the list of events from the operator
	and store them in the job's blocking list (unblocking any existing
	first); if the job is already running, unblock unref and discard.
	(job_unblock): New function to deal with unblocking the events we're
	holding onto and resetting the blocking list; this will be extended
	later to also unblock any command.
	(job_change_state): Unblock events in running for services and in
	waiting for everything.
	(job_failed): Unblock events and mark them as failed.
	* init/tests/test_job.c (test_new): Check that it's initialised to NULL
	(test_handle_event): Extend the test cases to check the value of the
	blocking list, and to make sure that the previous blocking list is
	overwritten when necessary.
	(test_change_state, test_child_handler): Extend test cases so that
	wherever we're had a blocked event in start_on, we also have that in
	the blocking list.
	* init/tests/test_event.c (test_poll): Temporarily increase the
	expected number of references/blockers to the event in the poll
	test.

	* init/job.h (Job): Add start_env member, this stores the environment
	to use when starting the event so it doesn't overwrite the current
	environment of a restarting job.
	* init/job.c (job_handle_event): Do the heavy lifting of starting a
	new job instance here; construct the environment from the built-ins
	and configured, append that collected from the start events, locate
	or create a new instance, add the job name and id then copy into
	the new start_env member before starting the job.  At some point
	this will probably all become a function since it'll be similar for
	the control functions.
	(job_change_state): Copy the start_env member into the env member
	when in the starting state; thus the job environment remains the same
	until restarted.
	(job_new): Remove code to initialise the environment, we now do that
	when actually starting the instance.
	* init/tests/test_job.c (test_handle_event): Add test cases for
	starting the job, making sure that the environment is correctly
	copied into the right field and also checking what happens if it's
	already stopping or running.
	(test_change_state): Make sure that start_env is correctly copied
	over into env, overwriting what is there if non-NULL or keeping it
	if NULL.
	(test_new): Remove checks for environment setup, since we don't do
	that anymore here; replace with checking for NULL and restore the
	alloc fail tests.
	* TODO: Update.

	* init/environ.c (environ_add): Allow it to accept NULL length, since
	we can't always keep that around.

	* init/process.c (process_spawn): Accept the environment list as
	a parameter, then finally we can change this function to take a
	JobConfig as the first argument.
	(process_error_read): Remove the associated error handler.
	* init/process.h: Change prototype.
	(ProcessErrorType): Remove error enum for environment.
	* init/tests/test_process.c (test_spawn): Update calls in test to
	just pass in an environment array (direct testing).
	* init/job.c (job_run_process): Pass configuration and environment
	to process_spawn.

	* init/process.c (process_spawn): Take the environment directly out
	the job structure, rather than recreating it.
	(process_environment): Drop function, absorbed elsewhere.
	* init/process.h: Remove prototype.
	* init/tests/test_process.c (test_spawn): Set the job_id variable
	before calling job_new and set config->start_on instead of
	job->start_on so that job_new can pick up both.
	(test_environment): Remove test cases.

	* init/job.h (Job): finally gains env pointer of its own.
	* init/job.c (job_new): Initialise the environment, moving the last
	of the code from process_environment -- this is only temporary
	though in the interests of refactoring, it'll move out of here again
	soon enough.
	* init/tests/test_job.c (test_new): Make sure that the environment is
	set in a manner which tests the overriding of things by other things;
	we have to temporarily comment out the alloc fail stuff though :-(

	* init/event.c (event_operator_collect): Make list the last argument
	for consistency with future functions.
	* init/event.h: Update prototype.
	* init/tests/test_event.c (test_operator_collect): Swap arguments.
	* init/process.c (process_environment): Update.

	* init/job.c (job_config_environment): Function to generate an
	environment table from a JobConfig, code largely moved from process.c
	* init/job.h: Add protoyype.
	(JOB_DEFAULT_ENVIRONMENT): List of environment variables to always
	copy from the environment (moved from process.h)
	* init/tests/test_job.c (test_config_environment): Add test case,
	again largely copied from test_process.c
	* init/process.c (process_environment): Call job_config_environment
	instead of the code moved out.
	* init/process.h (PROCESS_ENVIRONMENT): Move to job.h
	* TODO: Update.

	* TODO: Update.

2008-03-01  Scott James Remnant  <scott@netsplit.com>

	* init/event.c (event_operator_collect): Create a mega-function to
	iterate an EventOperator tree (filtering out those bits that aren't
	TRUE) and collect the events, adding them to a linked list, adding
	their environment to a table and making a string list for another
	environment variable.  Fundamentally this function marshals data
	out of the Event subsystem into the right format for the Job subsystem.
	* init/event.h: Add prototype.
	* init/tests/test_event.c (test_operator_collect): Tests for the
	collector function; some bits may seem similar to test_process.c
	* init/process.c (process_environment): Use event_operator_collect
	to gather the environment, instead of its own code (which pretty
	much got pasted into event_operator_collect anyway).  Force everything
	else to allocate matching the caller.
	* init/tests/test_process.c (test_spawn, test_environment): Had
	forgotten to set the value of the intermediate AND operator to TRUE,
	necessary now.

	* init/process.c (process_environment_add): Move and rename this
	function, since it's not really process associated
	(process_environment): Change to use environ_add or environ_setf
	instead.
	* init/process.h: Remove prototype.
	* init/environ.c (environ_add): New name/location of
	process_environment_add, modified to not take a copy of the string
	(environ_set): Wrapper for the above for common dealing with
	environment we want to set from a format string.
	(environ_get, environ_getn, environ_lookup): Functions to get an
	environment variable entry; largely cripped from event.c but
	bug-fixed at the same time.
	* init/environ.h: Function prototypes.
	* init/event.c (event_operator_match): Change to use environ_lookup
	* init/tests/test_process.c (test_environment_add): Move the tests.
	* init/tests/test_environ.c: Test suite for environment handling
	* init/Makefile.am (init_SOURCES): Build environ.c and environ.h
	(TESTS): Build environment test suite
	(test_environ_SOURCES, test_environ_LDFLAGS, test_environ_LDADD):
	Details for environment test suite
	(test_process_LDADD, test_job_LDADD, test_event_LDADD)
	(test_parse_job_LDADD, test_parse_conf_LDADD, test_conf_LDADD):
	Link environ.o to other test suites

	* init/job.c (job_new): Increment the number of instances.
	(job_instance): Simplify the function, it now only returns the
	existing instance or NULL.  This makes it easier to extend when
	we have env-limited instances later on.
	(job_handle_event): If job_instance returns NULL, create
	a new instance with job_new() and always reset the operator afterwards.
	* init/tests/test_job.c (test_new): Check that the instances variable
	is incremented when a new job is created.
	(test_instance): Change to check that it returns NULL when there is
	no active instance, or for multi-instance jobs, instead of creating
	a new one itself.
	(test_config_replace, test_find_by_pid)
	(test_find_by_id, test_change_goal, test_change_state)
	(test_next_state, test_run_process, test_kill_process)
	(test_child_handler, test_handle_event)
	(test_handle_event_finished): Call job_new to create a new instance
	from a config, instead of job_instance.

	* init/tests/test_conf.c (test_source_reload_job_dir)
	(test_file_destroy): Call job_new to create a new instance from a
	config, instead of job_instance.
	* init/tests/test_event.c (test_poll): Call job_new to create a new
	instance from a config, instead of job_instance.
	* init/tests/test_process.c (test_spawn, test_environment): Call
	job_new to create a new instance from a config, instead of job_instance

2008-02-29  Scott James Remnant  <scott@netsplit.com>

	* configure.ac: Compare the evaluated $sbindir against the common
	things we put in PATH, if it doesn't match, define EXTRA_PATH to
	contain it.
	* init/paths.h: Append EXTRA_PATH to PATH if defined.

	* init/Makefile.am (AM_CPPFLAGS): Replace TELINIT definition with
	SBINDIR, pointing at the common directory.
	* compat/sysv/Makefile.am (AM_CPPFLAGS): Replace SHUTDOWN definition
	with SBINDIR, pointing at the common directory.
	* init/paths.h (TELINIT): Redefine to be SBINDIR with "/telinit"
	on the end; define SBINDIR if necessary.
	* compat/sysv/reboot.c (SHUTDOWN): Redefine to be SBINDIR with
	"/shutdown" on the end; define SBINDIR if necessary.

2008-02-22  Scott James Remnant  <scott@netsplit.com>

	* init/event.c (event_operator_match): Rewrite to match both
	positionally and by name.
	* init/tests/test_event.c (test_operator_match): Update tests to
	check the new behaviour works.

	* init/parse_job.c (parse_on_operand): Add arguments to env list
	rather than args; sanity check afterwards to ensure that positional
	doesn't follow name-based -- when parsing the job is the right place
	to catch this.
	* init/tests/test_parse_job.c (test_stanza_start)
	(test_stanza_stop): Change args to env when checking operators.
	Check that arguments may be quoted in manners that we expect to be
	sane.  Check that positional arguments cannot follow name-based ones.
	* init/errors.h: Add new error.
	* init/conf.c (conf_reload_path): Treat expected variable as a
	permanent error.

	* init/tests/test_process.c (test_spawn, test_environment): 
	Update event_new() calls to remove extra argument.

	* init/main.c (main, cad_handler, kbd_handler, pwr_handler):
	Update event_new() calls to remove extra argument.

	* init/job.c (job_change_state): Update event_new () call.
	(job_emit_event): Update to put failure information in environment.
	* init/tests/test_job.c (test_new, test_instance)
	(test_child_handler, test_handle_event)
	(test_handle_event_finished): Remove extra argument to event_new,
	rename args to env in operator where necessary.
	(test_change_state): Update to check emitted event by full environment.

	* init/event.h (Event): Remove args member.
	(EventOperator): Rename args member to env.
	Update prototypes to match.
	* init/event.c (event_new): Remove args member.
	(event_finished): Remove copying of args member to failed event.
	(event_operator_new): Rename args member to env.
	(event_operator_copy): Rename args copying to env.
	(event_operator_match): ??
	* init/tests/test_event.c (test_new): Update test to remove args.
	(test_operator_new): Update test to rename args to env.
	(test_operator_copy): Update test to rename args to env.
	(test_operator_match): ???

	* TODO: Update with job atomicity notes.

2008-02-20  Scott James Remnant  <scott@netsplit.com>

	* init/job.c: Switch around job_find_by_pid and job_find_by_id
	* init/job.h: Likewise.

	* init/job.h: Update prototypes to match variable names in the
	code.

2008-02-17  Scott James Remnant  <scott@netsplit.com>

	* init/process.c (process_kill): Change to accept a JobConfig rather
	than a Job, since in theory this should only ever need that in a
	future where we can specify a kill signal (right now it's not used
	for anything!)
	* init/process.h: Update prototype.
	* init/tests/test_process.c (test_kill): Update test cases.
	* init/job.c (job_kill_process, job_kill_timer): Pass in JobConfig
	instead of Job.

	* init/process.c (process_spawn): Accept trace as an argument instead
	of using a random piece of job state to determine whether to trace
	or not.
	* init/process.h: Update prototype.
	* init/tests/test_process.c (test_spawn): Update tests to pass in
	via argument whether to trace the job or not.
	* init/job.c (job_run_process): Pass in the trace variable rather
	than relying on it working it out for itself; this means we don't
	need to set the state until after, therefore don't need to reset it.

	* AUTHORS, logd/jobs.d/logd.in: Update e-mail addresses.

	* README: Update kernel recommendation to 2.6.24, since that's
	the oldest version that the test suite will complete under.

2008-01-17  Scott James Remnant  <scott@netsplit.com>

	* TODO: Update.

	* init/job.c (job_run_process): Don't append the list of event
	names, they can be found in $UPSTART_EVENTS now.  This is better
	since it's consistent for exec and script.
	* init/tests/test_job.c (test_run_process): Drop test case.

	* init/process.c (process_environment): Function to build an
	environment table for a job containing built-in variables, those
	from the configuration, events and finally the upstart job ones.
	(process_environment_add): Helper function for the above that
	handles adding a variable to the array; dealing with fetching the
	value from init's environment if necessary.
	(process_setup_environment): This function now gets dropped in
	favour of the new ones.
	(process_spawn): Call the new process_environment() function and set
	the environ variable directly.
	* init/process.h (PROCESS_ENVIRONMENT): Define built-in environment
	variables that are always copied from our own environment.
	Add prototypes.
	* init/tests/test_process.c (test_environment): Check that the
	environment is built correctly and that each bit overrides the
	right other bit.
	(test_environment_add): Check that the array is built correctly.
	(test_spawn): Adjust order and values of expected environment
	to match what's now set.

2008-01-16  Scott James Remnant  <scott@netsplit.com>

	* init/job.c (job_failed): Separate the logic that marks the job
	and its associated events as failed into its own function, since
	it's a large enough amount of code that we were otherwise duplicating
	everywhere else (and in a few places, failing to mark the events as
	failed as well).
	(job_change_state, job_process_terminated): Call job_failed instead
	of doing it ourselves.
	(job_emit_event): De-nest the logic and fix so that we don't add
	environment to the failed respawn event.
	* init/tests/test_job.c (test_change_state): Add checks on whether
	the event was marked as failed or not.

	* TODO: Update.

	* configure.ac (AC_COPYRIGHT): Update copyright to 2008.

	* TODO: Update.

	* init/tests/test_job.c (test_child_handler): Don't run the signal
	and ptrace tests while in valgrind, sometimes signals (specifically
	SIGCONT after SIGSTOP) don't behave right and we kinda need that
	reliability.

	* init/tests/test_job.c (test_child_handler): After adding extra
	processes, make sure we clean up again so each test is roughly
	independant.  Fix the final test case to not rely on previous
	setup and work on its own.

	* init/tests/test_job.c (test_change_state): Remove useless check
	of job->start_on from a killed/post-stop check (noticed while
	writing the other).

	* init/job.c (job_change_state): Check the return value of
	job_run_process() and if particular processes fail, change the
	goal to stop and push the job into the next state; setting the job
	as failed along the way.
	(job_emit_event): If the exit_status is -1 then it means the job
	failed to spawn, so don't place EXIT_SIGNAL or EXIT_STATUS in the
	event environment.
	* init/tests/test_job.c (test_change_state): Check what happens when
	each process type fails, make sure that the job is stopped for
	pre-start, spawned and post-stop and the failure is ignored for
	post-start and pre-stop.

2008-01-15  Scott James Remnant  <scott@netsplit.com>

	* init/main.c: Selectively compile out certain pieces when make is
	run with CPPFLAGS=-DDEBUG, giving us a build that'll happily run from
	a user terminal.
	* init/event.h: Change the startup event to "debug" when built like
	that, so we don't accidentally do bad things.

	* init/job.c (job_run_process): Catch PROCESS_ERROR and abort the
	attempt to run the process, returning a non-temporary error condition.
	* init/tests/test_job.c (test_run_process): Add test case for
	attempting to spawn a file that doesn't exist.

	* init/process.c (process_error_read): Avoid the word process, since
	it's likely included in the higher error message.

	* init/process.c (process_spawn): Call process_error_abort() on any
	error condition.
	* init/tests/test_process.c (test_spawn): Add a test case for failing
	to spawn a process and receiving ProcessError correctly; fix other
	cases to ensure they return a pid.

	* init/errors.h: Add PROCESS_ERROR to the enum, but not to the string
	list since there's no specific defined string for this one.
	* init/process.h (ProcessError): Structure that builds on NihError
	to add additional information for a process error.
	(ProcessErrorType): enum of different process error types.
	* init/process.c (process_spawn): After forking read the error in
	the parent, returning if we raise one.
	Ensure we close the pipe if the fork fails.
	Re-order so that we set the environment, umask and priority after the
	resource limits (which should apply to them).
	(process_error_abort): New function to immediately abort with an
	error, writing it on the pipe first.
	(process_error_read): Counterpart function to read the error from
	the pipe and raise it, with appropriate error messages.

	* init/process.c (process_spawn): Create a pipe to use for
	communication with the child, ensuring its closed before the parent
	returns and ensuring that the writing end is close-on-exec in the
	child.

	* init/job.c (job_run_process): Change to return a value indicating
	whether there's been a non-temporary error (always returns zero so
	far).
	* init/job.h: Update prototype.
	* init/tests/test_job.c (test_run_process): Check that job_run_process
	always returns zero.

	* init/job.c (job_change_goal): Document in which states this function
	has unexpected side-effects such as freeing the job, since we do
	attempt to call it from within job_change_state().

	* init/process.c (process_setup_limits): Integrate this function back
	into process_spawn() since there's no reason for it to be separate.
	(process_setup_console): Alter this function so it closes the original
	console descriptors, opens the new ones and can reset them to if
	required -- in particular, this no longer takes a Job parameter.
	(process_spawn): Use the new process_setup_console function and
	integrate code from process_setup_limits().
	* init/process.h: Update function prototype.
	* init/main.c (main): Use the new process_setup_console() argument
	form.  Move syslog opening to the end of the function, rather than
	where it is now where it could be at risk of being closed again
	immediately.  Change the root directory in case we're run in some
	weird way.
	(reset_console): Remove function since the code is now in
	process_setup_console()
	* init/enum.h (console_type): Remove CONSOLE_LOGGED and make the
	CONSOLE_NONE constant be zero.
	* init/parse_job.c (stanza_console): Drop parsing of "logged"
	* init/tests/test_parse_job.c (test_stanza_console): Drop testing
	of "logged" parsing.

2008-01-14  Scott James Remnant  <scott@netsplit.com>

	* HACKING: Correct bzr URLs to trunk.

2007-12-15  Scott James Remnant  <scott@netsplit.com>

	* init/process.c (process_spawn): Fix some documentation strings.
	
	* init/process.c (process_kill): Move to beneath the process setup
	functions.
	* init/process.h: Adjust ordering here too.

	* init/process.c (process_spawn): Group console closing and setup
	together, becoming the session and process group leader first.

2007-12-07  Scott James Remnant  <scott@netsplit.com>

	* init/process.c (process_spawn): Drop the debug message since
	it's always repeated by the caller.
	* init/job.c (job_run_process): Drop the word Active which is a
	hold-over from when we had different process states.

	* TODO: Update.

	* init/job.c (job_child_handler): Add code to handle the trapped
	signal and ptrace event cases, distinguishing between a trapped
	signal and process stopped after exec or fork using our trace
	state member.  Call out to other functions to do the work.
	(job_process_trace_new): Called after the first exec to set the
	ptrace options, update the trace state and allow the process to
	continue without delivering the signal.  Also called after the
	fork to do the same.
	(job_process_trace_new_child): Called after a fork for the new child;
	increments the fork counter and if it goes over the number we want,
	detaches from the process and allows it to move to running.  Otherwise
	calls job_process_trace_new() instead.
	(job_process_trace_signal): Called when a signal is trapped, simply
	delivers it to the process unchanged.
	(job_process_trace_fork): Called before a fork for the parent, obtains
	the new child process id from the event, updating the job structure,
	and detaches from the parent which we're no longer interested in.
	(job_process_trace_exec): Called after an exec other than the first,
	assumed to be the end of forking so detaches from the process and
	allows it to move to running.
	* init/tests/test_job.c (test_child_handler): Add test cases for
	the various ptrace states.

	* init/job.c (job_run_process): Set process trace state to new for
	the main job if we need to wait for the daemon or fork; otherwise
	reset the state.
	* init/tests/test_job.c (test_run_process): Add test cases to make
	sure the trace state is set right and picked up by process_spawn.

	* init/process.c (process_spawn): Set a ptrace before execing the
	binary if the trace state is TRACE_NEW, set by the caller.
	* init/tests/test_process.c (test_spawn): Make sure that a job is
	ptraced if set up properly.
	(child): Add a simple case that just exits immediately for testing
	the above.

	* init/job.h (Job): Add new trace_forks member to keep count of how
	many forks we've seen and trace_state member to track whether we've
	just started the trace or just forked.
	* init/enum.h (TraceState): Add enumeration to keep track of ptrace
	state to differentiate between a signal and an event.
	* init/job.c (job_new): Initialise new members.
	* init/tests/test_job.c (test_new): Check new members are initialised

	* init/enum.h (JobWaitType): Add new daemon and fork wait types.
	* init/parse_job.c (stanza_wait): Add parsing for daemon and fork.
	* init/tests/test_parse_job.c (test_stanza_wait): Add tests too.

	* init/job.h (JobConfig): Remove daemon and pid members.
	(Job): Remove pid_timer member.
	(JOB_DEFAULT_PID_TIMEOUT): Remove this constant.
	* init/job.c (job_config_new, job_new): Remove initialisation of
	removed members.
	(job_change_state): Stay in spawned unless we're not waiting for
	anything -- remove the daemon flag.
	* init/tests/test_job.c (test_config_new, test_new): Remove checks
	for initialisation of removed members.
	(test_change_state): Remove daemon flag stays in spawned check since
	the daemon flag has gone.
	* init/parse_job.c (stanza_daemon, stanza_pid): Remove these
	functions since they have no members to set.
	* init/tests/test_parse_job.c (test_stanza_daemon, test_stanza_pid):
	Remove the tests for the now non-existant functions.

	* init/process.c (process_spawn): raise the system error before
	calling another syscall, in case we overwrite errno.

2007-12-06  Scott James Remnant  <scott@netsplit.com>

	* init/job.c (job_child_handler): Implement a combined child event
	handler to replace the multiple separate ones.  This handler deals
	with adding appropriate messages to the log and decoding any state
	information before calling specific action functions.
	(job_child_reaper): Remove, moving the bulk of the code into new
	(job_process_terminated): function that handles it cleanly.
	(job_child_minder): Remove, moving the bulk of the code into new
	(job_process_stopped): function that's a lot cleaner.
	* init/job.h: Update prototypes.
	* init/tests/test_job.c (test_child_reaper, test_child_minder):
	Combine unit tests from both functions into single new
	(test_child_handler): function.
	* init/main.c (main): Call the combined function on child events
	instead of separate ones.

	* init/job.c (job_child_minder): Add informational message and
	improve style and documentation.

2007-12-02  Scott James Remnant  <scott@netsplit.com>

	* init/enum.h (JobWaitType): Introduce a new enum that specifies
	how to transition the job from spawned to running; either we don't
	wait, or we wait for it to emit the stopped signal.
	* init/job.h (JobConfig): Add the wait_for member.
	Add protoype for job_child_minder.
	* init/job.c (job_config_new): Initialise to JOB_WAIT_NONE.
	(job_child_minder): New function to catch when a process is stopped
	by a signal, and move it to the next state when it does so.
	* init/tests/test_job.c (test_config_new): Check the initialisation
	of wait_for to JOB_WAIT_NONE.
	(test_child_minder): Tests for the new function.
	(test_change_state): Copy the daemon test case to refer to waiter.
	* init/main.c (main): Call job_child_minder whenever the job is
	stopped by a signal
	* init/parse_job.c (stanza_wait): Parse a new "wait" stanza that
	specifies what to wait for before leaving the spawned state.
	* init/tests/test_parse_job.c (test_stanza_wait): Check the new
	stanza.

2007-11-29  Scott James Remnant  <scott@netsplit.com>

	* init/tests/test_job.c (test_change_state): Add a few sets to NULL
	so gcc is happy.

2007-11-15  Scott James Remnant  <scott@netsplit.com>

	* init/job.c (job_child_reaper): Update argument names and types
	to match new NihChildHandler pattern; switch on event instead,
	which can now have three values not two (it always could, this was
	a bug) to output warning and assume that status is always non-zero
	if killed so no need to check that separately.
	* init/job.h: Update prototype.
	* init/tests/test_job.c (test_child_reaper): Update calls to
	job_child_reaper to pass an NihChildEvents member instead of FALSE
	or TRUE for killed.
	* init/main.c: Adjust call to nih_child_add_watch to indicate which
	events we want to pass to the reaper; we don't use NIH_CHILD_ALL
	since we're going to add ptrace stuff to a different function.

2007-11-07  Scott James Remnant  <scott@netsplit.com>

	* init/main.c (main): Tidy up.

2007-11-04  Scott James Remnant  <scott@netsplit.com>

	Complete the simplification of job config; rather than try and
	precompute job replacements, keeping them all in the same hash table
	and chaining them together, we just work it out when it's actually
	necessary based on what's in the conf_sources list.

	* init/job.h (JobConfig): Remove the replacement and replacement_for
	members and put a deleted member in instead.
	* init/job.c (job_config_new): Initialise deleted to FALSE; don't
	replace the job into the hash table, since we only want the current
	one in there now.
	(job_config_find_by_name): Now that there is only ever one job
	config in the hash table, we don't need any special function and
	can just use nih_hash_lookup directly, so drop this function.
	(job_config_should_replace): Rename to job_config_replace
	(job_config_replace): Rework, it now checks to see whether there
	are instances, and if not removes the job from the hash table
	before selecting a new one (which might be the same job).
	* init/tests/test_job.c (test_config_new): Update test to check
	deleted starts off as FALSE and that the job isn't in the hash.
	(test_config_find_by_name): Drop.
	(test_config_should_replace): Rename and rewrite to test replacement
	actually works as we expect.
	(test_change_state): Update tests for entering the waiting mode and
	replacing jobs.
	(test_find_by_pid, test_find_by_id, test_handle_event)
	(test_handle_event_finished): Add jobs to the hash table, otherwise
	we can't find them
	(test_child_reaper): Add job to the hash table, and also create a
	source for it since we end up with it in the waiting state so need
	to be able to keep it.
	* init/Makefile.am (test_process_LDADD, test_job_LDADD)
	(test_event_LDADD): Need the full .o file list now.
	* init/conf.c (conf_file_destroy): Rewrite to mark the job deleted,
	call job_config_replace if it's the current job and free it if
	it isn't the current job either before or after that call.
	(conf_reload_path): Handle job replacement here; look up the
	old job in the hash table, if it exists attempt a replacement
	otherwise add the new job to the hash table.
	* init/tests/test_conf.c (test_source_reload_job_dir)
	(test_source_reload_conf_dir, test_source_reload_file): Update
	tests to check job->deleted and use nih_hash_lookup to see whether
	it's the current job.
	(test_file_destroy): Write tests to check the common cases, we don't
	need to worry about the intermediate now since they can't happen.
	* init/parse_job.c (parse_job): Massively simplify, this only creates
	the config and parses it now.
	* init/tests/test_parse_job.c (test_parse_job): Remove the replacement
	checks.
	* init/tests/test_event.c (test_poll): Add configs to the hash
	table so they can be found.
	* TODO: Update.

2007-11-03  Scott James Remnant  <scott@netsplit.com>

	* init/conf.h (ConfSource): Remove priority, we'll place these
	in a linked list and use that order instead.
	(ConfSourcePriority): Drop accordingly.
	(ConfItem): Drop this structure; permitting jobs and states to be
	defined inside larger conf files made things complicated for no
	benefit; move the item union into
	(ConfFile): here, instead of the items list.
	(ConfItemType): Drop accordingly.
	* init/conf.c (conf_init): Store sources in a linked list, instead
	of a hash table; no idea why it ever was.
	(conf_source_new): Drop priority argument and add to list not hash.
	(conf_file_new): Set data to NULL instead of initialising items,
	set destructor to conf_file_destroy.
	(conf_item_destroy): Rename to conf_file_destroy
	(conf_file_destroy): and adjust to refer to ConfItem instead,
	getting the item type through the source.
	(conf_item_new): Drop.
	(conf_reload): Iterate as linked list not hash table.
	(conf_reload_path): Simplify handling of old files and items a
	little, just look it up and always free if it exists before parsing
	the new file.
	(conf_file_get): No longer any need for this function.
	* init/tests/test_conf.c (test_file_get, test_item_new): Drop
	test functions for those that have been removed.
	(test_item_destroy): Rename to test_file_destroy.
	(test_source_new): Don't pass or check priority, or hash lookup.
	(test_file_new): Check data is set correctly.
	(test_source_reload_job_dir, test_source_reload_conf_dir)
	(test_source_reload_file): Update tests accordingly.
	* init/parse_conf.c (stanza_job): Drop the job stanza, jobs
	may only be defined in dedicated directories.  
	* init/tests/test_parse_conf.c (test_parse_conf): Simply check to only
	make sure the file is parsed.
	(test_stanza_job): Drop function.
	* init/main.c: Update calls to conf_source_new.
	* init/init.supp: Update intermediate function in suppression.

2007-10-26  Scott James Remnant  <scott@netsplit.com>

	* init/process.c (process_spawn): Mask out all signals across the
	fork() rather than just SIGCHLD; reset the signal handlers to default
	before unmasking again.  The original rationale was we needed to
	avoid SIGCHLD occurring before we'd stashed the pid, but that's no
	longer a problem; the new rationale is that we want to avoid the
	signal handlers running in the newly forked child.

2007-10-20  Scott James Remnant  <scott@netsplit.com>

	* init/job.c (job_init): The job's name is the first item in the
	structure again, so we can use nih_hash_string_key.
	(job_config_name): Drop this function, then.

	* init/conf.h (ConfSourcePriority): Add a priority enum
	(ConfSource): Add priority member.
	* init/conf.c (conf_source_new): Take priority as an argument and
	set it in the structure.
	* init/tests/test_conf.c (test_source_new): Make sure priority
	is set from the argument.
	(test_file_new, test_file_get, test_item_new)
	(test_source_reload_job_dir, test_source_reload_conf_dir)
	(test_source_reload_file, test_source_reload, test_item_destroy):
	Pass in a priority when creating a ConfSource.
	* init/tests/test_parse_conf.c (test_parse_conf): Likewise.
	* init/main.c (main): Set relative priorities for the configuration
	directories.

	* init/conf.h (conf_file, conf_item): Add source and file members
	respectively that point to the parent structure.
	* init/conf.c (conf_file_new, conf_item_new): Set the members.
	* init/tests/test_conf.c (test_file_new, test_file_get)
	(test_item_new): Make sure the new members are set properly.

	* util/Makefile.am (install-data-hook, install-exec-hook): Apply
	transform to source and destination of both manpage and program
	symlinks.
	* compat/sysv/Makefile.am (install-data-hook, install-exec-hook): 
	Likewise for the compatibility symlinks.

	* TODO: Update.

	* init/tests/test_process.c (test_spawn): Make the event a child
	of the operator so it doesn't get freed first.

	* init/job.c (job_instance): Increment an instances counter each
	time we spawn an instance.
	(job_change_state): Decrement the instances counter again.
	(job_detect_stalled): Drop the main loop function, since we perform
	active detection of stall now.
	* init/job.h: Update header.
	* init/tests/test_job.c (test_change_state): Check that we get the
	stalled event for the last instance.
	(test_detect_stalled): Drop the test.
	* init/main.c: Remove job_detect_stalled from the main loop.

	* init/event.c (event_operator_destroy): Destructor for an
	EventOperator that unblocks and unreferences the event first.
	(event_operator_new): Set the operator.
	(event_operator_copy): Remove error handling since it's unnecessary
	with the destructor in place.
	* init/event.h: Add prototype.
	* init/tests/test_event.c (test_operator_destroy): Make sure it
	works properly.
	(test_operator_copy): Don't unblock or unref events before freeing
	them, since that's now taken care of when it's referenced.
	* init/job.c (job_new): Remove unnecessary error handling.
	* init/tests/test_job.c (test_run_process): Reference the event
	when setting it, otherwise we'll assert when we try to free it.
	* TODO: Update.

	* init/job.c (job_new): Drop the parent argument for consistency.
	(job_instance): Update call to job_new.
	* init/job.h: Update prototype.
	* init/tests/test_job.c (test_new): Adjust call, check the parent
	and make sure that start_on and stop_on are copied over properly.
	* TODO: Update.

	* init/conf.c (conf_file_get): Split out the allocation code from here
	(conf_file_new): into this new function.
	* init/conf.h: Add prototype.
	* init/tests/test_conf.c (test_file_new): New tests.
	* TODO: Update.

	* init/job.c (job_change_state): Hardcode the next state when we
	catch a runaway job to be JOB_WAITING.
	(job_next_state): Change next state for JOB_STARTING when goal is
	JOB_STOP to be JOB_STOPPING for consistency with the others; otherwise
	if our goal is stopped during our starting event, we'll never emit
	a stopping event to match it.
	* init/tests/test_job.c (test_next_state): Update test case.
	* doc/states.dot: Adjust the state transitions.
	* doc/states.png: Regenerate.
	* TODO: Update.

2007-10-19  Scott James Remnant  <scott@netsplit.com>

	Dealing with instances has always been tricky since they're copies
	that exist in the hash table; this patch changes that so the job's
	configuration is separated from its state.  The only difference
	between instance and non-instance jobs now is that non-instance
	jobs only ever have one entry in their instances list.

	* init/job.h (Job): Separate out the members that come from the
	configuration into a new JobConfig structure which can be shared
	amongst all of the instances; this means we can drop instance_of.
	(JobConfig): Add instances list.
	(JobProcess): Remove pid member, replaced by pid list in Job.
	Update prototypes of functions to match.
	* init/job.c (job_new): Split off initialisation of configuration
	pieces into new job_config_new function leaving the state here;
	copy the start_on and stop_on members from JobConfig
	(job_copy): Drop this function, we don't need to copy jobs now.
	(job_name): Rename to job_config_name.
	(job_init): Set key function to job_config_name.
	(job_process_new): Drop initialisation of pid.
	(job_process_copy): Drop this function entirely, we don't need it.
	(job_find_by_name): Rename to job_config_find_by_name; massively
	simplify now we won't find instances or deleted jobs in the list.
	(job_should_replace): Rename to job_config_should_replace; simplify
	now that we can do a simple check to see whether a job exists or not
	(job_find_by_pid, job_find_by_id): Loop through the instances after
	looping through the hash table.
	(job_instance): Simplify, now all it needs to do is call job_new()
	if there isn't anything in the instances list, or it's multi-instance.
	(job_change_goal): Document that job should not be used on return.
	No need to check for instance jobs anymore.  Place the job id in
	the output.
	(job_change_state): Document that job should not be used on return.
	Place the job id in the output.  Check for information in the job's
	config.  Merge the waiting and deleted states, so that a job instance
	is automatically deleted when it finishes.
	(job_next_state): Assert that we never call job_next_state when
	in JOB_WAITING since there's no possible next state.  Check config
	for whether a main process exists.
	(job_emit_event): Obtain config-replaced pieces from the job's config
	(job_run_process): Obtain process information from the job's config
	but store the pid in the Job.  Put job id in the output.
	(job_kill_process, job_kill_timer): We don't need to obtain the
	JobProcess just the pid from the job.  Put job id in the output.
	(job_child_reaper): Put job id in the output.  Check job config.
	(job_handle_event): Iterate job instances and process their stop_on
	operators, but process the start_on from the job configs.
	(job_handle_event_finished): Loop through the instances too.
	(job_detect_stalled): Check start_on from the config and just
	check whether there are any instances in the list.
	(job_free_deleted): No deleted state, so drop this function.
	* init/tests/test_job.c (test_new): Split into test_new and
	new test_config_new function.  Create JobConfig object and spawn
	Job instances from that.
	(test_copy): Drop the tests.
	(test_process_new): Drop check of pid.
	(test_process_copy): Drop test.
	(test_find_by_name): Rename to test_config_find_by_name.
	(test_should_replace): Rename to test_config_should_replace.
	(test_instance): Create JobConfig object, and adjust tests to ensure
	that we always get a Job object.
	(test_find_by_pid, test_find_by_id, test_change_goal): Create
	JobConfig object and spawn Job instances from that.
	(test_change_state): Create JobConfig object and spawn Job
	instances from that.  Adjust tests that previously checked for
	JOB_WAITING to check for job being freed.  Drop checks for JOB_DELETED.
	(test_next_state): Create JobConfig object and spawn Job instances
	from that.  Drop JOB_DELETED and JOB_WAITING checks.
	(test_run_process, test_kill_process, test_child_reaper)
	(test_handle_event, test_detect_stalled): Create JobConfig object
	and spawn Job instances from that.
	(test_free_deleted): Drop.
	* init/main.c: Don't add job_free_deleted to the main loop.
	* init/enum.h (JobState): Drop JOB_DELETED.
	* init/enum.c (job_state_name, job_state_from_name): Drop JOB_DELETED.
	* init/tests/test_enum.c (test_state_name, test_state_from_name):
	Drop tests that use the JOB_DELETED value.
	* init/process.c (process_spawn, process_setup_limits)
	(process_setup_environment, process_setup_console): Get details
	from the job config.  Put job id in the output.
	* init/tests/test_process.c (test_spawn, test_kill): Create
	a JobConfig object and make Job instances from that.
	* init/tests/test_event.c (test_poll): Create a JobConfig object
	and make Job instances from that.
	(test_operator_copy): Set pointers to NULL to avoid gcc complaining.
	* init/conf.h (ConfItem): Make the type for a job be JobConfig.
	* init/conf.c (conf_item_destroy): Don't attempt to replace the
	new middle-man target, if it was due to be replaced it would have
	already been.  If we can replace the config, ensure nothing points
	at it and then free it, rather than kicking state.
	* init/tests/test_conf.c (test_source_reload_job_dir)
	(test_source_reload_conf_dir, test_source_reload_file)
	(test_source_reload, test_item_destroy): Call job_config_new to
	create JobConfig objects, track when they are freed rather than
	marked in the deleted state.  Create instances with job_instance,
	and fetch from the instances list.  Expect the job to be freed
	with the item.
	* init/tests/test_parse_conf.c (test_parse_conf)
	(test_stanza_job): Change expected type from Job to JobConfig.
	* init/parse_job.c: Update prototypes of all functions to refer to
	JobConfig instead of Job.
	(parse_job): If the old job already has a replacement, remove the
	replacement from the hash table -- but don't free it because it's
	linked by a ConfItem -- this is temporary.  Likewise for when we
	replace the old job.
	* init/parse_job.h: Update prototype.
	* init/tests/test_parse_job.c: Update all functions to use JobConfig
	instead of Job.
	(test_parse_job): Create an instance.
	* doc/states.dot: Remove the deleted state.
	* doc/states.png: Regenerate.
	* TODO: Update with notes from the conversion.

2007-10-16  Scott James Remnant  <scott@netsplit.com>

	Update to catch up with changes in libnih that make code a little
	bit easier to follow (we hope).

	* init/tests/test_process.c (test_spawn, test_kill): Replace calls
	to nih_list_free() with nih_free()
	* init/event.c (event_poll): Replace nih_list_free with nih_free
	since the former function has gone from libnih.
	(event_new): Adjust setting of the destructor.
	(event_operator_new): Set destructor for the tree node.
	* init/tests/test_event.c (test_new, test_find_by_id, test_ref)
	(test_unref, test_block, test_unblock, test_poll)
	(test_operator_match): Replace nih_list_free with nih_free.
	(test_poll): Use TEST_FREE_TAG and TEST_FREE rather than abusing
	destructors.
	* init/job.c (job_new): Set destructor to nih_list_destroy.
	(job_copy, job_free_deleted): Use nih_free instead of nih_list_free
	* init/tests/test_job.c (test_new, test_copy, test_find_by_name)
	(test_find_by_pid, test_find_by_id, test_instance)
	(test_change_goal, test_change_state, test_next_state)
	(test_should_replace, test_run_process, test_kill_process)
	(test_child_reaper, test_handle_event)
	(test_handle_event_finished, test_detect_stalled)
	(test_free_deleted): Replace all uses of nih_list_free with nih_free
	(test_child_reaper, test_free_deleted): Replace destructor abuse
	with TEST_FREE, etc.
	* init/conf.c (conf_reload_path): Use nih_free instead of nih_list_free
	(conf_source_new, conf_file_get, conf_item_new): Set destructor
	(conf_source_reload, conf_delete_handler): Use nih_free not the
	custom conf_file_free() function.
	(conf_reload_path): Use nih_free not the custom conf_item_free()
	function.
	(conf_delete_handler): Use nih_free not nih_watch_free()
	(conf_source_free, conf_file_free): Drop these functions, since
	all the free chaining happens properly with destructors.
	(conf_item_free): Rename to conf_item_destroy and turn into destructor
	* init/conf.h: Update prototypes.
	* init/tests/test_conf.c (test_source_new, test_file_get)
	(test_item_new, test_source_reload_job_dir)
	(test_source_reload_conf_dir, test_source_reload_file)
	(test_item_free): Replace nih_list_free calls with nih_free
	(test_source_reload_job_dir, test_source_reload_conf_dir)
	(test_source_reload_file, test_source_reload, test_item_free): Replace
	calls to conf_source_free with nih_free
	(test_source_free, test_file_free): Drop functions.
	(test_item_free): Rename to test_item_destroy
	(test_item_new): Assign a job before freeing, otherwise the destroy
	function will foul up as it expects one.
	* init/parse_conf.c (stanza_job): Replace nih_list_free with nih_free
	* init/tests/test_parse_conf.c (test_parse_conf)
	(test_stanza_job): Replace conf_source_free() with nih_free()
	(test_parse_conf, test_stanza_job): Replace conf_item_free()
	with nih_free()
	* init/parse_job.c (parse_job, parse_on_paren, parse_on_collect):
	Replace nih_list_free with nih_free
	(parse_on): always cut out the stack head before returning (it won't
	be empty on error) otherwise we end up with a bunch of list entries
	pointing to it -- and it's way out of scope when we try and free them
	(parse_on_operator, parse_on_operand): Use the job as the context
	not the operator for consistency of freeing.
	* init/tests/test_parse_job.c: Replace all instances of nih_list_free
	with nih_free (too many functions to list).

2007-10-15  Scott James Remnant  <scott@netsplit.com>

	Strip out all of the IPC code, removing it and consigning it to the
	great revision control history in the sky.  We're going to switch
	from home-brew to D-BUS. so all this is somewhat obsolete.  Rather
	than maintain this while we carry on developing, we'll strip it out
	now and put the D-BUS code in ater once the rest of the core changes
	are done (otherwise we'd just be dragging those through maintenance
	too).

	* Makefile.am (SUBDIRS): Remove the upstart sub-directory entirely;
	comment out util, compat/sysv & logd since we'll fix them up later
	* configure.ac (AC_CONFIG_FILES): Remove from here too.
	* upstart/enum.c, upstart/enum.h, upstart/tests/test_enum.c: Move
	these files into the init/ sub-directory; strictly speaking we'll
	probably need to share them again later in some way, but for now
	they can live with the rest of the daemon code.
	* upstart/: Delete.
	* init/Makefile.am (init_SOURCES): Remove control.c, control.h,
	notify.c and notify.h;  add enum.c and enum.h
	(TESTS): Remove test_control and test_notify; add test_enum
	(test_control_SOURCES, test_control_LDFLAGS, test_control_LDADD)
	(test_notify_SOURCES, test_notify_LDADD): Remove.
	(test_enum_SOURCES, test_enum_LDFLAGS, test_enum_LDADD): Add details
	(init_LDADD): Remove libupstart
	(test_process_LDADD, test_job_LDADD, test_event_LDADD)
	(test_parse_job_LDADD, test_parse_conf_LDADD, test_conf_LDADD): Remove
	libupstart, control.o and notify.o; add enum.o
	* init/control.c, init/control.h, init/tests/test_control.c: Delete
	* init/notify.c, init/notify.h, init/tests/test_notify.c: Delete
	* init/enum.c, init/job.c, init/job.h: Update include path for enum.h
	* init/parse_job.c: Remove unnecessary enum.h include
	* init/tests/test_enum.c: Update to reflect where it is.
	* init/main.c (main): Drop control socket opening.
	* init/tests/test_job.c: Remove unnecessary control.h include
	* init/event.c (event_pending, event_finished): Remove calls to
	notify_event and notify_event_finished
	* init/job.c (job_change_goal, job_change_state): Remove calls
	to notify_job.
	* init/tests/test_parse_conf.c: Remove calls to notify_init
	* init/tests/test_parse_job.c: Remove calls to notify_init
	* init/tests/test_event.c (test_poll): Strip out the part of the
	test that checks processes are notified.
	(check_event, check_event_finished): Remove.

	* configure.ac: Bump Autoconf dependency to 2.61 to match libnih
	* HACKING: Bump dependency in docs too.

	* NEWS: Copy in news from 0.3.9; that release doesn't appear in
	this ChangeLog since it was made on a separate branch by backporting
	bug fixes made here.
	* configure.ac: Bump version to 0.5.0, which is where development
	is heading for.

2007-10-12  Scott James Remnant  <scott@netsplit.com>

	* HACKING: Change URL for libnih.

2007-10-08  Scott James Remnant  <scott@netsplit.com>

	* configure.ac (AM_GNU_GETTEXT_VERSION): Bump to 0.16.1 since this
	version of gettext is needed for compatibility with Automake 1.10
	* HACKING: Bump version in the docs too.

	* compat/sysv/Makefile.am: Only create symlinks if COMPAT_SYSV is
	enabled, otherwise we leave dangling ones.

	* Makefile.am (ACLOCAL_AMFLAGS): Specify that aclocal install
	ordinarily system-wide macros into m4 (libtool.m4, specifically).
	This makes it easier for packagers to modify autoconfery since
	aclocal is no longer a destructive event.
	* configure.ac (AM_INIT_AUTOMAKE): Increase Automake requirement to
	1.10 to ensure we have aclocal --instal
	* HACKING: Increase Automake version in the docs.

2007-09-21  Scott James Remnant  <scott@netsplit.com>

	* init/job.c (job_detect_stalled, job_free_deleted): Call job_init()
	on entry, since we don't have a Job pointer passed to us, we need
	to make sure we don't dereference a potentially NULL list.

2007-06-22  Scott James Remnant  <scott@netsplit.com>

	* TODO: Update.

	* init/job.h: Update prototype of job_change_goal.
	(Job): Remove cause member.
	* init/job.c (job_change_goal): Drop additional argument since cause
	is no longer used.
	(job_change_state, job_child_reaper, job_handle_event): Only pass
	two arguments to job_change_goal.
	* init/control.c (control_job_start, control_job_stop): Only pass
	two argumenst to job_change_goal.
	* init/tests/test_job.c (test_change_goal, test_change_state): Only
	pass two arguments to job_change_goal.

	* init/job.c (job_new): Drop setting of cause.
	(job_change_cause): Drop this function entirely.
	(job_change_goal, job_change_state): Drop calls to job_change_cause
	(job_change_state, job_child_reaper): Don't pass job->cause to
	job_change_goal calls.

	* init/tests/test_job.c: Remove all tests that checked the value of
	job->cause, since that variable is going away.
	(test_change_goal): Remove the specific tests that checked whether
	cause was updated or not.

	* init/job.c (job_run_process): Replace the arguments from the event
	with a list of event names.
	* init/tests/test_job.c (test_run_process): Update test case to
	supply arguments from the list of events.

	* init/process.c (process_setup_environment): Drop the UPSTART_EVENT
	environment variable; it doesn't make sense when you can have multiple
	events.
	(process_setup_environment): Put all variables from the job's start
	events into the job's environment; replacing the UPSTART_EVENT variable

	* init/job.c (job_change_cause): Don't notify the job event
	subscribers when changing the cause.
	* init/notify.c (notify_job_finished): Instead notify them when
	the job reaches a rest state.

	* init/notify.c (notify_job): Call notify_job_event regardless,
	since this now looks over the start_on and stop_on fields.
	(notify_job_event): Rewrite to iterate over start_on and stop_on,
	and notifying for each cause event found.
	(notify_job_event_caused): Static function that is the guts of the
	above function.
	* init/tests/test_notify.c (test_job, test_job_event): Modify tests
	to refer exclusively to the start_on/stop_on expressions rather than
	the cause.

	* init/job.c (job_change_cause): Only notify the job event and
	update the cause member, we don't need to ref or block it anymore
	since that's handled by start_on and stop_on.
	* init/tests/test_job.c (test_change_goal): Drop checks on cause
	being referenced and blocked.
	(test_change_state, test_child_reaper, test_handle_event): Update
	test cases to not reference ->cause, and not count any references
	or blockers towards it.
	* init/tests/test_event.c (test_poll): Update expected reference
	and block counts for events handled by jobs.
	
	* init/tests/test_process.c (test_kill): Make sure that all processes
	in the process group are killed, rather than just the lone one.
	* init/process.c (process_kill): Send the signal to all processes
	in the same process group as the pid.
	* init/tests/test_job.c (test_change_state, test_kill_process):
	After spawning a child, call setpgid() to put it in its own process
	group otherwise we could end up TERMing ourselves.

	* init/tests/test_job.c (test_child_reaper): Update test cases to
	include checking of the start_on and stop_on expression trees.
	* init/job.c (job_child_reaper): Mark all blocked events in the
	start_on and stop_on trees as failed; since these are copies of
	the cause event, we can drop that setting already.

	* TODO: Update again, still thinking about the atomicity of event
	expressions.

2007-06-21  Scott James Remnant  <scott@netsplit.com>

	* init/tests/test_job.c (test_change_state): Include tests on a job's
	start_on and stop_on event expression trees, and make sure that events
	are unblocked and unreferenced at the appropriate moments.
	* init/job.c (job_change_state): Unblock the events that started the
	job in running (if a service), and reset when we reach waiting (leave
	referenced otherwise so the environment is always present).
	Unblock and unreference the events that stopped the job in
	starting (for restarting), running (if coming from pre-stop) and
	waiting.
	
	* init/tests/test_job.c (test_handle_event): Rewrite tests using
	event expressions, and make sure events are referenced and blocked
	correctly matching how jobs are affected.  Include tests for correct
	instance behaviour.
	(test_instance): Make sure that instances copy across the expression
	state, and reset the parent.
	* init/job.c (job_instance): After spawning a new instance, reset
	the start_on expression of the master job.

	* init/event.c (event_operator_copy): Change to making the parent
	of copies nodes be the actual tree parent, rather than the top
	parent; otherwise you can't free an entire tree in one go.
	* init/tests/test_event.c (test_operator_copy): Check parents of
	copied nodes.
	* init/tests/test_job.c (test_copy): Update parent checks here too.

	* init/tests/test_job.c (test_copy): Make sure that the job copy
	references and blocks the event; and in the event of failure, doesn't
	* init/job.c (job_copy): Reset the start_on and stop_on expressions
	in the event of failure.

2007-06-20  Scott James Remnant  <scott@netsplit.com>

	* TODO: Update.

	* init/parse_job.c (parse_on): New generic parsing function to deal
	with event expressions, including operators, parentheses, etc.
	(parse_on_operator): Function called by parse_on() to deal with an
	operator or operand.
	(parse_on_paren): Function called by parse_on() to deal with a
	parenthesis.
	(parse_on_operand): Function called by parse_on_operator() to deal
	with a non-operator token.
	(parse_on_collect): Function called by all of the above to collect
	the operators on the stack and deposit them into the output box,
	either for collection by a later operator or for returning from
	parse_on().
	(stanza_start, stanza_stop): Call the new parse_on() function to
	deal with "start on" and "stop on", storing it in the appropriate
	part of the job.
	* init/tests/test_parse_job.c (test_parse_job): Replace list empty
	checks for start_events/stop_events with NULL checks on the new
	start_on/stop_on members.
	(test_stanza_start, test_stanza_stop): Test new stanza code.

	* init/errors.h (PARSE_EXPECTED_EVENT, PARSE_EXPECTED_OPERATOR)
	(PARSE_MISMATCHED_PARENS): Add numerics and strings for the errors
	that can be generated by parsing an event expression.
	* init/conf.c (conf_reload_path): Handle the new errors properly,
	including the line number where they occurred.
	* logd/jobs.d/logd.in: Update "stop on" to work with the new parser.

	* init/parse_job.c (stanza_emits): Each entry in the emits list
	is now an NihListEntry with the event name as the string data
	pointer, rather than an EventInfo structure (since that structure
	is gone).
	* init/tests/test_parse_job.c (test_stanza_emits): Update test
	case to check for NihListEntry structures.

	* init/parse_job.c: Where the stanza function parses an argument and
	can possibly reject it, save the position and line number and do not
	return that unless we're happy with the argument.  This ensures errors
	are raised pointing *at* the argument, rather than past it.
	* init/tests/test_parse_job.c: Fix several test case errors where
	the buffer was built incorrectly.  Pedantically check pos and lineno
	after successful parsing, and after errors, to make sure they are
	where they should be.

2007-06-18  Scott James Remnant  <scott@netsplit.com>

	* init/job.h (Job): Replace the start_events and stop_events NihLists
	with start_on and stop_on EventOperators.
	* init/job.c (job_new): Drop list initialising, and instead just set
	the new start_on/stop_on members to NULL.
	(job_copy): Copy the entire event operator tree to the new job,
	including references and blockers.  emits has changed to a list of
	NihListEntry with embedded strings, so copy them that way.
	(job_run_process): Drop "->info."
	(job_handle_event): Instead of iterating the events lists, call
	event_operator_handle and check the return value and top node value.
	(job_detect_stalled): Modify to iterate the start_on tree.
	* init/tests/test_job.c (test_change_state, test_detect_stalled): 
	Drop references to "->info." since we can get the variables directly.
	(test_new): Check that start_on and stop_on are NULL.
	(test_copy): Adjust tests of copying start_on and stop_on trees as
	well as the emits list.
	(test_handle_event, test_handle_event_finished) 
	(test_detect_stalled): Change references from start_events to start_on,
	stop_events to stop_on and construct using EventOperators instead.
	(test_handle_event): Update number of blockers now that the event
	expressions themselves will block the event.
	* init/tests/test_event.c (test_poll): Update number of blockers since
	both the events and cause will block it for now; also change
	start_events and stop_events to start_on and stop_on respectively.

	* init/event.c (event_operator_copy): Copy the children nodes as well.
	* init/tests/test_event.c (test_operator_copy): Test copying
	with children nodes.

	* init/tests/test_control.c (test_event_emit): Drop "->info."

	* init/notify.c (notify_event, notify_event_finished): Drop
	"->info." from event references.

	* init/process.c (process_setup_environment): Drop "->info." from
	cause references
	* init/tests/test_process.c (test_spawn): Likewise.

	* init/event.h (Event): Directly include the name, args and env
	fields rather than using an interim structure; this makes more sense
	since we use them differently than a match does.
	(EventOperatorType, EventOperator): New structure to build event
	expression trees that combine a match with "or" and "and" boolean
	operators; solve some problems by holding the reference and blocker
	on the matched event inside this structure directly and provide
	methods to unblock and reset them.
	(EventInfo): Drop this structure completely now that it is unused.
	* init/event.c (event_info_new): Rename this structure to
	event_operator_new() and initialise the new fields properly.
	(event_info_copy): Likewise rename to event_operator_copy and deal
	with copying event references and blockers over to the new structure,
	since the state is useful to copy.
	(event_match): Rename to event_operator_match and switch the arguments
	around since it makes slightly more sense that way.
	(event_operator_update): Function to update the value of an EVENT_OR
	or EVENT_AND operator based on the value of the two children.
	(event_operator_handle): Function to iterate an entire expression
	tree looking for a given event, and update the values of other
	operators if matched.
	(event_operator_unblock): Function to iterate an expression tree
	and release any events we're blocking.
	(event_operator_reset): Function to iterate an expression tree,
	unreferencing any events and resetting all values back to FALSE.
	(event_new, event_pending, event_finished): Update references to
	the Event structure to discard the intermediate "->info."
	* init/tests/test_event.c (test_info_new): Rename to
	test_operator_new() and test various features of the function added
	in the converstion.
	(test_info_copy): Likewise rename to test_operator_copy() and add a
	few more tests, especially that blockers and references are copied.
	(test_match): Rename to test_operator_match() and adjust argument
	order to match the change.
	(test_new) Call event_init() to avoid a valgrind error and update
	references to drop "->info."
	(test_poll): Use EventOperators in the job to test event polling,
	rather than the old structures.
	(test_operator_update, test_operator_handle, test_operator_unblock)
	(test_operator_reset): Test behaviour of the new functions.

2007-06-13  Scott James Remnant  <scott@netsplit.com>

	* TODO: Update utmp/wtmp thoughts.

2007-06-12  Scott James Remnant  <scott@netsplit.com>

	* init/paths.h: Remove extra /, oops.
	* init/Makefile.am (install-data-local): Make destination
	configuration directories as part of "make install".
	(AM_CPPFLAGS): Define LEGACY_CONFDIR to be $(sysconfdir)/event.d
	* logd/Makefile.am (jobs.d/logd): Replace mkdir_p with MKDIR_P
	* init/main.c: Use macro to pick up /etc/event.d so it can be moved
	by configure

	* TODO: Update.

	* init/Makefile.am (AM_CPPFLAGS): Define CONFDIR to be
	$(sysconfdir)/init, replacing the old CFG_DIR definition.
	* init/paths.h (CFG_DIR): Replace with CONFDIR definition,
	and set the default to /etc/init
	* init/main.c: Load configuration from /etc/init/init.conf,
	/etc/init/conf.d and /etc/init/jobs.d; retain loading from /etc/event.d
	for the time being.
	* init/man/init.8: Change reference to directory.
	* logd/Makefile.am: Replace references of eventdir with jobsdir,
	and event.d with jobs.d
	* logd/event.d: Rename to logd/jobs.d

	* init/conf.c (conf_reload): Ignore ENOENT, it's not interesting
	in the general case.

	* init/tests/test_conf.c (test_source_reload): Test the general
	reload function.

	* init/tests/test_conf.c (test_source_free): s/unlink/rmdir/
	(test_source_reload_file): Test that configuration files work, and
	are parsed with anything alongside ignored automatically.
	* init/conf.c (conf_file_filter): As well as not filtering out the
	source path itself, we also need to not filter out the path we're
	watching which is different in the case of files; we need to know
	about it because we handle its removal.
	(conf_delete_handler): Compare the path deleted against the path
	we're watching, rather than the source path, since this means the
	watch needs to be freed.

	* compat/sysv/shutdown.c: Use nih pidfile functions since they're
	more reliable than doing it ourselves.

2007-06-11  Scott James Remnant  <scott@netsplit.com>

	* init/conf.c (conf_reload_path): Call parse_conf for mixed files
	and directories.  Make a correction to the old_items code, was
	passing the wrong arguments to nih_list_add; the effect we wanted
	was that we add the old items head into the list, and remove the
	existing head (what we did was add the first item to the old_items
	list and then cut the rest out).
	* init/tests/test_conf.c (test_source_reload_dir): Rename to
	test_source_reload_job_dir, since that's what this does.
	(test_source_reload_conf_dir): Add another function that tests
	directories of mixed configuration.

	* init/parse_conf.c (parse_conf): Parse a configuration file that
	defines jobs by name.
	(stanza_job): Job stanza, slightly trickier than it would appear to
	need to be, to parse the block in-place and keep pos/lineno
	consistent.
	* init/parse_conf.h: Prototype for external function.
	* init/tests/test_parse_conf.c: Test suite for mixed configuration
	parsing.
	* init/Makefile.am (init_SOURCES): Build and link parse_conf.c and
	parse_conf.h
	(TESTS): Build and run parse_conf tests
	(test_parse_conf_SOURCES, test_parse_conf_LDFLAGS) 
	(test_parse_conf_LDADD): Details for parse_conf test suite.
	(test_conf_LDADD): Add parse_conf.o and conf.o since this calls
	them now.

	* init/conf.c (conf_source_reload, conf_source_reload) 
	(conf_reload_path): Add some debugging messages.

	* init/conf.c (conf_source_new): Add missing call to conf_init()

	* init/conf.c (conf_item_new): Drop source parameter, since it's
	unused in the function and makes it harder to call this when we
	only have one data pointer.
	(conf_reload_path): Drop source from conf_item_new() call.
	* init/conf.h: Update prototype.
	* init/tests/test_conf.c (test_item_new, test_item_free) 
	(test_file_free): Drop source parameter from calls.

2007-06-10  Scott James Remnant  <scott@netsplit.com>

	* init/main.c (main): Add a handler for the SIGHUP signal
	(hup_handler): Handler for SIGHUP, just calls conf_reload().

	* init/main.c (main): Read the configuration again.

	* TODO: Update.

	* init/tests/test_conf.c (test_source_reload_dir): Reset the priority
	and clean up consumed inotify instances.
	(test_source_free, test_file_free, test_item_free): Test the free
	functions on their own, paying special attention to conf_item_free()
	even though this really duplicates other tests.

	* init/conf.c (conf_reload_path): In the case where we fail to map
	the file into memory, we still need to purge all the items that
	previously existed.
	* init/tests/test_conf.c (test_source_reload): Rename to
	test_source_reload_dir, so that we can keep this and the file
	tests separate to make it easier to deal with.
	(test_source_reload_dir): Add tests for physical and parse errors
	when re-loading jobs with and without inotify, and for inotify-based
	modification handling of jobs.

	* init/tests/test_conf.c (test_source_reload): Add test for walk
	of non-existant directory with and without inotify; also test for
	what happens when the top-level directory is deleted, again with
	and without inotify.
	* init/conf.c (conf_delete_handler): Handle the case of the top-level
	directory being deleted by freeing the watch (so next time we asked
	to reload, we can restore it).

	* init/tests/test_conf.c (test_source_reload): Add a test for
	deletion of a running job.

	* init/conf.c (conf_item_free): Fix this up; when deleting an item
	from a source, we first mark it for deletion unless it's already
	marked for replacement.  Then if it's the replacement for something
	else, we mark that to be replaced by whatever we're being replaced
	by (so there are no references to us) and change that state if
	necessary.  Finally we replace our own item and free the record
	before returning.
	* init/tests/test_conf.c (test_source_reload): Check that we handle
	the cases of modiciation of a running job, modification of a
	replacement of a running job and deletion of a replacement for a
	running job.

	* init/parse_job.c (parse_job): Instead of freeing the previous
	replacement, which could leave invalid references to it, mark it
	for deletion and change the state.
	* init/tests/test_parse_job.c (test_parse_job): Adjust the test so
	that we hold a reference to the replacement job and make sure that
	the state is changed to deleted, rather than checking for a destructor
	being called on it.

	* init/init.supp (conf-init): Add valgrind suppression for the
	configuration sources hash table.

	* init/conf.c (conf_item_free): Don't overwrite any previous
	replacement, only mark us for deletion if we wouldn't otherwise
	be replaced.  Add some commented possible code for testing.
	* init/tests/test_conf.c (test_source_reload): Test replacement of
	jobs works properly; test modification with direct write and with
	atomic rename replace; test deletion.

	* init/conf.c (conf_reload_path): It turns out that the flag trick
	doesn't work for items since we often reparse them within the same
	file tag (it works with files because they're atomic and reparsed).
	Store the old items in a different list instead.
	(conf_source_free): We need to be careful about freeing sources,
	so have a function to do it properly.
	(conf_item_new): Since the flag member isn't useful, don't bother
	setting it.
	* init/conf.h: Add conf_source_free prototype.
	(ConfFile): Remove flag member.
	* init/tests/test_conf.c (test_source_reload): Add test for inotify
	create detection.

	* init/conf.c (conf_file_delete): Rename to conf_file_free and match
	the pattern of those kinds of functions.
	(conf_item_delete): Likewise rename to conf_item_free and match the
	pattern of these kinds of functions.
	* init/conf.h: Add prototypes.

	* init/conf.c (conf_reload_path): Fix bug with job name generation.
	Allow non-parsing errors to be returned from the function.
	(conf_item_delete): Drop all replacement management code, we'll put
	this back through testing.
	* init/tests/test_conf.c (test_source_reload): Test reloading adds
	the right inotify watch and parses the files, also check that loading
	without inotify and mandatory reloading work.

	* init/conf.c (conf_source_reload): Move the item deletion detection
	code from this function, where it would only happen on a mandatory
	reload
	(conf_reload_path): to this function, where it will happen every time
	the file is parsed; which is actually what we want.

2007-06-08  Scott James Remnant  <scott@netsplit.com>

	* init/conf.h (ConfItem): Drop the name and replace it with a type.
	(ConfItemType): Enum for different types of configuration items
	(ConfFile): Change items from a hash table to a list.
	* init/conf.c (conf_file_get): Initialise the items member as a list.
	(conf_item_set): Rename to conf_item_new again.
	(conf_item_new): Allocates a new ConfItem and adds it to the file's
	list, we won't reuse items anymore since it doesn't really make sense.
	(conf_source_reload): Adjust clean-up code now that items is a list.
	(conf_reload_path): Work out the name of jobs found by filename,
	allocate a new item for them and parse the job into it.  Perform
	handling of errors by outputting a warning.
	(conf_item_delete): Takes both source and file so we can make
	intelligent decisions.
	(conf_file_delete): Takes a source and passes it to conf_item_delete
	(conf_delete_handler): Pass both source and file to conf_file_delet
	* init/tests/test_conf.c (test_file_get): Check that the items
	list is empty; rather than the hash being unallocated.
	(test_item_set): Rename back to test_item_new and only allocate a
	single item which should get added to the list.

2007-06-06  Scott James Remnant  <scott@netsplit.com>

	* init/parse_job.c (stanza_respawn): Permit the word "unlimited",
	raise a specific error for illegal limit and illegal interval.
	(stanza_pid, stanza_kill, stanza_normal, stanza_umask) 
	(stanza_nice, stanza_limit): Raise specific errors rather than
	a generic "illegal value" error.
	* init/tests/test_parse_job.c (test_stanza_respawn): Check that
	we can use "unlimited", also check for new error return.
	(test_stanza_pid, test_stanza_kill, test_stanza_normal) 
	(test_stanza_umask, test_stanza_nice, test_stanza_limit): Check
	for new specific errors.
	* init/errors.h: Replace CFG_ILLEGAL_VALUE with a series of parse
	errors.

	* init/conf.c: Comments.

	* init/conf.c (conf_item_set): Call out to conf_item_delete() to
	handle unsetting of an item's data.
	(conf_source_reload): Add code to deal with mandatory reloading,
	calls conf_file_delete() and/or conf_item_delete() as appropriate.
	(conf_delete_handler): Call conf_file_delete() on the ConfFile that
	we find.
	(conf_file_delete): Function to delete all items in a file.
	(conf_item_delete): Placeholder function to delete an item.

	* init/conf.c (conf_file_new): Rename to conf_file_get; in practice
	we never just want to allocate one of these, we always want to
	return the existing entry if it exists.
	(conf_item_new): Rename to conf_item_set; again in practice we always
	want to update an existing item.  This function will grow the "deal
	with replacement" stuff.
	(conf_reload): Start putting in place the code that will allow
	mandatory reloads, as well as initial setup.  This function iterates
	over the sources and deals with errors.
	(conf_source_reload): Function to reload an individual source, calls
	out to one of the following two functions and will eventually perform
	the deleted items scan.
	(conf_source_reload_file): Set up a watch on a file, and reload it.
	(conf_source_reload_dir): Set up a watch on a directory and reload it.
	(conf_file_filter): Filter for watching parent directory of files.
	(conf_create_modify_handler): File creation and modification handler.
	(conf_delete_handler): File deletion handler.
	(conf_file_visitor): Tree walk handler.
	(conf_reload_path): Function that deals with files themselves,
	currently just sorts out the ConfFile structure and maps the file
	into memory.
	* init/conf.h: Add new prototypes, update existing ones.
	* init/tests/test_conf.c (test_file_new): Rename to test_file_get,
	also test repeated calls when already in the table.
	(test_item_new): Rename to test_item_set, also test repeated calls
	when already in the table.
	(test_source_reload): Start of test for reloading sources.

2007-06-05  Scott James Remnant  <scott@netsplit.com>

	* init/conf.c: Make a start on the new configuration management
	routines, which will allow finer-grained tracking of configuration
	and support mandatory reloading.
	(conf_source_new, conf_file_new, conf_item_new): Start off with the
	functions to allocate the tracking structures we need to use.
	* init/conf.h: Structures and prototypes
	* init/tests/test_conf.c: Test suite for allocation functions.
	* init/Makefile.am (init_SOURCES): Build and link conf.c and conf.h
	(TESTS): Run the conf test suite.
	(test_conf_SOURCES, test_conf_LDFLAGS, test_conf_LDADD): Details for
	the conf test suite.

2007-06-04  Scott James Remnant  <scott@netsplit.com>

	* init/parse_job.c (stanza_description, stanza_author, stanza_version)
	(stanza_chroot, stanza_chdir, stanza_pid): Instead of erroring when
	the string has already been allocated, free it and replace it with the
	new one. Attempting to forbid duplicates is just too inconsistent,
	especially for the integer ones which we compare against the default;
	using the last one allows us to be entirely consistent.
	(stanza_daemon, stanza_respawn, stanza_service, stanza_instance):
	Don't error if the flag is already set, just ignore it.
	(stanza_respawn, stanza_pid, stanza_kill, stanza_console) 
	(stanza_umask, stanza_nice): Don't compare the current value against
	the default, just overwrite it!
	(parse_exec, parse_script): Free existing process command string
	before setting a new one over the top.
	(parse_process, stanza_exec, stanza_script, stanza_limit): Instead of
	erroring if the structure is already set and allocated, just don't
	allocate a new one and allow its members to be overwritten.
	* init/tests/test_parse_job.c (test_stanza_exec) 
	(test_stanza_script, test_stanza_pre_start) 
	(test_stanza_post_start, test_stanza_pre_stop) 
	(test_stanza_post_stop, test_stanza_description) 
	(test_stanza_author, test_stanza_version, test_stanza_daemon) 
	(test_stanza_respawn, test_stanza_service, test_stanza_instance) 
	(test_stanza_pid, test_stanza_kill, test_stanza_console) 
	(test_stanza_umask, test_stanza_nice, test_stanza_limit) 
	(test_stanza_chroot, test_stanza_chdir): Replace tests that check
	for an error in the case of duplicate stanzas with tests that make
	sure the last of the duplicates is used.
	* init/errors.h (CFG_DUPLICATE_VALUE, CFG_DUPLICATE_VALUE_STR): Drop
	this error, since we don't consider this a problem anymore.

	* upstart/Makefile.am (libupstart_la_LIBADD): Add $(LTLIBINTL)
	* init/Makefile.am (init_LDADD): Reorder and add $(LTLIBINTL)
	* util/Makefile.am (initctl_LDADD): Reorder and add $(LTLIBINTL)
	* compat/sysv/Makefile.am (reboot_LDADD): Reorder and add $(LTLIBINTL)
	(runlevel_LDADD): add $(LTLIBINTL)
	(shutdown_LDADD): Reorder and add $(LTLIBINTL)
	(telinit_LDADD): Reorder and add $(LTLIBINTL)
	* logd/Makefile.am (logd_LDADD): Add $(LTLIBINTL)

2007-06-03  Scott James Remnant  <scott@netsplit.com>

	* init/tests/test_job.c (test_run_process): Add a test case for a
	crasher when the event has no arguments.
	* init/job.c (job_run_process): Fix the bug, we need to check the
	arguments before trying to append them.

	* init/cfgfile.c, init/cfgfile.h, init/tests/test_cfgfile.c: Rename
	to parse_job and strip out all functions except the parsing and stanza
	ones.
	* init/Makefile.am (init_SOURCES): Build and link parse_job.c and h
	(TESTS): Run the parse job test suite
	(test_cfgfile_SOURCES, test_cfgfile_LDFLAGS, test_cfgfile_LDADD):
	Rename and update.
	* init/parse_job.c: Rename all cfg_stanza_*() functions to just
	stanza_*(), rename all cfg_parse_*() functions to just parse_*().
	(parse_job, parse_process, stanza_exec, stanza_script, stanza_start)
	(stanza_stop, stanza_emits, stanza_normal, stanza_env, stanza_limit):
	Don't use NIH_MUST, it's fine to be out of memory and we should fail
	in that case with a useful error.  The user can always reload the
	config file.
	(cfg_read_job, cfg_watch_dir, cfg_job_name, cfg_create_modify_handler)
	(cfg_delete_handler, cfg_visitor): Drop these functions for now.
	* init/parse_job.h: Update so it just contains the one prototype.
	* init/tests/test_parse_job.c: Update all tests to pass a string
	to parse_job(), and check errors raised; rather than mucking around
	with file descriptors all of the time.  Spend the effort while we're
	in here to run TEST_ALLOC_FAIL where we can.
	* init/main.c: Drop config file loading for now since it's missing.

2007-05-27  Scott James Remnant  <scott@netsplit.com>

	* init/cfgfile.h (CFG_DIR): Drop this define, since it's in paths.h
	(CfgDirectory): 

	* init/cfgfile.c (cfg_read_job): Separate out the job-handling code
	into a new function that we could call from a stanza if we want
	later; this one now just maps the file into memory and deals with
	exceptions from the parsing.
	(cfg_parse_job): Function containing the seperated out code; parses
	a new job, marking it as a replacement for any existing job with the
	same name.  Drop the warnings for using pid options without a daemon,
	since these are actually useful for other things later.
	* init/tests/test_cfgfile.c (test_read_job): Drop the check on
	unexpected daemon options, since we don't issue these warnings
	anymore.

2007-05-20  Scott James Remnant  <scott@netsplit.com>

	* init/event.c (event_match): Change to accept Event as the first
	argument and EventInfo as the second, making it obvious that this
	matches a received Event against known EventInfo rather than just
	comparing two info structs (since the order matters).
	* init/event.h: Update prototype.
	* init/tests/test_event.c (test_match): Update test accordingly.
	(test_poll): Fix typo.
	* init/job.c (job_handle_event): Pass in the event as the first
	argument to event_match, rather than its info.
	* TODO: Update.

	* init/job.c (job_emit_event): Return the event that we emit; don't
	bother tracking block status or setting blocked, leave that to the
	state loop so things are more obvious.
	(job_change_state): Set the blocked flag here for starting and stopping
	to the return value of job_emit_event().

	* init/event.c (event_ref, event_unref): Reference counting of events
	so we don't free those we still need.
	(event_block, event_unblock): Blocker counting that replaces the
	previous jobs member.
	(event_new): Initialise refs and blockers fields.
	(event_emit_finished): Remove this function.
	(event_poll): Handle the new done state, and deal with the blockers
	and references counts; turns out that we can fall all the way through
	this switch if these are zero without needing to check again.
	(event_pending): Remove call to event_emit_finished, the event_poll()
	loop handles this case now.
	(event_finished): Set progress to done on the way out.
	* init/event.h (EventProgress): Add new done state
	(Event): Add refs and blockers members, replacing jobs
	* init/tests/test_event.c (test_new): Check refs and blockers are
	initialised to zero.
	(test_ref, test_unref, test_block, test_unblock): Check the ref
	counting function behaviours.
	(test_emit_finished): Drop this function since it's not used
	* init/job.c (job_change_cause): Reference and block the event,
	and unblock and unreference before changing.
	(job_emit_event): Reference the event that blocks the job from
	continuing.
	(job_handle_event_finished): Unreference the blocking event again.
	(job_change_state): Make sure that blocked has been cleared before
	allowing a state change.
	* init/tests/test_job.c: Change tests to use refs/blockers on the
	cause event when counting, and also to follow the status of blocked
	since that is now ref-counted as well.

2007-05-18  Scott James Remnant  <scott@netsplit.com>

	* init/main.c (main, cad_handler, kbd_handler, pwr_handler): Use
	event_new rather than event_emit.
	* init/job.h (Job): Change type of cause and blocked to Event
	* init/job.c (job_change_goal, job_change_cause, job_emit_event) 
	(job_handle_event, job_handle_event_finished): Update all references
	to EventEmission to use Event instead.
	(job_detect_stalled): Call event_new instead of event_emit
	(job_run_process): Use the info member of cause, not event member
	* init/tests/test_job.c (test_change_goal, test_change_state) 
	(test_run_process, test_child_reaper, test_handle_event) 
	(test_handle_event_finished): Update all references to EventEmission
	to use Event instead.
	(test_detect_stalled): Correct to use right structure types.
	* init/process.c (process_setup_environment): Use cause's info member,
	rather than event member.
	* init/tests/test_process.c (test_spawn): Update to use Event.
	* init/notify.h (NotifySubscription): Change member to event
	* init/notify.c (notify_subscribe_event) 
	(notify_subscription_find, notify_job_event, notify_event) 
	(notify_event_finished): Update functions to use event member and
	Event structures.
	* init/tests/test_notify.c (test_subscribe_event) 
	(test_subscription_find, test_job, test_job_event, test_event) 
	(test_event_finished): Update to use Event instead of EventEmission
	* init/control.c (control_event_emit): Update to use event_new.
	* init/tests/test_control.c (test_event_emit) 
	(test_subscribe_events, test_unsubscribe_events): Update to use
	Event rather than EventEmission.

	* init/event.h: Fix up a few references.
	* init/tests/test_event.c (test_new): Remove reference to emission.

	* init/event.h (EventEmission): Rename to Event, and rename event
	member to info.
	* init/event.c (event_emit_next_id): Rename to event_next_id
	(event_emit): Rename to event_new, and add standard parent argument.
	(event_emit_find_by_id): Rename to event_find_by_id
	(event_poll): Iterate over Events in the list
	(event_pending, event_finished): Operate on Event
	* init/tests/test_event.c (test_emit): Rename to test_new and
	adjust for names and arguments.
	(test_emit_find_by_id): Rename to test_find_by_id and adjust for
	names.
	(test_emit_finished, test_poll): Adjust names.

	* init/cfgfile.c (cfg_stanza_start, cfg_stanza_stop) 
	(cfg_stanza_emits): Convert to use EventInfo and event_info_*.
	* init/job.c (job_copy): Use EventInfo and event_info_copy.
	(job_handle_event, job_detect_stalled): Iterate EventInfo structures
	* init/tests/test_cfgfile.c (test_stanza_start, test_stanza_stop) 
	(test_stanza_emits): Update to use EventInfo
	* init/tests/test_job.c (test_copy, test_handle_event) 
	(test_handle_event_finished, test_detect_stalled): Update to use
	EventInfo and event_info_new
	* init/event.c (event_copy): Use nih_str_array_copy here, to make the
	code somewhat simpler.
	(event_finished): Copy the arguments and environment from the old
	event, rather than stealing and reparenting.
	* init/job.c (job_copy): Use nih_str_array_copy here too.
	(job_run_process): Use nih_str_array_append to add the arguments from
	the emission onto the command run.

	* init/event.h (Event): Rename to EventInfo, since this structure
	representations information about an event, rather than an actual
	event in progress.
	* init/event.c (event_new): Rename to event_info_new, also now can
	take arguments and environment like event_emit() can.
	(event_copy): Rename to event_info_copy.
	* init/tests/test_event.c (test_new): Rename to test_info_new,
	update names in test and test being given args or env.
	(test_copy): Rename to test_info_copy and update names in test.
	(test_match, test_poll): Use EventInfo.

	* TODO: Update.

2007-04-24  Scott James Remnant  <scott@netsplit.com>

	* configure.ac: Add AM_PROG_CC_C_O since we use per-target flags
	for one of the test cases.

2007-03-16  Scott James Remnant  <scott@netsplit.com>

	* upstart/message.c (upstart_message_newv): Add va_end to match
	va_copy because the standard says so.
	* upstart/wire.c (upstart_push_packv, upstart_pop_packv): Add
	va_end here as well.

2007-03-13  Scott James Remnant  <scott@netsplit.com>

	* init/main.c: Wait until we've closed inherited standard file
	descriptors and opened the console instead before trying to open the
	control socket; otherwise we end up closing it by accident if we
	weren't opened with sufficient descriptors in the first place.
	Also wait until we've set up the logger before trying to parse the
	configuration.  In fact both of these things need to be pretty low
	down the main() function.

	* init/tests/test_job.c (test_run_process): Skip /dev/fd test cases
	if that's not available.

	* init/tests/test_control.c (test_log_priority): Make sure we know
	that the message has been sent before calling the watcher.

	* init/cfgfile.c (cfg_watch_dir): We get ENOSYS for missing inotify
	support, not EOPNOTSUPP.
	* init/tests/test_cfgfile.c (test_watch_dir): Actually make the
	directory tree before testing for inotify, since we use the same
	tree there too.

	* util/initctl.c (job_info_output): Restructure so gcc doesn't think
	name can be used uninitialised.
	* init/tests/test_cfgfile.c (test_watch_dir): Correct an error where
	i wouldn't be initialised if we skipped the inotify tests.

	* util/initctl.c (job_info_output): Restructure so gcc doesn't think
	* init/process.c (process_setup_environment): job id fits inside
	a %u now

	* upstart/message.h: Style; always refer to "unsigned int" as
	"unsigned int", and never "unsigned.
	* upstart/tests/test_message.c (my_handler): Catch a stray couple
	of "unsigned"s

	* init/control.c (control_job_query, control_job_start) 
	(control_job_stop): Change type of id argument to unsigned int,
	and call printf with %u to output it.
	* init/tests/test_control.c (check_job, check_job_instance) 
	(check_job_instance_end, check_job_status__waiting) 
	(check_job_status_end__waiting, check_job_status__starting) 
	(check_job_status_end__starting, check_job_status__running) 
	(check_job_status_end__running, check_job_status__pre_stop) 
	(check_job_status_end__pre_stop, check_job_status__stopping) 
	(check_job_status_end__stopping, check_job_status__deleted) 
	(check_job_status_end__deleted, check_job_unknown) 
	(check_job_invalid, check_job_unchanged, check_event): Change
	type of id arguments to unsigned int.
	(check_list): Change type of id to unsigned int.
	* init/tests/test_notify.c (check_job_status) 
	(check_job_status_end, check_job_finished, check_event) 
	(check_event_caused, check_event_finished): Change type of id
	arguments to unsigned int.

	* init/job.h (Job): Change the type of the id to unsigned int.
	* init/job.c (job_next_id): Change ids to be unsigned ints, and now
	we can just use %u in the nih_error call.
	(job_find_by_id): Change argument to be unsigned int
	* init/tests/test_job.c (test_find_by_id): Change id type to unsigned
	int.
	* init/event.h (Event): Change the type of the id to unsigned int.
	* init/event.c (event_emit_next_id): Change ids to be unsigned ints,
	and now we can just use %u in the nih_error call.
	(event_emit_find_by_id): Change argument to be unsigned int
	* init/tests/test_event.c (test_emit, test_emit_find_by_id) 
	(check_event, check_event_finished): Change id type to unsigned int.

	* util/initctl.c (output_name): Use an unsigned int for the job id,
	which means we can use ordinary %u for the printf argument.
	(handle_job, handle_job_finished, handle_job_instance) 
	(handle_job_instance_end, handle_job_status) 
	(handle_job_status_end, handle_job_unknown, handle_job_invalid) 
	(handle_job_unchanged, handle_event, handle_event_caused) 
	(handle_event_finished): Change argument type of id from uint32_t
	to unsigned int.
	(job_info_output): Change output type of id from %zu to %u

	* upstart/message.c (upstart_message_handle): Use unsigned int for
	ids, rather than a fixed-width type.
	* upstart/tests/test_message.c (my_handler): Use unsigned int for
	the ids, and give "unsigned int" instead of "unsigned" to va_arg as
	a matter of style.

	* upstart/wire.c (upstart_push_int, upstart_pop_int): Send over the
	wire using a plain old integer type, instead of a fixed width type;
	there's no advantage to using the fixed-width type and we could hurt
	ourselves if we tried running on ILP64.
	(upstart_push_unsigned, upstart_pop_unsigned): Likewise use a plain
	unsigned int over the wire.
	(upstart_push_string, upstart_pop_string): Use an unsigned int for
	the length of the string, technically this means that we silently
	truncate any string that's greater than 4GB on 64-bit platforms;
	it's either that or make the test cases harder (we did this before
	anyway).
	(upstart_push_header, upstart_pop_header): Type is always an unsigned
	int (best conversion from an enum)

2007-03-11  Scott James Remnant  <scott@netsplit.com>

	* configure.ac: Bump version to 0.3.9

	* NEWS: Update.

	* util/man/initctl.8: Document the new commands.

	* TODO: Update.

	* init/job.c (job_handle_event): Correct the function so we don't
	try and stop the master of an instance, and cause an assertion error.

	* util/initctl.c: Oops, correct function pointers in command table

	* util/tests/test_initctl.c (test_version_action): 

	* util/initctl.c (handle_version): Handle receipt of the version
	reply.
	(version_action): Send the version-query message to the server and
	expect one response.
	(log_priority_action): Parse the single argument into an NihLogLevel
	and send it to the server.

	* init/control.c (control_version_query, control_log_priority):
	Functions to handle the new messages from the server pov
	* init/tests/test_control.c (test_version_query) 
	(test_log_priority): Test the new messages are handled properly.
	(check_version): Check the version string matches.
	* upstart/message.h: Add messages for querying the version of the
	init daemon and changing the log priority.
	* upstart/message.c (upstart_message_newv)
	(upstart_message_handle): Marshal the new messages.
	* upstart/tests/test_message.c (test_new, my_handler) 
	(test_handle): Test the marshalling of the new messages,

	* upstart/libupstart.ver: Add enum functions to the global list.

	* util/initctl.c (start_action, stop_action): Imply --no-wait if
	we take the job id or name from an environment variable, since we'd
	end up waiting for ourselves otherwise
	* util/tests/test_initctl.c (test_start_action, test_stop_action):
	Update test cases to make sure no-wait is implied.

2007-03-09  Scott James Remnant  <scott@netsplit.com>

	* configure.ac: Bump version to 0.3.8

	* NEWS: Updated.
	* configure.ac: Increase version to 0.3.7

	* init/tests/test_job.c (test_change_state): Add a test case for
	deleting the last instance of a replaced job.
	* init/job.c (job_change_state): When moving a instance of a job into
	the deleted state, check whether we should replace the job it's an
	instance of, and if so, change that job's state too.
	* TODO: Update.

	* util/initctl.c (handle_job_list): Always allocate current_list,
	since we need it to be the parent of pointers we attach to it.
	(handle_job_list_end): Always free the current list, only suppress
	output if there aren't any entries in it.
	(initctl_recv): Check the current_list pointer, no need for in_list
	(handle_job_instance, handle_job_instance_end, handle_job_status):
	Check current_list not in_list.
	* util/tests/test_initctl.c: Correct some memory leaks.

	* init/process.c (process_setup_environment): Set the UPSTART_JOB_ID
	environment variable to the job's unique id.
	* init/tests/test_process.c (test_spawn): Make sure it's set.

	* util/man/initctl.8: Update the initctl manpage.
	* compat/sysv/man/reboot.8: Correct a minor grammar error.
	* compat/sysv/man/shutdown.8: Fix reference from runlevel to telinit.

	* README: Add a README that copies the text from the web page and
	adds some notes about recommended operating system versions.

	* util/initctl.c: Completely rewrite initctl, top to bottom; handling
	of the new messages is done natively, meaning that the commands just
	vary the requests send and number of responses expected.
	* util/tests/test_initctl.c: Test all of the new code.

	* init/main.c: Improve restarting and rescuing a little; store the
	program path in a static variable so we can always access it, and
	use the exported loglevel to pass the same to the new process.
	* TODO: Update.

	* compat/sysv/shutdown.c: More error/fatal adjustments.
	* compat/sysv/telinit.c: More error/fatal adjustments.

2007-03-08  Scott James Remnant  <scott@netsplit.com>

	* init/main.c (main, crash_handler): Promote deadly errors to nih_fatal
	* logd/main.c (main): Promote deadly errors to nih_fatal
	* compat/sysv/reboot.c (main): Promote deadly errors to nih_fatal
	* compat/sysv/shutdown.c (main, shutdown_now): Promote deadly errors
	to nih_fatal
	* compat/sysv/telinit.c (main): Promote deadly errors to nih_fatal

	* init/event.c (event_pending): The message that we're handling an
	event should be logged with --verbose.

	* init/cfgfile.c (cfg_parse_script): Remove the unnecessary check for
	a token inside a script block.

	* TODO: Update.

	* init/control.c (control_watch_jobs): Rename to control_subscribe_jobs
	and update to handle new event name.
	(control_unwatch_jobs): Rename to control_unsubscribe_jobs and update
	to handle the new event name.
	(control_watch_events): Rename to control_subscribe_events and update
	to handle the new event name.
	(control_unwatch_events): Rename to control_unsubscribe_events and
	update to handle the new event name.
	* init/tests/test_control.c (test_watch_jobs): Rename to
	test_subscribe_jobs and update to new event name.
	(test_unwatch_jobs): Rename to test_unsubscribe_jobs and update to 
	new event name.
	(test_watch_events): Rename to test_subscribe_events and update to
	new event name.
	(test_unwatch_events): Rename to test_unsubscribe events and update
	to new event name.

	* upstart/message.h: Rename the watch commands to subscribe/unsubscribe
	and regroup with new message numbers.
	* upstart/message.c (upstart_message_newv) 
	(upstart_message_handle): Marshal the updated subscription messages.
	* upstart/tests/test_message.c (test_new, my_handler) 
	(test_handle): Update tests to new names and numbers.
	* TODO: Update.

	* upstart/message.c (upstart_message_handle): Raise a the unknown
	message error if the type is unknown, rather than the invalid message
	error.
	* upstart/tests/test_message.c (test_handle): Correct test case.

	* init/job.c (job_change_state): Correct a problem here too, when
	moving from pre-stop to running, we don't want to emit a started event
	since we never emitted a stopping event and never killed the process
	anyway.  We do need to notify the job as finished, since the process
	that tried to stop it will need to be told not to wait any longer.
	* init/tests/test_job.c (test_change_state): Add a test for pre-stop
	back to running.

	* doc/states.dot: Fix an error in the state diagram; when moving from
	starting back to waiting, due to a failed respawn, we need to emit
	the stopped event otherwise it will never happen.
	* doc/states.png: Update.

2007-03-05  Scott James Remnant  <scott@netsplit.com>

	* upstart/message.c (upstart_message_new): Make this a wrapper around
	(upstart_message_newv): which has all the old code, but accepts a
	va_list instead of making its own.
	* upstart/message.h: Add prototype.

	* init/main.c (crash_handler): Simply trying to leave a SEGV handler
	doesn't work so well, we end up repeating the problem instruction.
	We really can't resume from this point, and can't even jump elsewhere
	since our state is probably buggered up.  Only thing for it is to
	re-exec ourselves with a clean state.

	* init/cfgfile.c (cfg_read_job, cfg_delete_handler): Don't try and
	free the magic (void *)-1 replacement (delete).

	* util/events.c, util/events.c, util/jobs.c, util/jobs.h: With the
	new message responses, that intermix event and job information freely,
	it no longer makes sense to distinguish between them.  So fold these
	files back into the main initctl.c
	* util/initctl.h: Drop unused header.
	* util/Makefile.am (initctl_SOURCES): Update sources list.
	(TESTS): Change which tests we build
	(test_initctl_SOURCES, test_initctl_CFLAGS, test_initctl_LDFLAGS) 
	(test_initctl_LDADD): Build the new combined test case binary, use
	an automake feature to rebuild initctl.c with -DTEST and a different
	.o file, and thus be able to define out main()

	* util/tests/test_events.c, util/tests/test_jobs.c: Collapse the two
	test case files into one single
	* util/tests/test_initctl.c

	* init/control.c (control_job_find): And implement the find function
	that returns a list of jobs matching an optional pattern.
	* init/tests/test_control.c: Make sure we do send all messages.
	(check_list): Complex function to check the responses to a job list
	(test_job_find): Test a couple of job lists.
	* init/tests/test_notify.c: Make sure we do send all messages.

	* init/control.c (control_job_query): Implement the query message,
	this just needs to return the status or instance set.
	* init/tests/test_control.c (test_job_query): Test the query command.
	(check_job_status__deleted, check_job_status_end__deleted): Pair of
	functions to check we can query deleted jobs directly.

	* init/control.c (control_send_instance): Function to send an instance
	job, collating all of its instances together.
	* init/control.h: Update.
	* init/tests/test_control.c (test_send_instance): Check we receive
	the right messages.
	(check_job_instance, check_job_instance_end): Pair of functions to
	check the instance messages.

	* upstart/message.h: Add new UPSTART_JOB_INSTANCE and
	UPSTART_JOB_INSTANCE_END messages which we'll use to communicate that
	a job is an instance, and group the instances of it together.
	* upstart/message.c (upstart_message_new, upstart_message_handle):
	Marshal the new instance messages.
	* upstart/tests/test_message.c (test_new, my_handler) 
	(test_handle): Test the new message types.

	* upstart/message.h: Restore arguments to JOB_LIST, but rename to
	pattern since that's what it is.
	* upstart/message.c (upstart_message_handle): Restore arguments
	with updated name.
	* upstart/tests/test_message.c (test_new, my_handler) 
	(test_handle): Restore tests for arguments, rename and make sure we
	include a wildcard.

2007-03-04  Scott James Remnant  <scott@netsplit.com>

	* upstart/message.h: Drop arguments to JOB_LIST.
	* upstart/message.c (upstart_message_new, upstart_message_handle):
	Drop arguments to JOB_LIST.
	* upstart/tests/test_message.c (test_new, my_handler) 
	(test_handle): Drop the arguments from the test.

	* init/control.c (control_job_start): Update to return INVALID for
	instances and replacements; add the forgotten UPSTART_JOB message.
	(control_job_stop): Update to return INVALID for replacements; add
	the forgotten UPSTART_JOB message.  Deal with instance masters
	magically by iterating all instances and stopping those instead.
	* init/tests/test_control.c (check_job_deleted): Rename to 
	check_job_invalid and check that message.
	(check_job): Function to check the job we've acted upon.
	(test_job_start): Check that we get the UPSTART_JOB message first,
	restore the check on deleted jobs causing an error and add checks
	that instance and replacement jobs also cause an error.
	(test_job_stop): Check that we get the UPSTART_JOB message first,
	restore the check on deleted jobs causing an error.  Make sure
	instances are handled.

	* upstart/message.h: More message changes; add a JOB_FIND message
	and replace UPSTART_JOB_DELETED with UPSTART_JOB_INVALID since there's
	a few more problem conditions.
	* upstart/message.c (upstart_message_new, upstart_message_handle):
	Marshal the new message and update names.
	* upstart/tests/test_message.c (test_new, my_handler) 
	(test_handle): Update tests to check the new message and update the
	values and names of the existing ones.

	* init/job.h (Job): Remove the delete flag, add replacement and
	replacement_for pointers instead.
	* init/job.c (job_new): Initialise replacement and replacement_for
	pointers to NULL.
	(job_find_by_name): Update to return what job the one we found is
	a replacement for, and to skip DELETED jobs.
	(job_instance): Make it simply illegal to call this for deleted jobs,
	instances or replacements.
	(job_change_goal): Make it illegal to change the goal of a replacement
	job.
	(job_free_deleted): Remove the previous code to handle deleted instance
	masters, because it's now bogus.
	(job_should_replace): New function to determine whether a job is
	replaceable.
	* init/tests/test_job.c (test_new): Check pointers are set.
	(test_copy): Check that replacement and replacement_for are not
	copied, since their state of an individual job.
	(test_find_by_name): Update tests to make sure we ignore deleted jobs,
	instances and replacements.
	(test_instance): Remove test that will now cause an assertion,
	and no longer check delete is set.
	(test_change_goal): Remove test that will now cause an assertion.
	(test_free_deleted): Remove test cases for deleted masters.
	(test_should_replace): Test the new check function.
	(test_change_state): Make sure that we end up in deleted for instances
	and replaced jobs, and that replacements become the real job.
	* init/cfgfile.c (cfg_read_job): Update to handle replacement jobs;
	the old job's previous replacement is discarded, and set to the
	current job; and then if the job should be replaced, it's moved
	to deleted (which should promote the new job).
	(cfg_delete_handler): Handle deletion of a job in a similar manner,
	except we sent the replacement pointer to the special -1 value since
	we have no actual replacement.
	* init/tests/test_cfgfile.c (test_watch_dir): Update tests to make
	sure that deletion and modification are handled wrt replacement.
	(test_read_job): Make sure that reparsing an existing file is handled.
	* init/tests/test_control.c (test_job_start): Remove checks that
	delete gets set to true for instances.
	(test_job_stop, test_job_start): Temporarily comment out deleted
	job behaviour, since that's been somewhat changed.

	* upstart/message.h: We're not going to return JOB_LIST for JOB_STOP
	since that's just awkward for the client; just act on the master,
	and return JOB_UNCHANGED.

	* init/notify.c (notify_job_status): Move this function to
	* init/control.c (control_send_job_status): here, since we need it for
	the new control responses.
	(control_job_query): New single function to list all jobs or a
	particular job.
	* init/control.h: Add prototype.
	* init/tests/test_control.c (test_error_handler): Simplify this a
	little to just sending a NO_OP message, since we can send an entire
	stream of messages and leave them in the queue.
	(check_job_status__stopping, check_job_process) 
	(check_job_status_end__stopping): Trio of check functions for a job
	status that's stopping, with an active main process.
	(test_send_job_status): Test the now global status function.
	(check_job_status__starting, check_job_status_end__starting): Pair
	of check functions for a starting job with no process yet.
	(test_watch_jobs, test_unwatch_jobs): Update to expect the full new
	job status messages, with an optional process part as well.
	(check_event): Function to check an event.
	(test_watch_events): Minor update to use above function.
	(check_job_status__waiting, check_job_status_end__waiting): Pair of
	check functions for the first step in starting a job (goal change only)
	(check_job_unknown, check_job_deleted, check_job_unchanged): Trio
	of functions to check common error responses.
	(test_job_start): Update tests to newer behaviour.
	(check_job_status__running, check_job_status_end__running) 
	(check_job_status__pre_stop, check_job_status_end__pre_stop): Checks
	for the states we go through when stopping a job.
	(test_job_stop): Update tests to newer behaviour.
	* init/notify.c (notify_job, notify_job_event, notify_job_finished):
	Update to call the newly exported function.
	* init/job.c: Make job_id and job_id_wrapped externally available.
	* init/job.h: Update.
	* init/event.c: Make emission_id and emission_id_wrapped externally
	available.
	* init/event.h: Update.

	* upstart/message.h: Rename UPSTART_JOB_INVALID to
	UPSTART_JOB_UNCHANGED, as it's not really invalid just a no-op
	* upstart/message.c (upstart_message_new, upstart_message_handle):
	Update the constant, fields are unchanged,
	* upstart/tests/test_message.c (test_new, my_handler) 
	(test_handle): Rename constants/messages.

	* upstart/message.h: Turns out we need extra errors to indicate that
	the job was deleted or already at that goal, otherwise the client
	would sit there waiting for the finished event.	
	* upstart/message.c (upstart_message_new, upstart_message_handle):
	Marshal the new error messages.
	* upstart/tests/test_message.c (test_new, my_handler) 
	(test_handle): Test the handling of the new messages.

	* init/tests/test_job.c (test_free_deleted): Found a bug; because
	master instances never change state, they never end up in the deleted
	state so are never reaped.  Add some test cases for cleaning them up,
	but not while they have remaining instances.
	* init/job.c (job_free_deleted): Implement the bug fix.

	* init/job.c (job_instance): Split out the instance spawning code
	into its own function, as we'll frequently need a pointer to the
	instance before we try and change the goal.
	(job_change_goal): Clean this function back up again, it no longer
	needs to return values and can assert that it's never called for
	deleted jobs or instance mastersr.
	(job_handle_event): Spawn an instance when we get a start event.
	* init/job.h: Update.
	* init/tests/test_job.c (test_instance): Check instance creation.
	(test_change_goal): Update tests now that it doesn't return a value
	again, and doesn't spawn instances itself.
	(test_handle_event): Make sure instances are spawned.

	* init/tests/test_event.c (test_poll): Needs a slight fix now that
	we generate more events than we check, and that subscriptions go
	away automatically.

	* init/notify.c (notify_job_status): Static function to handle
	sending the more complicated job status message series 
	(notify_job): Call notify_job_status() to send the new-style message
	(notify_job_event): Send the new UPSTART_EVENT_CAUSED message with
	the emission id, then call notify_job_status() to send the new-style
	common status message.
	(notify_job_finished): New function to be called when we reach the
	job rest state, notifies and unsubscribes directly subscribed
	processes, and includes failed information.
	(notify_event_finished): Unsubscribe processes after sending the
	finished event, since the event has gone away.  Also don't send
	this to processes subscribed to all events, since it's not useful
	for them.
	* init/notify.h: Add prototype.
	* init/tests/test_notify.c: Update all test cases and helper
	functions to the new message types.
	(test_job_finished): Check the new finished message is sent with
	a status message preceeding it.
	* init/job.c (job_change_state, job_change_state): Notify subscribed
	processes with notify_job_finished() when in the running (for service)
	or waiting states, just before we drop the cause.

	* upstart/message.h: Add failed, failed_process and exit_status
	arguments to UPSTART_JOB_FINISHED.
	* upstart/message.c (upstart_message_new, upstart_message_handle): 
	Marshal the new arguments.
	* upstart/tests/test_message.c (test_new, my_handler) 
	(test_handle): Test the new arguments.

	* upstart/message.h: Update the message types, introducing a more
	structured job message set and replacing the UPSTART_EVENT_JOB_STATUS
	message with UPSTART_EVENT_CAUSED which will be immediately followed
	by an ordinary UPSTART_JOB_STATUS message.
	* upstart/message.c (upstart_message_new, upstart_message_handle):
	Marshal the new messages.
	* upstart/tests/test_message.c (test_new, my_handler) 
	(test_handle): Test the new message types.
	* TODO: Update.

2007-03-03  Scott James Remnant  <scott@netsplit.com>

	* TODO: Update.

	* init/cfgfile.c (cfg_parse_exec, cfg_parse_script): Separate out
	the parsing of an exec or script stanza into separate functions,
	seeing as this is quite a common operation.  This also means we
	just need to change them in one place now.
	(cfg_parse_process): Function to call either of the above depending
	on the next argument.
	(cfg_stanza_exec): Call cfg_parse_exec instead.
	(cfg_stanza_script): Call cfg_parse_script instead.
	(cfg_stanza_pre_start, cfg_stanza_post_start) 
	(cfg_stanza_pre_stop, cfg_stanza_post_stop): Call cfg_parse_process
	with the right arguments instead of doing by hand in each function.

	* init/event.c (event_emit_next_id): Split the id assigning code into
	a static inline function for easier modification.
	* init/job.c (job_next_id): Use the same style function here too.

2007-03-02  Scott James Remnant  <scott@netsplit.com>

	* init/event.c (event_emit): Port the slightly more efficient in the
	early case code from job_new.

	* init/job.h (Job): Add a unique id to the job structure.
	* init/job.c (job_new): Assign an incrementing id to each new job
	allocated.
	(job_find_by_id): Locate a job by its unique id, sadly not very
	efficient in a hash table ;-)
	(job_name): New hash key function since name isn't the first entry
	anymore.
	(job_init): Change hash key function.
	* init/tests/test_job.c (test_find_by_id): Make sure we can find a
	job by its id.

	* init/job.c (job_change_goal): Return the new instance in that
	circumstance, and clean up a little bit.
	* init/job.h: Update prototype.
	* init/tests/test_job.c (test_change_goal): Update tests.

	* init/job.c (job_find_by_name): Skip jobs marked for deletion too.
	* init/tests/test_job.c (test_find_by_name): Update test case.

	* init/event.h, init/notify.h, upstart/message.h: Provide C-level names
	for enums, this makes the compiler generate things that gdb can get.

	* init/job.c (job_run_process, job_kill_process, job_kill_timer):
	Change process argument to be a plain ProcessType, this means we
	know exactly which process we're trying to run or kill.
	(job_change_state): Update calls to job_run_process
	and job_kill_process
	* init/tests/test_job.c (test_run_process, test_kill_process): Update
	function calls to just pass a ProcessType in.

	* upstart/enum.h: Rename JobAction to ProcessType.
	* upstart/enum.c (job_action_name): Rename to process_name.
	(job_action_from_name): Rename to process_from_name.
	* upstart/tests/test_enum.c (test_action_name, test_action_from_name):
	Rename and update to match.
	* init/job.c (job_new, job_copy, job_change_state) 
	(job_next_state): Change JOB_*_ACTION constants to PROCESS_*.
	(job_find_by_pid): Change JobAction argument to ProcessType.
	(job_emit_event): Call process_name on the failed process.
	(job_child_reaper): Update to use ProcessType instead of JobAction.
	* init/job.h (Job): Change type of failed_process to ProcessType.
	* init/tests/test_job.c (test_find_by_pid): Update to use ProcessType
	instead of JobAction in tests.
	(test_new, test_copy, test_change_goal, test_change_state) 
	(test_next_state, test_run_process, test_kill_process) 
	(test_child_reaper, test_handle_event_finished): Change JOB_*_ACTION
	constants to PROCESS_*
	* init/cfgfile.c (cfg_stanza_exec, cfg_stanza_script) 
	(cfg_stanza_pre_start, cfg_stanza_post_start) 
	(cfg_stanza_pre_stop, cfg_stanza_post_stop): Change JOB_*_ACTION
	constants to PROCESS_*
	* init/tests/test_cfgfile.c (test_stanza_exec) 
	(test_stanza_script, test_stanza_pre_start) 
	(test_stanza_post_start, test_stanza_pre_stop) 
	(test_stanza_post_stop, test_read_job, test_watch_dir): Change
	JOB_*_ACTION constants to PROCESS_*
	* init/tests/test_event.c (test_poll): Change JOB_*_ACTION constants
	to PROCESS_*
	* init/tests/test_control.c (test_job_start, test_job_stop): Change
	JOB_*_ACTION constants to PROCESS_*

	* init/cfgfile.c (cfg_watch_dir): Restore the prefix argument; pass
	as the data pointer to the inotify callbacks and visitor function.
	Change the return value to be the watch structure.
	(cfg_job_name): Add prefix argument and prepend to relative path.
	(cfg_create_modify_handler, cfg_delete_handler, cfg_visitor): Get
	the prefix for the job names from the data pointer and pass to
	cfg_job_name().
	* init/cfgfile.h: Update prototypes.
	* init/tests/test_cfgfile.c (test_watch_dir): Actually test the
	watch functions.
	* init/main.c (main): Pass NULL for the prefix for the global job
	directory, compare the return value against (void *)-1.
	* TODO: Update.

	* init/cfgfile.c (cfg_stanza_on): Drop the simple on stanza.
	* init/tests/test_cfgfile.c (test_stanza_on): Remove test case.

	* TODO: Update.

2007-03-01  Scott James Remnant  <scott@netsplit.com>

	* util/jobs.c (handle_job_status): Drop the process field from the
	output for now.
	* util/events.c (handle_event_job_status): Likewise
	* util/tests/test_jobs.c (test_start_action, test_list_action) 
	(test_jobs_action): Drop pid from messages we simulate.
	* util/tests/test_events.c (test_emit_action): Likewise.

	* upstart/message.c (upstart_message_new, upstart_message_handle):
	Remove the pid field from the job status and event job status
	messages.
	* upstart/message.h: Update description of job status and event
	job status message to remove the pid field.
	* upstart/tests/test_message.c (test_new, my_handler) 
	(test_handle): Remove checks using the pid field.

	* init/control.c (control_job_start, control_job_stop) 
	(control_job_query, control_job_list): Remove the pid field from
	the messages, it'll come back later when we get better message
	formats.
	* init/tests/test_control.c (check_job_status, check_job_waiting) 
	(check_job_started, check_job_stopped): Remove checks on the process
	id, since that field is gone from the message.
	(test_job_stop): Use the pid field of the main process.
	(test_job_start): Initialise the main action process.

	* init/notify.c (notify_job, notify_job_event): Remove the pid field
	from the message, it'll come back later when we get better message
	formats.
	* init/tests/test_notify.c (check_job_status) 
	(check_event_job_status): Remove checks on the pid, since that field
	is no longer present.

	* init/job.c (job_process_copy): Use job_process_new here, oops.

	* init/cfgfile.c (cfg_stanza_exec, cfg_stanza_script) 
	(cfg_stanza_pre_start, cfg_stanza_post_start) 
	(cfg_stanza_pre_stop, cfg_stanza_post_stop): Use job_process_new
	to allocate process structures and store in the process array.
	* init/tests/test_cfgfile.c (test_read_job, test_stanza_exec) 
	(test_stanza_script, test_stanza_pre_start) 
	(test_stanza_post_start, test_stanza_pre_stop) 
	(test_stanza_post_stop): Update test cases to use process array
	member information.

	* init/tests/test_event.c (test_poll): Update to use newer job process
	array and find the pid under there.

	* init/job.h (Job): Remove the pid and aux_pid fields; replace the
	individual JobProcess pointers with an array of them of a fixed
	minimum size; replace failed_state with failed_process.
	(JobProcess): add a pid field here, so now we can obtain the pid on
	an individual process/action basis rather than global.
	* init/job.c (job_process_new): Function to create a JobProcess
	structure, setting the initial values to FALSE/NULL/0.
	(job_process_copy): Function to copy a JobProcess.
	(job_new): Don't initialise the pid or aux_pid members, initialise
	the process array to a fixed initial size and set the members to NULL,
	initialise the failed_process member to -1.
	(job_copy): Update to use job_process_copy and copy the process array.
	(job_find_by_pid): Look through the process structures in the job's
	process array to find the pid, and optionally return which action it
	was.
	(job_change_state): Call job_kill_process in the JOB_KILLED state if
	we have a main process and that has a pid, pass in the main process.
	(job_next_state): Check the process id of the main process when
	deciding what the next state is for running.
	(job_run_process): Store the process id in the process structure
	(job_kill_process): Accept a process structure and use that to obtain
	the process id we need to send TERM too.  Remove the code that forced
	a state change if kill() failed, since we will get a child signal
	anyway and should do it there.
	(job_kill_timer): Likewise, accept a process structure and don't
	forcibly change the state anymore.
	(job_child_reaper): Rewrite to switch based on the action that died,
	rather than the state we were in; assert that the state is what we
	expected.
	(job_emit_event): The argument to the failed event is now the action
	name, rather than the state name; an action of -1 indicates that
	respawn failed.
	* init/tests/test_job.c (test_process_new, test_process_copy): Make
	sure the structure is created and copied properly.
	(test_new, test_copy): Drop checks on the pid and aux_pid members,
	add checks for the process array and pid members of processes.
	(test_find_by_pid): Update test case to make sure we can find the pid
	of any process, returning the action index rather than the process
	pointer.
	(test_run_process, test_kill_process, test_change_goal)
	(test_change_state, test_next_state, test_child_reaper): Update test
	cases to use pid fields inside process structures rather than the
	pid or aux_pid members.
	(test_handle_event, test_handle_event_finished) 
	(test_free_deleted): Update to avoid pid field checks.

	* upstart/enum.h (JobAction): Enumeration of different actions.
	* upstart/enum.c (job_action_name, job_action_from_name): Enumeration
	to string conversion functions.
	* upstart/tests/test_enum.c (test_action_name) 
	(test_action_from_name): Tests for the new functions.

	* init/cfgfile.c (cfg_read_job): Instead of trying to copy over an
	old job's state and instances into the new one, mark the old job
	as deleted.  This ensures we never end up applying a new post-stop
	script to a job started with an old pre-start script, etc.  It also
	makes life so much simpler.
	* init/tests/test_cfgfile.c (test_read_job): Update tests to make
	sure the old job is marked for deletion, instead of freed.
	* TODO: Update.

	* init/notify.c (notify_job): Split out notification to processes
	subscribed to the cause event into a new function
	(notify_job_event): We can call this when we change cause.
	* init/job.c (job_change_state): Notify anyone subscribed to the
	job after we've changed the state, rather than before, otherwise
	we won't know the new pids or anything.
	(job_change_cause): Call notify_job_event before changing the cause
	so that subscribers get a final status update.
	* init/tests/test_notify.c (test_job_event): Check the new function.
	* TODO: Update.

	* init/cfgfile.c (cfg_stanza_respawn): Remove the shortcut that
	lets you specify "respawn COMMAND".  It was confusing as it hid
	the common "[when] exec"/"[when] script" syntax, made it non-obvious
	that "exec" and "respawn" were the same flag, etc.
	* init/tests/test_cfgfile.c (test_stanza_respawn): Update tests.
	(test_stanza_service): Fix test case to not use shortcut.
	* logd/event.d/logd.in: Update to not use respawn shortcut.

2007-02-25  Scott James Remnant  <scott@netsplit.com>

	* init/job.c (job_child_reaper): Shift the signal value into the
	higher byte to make it easier to detect, and not stamp over exit
	statuses between 128 and 255.
	(job_emit_event): Detect the signal stored in the new way.
	* init/cfgfile.c (cfg_stanza_normal): Store signal in the higher bytes.
	* init/tests/test_job.c (test_copy, test_change_state) 
	(test_child_reaper): Update test cases.
	* init/tests/test_cfgfile.c (test_stanza_normal): Update test.

	* TODO: Update.

	* init/event.h (PWRSTATUS_EVENT): Add new power-status-changed event.
	* init/main.c (pwd_handler): Handle the SIGPWR signal by generating
	the new event, leave it up to a job to parse the file and do
	whatever it likes.

	* TODO: Update.

2007-02-13  Scott James Remnant  <scott@netsplit.com>

	* upstart/tests/test_message.c (test_reader, test_handle_using)
	(test_handle); Usual fix for gcc optimiser thinking that fixed
	for loops might not be.
	* init/tests/test_job.c (test_run_process, test_kill_process):
	Likewise.
	* init/tests/test_notify.c (test_subscription_find): I still don't
	know what a type-punned pointer is, nor why dereferencing such a
	thing would break strict-aliasing rules.
	* init/tests/test_cfgfile.c (test_read_job): More type-punning.
	* util/tests/test_jobs.c (test_start_action): More for-loop action.
	* util/tests/test_events.c (test_emit_action): And again.

2007-02-11  Scott James Remnant  <scott@netsplit.com>

	* init/job.c (job_change_goal): We need to be able to stop a running
	job without a process, because that's what a job-as-state is!  The
	check was added because job_child_reaper calls job_change_goal and
	then job_change_state immediately after, we should fix that instead.
	(job_child_reaper): If we call job_change_goal while in the running
	state, it will call job_change_state for us; so check for that first
	and don't change the state!
	* init/tests/test_job.c (test_change_goal): Update the test to ensure
	that we can stop a job with no running process.

	* init/cfgfile.c (cfg_stanza_normalexit): normalexit is inconsistent,
	change to "normal exit"
	* init/tests/test_cfgfile.c (test_stanza_normalexit): Update.

	* init/cfgfile.c (cfg_stanza_start, cfg_stanza_stop) 
	(cfg_stanza_pre_start, cfg_stanza_post_start) 
	(cfg_stanza_pre_stop, cfg_stanza_post_stop, cfg_stanza_respawn):
	We're not going to allow stanza keywords to be quoted, since this
	gives us an easy way to allow users to make something explicitly
	not a keyword.

2007-02-10  Scott James Remnant  <scott@netsplit.com>

	* configure.ac: Bump version to 0.3.6

	* configure.ac: Increase version to 0.3.5
	* NEWS: Update.
	* TODO: Update.

	* TODO: More notes.

	* TODO: Note an issue with using JobProcess->pid

	* init/cfgfile.c (cfg_stanza_pre_start, cfg_stanza_post_start) 
	(cfg_stanza_pre_stop, cfg_stanza_post_stop): Add a needed check
	for a token when parsing "exec".  Correct line number we expect
	to see the duplicated value on.  Correct expected error for missing
	argument from "Unexpected token" to "Expected token".

	* init/tests/test_cfgfile.c (main): Actually invoke the tests for
	the scripts.

	* init/cfgfile.c (cfg_read_job): Correct type of lineno in error.

	* TOOD: Minor notify bug

	* TODO: Big update.

	* init/tests/test_job.c (test_child_reaper): Make sure that we can
	reap post-start and pre-stop processes, and have only the aux_pid
	changed.  Also make sure that if the running process dies while
	in these states, with or without an aux process, that we don't
	transition badly.

	* init/job.c (job_find_by_pid): Check aux_pid as well.
	* init/tests/test_job.c (test_find_by_pid): Make sure we can find it.

	* init/job.h (Job): Add an auxiliary pid member.
	* init/job.c (job_new): Initialise the aux_pid member.
	(job_change_state): Run the post-start and pre-stop scripts when we
	enter the state with the same name (assuming they exist).
	(job_run_process): Store the pid in aux_pid when starting the
	post-start or pre-stop processes.
	* init/tests/test_job.c (test_change_state): Add tests for running
	the new post-start and pre-stop scripts; which get their process ids
	stored in aux_pid instead of pid.
	(test_new): Make sure the aux_pid member is initialised properly.
	(test_copy): Make sure the aux_pid member is not copied.

	* TODO: Update.

	* init/tests/test_job.c (test_change_state): Add a check for the
	daemon stanza holding the job in spawned; we snuck this in a while
	back and never tested it (there's no support to get it out of
	spawned yet).

	* init/job.h (Job): Add new post_start and pre_stop scripts.
	* init/job.c (job_new): Initialise new scripts to NULL.
	(job_copy): Copy the information from the new scripts over as well.
	* init/tests/test_job.c (test_new): Check they're initialised.
	(test_copy): Check that the information is copied properly.
	* init/cfgfile.c (cfg_stanza_post_start, cfg_stanza_pre_stop): Add
	new script stanza functions for the additional two scripts that
	we want.
	* init/tests/test_cfgfile.c (test_stanza_post_start) 
	(test_stanza_pre_stop): Add tests for the new stanzas.

	* init/cfgfile.c (cfg_stanza_exec, cfg_stanza_script): Rewrite to
	allocate a JobProcess and parse the command or script into it.
	(cfg_read_job): Fix the long broken assumption that pid_file and
	pid_binary are required for respawn, when they're actually required
	for daemon.
	(cfg_stanza_start, cfg_stanza_stop): Remove script second-level.
	(cfg_stanza_respawn): Parse into the job's process.
	(cfg_stanza_pre_start, cfg_stanza_post_stop): New stanzas for the
	processes alone.
	* init/tests/test_cfgfile.c (test_read_job): Update a few test
	cases to match reality.
	(test_stanza_start, test_stanza_stop): Remove script-related checks.

2007-02-09  Scott James Remnant  <scott@netsplit.com>

	* init/tests/test_job.c (test_kill_process): Poll the event queue
	after each test to get rid of the allocated events and make valgrind
	happy.
	* init/tests/test_control.c (test_job_start, test_job_stop)
	(test_event_emit): Poll the event queue after each test to get rid
	of the allocated events, as they make valgrind complain.
	(test_event_emit): Free args and env when done.

	* init/job.h (JobName): Drop obsolete structure
	(JobProcess): Add a new structure to represent a single process
	within the job, instead of using two variables to pick either the
	script or command.
	(Job): Change command and script to a single JobProcess called process;
	change start_script and stop_script to a JobProcess called pre_start
	and post_stop respectively.
	* init/job.c (job_new): Initialise new members to NULL.
	(job_copy): Copy the process structures across, including contents.
	(job_change_state): Call job_run_process passing in the structure;
	rather than fiddling with if statements.
	(job_run_script, job_run_command, job_run_process): Combine all of
	these three functions into a single new job_run_process function.
	* init/tests/test_job.c (test_new, test_copy, test_change_goal) 
	(test_change_state, test_child_reaper) 
	(test_handle_event_finished): Change to using JobProcess for when
	we need to construct a command.
	(test_run_script, test_run_command): Merge into single new
	(test_run_process) function.
	* init/tests/test_event.c (test_poll): Replace command with process.
	* init/tests/test_control.c (test_job_start): Change to using
	JobProcess to specify the command.

	* init/main.c (main): Run job_free_deleted each time through the
	main loop.

	* init/job.c (job_change_goal): Minor tweak to the logic; we may
	have just made the job an instance, that should still let us stop
	the one underneath.

	* TODO: Update.

	* util/jobs.c (do_job): Always expect a list of replies.

	* init/control.c (control_job_status, control_job_stop)
	(control_job_query): Reply with information about all instances of
	the job.
	* init/tests/test_control.c (test_job_status, test_job_stop)
	(test_job_query): Make sure we get the list end even for a single job;
	and make sure we get details of all instances attached to the job.

	* init/tests/test_job.c (test_change_goal): Check that starting
	an instance job actually starts a new instance of it.

	* init/cfgfile.c (cfg_stanza_limit): Support the word "unlimited" in
	limit arguments for both the soft and hard values.
	* init/tests/test_cfgfile.c (test_stanza_limit): Make sure that we
	can make limits be unlimited.

	* init/event.c (event_copy): Function to copy an event structure.
	* init/event.h: Add prototype.
	* init/tests/test_event.c (test_copy): Make sure we copy the event
	correctly, with or without arguments and/or environment.
	* init/job.c (job_copy): Function to copy a job structure, leaving
	the state as it is.
	* init/job.h: Add prototype.
	* init/tests/test_job.c (test_copy): Make sure that we copy the
	job details whether they are NULL or non-NULL, but don't copy the
	state.
	* init/init.supp: Update supression.
	* init/job.c (job_find_by_name): If we get a job that's an instance,
	return what it's an instance of.
	* init/tests/test_job.c (test_find_by_name): Restore accidentally
	deleted test function; test that we get the real job, not an instance.

	* init/job.c (job_new): instance_of is initialised to NULL.
	* init/job.h: Add a new instance_of pointer, pointing to the parent
	that we're an instance of.
	* init/tests/test_job.c (test_new): Check that.
	* init/tests/test_cfgfile.c (test_read_job): Make sure instance_of
	pointers are updated.

	* init/job.c (jobs): Store jobs in a hash table.
	(job_new): Add to hash table, not to a list.
	(job_handle_event, job_handle_event_finished, job_detect_stalled) 
	(job_free_deleted): Iterate across the hash table, rather than list.
	(job_find_by_name): Use nih_hash_lookup, we keep this function because
	we'll add "is instance or not" smarts soon!
	(job_find_by_pid): Iterate across the entire hash table.
	* init/tests/test_job.c (test_find_by_name): Drop test since this
	function is now gone.
	(test_free_deleted): Can't assume things are in a line now.
	* init/control.c (control_job_list): Iterate the hash table.

	* init/event.c: Don't hide the events list anymore
	* init/event.h: Publish it and the init function.
	* init/job.c: Don't hide the jobs list anymore.
	(job_list): Since we don't hide it, we can drop this.
	* init/job.h: Publish it and the init function.
	* init/notify.c: Don't hide the subscriptions list anymore.
	* init/notify.h: Publish it and the init function.
	* init/control.c (control_job_list): Iterate the job list directly
	* init/tests/test_control.c (test_event_emit): Use the events list
	available to us.
	* init/tests/test_event.c (test_poll): Call job_init directly and
	just use the events list available to us.
	* init/tests/test_job.c (test_new): Call job_init directly.
	(test_change_state): Use the events list available to us.
	* init/tests/test_notify.c (test_unsubscribe): Use the subscriptions
	list available to us.

	* doc/states.dot: Add updated state graph.
	* doc/Makefile.am (EXTRA_DIST): Ship the states diagram.
	(states.png): Include rules to build the png, we'll put it in bzr
	anyway, but this is useful.

	* init/cfgfile.c (cfg_delete_handler): Handle deleted jobs; mark
	the job as deleted, and if it's dormant, invoke a state change.

	* upstart/enum.h: Add a new JOB_DELETED state.
	* upstart/enum.c (job_state_name, job_state_from_name): Add the new
	state to the string functions.
	* upstart/tests/test_enum.c (test_state_name) 
	(test_state_from_name): Check the enum works.
	* init/job.c (job_change_goal): New decision; we can start a waiting
	job if it's marked delete (it might be a new instance) -- we'll use
	the new deleted state to decide that we shouldn't.
	(job_change_state): Once we reach waiting, if the job is to be deleted,
	move to the next state.
	(job_next_state): The next state for a waiting job if the goal is stop
	is deleted.  We should never call job_next_state () for a deleted job.
	(job_free_deleted): Very simple function, just detects
	deleted jobs and frees them.
	* init/job.h: Add prototype for new function.
	* init/tests/test_job.c (test_change_goal): Update test to use new
	deleted state; and don't even change the goal.
	(test_change_state): Add a check to make sure we end up in deleted.
	(test_next_state): Make sure waiting goes to deleted.
	(test_free_deleted): Check the function.

	* init/job.c (job_change_goal): Don't try and start a job if it's
	marked to be deleted and is just waiting for cleanup.
	* init/tests/test_job.c (test_change_state): Make sure that the cause
	is released when we reach waiting.

	* init/tests/test_cfgfile.c (test_read_job): Make sure that a deleted
	job gets resurrected.

	* init/cfgfile.c (cfg_visitor): Correct number of arguments and call
	to cfg_job_name.

	* TODO: Update.

	* init/cfgfile.c (cfg_stanza_daemon): Don't allow arguments anymore.
	* init/tests/test_cfgfile.c (test_stanza_daemon): Update tests.

	* init/job.c (job_handle_event_finished): Function to unblock all
	jobs blocked on a given event emission.
	(job_new, job_emit_event): Rename blocker to blocked; it's useful for
	testing for truth.
	* init/job.h: Add prototype, rename member.
	* init/tests/test_job.c (test_handle_event_finished): Test it.
	(test_new, test_change_state): Update name here too.
	* init/event.c (event_finished): Call job_handle_event_finished
	function to unblock jobs.
	* init/tests/test_event.c (test_poll): Make sure the job gets
	unblocked; a few other tests have to change since running event_poll
	always unblocks the job if nothing listens to it.

	* init/job.c (job_child_reaper): Set failed back to FALSE if
	we're respawning, since we don't want to be failing.
	* init/tests/test_job.c (test_child_reaper): cause will be NULL.
	also free and poll events when done.
	(test_handle_event): pid can never be -1
	(test_change_state): poll events when done

	* init/tests/test_job.c (test_child_reaper): Process will always
	be zero on return from reaper.

	* init/tests/test_job.c (test_child_reaper): Killed doesn't go past
	stopping; it goes to waiting, which will clear the cause.

	* init/tests/test_job.c (test_child_reaper): Fill in values before
	we test against them.

	* init/tests/test_job.c (test_kill_process): Fix violated assertion

	* init/tests/test_job.c (test_change_state): This should be failed
	because nothing cleared it.

	* init/tests/test_job.c (test_change_state): Fix a couple of array
	index problems.

	* init/tests/test_job.c (test_change_state): Why set that which
	does not change?

	* init/tests/test_job.c (test_change_state): Add newline to test.

	* init/job.c (job_emit_event): Add the job name as an argument;
	oops.

	* init/tests/test_control.c (test_job_stop): Need to kill the process
	ourselves, as we're blocked on an event.
	(test_job_query): Fix wrong value in test.
	(check_job_stopped, test_job_stop, test_unwatch_jobs): Change job
	name to match the test.

	* init/job.c (job_change_state): Must only not enter some states
	with no process now; others like killed actually usually want one!

	* init/tests/test_cfgfile.c (test_read_job): Fix test case.

	* init/tests/test_job.c (test_handle_event): Clean up tests.
	(test_detect_stalled): Clean up.

	* init/job.c (job_child_reaper): Update the reaping of the child
	processes; there's a much larger state range for the main process
	now, so that needs to be taken into account.
	* init/tests/test_job.c (test_child_reaper): New test cases.

	* init/job.c (job_next_state): Encapsulate the slightly odd three
	exit states of running in this function, otherwise we'll end up
	special-casing it in places I'd rather not think about.
	(job_change_goal): Only change the state of a running job if it
	has a process.
	* init/tests/test_job.c (test_next_state): Add a test case for the
	dead running job
	(test_change_goal): Add test case for the dead running job

	* init/tests/test_job.c (test_change_state): Add test cases for
	the forgotten stopping to killed transition.

	* init/job.c (job_kill_process, job_kill_timer): Just check the pid
	and state, and no longer any need to notify jobs since we're just
	called from one state amongst many.
	(job_change_state): Skip over the killed state if there's no process.
	* init/tests/test_job.c (test_kill_process): Update test cases.

	* init/job.c (job_run_process): Simplify a little bit, no need to
	do the state assertions here, just make sure there's no already
	a process running.
	* init/tests/test_job.c (test_run_command, test_run_script): Run
	tests in the spawned state, since that's where we run the primary
	command or script.  Drop check for process state since that's no
	longer set.

	* init/job.c (job_change_state, job_next_state): Ok, here's the big
	one ... rewrite this to use the new state transitions.  This has
	suddenly got a lot simpler and easier to read, this was definitely a
	good idea.
	(job_emit_event): Function to make emission of events easier.
	(job_failed_event): replaces this one which wasn't so easy.
	* init/tests/test_job.c (test_change_state): I can't say how much I
	wasn't looking forwards to rewriting these test cases; anyway, it's
	done now and I hope they're all right;
	(test_next_state): Make sure the state transitions are correct too.

	* init/job.h: Rename is_instance to delete and spawns_instance to
	just instance.
	* init/job.c (job_new): Update.
	* init/tests/test_job.c (test_new): Update.
	* init/cfgfile.c (cfg_stanza_instance): Update.
	* init/tests/test_cfgfile.c (test_stanza_instance): Update.

	* init/event.h: Correct the event names.

	* init/job.h: Add blocker event member.
	* init/job.c (job_new): Initialise it to NULL.
	* init/tests/test_job.c (test_new): Check it.

	* init/job.c (job_change_goal): Have a stab at this function with the
	new state machine; it gets somewhat simpler (until we introduce the
	second scripts), now we just induce things by a state change.
	* init/tests/test_job.c (test_change_goal): Made easier (for now)
	because we don't need to deal with processes and can just wait to
	be blocked on an event.

2007-02-08  Scott James Remnant  <scott@netsplit.com>

	* init/cfgfile.c (cfg_read_job): Drop check for useless respawn script
	(cfg_stanza_respawn): Drop handling of "respawn script"
	* init/tests/test_cfgfile.c (test_stanza_respawn): Drop the checks
	for "respawn script"

	* init/job.h: Move things about a bit more; remove respawn_script
	since that state is going away.
	* init/job.c (job_new): Drop initialisation of process_state.
	* init/tests/test_job.c (test_new): Improve the tests.

	* init/main.c (STATE_FD): Remove this define, not used anymore.

	* init/tests/test_event.c (test_poll): Update the event checking
	to match what's likely to happen.

	* init/event.h: Remove commented out bit.

	* init/tests/test_notify.c (check_job_status, test_job): Correct
	state usage to match a possible state.

	* init/control.c (control_job_start, control_job_stop) 
	(control_job_query, control_job_list): Drop process state and
	description from the job status messages we send back.
	* init/tests/test_control.c (test_error_handler) 
	(check_job_started, test_job_start, check_job_stopped) 
	(check_job_stopping, test_job_query, check_job_starting) 
	(test_job_list, test_watch_jobs, test_unwatch_jobs): Remove
	process_state and description, and update usage of job states.

	* init/notify.c (notify_job): Don't include process state or
	description in the job status message anymore.
	* init/tests/test_notify.c (check_job_status, test_job): Update tests

	* init/cfgfile.c (cfg_read_job): Drop the copying of the process_state
	member, since it doesn't exist anymore.
	* init/tests/test_cfgfile.c (test_read_job): Drop the check too.

	* init/job.h (Job): Drop the process_state member.

	* util/jobs.c (handle_job_status): Drop the process_state and
	description arguments; output a process id only if it's greater
	than zero.
	* util/tests/test_jobs.c (test_start_action, test_list_action) 
	(test_jobs_action): Update tests to use newer states and arguments.
	* util/events.c (handle_event_job_status): Simplify in the same way

	* upstart/message.h: Remove process_state and description from the
	job status event (we already had the foresight to not put them in
	the event job status event).
	* upstart/message.c (upstart_message_new, upstart_message_handle):
	Update handling of the messages to reduce the arguments.
	* upstart/tests/test_message.c (test_new, my_handler) 
	(test_handle): Update the tests for the new job status message.

	* upstart/enum.h (JobState): Change the job states to the new set
	of states that we've planned.
	(ProcessState): Drop process state entirely; this information is now
	contained in the single JobState field.
	* upstart/enum.c (job_state_name, job_state_from_name): Update
	strings to match the new state names.
	(process_state_name, process_state_from_name): Drop these functions.
	* upstart/tests/test_enum.c (test_state_name) 
	(test_state_from_name): Update test cases to match new names.
	(test_process_state_name, test_process_state_from_name): Drop.

	* init/main.c (main): Remove the logd hack for now.
	* init/job.c (job_new): Change the default console to none for now.
	* init/tests/test_job.c (test_new): Update test.
	* init/cfgfile.c (cfg_stanza_console): Can't guard against duplicates
	for a while.
	* init/tests/test_cfgfile.c (test_stanza_console): Comment out dup test

	* init/cfgfile.c (cfg_read_job): Remove the restriction that there
	must be either an 'exec' or 'script' for a job; jobs without either
	define states others can use.
	* init/tests/test_cfgfile.c (test_read_job): Convert the test to
	a "must work".
	* init/job.c (job_change_state): Remove restriction that we must
	have either a script or a command; having neither should just wedge
	the job at the running rest state.  Note that there's no way to get
	it out yet, because we don't force that particular state change.
	* init/tests/test_job.c (test_change_state): Make sure that works.

	* init/job.c (job_change_cause): Put the knowledge about how to
	change the cause into a separate function, since it's slightly
	tricky.
	(job_change_goal, job_change_state): Set the cause using the above
	function.

	* init/job.h (Job): Rename goal_event to cause, also shuffle things
	around so that the state is mostly together.
	* init/job.c, init/process.c, init/notify.c, init/cfgfile.c: Update
	references (and comments) to match the new name.
	* init/tests/test_job.c, init/tests/test_event.c,
	init/tests/test_process.c, init/tests/test_cfgfile.c,
	init/tests/test_notify.c: Likewise.

	* init/job.c (job_child_reaper): Don't change the goal event; the
	state changes will handle this.
	(job_change_goal): Only dereference/reference the goal event if we're
	actually changing it.
	* init/tests/test_job.c (test_change_state, test_child_reaper):
	Update tests to not assume that the goal event gets changed.
	(test_kill_process): Eliminate race condition.

	* init/job.c (job_child_reaper): Correct some problems with job and
	event failure; we now don't overwrite an existing failure record,
	and don't record failure if the main process failed and the goal was
	stop; since we likely caused it.
	* init/tests/test_job.c (test_child_reaper): More test cases.

	* logd/event.d/logd.in: Stop on the new runlevel events, not the
	shutdown event.

	* compat/sysv/shutdown.c (shutdown_now): Emit an ordinary runlevel
	change event now; including the INIT_HALT environment variable
	* compat/sysv/man/shutdown.8: Update the manual

	* compat/sysv/telinit.c: Now just sends out a runlevel event with
	an argument giving the new runlevel.
	* compat/sysv/man/telinit.8: Update description of the command.

	* upstart/message.h: Remove the UPSTART_SHUTDOWN message.
	* upstart/message.c (upstart_message_new, upstart_message_handle):
	Remove handling for the shutdown message.
	* upstart/tests/test_message.c (test_new, test_handle): Remove
	tests against the shutdown message.
	* init/control.c (control_shutdown): Remove the shutdown command
	from the server.
	* init/tests/test_control.c (test_shutdown): Remove tests for it.
	* init/event.h: Remove the shutdown event.
	* util/initctl.c: Remove the shutdown command reference.
	* util/events.c (shutdown_action): Remove the command.
	* util/events.h: Update.
	* util/tests/test_events.c (test_shutdown_action): Remove tests.

	* init/job.c (job_detect_idle): Rename to job_detect_stalled
	(job_detect_stalled): Remove the idle state detection
	(job_set_idle_event): Idle event has been removed.
	* init/job.h: Update.
	* init/tests/test_job.c (test_detect_idle): Rename to
	(test_detect_stalled): and remove idle detection tests.
	* init/main.c (main): Replace job_detect_idle with job_detect_stalled
	* init/control.c (control_shutdown): Don't set the idle event.
	* init/tests/test_control.c (test_shutdown): Don't detect the idle
	event (and thus the second event)

	* init/cfgfile.c (cfg_stanza_service): Parser for service stanza.
	* init/tests/test_cfgfile.c (test_stanza_service): Test the service
	stanza.
	(test_stanza_respawn): Check that respawn implies service.
	* TODO: Update.

	* init/job.h (Job): Add a new service member.
	* init/job.c (job_new): Service starts off as false.
	(job_change_state): Check service instead of respawn.
	* init/tests/test_job.c (test_change_state): Check with service
	instead of respawn, since that's what we really mean.

	* init/cfgfile.c (cfg_read_job): Copy a whole bunch more state
	into the newly parsed job.
	* init/job.c (job_run_process): Only output the first error.
	* init/tests/test_cfgfile.c (test_read_job): Make sure important
	things are copied.
	* TODO: Update.

	* init/main.c: Restore a much simplified version of the term
	handler that doesn't try and copy across any state.

	* compat/sysv/telinit.c: Update call to event_emit; we'll revisit
	this shortly when we get rid of the shutdown event.

	* util/events.c (handle_event): Add new id field (but ignore it)
	Functio
	(handle_event_job_status): New function to handle the new event.
	(handle_event_finished): Function to handle the end of the event.
	(emit_action): Send the newer event, and loop over replies until
	we get a finished one.
	* util/tests/test_events.c (test_emit_action): Update tests cases.

	* init/control.c (control_event_emit): New function to handle the
	new-style emit message.
	* init/tests/test_control.c (test_event_emit): Make sure the new
	message function behaves.

	* init/event.c, init/job.c, init/main.c, init/tests/test_event.c,
	init/tests/test_job.c: Completely drop the serialisation code, it's
	getting out of date and in the way.

	* init/event.h: Remove compatibility macros.
	(EventEmission): Drop the callback function; it was too error prone
	to try and do it this way, and we only ever wanted to release a job
	anyway as control requests are better handled through the notify
	interface.
	(EventEmissionCb): Drop unused typedef.
	* init/event.c (event_emit): Drop callback argument.
	(event_finished): Don't call the callback
	* init/tests/test_event.c: Update to avoid callbacks.
	* init/job.c (job_change_state): Convert to using event_emit and
	EventEmission.
	(job_detect_idle): Drop extra arguments to event_emit.
	* init/main.c (main, cad_handler, kbd_handler): Drop extra arguments
	to event_emit.
	* init/control.c (control_shutdown): Use event_emit instead of
	event_queue.
	* init/tests/test_control.c (test_shutdown): Convert to using
	EventEmission.
	(test_watch_events, test_unwatch_events): Drop extra arguments to
	event_emit.
	* init/tests/test_notify.c (test_subscribe_event, test_job) 
	(test_event, test_event_finished): Drop extra arguments to event_emit
	* init/tests/test_job.c (test_change_goal, test_change_state) 
	(test_run_script, test_child_reaper, test_detect_idle): Drop
	extra arguments to event_emit.
	* init/tests/test_process.c (test_spawn): Drop extra arguments to
	event_emit.

	* TODO: Update.

	Rewrite the notification subsystem quite significantly; now we
	have individual functions to subscribe to different types of
	notification, and can even subscribe to individual jobs or events.

	* init/notify.c (notify_subscribe_job, notify_subscribe_event) 
	(notify_unsubscribe): New subscription and unsubscription functions
	that assume one record per subscription, not process.
	(notify_subscription_find): Function to find a subscription.
	(notify_job): Send a message to anything subscribed to the goal event
	as well.
	(notify_event): Use EventEmission and include the id in the event.
	(notify_event_finished): New function, sends a finished message and
	includes both the id and whether the event failed.
	* init/notify.h (NotifySubscribe): New notify structure that is
	once per subscription, rather than per-process; and allows
	subscription to individual jobs or events.
	* init/tests/test_notify.c (test_subscribe_job) 
	(test_subscribe_event, test_unsubscribe): Test the new subscription
	functions, replacing the old
	(test_subscribe): tests.
	(test_subscription_find): Check finding works
	(check_event, test_event): Update to use emissions, and check that the
	id is correct.
	(test_event_finished): Check this one works too
	(check_event_job_status, test_job): Make sure processes subscribed
	via the goal event are notified too.
	* init/event.c (event_pending): Pass the emission directly.
	(event_finished): Notify subscribers that the event has finished.
	* init/control.c (control_error_handler): Call notify_unsubscribe
	(control_watch_jobs, control_unwatch_jobs, control_watch_events) 
	(control_unwatch_events): Update to the new subscription API.
	* init/tests/test_control.c (test_error_handler): Use new API
	(test_watch_jobs, test_unwatch_jobs, test_watch_events)
	(test_unwatch_events): Also update these to the new API; use a
	destructor to make sure the subscription is freed.

	* init/tests/test_process.c: Don't use printf, use TEST_FUNCTION

2007-02-07  Scott James Remnant  <scott@netsplit.com>

	* upstart/message.h: Allocate new grouped event messages.
	* upstart/message.c (upstart_message_new, upstart_message_handle):
	Add support for the new grouped event messages.
	* upstart/tests/test_message.c (test_new, test_handle) 
	(my_handler): Make sure the new messages are passed correctly.

	* init/job.c (job_change_state): Clear the goal event whenever we
	reach the final rest state of a job (waiting for all jobs, running
	for services).
	* init/tests/test_job.c (test_change_state): Check that the goal
	event goes away at the right times.
	* TODO: Update.

	* init/tests/test_job.c (test_child_reaper): Make sure that the
	event is marked failed properly

	* init/job.c (job_start_event, job_stop_event): There's no reason
	for these to exist as seperate functions anymore, especially since
	we want to eventually have some kind of match table.
	(job_handle_event): Perform the iterations and match calls here
	instead, since we just call job_change_goal now.
	* init/job.h: Remove prototypes.
	* init/tests/test_job.c (test_start_event, test_stop_event): Fold into
	(test_handle_event): which now handles all the cases.

	* init/job.c (job_detect_idle): Call event_emit
	* init/main.c (main, cad_handler, kbd_handler): Call event_emit
	instead of event_queue.
	* init/tests/test_event.c (test_new): Call event_poll
	* init/tests/test_job.c (test_change_state, test_child_reaper) 
	(test_detect_idle, test_change_state): Update to use newer event API.
	* TODO: Update.

	* init/job.c (job_start, job_stop): Drop these functions; call
	job_change_goal instead (which is now public).
	(job_change_state, job_child_reaper): Call job_change_goal instead.
	* init/job.h: Update.
	* init/tests/test_job.c (test_start, test_stop): Merge into new
	(test_change_goal): function.
	* init/main.c (main): Call job_change_goal instead of job_start.
	* init/control.c (control_job_start, control_job_stop): Call
	job_change_goal instead.

	* init/tests/test_job.c (test_new, test_change_state) 
	(test_run_script, test_start, test_stop, test_start_event): 

	* init/job.h (Job): goal_event is now an EventEmission, and is
	a direct pointer to the one in the events queue, rather than a copy.
	* init/process.c (process_setup_environment): Reference the event
	name and environment through the goal event, not directly.
	* init/job.c (job_run_script): Reference the event name and
	environment through the goal event, not directly.
	(job_change_state, job_child_reaper): Replace direct setting of the
	job goal with a call to job_stop; the process state is always
	PROCESS_NONE in all three cases, so this is completely safe.
	(_job_start, _job_stop): Merge these two functions together into
	(job_change_goal): which behaves a lot more like job_change_state,
	except that it doesn't loop.  This handles the changing of the
	emission.
	(job_start, job_start_event, job_stop, job_stop_event): Simplify
	these functions, now they just call job_change_goal passing in
	the emission pointer (or NULL).

	* init/main.c, init/job.c, init/job.h, init/event.c, init/event.h,
	init/tests/test_job.c, init/tests/test_event.c: Remove state
	serialisation code for the time being; maintaining it is getting
	increasingly harder, and it introduces some major bugs.  It will
	get rewritten shortly.

	* init/event.c (event_pending): Pass the emission directly to
	job_handle_event now.
	* init/job.c (job_handle_event, job_start_event, job_stop_event):
	Deal with event emissions rather than just plain events, the change
	so far doesn't do anything else other than take the structure change.
	* init/job.h: Change prototypes.
	* init/tests/test_job.c (test_start_event, test_stop_event)
	(test_handle_event): Update tests to use emissions.

	* init/tests/test_event.c (test_read_state, test_write_state): Check
	the passing of the progress information.
	* init/event.c (event_read_state, event_write_state): Add progress
	field to the serialisation (oops).

	* init/event.h: Add missing attribute for event_read_state.
	* init/cfgfile.h: Add missing attributes.
	* init/main.c (read_state): Don't discard return value.
	* TODO: Update.

	* init/main.c (read_state): Handle the Emission keyword; also handle
	Event really being an EventEmission.
	* init/event.c (event_emit): Make the next emission id a static global
	(event_read_state, event_write_state): Serialise event emission
	structures, not plain events; also send over the last id we used so
	it appears seamless.  This doesn't yet handle the callback/data bit
	of the serialisation, which turns out to be a little tricky ... oops
	* init/event.h: Update.
	* init/tests/test_event.c (test_read_state, test_write_state): Check
	that serialisation is done with EventEmissions instead, and all the
	fields are passed (except callback and data which are ... tricky).

	* init/main.c (main): Call event_poll instead of event_queue_run.

	* init/event.c (event_poll): Add the new function that replaces
	event_queue_run(); handles the new-style event emission structures
	in the list and only returns when there are no non-handling events.
	(event_pending, event_finished): Handling of particular event states
	during poll; split out for readability.
	(event_queue, event_queue_run): Drop these obsolete functions.
	(event_read_state): Force type from event_queue.
	* init/event.h: Add event_poll prototype; remove prototypes of old
	functions, replacing with #defines for now so things still compile.
	* init/tests/test_event.c (test_queue): Drop tests.
	(test_read_state, test_write_state): Force type from event_queue
	Change type we check size of.
	(test_poll): Pretty thoroughly test the new poll function.
	* init/job.c (job_change_state): Force type from event_queue
	* init/control.c (control_event_queue): Force type from event queue
	* init/tests/test_job.c (test_detect_idle): Force type from event_queue
	* init/tests/test_control.c (test_event_queue, test_shutdown):
	Force type from event_queue

	* init/event.c: Revert to a single list of events with an enum
	(event_emit): Set the progress to pending initially.
	(event_emit_find_by_id): Simplify now it just checks one list
	(event_emit_finished): Function for jobs to call once they've done
	with an event; just sets the progress to finished for the event
	queue to pick up.
	* init/tests/test_event.c (test_emit_finished): Check it.

	* init/event.h: Add prototype.
	(EventProgress): Add new enum	
	(EventEmission): And add progress member to this structure
	* init/tests/test_event.c (test_emit): Make sure the event is pending

	* init/event.c (event_emit_find_by_id): Locate an event emission
	by its id in either the pending or handling queue.
	* init/event.h: Add prototype
	* init/tests/test_event.c (test_emit): Make sure that the emission
	id is unique each time.
	(test_emit_find_by_id): Test the function.

	* init/event.c (event_emit): New function to replace event_queue();
	returns an EventEmission structure with the details filled in as
	given.
	* init/event.h: Add prototype.

	* init/event.c (event_init): Rename the single events queue to
	pending and add a new handling list.

	* init/event.h (EventEmission, EventEmissionCb): Add a new emission
	structure that wraps an event, for use in the queue.

	* util/tests/test_events.c (test_events_action): Update test now
	that nih_message is more sensible.
	* util/tests/test_jobs.c (test_start_action, test_list_action) 
	(test_jobs_action): Update test

	* util/events.c (emit_action): Actually pass the emit_env array
	* util/tests/test_events.c (test_emit_action): Make sure it does.

	* util/initctl.c (main): Catch nih_command_parser() returning a
	negative value to indicate an internal error, and always exit 1.

	* util/events.c (handle_event): Build up multiple lines to describe
	the event, including its arguments and environment.
	* util/tests/test_events.c (test_events_action): Check the new output
	format is right.

	* init/main.c (main): Take out inadvertantly leaked debugging code;
	sorry about that.

	* init/job.c (job_child_reaper): Rewrite this to make the logic a
	little easier to follow, and support signals in normalexit.  This
	also now applies to deciding whether the job failed, if it did, we
	store that information in the job so the stop and stopped events
	can get it.
	* init/tests/test_job.c (test_child_reaper): Add new test cases for
	the setting of the failed flags.

	* init/cfgfile.c (cfg_stanza_normalexit): Allow signal names in the
	arguments, which are added to the normalexit array or'd with 0x80
	* init/tests/test_cfgfile.c (test_stanza_normalexit): Check that we
	can now parse signal names correctly.

	* init/job.c (job_failed_event): Change add to addp to fix leak.

	* init/job.c (job_failed_event): Function to turn an event into one
	that includes all the necessary arguments and environment.
	(job_change_state): Call job_failed_event for the stop and stopped
	events (bit hacky at the moment, will improve later).
	* init/tests/test_job.c (test_change_state): Check that the failed
	events are generated properly.

2007-02-06  Scott James Remnant  <scott@netsplit.com>

	* init/job.c (job_change_state): Reset the failed member when
	we enter the starting state.
	* init/tests/test_job.c (test_change_state): Make sure that the
	failed member is reset when we enter the starting state.

	* init/job.h (Job): Add failed, failed_state and exit_status members.
	* init/job.c (job_new): Initialise new members.

	* init/job.c (job_child_reaper): Convert signals to names when
	outputting status messages.
	* init/tests/test_job.c (test_child_reaper): Check that the signal
	name gets converted over.

	* init/event.h (CTRLALTDEL_EVENT): Now we've broken the shared
	namespace of events and jobs, rename the control-alt-delete event
	back to control-alt-delete.

	* init/job.c (job_change_state): Replace the events generated as
	part of the job state, named for the job and state, with new state
	events that have the job name as an argument.
	* init/event.h: Define new job event names.
	* init/tests/test_job.c (test_change_state): Make sure the new
	events are correct, with the job name as an argument.

	* init/job.c (job_change_state): Remove the job event; this has
	been repeatedly proved to be confusing.
	* init/tests/test_job.c (test_change_state): Remove checks for the
	job event.

	* util/events.c (emit_action): Pass in extra arguments.
	(env_option): Function to parse an option given an environment
	variable.
	* util/events.h: Add prototype.
	* util/tests/test_events.c (test_emit_action): Make sure that the
	emit action works with no arguments and with arguments.
	(test_events_action): Send back events with the right number of args.
	(test_env_option): Check the env option parser works.
	* util/initctl.c: Give shutdown its own command and options, give
	emit a new -e option.

	* util/events.c (shutdown_action): Split out from emit, seeing as
	these are going to be different from now on.
	* util/events.h: Add prototype.
	* util/tests/test_events.c (test_shutdown_action): Copy test cases.

	* init/control.c (control_event_queue): Take the arguments and
	environment from the event queue request; and reparent into the
	event.
	* init/tests/test_control.c (test_event_queue): Check that arguments
	and environment are copied across properly.

	* init/notify.c (notify_event): Pass in the arguments and environment
	for the event.
	* init/tests/test_notify.c (check_event): Check for event arguments
	and environment from the notify process.
	(test_event): Add arguments and environment to the event we test with

	* upstart/tests/test_message.c (test_new, test_handle): Send
	arguments and environment with the UPSTART_EVENT_QUEUE and
	UPSTART_EVENT messages.
	* upstart/wire.c (upstart_pop_int, upstart_pop_unsigned): Shrink
	only once.
	(upstart_pop_string): Check the length is at least one first, as
	we may just have an 'S'.

	* upstart/message.c (upstart_message_new, upstart_message_handle):
	The UPSTART_EVENT and UPSTART_EVENT_QUEUE messages gain new array
	arguments containing the arguments and environment for the event.
	* upstart/message.h: Document the new arguments.

	* util/tests/test_events.c, util/tests/test_jobs.c: Update the
	message format checks here too.

	* upstart/tests/test_wire.c (test_pop_pack): Free the array.

	* upstart/tests/test_message.c (test_new, test_handle)
	(test_handle_using, test_reader): Update tests to include and
	expect new type markers between each field.

	* upstart/wire.c (upstart_push_int, upstart_push_unsigned):
	Take out silly asserts; it must have room!

	* upstart/wire.c (upstart_push_string, upstart_pop_string): Rewrite
	to use a type like the rest of the functions; this removes the strange
	length restriction and allows us to make the pop function
	non-destructive.
	* upstart/tests/test_wire.c (test_push_string): Update.
	(test_pop_string): Update, adding in non-destructive, wrong type
	and insufficient space for type test cases.
	(test_push_array, test_pop_array): These needed updated too,
	changing the string format changed the array format.
	(test_push_pack, test_pop_pack): And obviously the pack format changed.

	* upstart/wire.c (upstart_pop_header): Make the function
	non-destructive in the face of errors.
	* upstart/tests/test_wire.c (test_pop_header): Make sure that
	invalid headers are non-destructive on error.

	* upstart/tests/test_wire.c (test_pop_int, test_pop_unsigned):
	Make sure that insufficient space is non-destructive.

	* upstart/wire.c (upstart_push_int, upstart_pop_int) 
	(upstart_push_unsigned, upstart_pop_unsigned): Convert to array-style
	type first format.
	(upstart_push_string, upstart_push_header): Write the length and
	type fields out by hand so they don't get an 'i' prefix.
	(upstart_pop_string, upstart_pop_header): Read the length and type
	fields by hand so they don't get an 'i' prefix.
	* upstart/tests/test_wire.c (test_push_int, test_pop_int) 
	(test_push_unsigned, test_pop_unsigned): Update test cases to match.
	(test_push_pack, test_pop_pack): Pack format was changed too.

	* upstart/wire.c (upstart_push_packv, upstart_pop_packv): Add calls
	to push and pop array.
	* upstart/tests/test_wire.c (test_push_pack, test_pop_pack): Test
	support for arrays.

	* upstart/wire.c (upstart_push_array, upstart_pop_array): Implement
	new array functions; note that these use a newer format that allows
	us to transmit NULL without needing to limit the size of the array.
	* upstart/wire.h: Add prototypes.
	* upstart/tests/test_wire.c (test_push_array, test_pop_array):
	Test the new array functions.

	* init/job.c (job_run_script): Build up the argument list, appending
	those from the goal event if one is set.
	(job_run_command): Use nih_str_array_add to build up the arguments,
	but don't append those from the goal event (use script).
	* init/tests/test_job.c (test_run_script): Make sure the arguments get
	passed to the running shell scripts.

	* init/job.c (job_run_script): Only use the /dev/fd trick if we can
	actually stat /dev/fd; also don't hardcode that path ...
	* init/paths.h (DEV_FD): Add here.

	* init/process.c (process_setup_environment): Copy environment
	variables from the goal event into the job's process.
	* init/tests/test_process.c (test_spawn): Make sure the environment
	reaches the job, but doesn't override that in the job already.

	* init/tests/test_job.c (test_start_event): 

	* init/job.c (job_start_event, job_stop_event): Copy the arguments
	and environment from the event into the goal event.

	* init/job.c (job_read_state, job_write_state): Read and write
	arguments and environment for goal event.
	* init/tests/test_job.c (test_read_state, test_write_state): Test
	with arguments and environment to the goal event.

	* init/event.c (event_read_state, event_write_state): Read and write
	the arguments and environment of the event.
	* init/tests/test_event.c (test_read_state, test_write_state): Make
	sure arguments and environment are correctly serialised.

	* init/cfgfile.c (cfg_stanza_console): Fix a leak of the console
	argument in the case of duplicated options.
	(cfg_stanza_env): Drop the counting now nih_str_array_addp does it;
	and be sure to use that function.
	(cfg_stanza_umask): Fix leak of umask argument
	(cfg_stanza_nice): Fix leak of nice argument
	* init/tests/test_event.c (test_new): Call event_queue_run so init
	is called outside of a TEST_ALLOC_FAIL block.

	* init/event.c (event_new): Start off with NULL args and env, to
	match job (saves a few bytes).
	(event_match): Watch for NULL arguments!
	* init/tests/test_event.c (test_new): Check for NULL not alloc'd

	* init/cfgfile.c (cfg_stanza_on, cfg_stanza_start) 
	(cfg_stanza_stop): Parse arguments to the on stanza and store them
	directly in the event.
	* init/tests/test_cfgfile.c (test_stanza_on, test_stanza_start) 
	(test_stanza_stop): Make sure arguments are parsed into the event.

	* init/event.c (event_new): Use nih_str_array_new.
	* init/cfgfile.c (cfg_stanza_env): Rewrite to use nih_str_array.

	* init/job.c (job_run_script): Check the error returned from
	nih_io_reopen; don't just loop.  We only ever expect ENOMEM (the
	other error, EBADF, is impossible).

	* init/job.c (job_change_state): Reset the goal_event to NULL when
	we catch a run-away job (as it's not stopping for the same event
	it started with).
	(job_child_reaper): Reset the goal_event to NULL after setting the
	goal to STOP.
	* init/tests/test_job.c (test_change_state, test_child_reaper):
	Check that the goal event gets reset whenever the goal gets changed.

	* init/tests/test_event.c: Use TEST_ALLOC_FAIL

	* init/event.c (event_match): Match arguments using fnmatch() and
	allow more arguments in event1 than event2 (but not the other way
	around).
	* init/tests/test_event.c (test_match): Check the new permitted
	combinations.

	* init/event.h (Event): Add args and env members to Event.
	* init/event.c (event_new): Initialise args and env members to
	zero-length arrays.
	* init/tests/test_event.c (test_new): Use TEST_ALLOC_FAIL and
	make sure args and env are both initialised to a list containing
	just NULL.

	* util/jobs.c (start_action): Get the UPSTART_JOB environment variable
	and use that if we don't have any arguments passed to us.
	(do_job): Code split from the above function that handles a named job
	* util/tests/test_jobs.c (test_start_action): Make sure UPSTART_JOB
	is picked up.

	* init/process.h: Add necessary attributes.

	* init/process.c (process_setup_environment): Set the UPSTART_JOB
	environment variable from the job, and the UPSTART_EVENT environment
	variable from the job's goal_event member (if set).
	* init/tests/test_process.c (test_spawn): Make sure we get the
	environment in the job.

	* init/job.h: Add attributes to job_new and job_read_state.
	* init/tests/test_job.c: Use CHECK_ALLOC_FAIL on the functions we
	didn't get around to touching while we were in here.

	* init/job.c (job_start_event, job_stop_event): Set the goal_event
	member to a copy of the event we found.
	(job_read_state): Use event_new instead of trying to do it by hand.
	* init/tests/test_job.c (test_start_event, test_stop_event): Use 
	CHECK_ALLOC_FAIL; and make sure the goal_event is set properly.
	(test_start, test_stop, test_write_new): Use event_new here too

	* init/job.c (job_write_state): Output a goal_event field containing
	the event name or nothing for NULL.
	(job_read_state): Parse the goal_event field
	* init/tests/test_job.c (test_write_state): Make sure the state is
	written out properly.
	(test_read_state): Make sure that the state is parsed correctly too.

	* init/job.c (job_start, job_stop): Split all of the code except
	the goal_event setting into two new static functions that this calls
	(_job_start, _job_stop): New static functions
	(job_start_event, job_stop_event): Call _job_start and _job_stop
	instead of job_start and job_stop

	* init/job.c (job_catch_runaway): Move this function up a bit.

	* init/job.c (job_start, job_stop): Clear the goal_event member,
	these functions are called for a manual start.
	* init/tests/test_job.c (test_start, test_stop): Make sure the
	goal_event member is freed and set to NULL.

	* init/job.h (Job): Add a new goal_event member
	* init/job.c (job_new): Initialise the goal_event member to NULL.
	* init/tests/test_job.c (test_new): Check with TEST_ALLOC_FAIL;
	also make sure goal_event is initialised to NULL.

2007-02-05  Scott James Remnant  <scott@netsplit.com>

	* configure.ac: Bump version to 0.3.3

	* NEWS: Update.

	* init/process.c (process_spawn): Exit with 255 so we don't clash
	with anything that uses 1 as a normal exit code.  Note why we only
	close 0..2 (everything else is FD_CLOEXEC).
	* init/cfgfile.c (cfg_watch_dir): Mark the inotify watch descriptor
	as FD_CLOEXEC.
	* init/control.c (control_open): nih_io_set_cloexec can only ever
	return EINVAL, so no point checking it.

2007-02-04  Scott James Remnant  <scott@netsplit.com>

	* init/tests/test_control.c: Remove strange old code.

2007-02-03  Scott James Remnant  <scott@netsplit.com>

	* init/control.c (control_open_sock, control_reopen)
	(control_close_handler): Drop these functions; unconnected datagram
	sockets don't close -- so why try dealing with it?
	(control_error_handler): Don't reopen the socket on error, just log
	it -- the socket should be fine, there's no remote end to be lost,
	after all.
	* init/tests/test_control.c (test_close_handler): Drop.
	(test_error_handler): Drop the reopen tests.

	* init/tests/test_job.c (test_run_script): Control socket doesn't
	get unexpectedly opened anymore; so no need to close it.

	* init/control.c (control_open): Remove the strange behaviour that
	this can be called to get the socket.  Instead make control_io
	global; we're all adults after all.
	* init/tests/test_control.c (test_open): Remove the test for the
	silly behaviour.
	* init/notify.c (notify_job, notify_event): Use the control_io
	pointer directly, and just do nothing if we lost it somehow.

	* init/main.c (main): Being unable tp open the control socket, or
	parse the configuration, should be a fatal error; stop being so
	damned liberal! <g>   Don't reset the signal state if we're
	being restarted, as this loses any pending signals -- be happy
	that our parent left them in a good state.  Set SIGCHLD to the
	standard handler, otherwise we might lose this before we start
	the main loop (which does the same anyway).
	(term_handler): Rework so we don't need to close and open the
	control socket; instead we just close it in the child that's
	going to send the state, and notify the parent that it's safe to
	exec (which will cause it to be closed so the new init can open it).

	* init/tests/test_control.c (test_open): Fix valgrind error
	* init/tests/test_notify.c (test_subscribe): Fix valgrind error

	* init/notify.c (notify_subscribe): Make safe against ENOMEM.
	* init/tests/test_notify.c (test_subscribe): Use TEST_ALLOC_FAIL

	* init/control.c: Add needed attributes; tidy up formatting.
	(control_open): Don't let ENOMEM fail opening the control socket.
	* init/control.h: Add needed attributes.
	* init/tests/test_control.c (test_open): Test for failed allocation.
	* init/main.c (term_handler): Make sure we catch failure to open
	the control socket again.

	* TODO: Update

	* init/cfgfile.c (cfg_watch_dir): Clean this up a bit; now we only
	output a warning if inotify failed for any reason other than not
	being supported AND walking worked.

	* init/cfgfile.c (cfg_watch_dir): Update to even newer watch API;
	our create_handler is now always called if inotify is successful,
	so we just need to fall back to walking the directory when it
	isn't -- if inotify isn't supported, don't even bother complaining.
	(cfg_create_modify_handler): Check the stat of the file visited to
	make sure it's a regular file.
	(cfg_visitor): Check the stat of the file visited to make sure it's
	a regular file.

	* init/cfgfile.c: Update include to upstart/enum.h
	* init/job.c: Update include to upstart/enum.h
	* init/job.h: Update include to upstart/enum.h

	* logd/main.c: Add attribute to open_logging

	* util/initctl.c: Split out the command functions into new files;
	* util/jobs.c: This gets the job-related commands
	* util/events.h: This gets the event-related commands
	* util/initctl.h, util/jobs.h, util/events.h: Headers
	* util/tests/test_jobs.c: Test suite for job-related commands.
	* util/tests/test_events.c: Test suite for event-related commands.
	* util/Makefile.am (initctl_SOURCES): Add new files.
	(TESTS): Build new test suites.
	(test_jobs_SOURCES, test_jobs_LDFLAGS, test_jobs_LDADD):
	Details for job-related commands test suite binary.
	(test_events_SOURCES, test_events_LDFLAGS, test_events_LDADD):
	Details for event-related commands test suite binary.
	* TODO: Remove item about splitting initctl now we've done it.

	* TODO: Big update; strip anything we have a spec for.

	* upstart/message.c (upstart_message_handle): Make sure that if we
	fail to parse a message, we don't leave strings around in memory.
	* upstart/tests/test_message.c (test_open): Check that we get a
	raised EADDRINUSE if we try an open a socket twice.
	(test_handle): Add lots of checks for things like NULL names and
	incomplete messages; as well as the obvious unknown message.
	(test_reader): Make sure that errors while handling messages are
	dealt with by logging it.

	* upstart/job.c, upstart/job.h, upstart/tests/test_job.c: Rename to
	enum.c, enum.h and tests/test_enum.c; since this just includes enums
	and convert functions really.
	* upstart/Makefile.am: Update.
	* upstart/libupstart.h: Update include.
	* upstart/tests/test_message.c: Update include.

2007-02-01  Scott James Remnant  <scott@netsplit.com>

	* logd/main.c (main): Ensure we error if daemonise fails.

	* compat/sysv/shutdown.c (main): Ensure that signals and timers
	are added, even if we run out of memory.

	* upstart/tests/test_message.c: Change from assert to assert0 
	* upstart/tests/test_wire.c: Change from assert to assert0
	* init/tests/test_notify.c: Change from assert to assert0
	* init/tests/test_control.c: nih_io_message_send should always return
	a value greater than zero.

	* upstart/tests/test_wire.c: Change to use assert instead of NIH_ZERO;
	the rationale here is that in test cases we just want to fail, not
	try again repeatedly.
	* upstart/tests/test_message.c: Likewise.

	* init/tests/test_control.c: Use assert to ensure we get the expected
	return values of functions that raise errors.
	* init/tests/test_notify.c: Use assert to ensure we get the expected
	return values of functions that raise errors.

	* init/cfgfile.c (cfg_watch_dir): Port to the new NihWatch API and
	use nih_dir_walk().  This also fixes the long-standing bug where we
	wouldn't watch the configuration directory if inotify was disabled.
	Drop both the parent and prefix members for now, until we clean this
	up later.
	(cfg_create_modify_handler): Wrap cfg_read_job after figuring out
	the job name.
	(cfg_job_name): Function to figure out the job name from a path.
	(cfg_visitor): Visitor function to handle initial parsing, figuring
	out the job name; otherwise identical to the standard handler.
	* init/cfgfile.h: Update prototype for cfg_watch_dir.
	* init/main.c (main): Update call to cfg_watch_dir.

2007-01-31  Scott James Remnant  <scott@netsplit.com>

	* upstart/tests/test_message.c: Use TEST_ALLOC_FAIL to make sure
	allocations are handled properly.

2007-01-30  Scott James Remnant  <scott@netsplit.com>

	* upstart/wire.c: Note that if any of the push functions fail, the
	entire buffer should be discarded.
	* upstart/tests/test_wire.c (test_push_int, test_push_unsigned) 
	(test_push_string, test_push_header, test_push_pack): Us
	TEST_ALLOC_FAIL to ensure that failing to allocate memory is caught.

	* upstart/tests/test_message.c (my_handler): Free the name and
	description after checking; they aren't otherwise.

	* upstart/wire.c (upstart_push_packv, upstart_pop_packv): Consume
	a copy of the va_list, so these can be called multiple times on the
	same list without ill effect.

	* upstart/message.h: Add warn_unused_result attributes to
	upstart_message_handle and upstart_message_handle_using as they raise
	errors.

	* upstart/wire.c: push functions return negative values to indicate
	insufficient memory.
	* upstart/wire.h: Add warn_unused_result attributes to push functions

	* upstart/tests/test_message.c: Guard calls to nih_io_buffer_push and
	nih_io_message_add_control with NIH_ZERO to ensure they succeed.
	* upstart/tests/test_wire.c: Guard calls to nih_io_buffer_push

	* HACKING: Update from libnih with new Documentation,
	Function Attributes and Test Cases sections.

2007-01-10  Scott James Remnant  <scott@netsplit.com>

	* init/main.c (crash_handler): s/SEGV/SIGSEGV/

	* init/main.c (main): Rename variable

	* TODO: Update.

	* init/main.c (main): Change the way we clear the arguments; by
	deleting just the final NULL terminator, we fool the kernel into
	only returning one argument in cmdline.

	* init/main.c (segv_handler): Rename to crash_handler and handle
	SIGABRT as well, so we can catch assertion errors.  Of course, in
	theory, with our high test converage this should never happen in
	practice <chortle>

2007-01-09  Scott James Remnant  <scott@netsplit.com>

	* init/main.c (main): Clear arguments so that upstart only ever
	appears as /sbin/init in ps, top, etc.

	* TODO: Update.

	* util/initctl.c: Add data pointer to functions and handle calls.

	* init/control.c: Add data pointer to all functions.
	* init/tests/test_control.c: Pass data pointer to
	upstart_message_handle_using()
	* init/tests/test_notify.c: Pass data pointer to
	upstart_message_handle_using()

	* upstart/message.c (upstart_message_handle) 
	(upstart_message_handle_using): Add a data pointer argument to these
	functions and pass it to the handler.
	(upstart_message_reader): Pass the io structure's data pointer.
	* upstart/message.h (UpstartMessageHandler): Add a data pointer to
	the message handler.
	* upstart/tests/test_message.c (test_handle, test_handle_using):
	Pass a data pointer to the function call and check it's passed
	to the handler correctly.
	(test_reader): Check that the io data pointer gets passed.

	* init/tests/test_cfgfile.c (test_stanza_console, test_stanza_env) 
	(test_stanza_umask, test_stanza_nice, test_stanza_limit): Finish off
	the newer style test cases.

	* init/cfgfile.c (cfg_stanza_console, cfg_stanza_umask)
	(cfg_stanza_nice, cfg_stanza_limit, cfg_stanza_chroot)
	(cfg_stanza_chdir): Guard against duplicate uses of the stanzas.
	* init/tests/test_cfgfile.c (test_stanza_daemon) 
	(test_stanza_respawn): Check that neither daemon or respawn override
	exec if they have no arguments.
	(test_stanza_script): Add missing function
	(test_stanza_chroot, test_stanza_chdir): Add tests for these simple
	stanzas.

	* init/cfgfile.c: Change remaining uses of nih_error_raise and
	return to just nih_return_error.

	* init/cfgfile.c (cfg_stanza_exec, cfg_stanza_daemon)
	(cfg_stanza_respawn, cfg_stanza_script): Disallow duplicates,
	both of command strings, scripts, limits and of just the flags.
	* init/tests/test_cfgfile.c (test_stanza_exec) 
	(test_stanza_daemon, test_stanza_respawn, test_stanza_instance):
	Check the behaviour of these stanzas.
	
	* init/cfgfile.c (cfg_stanza_start, cfg_stanza_stop): Disallow
	duplicate values for the script.
	* init/tests/test_cfgfile.c (test_stanza_start, test_stanza_stop):
	Test cases for those two functions.

	* init/cfgfile.c (cfg_stanza_description, cfg_stanza_author) 
	(cfg_stanza_version): Don't allow stanza to be duplicated anymore.
	* init/tests/test_cfgfile.c (test_stanza_description) 
	(test_stanza_author, test_stanza_version): Test cases for these
	simple stanza; making sure duplication is not permitted.
	(test_stanza_on): Add a test case for this stanza too.

	* init/cfgfile.c (cfg_stanza_kill): Guard against duplicate uses
	of the kill timeout stanza.
	* init/tests/test_cfgfile.c (test_stanza_kill): Test the complex
	kill stanza.
	(test_stanza_pid): Check duplicate usage results in an error.

	* init/job.h (Job): Rename pidfile to pid_file and binary to pid_binary
	* init/job.c (job_new): Update names here too.
	* init/errors.h: Add a new "duplicate value" error.
	* init/cfgfile.c (cfg_read_job): Change name of variables, and catch
	the duplicate value error to add the line number.
	(cfg_stanza_pid): Change variable names, and clean this function up
	a little.  Make it an error to use a stanza more than once.
	* init/tests/test_cfgfile.c (test_stanza_pid): Write a newer test
	case function for the pid stanza.

	* init/cfgfile.c (cfg_stanza_normalexit): Use do/while instead of
	while, that we don't have to test has_token first as next_arg does
	that for us.

	* init/cfgfile.c (cfg_stanza_normalexit): Change to peek at the next
	token to see whether it's missing or not, and then just fetch each
	next argument at a time.  This is more efficient than parsing them
	all in one go, and also means we can report the error in the right
	place!
	* init/tests/test_cfgfile.c (test_stanza_normalexit): Since we've
	changed the function that parses the stanza, add a proper test case
	function for it, covering all the behaviours.

	* init/job.c (job_new): Initialise the emits member to an empty list.
	* init/job.h (Job): Add the emits member as a list.
	* init/tests/test_job.c (test_new): Check the emits list starts off
	empty.
	* init/tests/test_cfgfile.c (test_stanza_emits): Test the new emits
	stanza; this function will also serve as a prototype for cleaning up
	the config tests.

	* init/cfgfile.c (cfg_stanza_emits): Add function to parse the new
	emits stanza.

	* init/cfgfile.c (cfg_stanza_depends): Remove the depends stanza
	from the configuration file.  Dependency support has never been used,
	and is to be replaced by a more flexible event/state configuration
	and blocking on the starting/stopping events.
	* init/tests/test_cfgfile.c: Remove references and tests for the
	depends stanza.
	* init/job.h: Remove the depends list from the job structure.
	* init/job.c (job_new): No depends list to initialise.
	(job_change_state): No dependencies to release
	(job_start): No dependencies to iterate; this removes a particularly
	hairy and complex interaction between state changes.  Remove the
	dependency event.
	(job_release_depends): Drop this function.
	* init/tests/test_job.c (test_start, test_stop): Massively simplify
	these tests cases now we don't have dependencies to worry about.
	(test_release_depends): Drop tests

2007-01-08  Scott James Remnant  <scott@netsplit.com>

	* init/cfgfile.c: Rewrite using the nih_config API, rather than one
	huge function we now just have seperate handler functions for each
	stanza.  We can also use more fine-grained parsing than slurping
	all args in and counting them.
	(cfg_read_job): Catch exceptions from the configuration parser and
	add the line number where the problem occurred to an output message.
	Parser errors are now fatal, and not ignored.
	* init/errors.h: Add a file containing errors raised within the init
	daemon codebase.
	* init/Makefile.am (init_SOURCES): Build with errors.h
	* init/tests/test_cfgfile.c: Update test cases now we don't expect
	a job to be returned if there's a parser error.

	* TODO: Update

2007-01-06  Scott James Remnant  <scott@netsplit.com>

	* logd/main.c (logging_reader): Fix inadvertent shadowing of the
	len parameter.

	* compat/sysv/telinit.c: Oops, nearly forgot to port this to send
	the messages in the new way.
	* compat/sysv/shutdown.c (shutdown_now): Likewise, port this too.

	* TODO: Update.

	* util/initctl.c (handle_job_status): Output the process argument,
	not the pid argument which contains the origin of the message.

	* upstart/message.c (upstart_message_handle): Raise a new unknown
	message error if we don't have a handler  and a new illegal message
	error if the source is illegal.
	* upstart/tests/test_message.c (test_handle): Adjust tests to check
	for the new errors that we raise.
	* upstart/errors.h: Define strings for new errors.

	* util/initctl.c: Yet another makeover for this little program,
	port it to the new message/control framework using handler functions
	and NihIoMessage.  This starts to make each action function look
	very similar, so there's method to this madness.

2007-01-05  Scott James Remnant  <scott@netsplit.com>

	* logd/main.c (main): Make sure that we add the SIGTERM handler.

	* init/tests/test_job.c (test_run_script): This test case relies
	on there only being one file descriptor watch, which won't be true
	if the control socket has been opened because there's a message to
	go out.  Make sure it's closed first.

	* init/init.supp: Update supressions file now that control_init
	has been renamed to notify_init

	* init/Makefile.am: Include notify.o from all tests.
	* init/job.c (job_change_state, job_kill_process, job_start) 
	(job_stop): Use the new notify_job function name.
	* init/event.c (event_queue_run): Use the new notify_event function
	name.

	* init/control.c (control_error_handler): Handle ECONNREFUSED now
	that the process id is available to us.
	* init/tests/test_control.c (test_error_handler): Make sure children
	going away is handled properly.

	* upstart/message.c (upstart_message_new): Store the process id in
	the int_data message field.
	* upstart/tests/test_message.c (test_new): Check the int_data field
	is filled in.

	* init/main.c (main): Guard against various things returning an error
	that we weren't catching.

	* init/tests/test_notify.c: Whitespace fix.

	* init/control.c (control_watch_jobs, control_unwatch_jobs) 
	(control_watch_events, control_unwatch_events): Restore functionality
	to subscribe and unsubscribe from job and event notifications.	
	* init/tests/test_control.c (test_watch_jobs, test_unwatch_jobs) 
	(test_watch_events, test_unwatch_events): Check that the subscription
	and unsubscription messages work.
	* init/Makefile.am (test_control_LDADD): Link to notify.o

	* init/control.c: Drop unused include of upstart/errors.h

	* init/notify.c: Move functions that handle subscription and
	notification from control.c.  Other than changing the names, we're
	keeping the API the same for now; expect it to change later when we
	add the ability to subscribe to individual jobs or events.
	(notify_init): initialise the subscriptions list; we don't have a
	separate send queue now that the control I/O is always asynchronous.
	* init/notify.h: Moved notification enum, structure and prototypes
	from control.h, changing the names so they match notify_* in the
	process.
	* init/Makefile.am (init_SOURCES): Build and link notify.c using
	notify.h
	(TESTS): Build the notify test suite binary.
	(test_notify_SOURCES, test_notify_LDFLAGS, test_notify_LDADD): Details
	for notify test suite binary.
	* init/tests/test_notify.c: Rewrite test cases in the manner of
	test_control.c so that we have one function for notify_job and
	one for notify_event, each of which contains the child process that
	receives the notification,

	* init/control.c (control_open): Allow this to be called to obtain
	the control socket, which means we can make it static.
	* init/tests/test_control.c (test_open): Check that it works.

	* init/control.c, init/control.h, init/tests/test_control.c: Move
	functions that handle subscription and notification to new notify.c
	(control_init): Drop completely, no need to maintain a send queue now
	(control_open): Change to return an NihIo that uses the default
	control watcher, and our error handler.  Split socket opening into
	(control_open_sock): which can be called from other functions.
	(control_close): Use nih_io_close() to close the socket and free the
	structure in one go.
	(control_reopen): Close the open control socket and open it again
	without destroying the NihIo structure, its queues or state.
	(control_close_handler): Handle the control socket going away
	(control_error_handler): Handle errors on the control socket,
	including the connection refused error that indicates a client went
	away.
	(control_handle): Split this into a miriad of small functions with
	a table to link them to the message type; this will make expanding
	each message handler much easier in future.
	* init/control.h: Update.
	* init/tests/test_control.c: Rewrite test cases to check the new
	handler functions; as a side-effect, this gets rid of the evil giant
	child/parent functions in favour of one test function per handler
	function.

	* upstart/message.c (upstart_message_handle_using): Wrapper function
	around upstart_message_handle that ensures all messages as passed to
	a single function.
	* upstart/message.h: Update.
	* upstart/tests/test_message.c (test_handle_using): Make sure it
	calls the single function.

2007-01-04  Scott James Remnant  <scott@netsplit.com>

	* upstart/message.c (upstart_message_reader): Handle any errors
	that occurred while handling the message.

2007-01-02  Scott James Remnant  <scott@netsplit.com>

	* upstart/message.c (upstart_message_handle): Check that the name
	argument is never NULL.
	(upstart_message_reader): Simple message reader function that can
	be associated with an I/O watch and handles each message received.
	* upstart/message.h: Add prototype.
	* upstart/tests/test_message.c (test_reader): Test the reader function.

	* upstart/control.c: Rename to upstart/message.c
	* upstart/control.h: Rename to upstart/message.h
	* upstart/tests/test_control.c: Rename to upstart/tests/test_message.c
	* upstart/libupstart.h: Update includes.
	* upstart/wire.c: Include message.h
	* upstart/wire.h: Update includes.
	* upstart/tests/test_wire.c: Update includes.
	* upstart/errors.h: Rename UPSTART_INVALID_MESSAGE to
	UPSTART_MESSAGE_INVALID so that it's prefixed.
	* upstart/Makefile.am (libupstart_la_SOURCES) 
	(upstartinclude_HEADERS, TESTS): Update filenames.

	* upstart/control.c (upstart_message_new): New function that
	creates an NihIoMessage directly from its arguments, which are a type
	followed by a variable number of args depending on that type.
	(upstart_message_handler): Function to find a handler function for
	a particular message type and origin process.
	(upstart_message_handle): New function that takes an NihIoMessage
	and invokes a handler function with a variable number of args
	depending on the message type.
	(upstart_send_msg, upstart_send_msg_to, upstart_recv_msg): Drop these
	functions, leave it up to the caller to decide whether to send and
	receive the messages synchronously or asynchronously; now that the
	capability is in nih_io_*.
	* upstart/control.h (UpstartMsgType): Rename to UpstartMessageType.
	(UpstartMessageHandler): Function with variable number of arguments
	that handles a message received.
	(UpstartMsg): Drop this structure entirely, we'll encode or decode
	the wire format directly from or into a function call, rather than
	use an intermediate structure to marshal it.
	(UpstartMessage): New structure to make a table that can be passed
	to upstart_message_handle to determine which handler should be called.
	* upstart/tests/test_control.c: Test new behaviour.
	* upstart/wire.c (upstart_push_header, upstart_pop_header): Change
	structure name for type parameter.
	* upstart/wire.h: Update.
	* upstart/tests/test_wire.c: Update.

	* configure.ac (AC_COPYRIGHT): Update copyright to 2007.

2006-12-29  Scott James Remnant  <scott@netsplit.com>

	* upstart/wire.c (upstart_write_int, upstart_write_unsigned) 
	(upstart_write_string, upstart_write_header, upstart_write_packv) 
	(upstart_write_pack): Rename to *_push_*
	(upstart_read_int, upstart_read_unsigned, upstart_read_string) 
	(upstart_read_header, upstart_read_packv, upstart_read_pack): Rename
	to *_pop_*.
	All of the above modified to modify an NihIoMessage structure,
	instead of trying to carry around buffers ourself.
	* upstart/wire.h: Update to match above.
	* upstart/tests/test_wire.c: Update all tests to match the above
	changes.

2006-12-21  Scott James Remnant  <scott@netsplit.com>

	* upstart/wire.c (upstart_read_packv, upstart_write_packv): Change
	nih_assert_notreached to nih_assert_not_reached.

	* init/job.c (job_run_script): Open the NihIo structure in stream mode.
	* logd/main.c (logging_watcher): Open the NihIo structure in
	stream mode.
	(logging_reader): Need to pass the length of the size_t as a pointer
	so that it can be modified if less is read.

2006-12-17  Scott James Remnant  <scott@netsplit.com>

	* upstart/wire.c (upstart_write_packv, upstart_write_pack) 
	(upstart_read_packv, upstart_read_pack): Functions to write a pack
	of different variables to the stream, or read them from it
	* upstart/wire.h: Add prototypes.
	* upstart/tests/test_wire.c (test_write_pack, test_read_pack):
	Check we can read and write a pack of variables at once.

	* upstart/wire.c (upstart_write_header, upstart_read_header): Drop
	the version from the header, we'll just keep the protocol always
	backwards compatible.
	* upstart/wire.h: Update.
	* upstart/tests/test_wire.c (test_write_header, test_read_header):
	Check that everything works.

	* upstart/wire.c (upstart_write_string, upstart_read_string):
	Transmit the length as an unsigned, and use 0xffffffff to mean NULL
	instead of zero so we can still transmit the empty string.
	* upstart/wire.h: Update.
	* upstart/tests/test_wire.c (test_write_string, test_read_string):
	Tests for the functions to make sure the wire is at it should be.

	* upstart/wire.c (upstart_read_str, upstart_write_str): Rename to
	upstart_read_string and upstart_write_string.
	* upstart/wire.h: Update.
	
	* upstart/wire.c (upstart_write_unsigned, upstart_read_unsigned):
	Functions to send unsigned values over the wire, which we'll use
	to get a bit extra for the string lengths.
	* upstart/wire.h: Update.
	* upstart/tests/test_wire.c (test_write_unsigned) 
	(test_read_unsigned): Test the new functions.

	* upstart/wire.c (upstart_write_ints, upstart_read_ints): Drop
	these functions, we'll go with something far more generic and
	useful.
	* upstart/wire.h: Remove prototypes.

	* upstart/wire.c (upstart_write_int, upstart_read_int): Transmit
	integers as signed 32-bit values in network byte order.
	* upstart/tests/test_wire.c (test_write_int, test_read_int): Test
	the functions to make sure the wire is at it should be,

	* upstart/control.c (upstart_read_int, upstart_write_int) 
	(upstart_read_ints, upstart_write_ints, upstart_read_str) 
	(upstart_write_str, upstart_read_header, upstart_write_header): Move
	functions to new wire.c file.
	* upstart/wire.c: Source file to hold wire protocol functions.
	* upstart/wire.h: Prototypes.
	* upstart/tests/test_wire.c: (empty) test suite.
	* upstart/libupstart.h: Include wire.h
	* upstart/Makefile.am (libupstart_la_SOURCES): Build and link wire.c
	(upstartinclude_HEADERS): Install wire.h
	(TESTS): Build and run wire test suite.
	(test_wire_SOURCES, test_wire_LDFLAGS, test_wire_LDADD): Details for
	wire test suite binary.

	* upstart/control.c (MAGIC): Change to "upstart\n", the final
	character was originally \0 and then was a " " for the 0.2 series.
	* upstart/tests/test_control.c (test_recv_msg): Change to match.

2006-12-15  Scott James Remnant  <scott@netsplit.com>

	* util/initctl.c, compat/sysv/telinit.c, compat/sysv/shutdown.c:
	Update all uses of the UpstartMsg structure to avoid the
	intermediate union that no longer exists.	

	* init/control.c, init/tests/test_control.c: Update all uses of
	the UpstartMsg structure to avoid the intermediate union that no
	longer exists.	

	* upstart/control.h: Combine all the previous message structures
	into just one that has all of the fields anyway.
	* upstart/control.c, upstart/tests/test_control.c: Update all uses of
	the UpstartMsg structure to avoid the intermediate union that no
	longer exists.

	* upstart/control.h (UPSTART_API_VERSION): Define API version macro
	to be public.
	* upstart/control.c (MSG_VERSION, upstart_send_msg_to): Replacing the
	previous MSG_VERSION macro here.

	* upstart/control.c (upstart_read_int, upstart_write_int) 
	(upstart_read_ints, upstart_write_ints, upstart_read_str) 
	(upstart_write_str, upstart_read_header, upstart_write_header):
	New functions to replace the old "write a struct" protocol with
	something a little more regimented and supportable.
	(IOVEC_ADD, IOVEC_READ, WireHdr, WireJobPayload, WireJobStatusPayload)
	(WireEventPayload): Remove these structures, use the functions
	instead.
	(upstart_send_msg_to): Call write functions intead of using macros,
	this makes the code somewhat neater.
	(upstart_recv_msg): Call read functions instead of using macros,
	again making the code somewhat neater.
	* upstart/tests/test_control.c (test_recv_msg): Change wire
	tests to match new protocol, and thus actually work properly,
	previously these were endian sensitive.

2006-12-14  Scott James Remnant  <scott@netsplit.com>

	* compat/sysv/shutdown.c (wall): Construct the wall message so that
	we don't put \r into a po file; for some reason, gettext hates that
	and bitches about it.  Someone's confusing internationalisation with
	operating system portability, I expect.

	* util/man/initctl.8: Drop reference to start(8), as that's just
	a symlink to initctl now.

	* init/man/init.8: Link to initctl.

	* compat/sysv/reboot.c (main): Clear up help text a little.

	* HACKING: Correct some typos.

	* configure.ac (AC_INIT): Correct bug reporting address.

2006-12-13  Scott James Remnant  <scott@netsplit.com>

	* configure.ac: Bump version to 0.3.2

	* NEWS: Update.

	* util/initctl.c (print_job_status): Drop the newline from the
	output.

2006-12-13  Alex Smith  <alex@alex-smith.me.uk>

	* util/initctl.c (print_job_status): Clean up initctl job status
	output, which was badly converted from printf to nih_message.

2006-12-13  Scott James Remnant  <scott@netsplit.com>

	* compat/sysv/man/shutdown.8: Add missing documentation on the
	format of TIME by copying it from --help output.

2006-12-13  Alex Smith  <alex@alex-smith.me.uk>

	* init/process.c (process_setup_console): Actually send output to
	/dev/null instead of /dev/console, when CONSOLE_NONE.

2006-12-13  Scott James Remnant  <scott@netsplit.com>

	* Makefile.am (EXTRA_DIST): Distribute the nih ChangeLog as well.

	* init/tests/test_job.c: Port to the new test framework.
	* init/job.c (job_set_idle_event): Fix a slight memory leak,
	repeated setting of the idle event never freed the previous one set.

2006-12-12  Scott James Remnant  <scott@netsplit.com>

	* init/tests/test_cfgfile.c: Port to the new test framework.

	* init/tests/test_control.c: Port to the new test framework.
	* init/init.supp: Suppress the list head allocated within control_init.

	* init/control.c (control_watcher): Need to save the pid when we
	get ECONNREFUSED, otherwise we lose it when we free the message.

	* init/tests/test_process.c: Port to the new test framework.
	* init/init.supp: Suppress the list head allocated within job_init.

	* init/init.supp: Include a valgrind suppressions file.
	* init/Makefile.am (EXTRA_DIST): Distribute the suppressions file.

	* init/tests/test_event.c: Port to the new test framework.

	* logd/Makefile.am, util/Makefile.am, compat/sys/Makefile.am
	(AM_CPPFLAGS): Add -I$(srcdir), necessary for testing "programs"
	that don't have usual library path semantics.

	* upstart/tests/test_control.c: Port to the new test framework.
	* upstart/control.c (upstart_free): Drop this function, while not
	exposing libnih is a valiant effort, it already slips out because
	of the error handling.

	* upstart/tests/test_job.c: Add missing include.

	* upstart/tests/test_job.c: Port to the new test framework.
	(test_process_state_name): Check that this returns NULL.

	* HACKING: Update location of download directory.  Document
	requirement that all code have test cases.

	* logd/main.c (open_logging): Likewise.

	* init/control.c (control_open): No need to set ENOMEM, errno is
	always set anyway.

	* configure.ac (AM_INIT_AUTOMAKE): Include nostdinc so we don't get
	Automake's broken default includes.
	* upstart/Makefile.am (DEFAULT_INCLUDES): Drop override now that
	we don't need it.
	(DEFS, INCLUDES): Replace these variables with the combined
	(AM_CPPFLAGS): variable that declares everything.
	* init/Makefile.am (DEFAULT_INCLUDES): Drop override now that
	we don't need it.
	(DEFS, INCLUDES): Replace these variables with the combined
	(AM_CPPFLAGS): variable that declares everything.
	* util/Makefile.am (DEFAULT_INCLUDES): Drop override now that
	we don't need it.
	(DEFS, INCLUDES): Replace these variables with the combined
	(AM_CPPFLAGS): variable that declares everything.
	* compat/sysv/Makefile.am (DEFAULT_INCLUDES): Drop override now that
	we don't need it.
	(DEFS, INCLUDES): Replace these variables with the combined
	(AM_CPPFLAGS): variable that declares everything.
	* logd/Makefile.am (DEFAULT_INCLUDES): Drop override now that
	we don't need it.
	(DEFS, INCLUDES): Replace these variables with the combined
	(AM_CPPFLAGS): variable that declares everything.

2006-11-02  Scott James Remnant  <scott@netsplit.com>

	* util/initctl.c (start_action): Remove break calls which shouldn't
	be there.

2006-10-18  Sean E. Russell  <ser@ser1.net>

	* init/main.c: Include sys/time.h
	* init/cfgfile.c: Include sys/time.h and sys/resource.h
	* init/job.c: Include sys/time.h and sys/resource.h

2006-10-17  Scott James Remnant  <scott@netsplit.com>

	* configure.ac: Bump version to 0.3.1

	* NEWS: Update.
	* TODO: Update.

	* configure.ac (AM_GNU_GETTEXT_VERSION): Quote version number.

	* logd/Makefile.am (event.d/logd): Make the event.d sub-directory
	in case we're building outside of the source tree.

	* compat/sysv/runlevel.c (store): Don't break strict-aliasing rules
	by avoiding dereferencing type-punned pointer.  Answers on a
	postcard, please.

2006-10-13  Scott James Remnant  <scott@netsplit.com>

	* util/initctl.c (start_action, emit_action): Add missing \n

	* util/initctl.c: Rewrite using nih_command_parser.
	* util/man/initctl.8: Improve.

	* util/start.c: Remove, replaced by initctl.
	* util/man/start.8: Remove, replaced by initctl.
	* util/Makefile.am (sbin_PROGRAMS): Drop start, now just a symlink
	to initctl.
	(dist_man_MANS): Drop start.8, now a symlink to initctl.8
	(install-exec-hook): Make symlinks to initctl, add start
	(install-data-hook): Make symlinks to initctl.8, add start.8

	* initctl: Rename to util again, I don't want a separate directory
	for every single little tool; and we'll be shipping more than just
	initctl (e.g. a non-compat reboot).
	* configure.ac (AC_CONFIG_FILES): Make util/Makefile instead of
	initctl/Makefile.
	* Makefile.am (SUBDIRS): Descend into util, not initctl.

	* compat/sysv/reboot.c: Remove long options where they didn't exist
	before.  Write help text.
	* compat/sysv/man/reboot.8: Update.

	* init/main.c (main): Formatting.
	* logd/main.c (main): Formatting.
	* logd/man/logd.8: Formatting.
	* compat/sysv/runlevel.c (main): Formatting.
	* compat/sysv/telinit.c (main): Formatting.
	* compat/sysv/man/shutdown.8: Remove long options.

	* compat/sysv/shutdown.c: Remove -e/--event, it has no place in a
	compatibility tool.  Get rid of long options that never existed
	before.  Specify help text to describe the options.
	* compat/sysv/man/shutdown.8: Spruce up a bit.

	* compat/sysv/telinit.c (main): Set help text to list the valid
	runlevels.
	* compat/sysv/man/telinit.8: Refine the notes to mention runlevel(8).

	* compat/sysv/runlevel.c (main): Make the help text describe the
	options, rather than the behaviour.
	* compat/sysv/man/runlevel.8: Flesh out a little more.

	* configure.ac (AC_INIT): Change bug reporting address to the
	mailing list, since Launchpad doesn't accept random bugs without
	accounts and complicated control messages.
	* init/main.c, logd/main.c: Add a period to the synopsis.

	* init/main.c (main): Set the synopsis, and direct people to look
	at telinit in the --help output.
	* init/man/init.8: Flesh this out a little more, still a lot of
	explaining to do about jobs and events, but we'll wait until we've
	changed that code before documentating the behaviour.

	* logd/main.c (main): Correct help text to describe the options,
	rather than what the program does.  As per standard style.
	Don't become a daemon until the logging socket is open, and make
	that exclusive with waiting for SIGCONT.
	* logd/man/logd.8: Write some more extensive documentation,
	including describing the startup interlock and the socket protocol.
	* TODO: Plan to get rid of the signal interlock from  logd.

2006-10-12  Scott James Remnant  <scott@netsplit.com>

	* configure.ac: Expand AC_GNU_SOURCE so we get _GNU_SOURCE and so
	that gettext doesn't complain.
	(AM_GNU_GETTEXT_VERSION): Increase to 0.15
	(AC_PREREQ): Increase to 2.60
	* HACKING: Update autoconf and gettext requirements.

2006-10-11  Scott James Remnant  <scott@netsplit.com>

	* init/control.c (control_init): Pass NULL to nih_list_new.
	Clarify list item types.
	* init/event.c (event_init): Pass NULL to nih_list_new.
	* init/job.c (job_init): Pass NULL to nih_list_new.

	* init/main.c: Change nih_signal_add_callback to nih_signal_add_handler
	and NihSignalCb to NihSignalHandler.

	* init/cfgfile.c, init/cfgfile.h, init/control.c, init/control.h,
	init/event.c, init/event.h, init/job.c, init/job.h, init/main.c,
	init/process.c: Clean up documentation strings and parent pointer
	types.

	* compat/sysv/shutdown.c: Change nih_signal_add_callback to
	nih_signal_add_handler.

	* compat/sysv/reboot.c: Set synopsis text depending on command
	used (probably should use nih_command_parser?)
	* compat/sysv/runlevel.c: Set synopsis and help text, and correct
	usage.
	* compat/sysv/shutdown.c: Set synopsis text.
	* compat/sysv/telinit.c: Set synopsis text.

	* compat/sysv/runlevel.c, compat/sysv/shutdown.c: Clean up
	documentation strings.

	* logd/main.c: Set synopsis and help text.

	* logd/main.c: Clean up documentation strings.
	Change nih_signal_add_callback to nih_signal_add_handler.

	* upstart/control.c, upstart/control.h, upstart/job.c: Clean up
	documentation strings and correct parent pointer type.

	* HACKING: Detail function documentation requirement and format.

2006-10-10  Scott James Remnant  <scott@netsplit.com>

	* event.d/logd.in: Move to logd/event.d
	* event.d/Makefile.am: Remove
	* logd/Makefile.am: Create the logd job definition and install
	* Makefile.am (SUBDIRS): event.d directory has been removed.
	* configure.ac (AC_CONFIG_FILES): No longer make event.d/Makefile

	* configure.ac: Check for --enable-compat, default to sysv if given
	or no compat if not given.
	* compat/sysv/Makefile.am: Don't build binaries or install manpages
	unless COMPAT_SYSV is defined.

2006-10-06  Scott James Remnant  <scott@netsplit.com>

	* doc/upstart-logo.svg: Include the logo Alexandre designed.
	* doc/Makefile.am (EXTRA_DIST): Ship the logo in the tarball.
	* Makefile.am (SUBDIRS): Install under doc
	* configure.ac: Generate doc/Makefile
	* AUTHORS: Ensure he's credited fully.

2006-09-27  Scott James Remnant  <scott@netsplit.com>

	* event.d/Makefile.am (do_subst): Eliminate duplicate /s

	* man/init.8: Move to init/man
	* init/Makefile.am: Update to install man page.
	* man/logd.8: Move to logd/man
	* logd/Makefile.am: Update to install man page.
	* man/initctl.8, man/start.8: Move to initctl/man
	* initctl/Makefile.am: Update to install man pages.
	* man/reboot.8, man/runlevel.8, man/shutdown.8, man/telinit.8:
	Move to compat/sysv/man
	* compat/sysv/Makefile.am: Update to install man pages.
	* man/Makefile.am: Remove
	* configure.ac (AC_CONFIG_FILES): Remove man/Makefile
	* Makefile.am (SUBDIRS): Don't build in man

	* util: Rename to initctl
	* configure.ac (AC_CONFIG_FILES): Update.
	* Makefile.am (SUBDIRS): Update.

	* util/reboot.c: Move to compat/sysv
	* util/shutdown.c: Move to compat/sysv
	* util/Makefile.am: Update.
	* compat/sysv/Makefile.am: Update.

	* configure.ac: Replace macros with single call to NIH_INIT.
	Bump version to 0.3.0 to begin new development cycle.

2006-09-21  Scott James Remnant  <scott@netsplit.com>

	* logd/main.c: Revert the change that logged to the console, in
	practice this doesn't work so well.  I want to get rid of logd
	in the long term, or at least just have it as a simple logging
	proxy, so giving it features seems wrong.

2006-09-20  Scott James Remnant  <scott@netsplit.com>

	* configure.ac: Bump version to 0.2.8
	* NEWS: Updated.

	* logd/main.c (main): Check the kernel command-line for "quiet"
	(line_reader): Write to console unless silent or a daemon

	* man/Makefile.am (dist_man_MANS): Drop sulogin.8
	* man/sulogin.8: Drop, we don't include an sulogin

2006-09-19  Michael Biebl  <mbiebl@gmail.com>

	* event.d/Makefile.am (logd): Drop $(srcdir)
	* init/Makefile.am (init_SOURCES): Distribute paths.h

2006-09-18  Michael Biebl  <mbiebl@gmail.com>

	* configure.ac: Check for sys/inotify.h

2006-09-18  Scott James Remnant  <scott@netsplit.com>

	* util/shutdown.c (warning_message): Adjust method of constructing
	the message to not confuse poor translators who think \r and \n are
	the same thing!

2006-09-14  Scott James Remnant  <scott@netsplit.com>

	* init/job.c (job_change_state): Catch runaway respawns when we
	enter the running state, so we catch stop/start loops too.
	* init/tests/test_job.c (test_change_state): Update test.

	* event.d/logd: Rename to logd.in
	* event.d/logd.in: Replace /sbin with @sbindir@ so we can transform
	* event.d/Makefile.am: Generate logd from logd.in

	* util/reboot.c: Don't hardcode the location of /sbin/shutdown
	* util/Makefile.am (DEFS): Use autoconf to seed it
	* util/shutdown.c (sysvinit_shutdown): Don't hardcode the location
	of /dev/initctl

	* init/paths.h: Create a new configuration file that can contain
	all of the path definitions, and in particular, allow them to be
	overidden elsewhere.
	* init/Makefile.am (DEFS): Override definitions of CFG_DIR and
	TELINIT using autoconf
	* init/main.c: Include paths.h.  Don't hardcode location of telinit
	* init/job.c: Include paths.h
	* init/process.c: Include paths.h
	* init/process.h: Remove definitions from here.

	* configure.ac: Bump version to 0.2.7

2006-09-13  Scott James Remnant  <scott@netsplit.com>

	* NEWS: Updated.

	* TODO: More TODO.

2006-09-10  Scott James Remnant  <scott@netsplit.com>

	* util/reboot.c (main): Don't give -H with "halt".

2006-09-09  Scott James Remnant  <scott@netsplit.com>

	* configure.ac: Bump version to 0.2.6

	* NEWS: Update.
	* TODO: Update.

	* upstart/control.c (upstart_send_msg_to, upstart_recv_msg): Change
	the magic to be the package string.
	* upstart/tests/test_control.c (test_recv_msg): Update tests.

	* util/initctl.c (main): Set the usage string.
	* util/shutdown.c (main): Set the usage string.
	* util/start.c (main): Set the usage string.
	* compat/sysv/runlevel.c (main): Set the usage string.
	* compat/sysv/telinit.c (main): Set the usage string.

	* man/Makefile.am: Use install-data-hook and $(man8dir)
	* util/Makefile.am: Also use install-exec-hook

	* Makefile.am (SUBDIRS): Install contents of the man directory
	* configure.ac (AC_CONFIG_FILES): Generate man/Makefile
	* man/Makefile.am: Install manpages in the appropriate places.
	* man/init.8, man/logd.8, man/initctl.8, man/reboot.8,
	* man/shutdown.8, man/start.8, man/sulogin.8, man/runlevel.8,
	* man/telinit.8: Include some basic manpages so we at least have
	some level of documentation.

	* init/job.c (job_child_reaper): Don't check the exit status of
	a respawning job if the goal is to stop it.

	* compat/sysv/telinit.c (main): Generate events rather than
	starting and stopping jobs directly, the events are named
	"runlevel-X".  0, 1, 6 and s/S are shutdown events.

	* logd/main.c (main): Raise SIGSTOP before entering the main loop.
	* init/main.c (main): Interlock with logd.

	* event.d/logd: Should not be a console owner, but should stop
	on shutdown.

	* init/process.c (process_setup_console): Revert part of the previous
	change, should just output to /dev/null if we don't have logd.

	* configure.ac: Bump version to 0.2.5

	* init/main.c (main): Start the logd job if it exists.

	* init/process.c (process_setup_console): Ignore ECONNREFUSED as
	that just means that logd isn't around, handle errors by falling
	back to opening the console.

	* init/process.c (process_setup_console): Implement handling for
	CONSOLE_LOGGED and generally clean up the other handling.
	* init/process.h: Update.
	* init/main.c (main): Pass NULL for the job to setup console.
	* TODO: Update.

	* logd/main.c: Implement the logging daemon, it accepts connections
	on a unix stream socket with the abstract name
	"/com/ubuntu/upstart/logd", expects the length of the name and the
	name to follow; then sequences of lines which are logged to
	/var/log/boot, or memory until that file can be opened.

2006-09-08  Scott James Remnant  <scott@netsplit.com>

	* util/shutdown.c (event_setter): Change the event names to
	distinguish between "shutdown -h" and "shutdown -h -H".

	* init/job.c (job_handle_event): Allow jobs to react to their own
	events, this is how we'll do respawn eventually.
	* init/tests/test_job.c (test_handle_event): Remove test.

	* init/main.c (cad_handler, kbd_handler): Generate the new event
	names.
	* init/event.h (CTRLALTDEL_EVENT, KBDREQUEST_EVENT): Add definitions
	of these event names, change the ctrlaltdel event to just that.

	* logd/main.c (main): Add the code to daemonise, etc.

2006-09-07  Scott James Remnant  <scott@netsplit.com>

	* TODO: Long discussion today on #upstart, many improvements to the
	job and event model that make it more elegant.
	* AUTHORS: Include a list of thanks.

	* util/shutdown.c (shutdown_now): If we get ECONNREFUSED when we
	try and send the shutdown event to init, it probably means we're
	still in sysvinit.  So try that instead.
	(sysvinit_shutdown): Function to send a hand-crafted runlevel
	change message across /dev/initctl.

	* util/initctl.c (main): Add a shutdown command that takes an
	arbitrary event name to be issued after "shutdown".  You'll
	nearly always want the /sbin/shutdown tool instead.

	* init/job.c (job_detect_idle): Only generate the stalled event
	if at least one job handles it in its start_events list.
	* init/tests/test_job.c (test_detect_idle): Make sure that works.

	* init/event.h (STARTUP_EVENT, SHUTDOWN_EVENT, STALLED_EVENT):
	Macros to define the standard event names.
	* init/main.c (main): Use STARTUP_EVENT macro instead of "startup"
	* init/control.c (control_handle): Use SHUTDOWN_EVENT macro
	instead of "shutdown".
	* init/job.c (job_detect_idle): Use STALLED_EVENT macro instead
	of "stalled".

	* init/job.c (job_detect_idle): Add some log messages for when we
	detect the idle or stalled states.
	(job_kill_process, job_kill_timer): Increase log verbosity.
	* init/event.c (event_queue_run): Log which events we're handling
	if --debug is given.

	* compat/sysv/telinit.c (main): Send a shutdown command when
	requesting to enter runlevel 0 or runlevel 6, likewise for
	runlevel 1, s or S which all run "rc1" not "rcS".
	* init/main.c (main): When called directory (pid != 1) try and
	run telinit before complaining that we're not init.  Make sure
	errors aren't lost.

2006-09-04  Johan Kiviniemi  <johan@kiviniemi.name>

	* upstart/control.c (upstart_addr): Replace use of __builtin_offsetof
	with offsetof.
	* upstart/tests/test_control.c (test_recv_msg): Likewise.

2006-09-04  Scott James Remnant  <scott@netsplit.com>
	
	* util/shutdown.c (main): Exit normally after sending the warning
	message if -k is given.

2006-09-01  Scott James Remnant  <scott@netsplit.com>

	* configure.ac: Bump version to 0.2.2

	* NEWS: Update.
	* configure.ac: Bump version to 0.2.1

	* init/process.c (process_setup_console): Ensure that the console
	is always initialised to at least /dev/null
	* init/job.c (job_change_state): Initialise event to NULL.
	* init/event.c (event_read_state): Don't mask initialisation of
	other variable.
	* init/cfgfile.c (cfg_job_stanza, cfg_parse_script, cfg_next_token): 
	Print lineno using %zi not %d
	* compat/sysv/runlevel.c (store): Cast pointer type of timeval.

	* init/main.c: Move the kernel headers include beneath the C
	library ones, so that compilation doesn't fail on !i386.
	* util/reboot.c: Likewise.

	* init/main.c (term_handler): Close the control connection if we
	re-exec init, otherwise it won't be able to bind.  Drop debugging.

	* init/main.c (term_handler): It always helps if we dup2 the
	right file descriptor.

	* init/main.c: Use the TERM signal instead of USR1, as old init
	used that for something else.  Also rather than passing across
	file descriptor numbers, use a fixed descriptor and just pass
	"--restart".  When we get that option we need to unmask signals
	otherwise we sit there looking like a lemon.

	* init/job.c (job_change_state): Don't free the event unless we
	generate one.

	* NEWS: Update.

	* init/cfgfile.c (cfg_watcher): Ignore any file with '.' or '~'

	* TODO: Update.

	* init/main.c (main): Parse command-line arguments, specifically
	look for --state-fd which we'll use for reexec.  Don't do a couple
	of things if we're passed this.
	(read_state): Parse the line-buffered state.
	* init/job.c (job_read_state, job_write_state): Job state
	serialisation so that we can re-exec ourselves.
	* init/job.h: Update.
	* init/tests/test_job.c: Test the serialisation.
	* init/event.c (event_read_state, event_write_state): And similar
	functions for serialising the event queue.
	* init/event.h: Update.
	* init/tests/test_event.c: Test the serialisation.
	* init/cfgfile.c (cfg_read_job): Fix a bug, need to subtract current
	time to get due time.

	* upstart/job.c (job_goal_from_name, job_state_from_name) 
	(process_state_from_name): Add opposite numbers that convert a
	string back into an enumeration.
	* upstart/job.h: Update.
	* upstart/tests/test_job.c: Test the new functions.

2006-08-31  Scott James Remnant  <scott@netsplit.com>

	* init/job.h (Job): Add respawn_limit, respawn_interval,
	respawn_count and respawn_time members so that we can keep track of
	runaway processes.
	* init/job.c (job_catch_runaway): Increment the respawn_count
	within respawn_interval, or reset it if we go over.
	(job_new): Initialise respawn_limit and respawn_interval to sensible
	defaults.
	* init/tests/test_job.c (test_new): Check the defaults are set.
	(test_change_state): Check the respawning code works.
	* init/cfgfile.c (cfg_job_stanza): Parse the "respawn limit" stanza.
	* init/tests/test_cfgfile.c (test_read_job): Test the new stanza.

	* init/process.c (process_setup_console): Remove the console reset
	code, it tends to just crash X and seems to do nothing interesting.
	* init/main.c (reset_console): Instead put it here and just do it
	on startup.

	* configure.ac: Bump version to 0.2.0

	* util/Makefile.am (install-exec-local): Create symbolic links,
	not hard links.

	* init/main.c: Can't catch STOP.

	* util/reboot.c: Pause init while shutting down or rebooting.

	* init/main.c (stop_handler): Catch STOP/TSTP and CONT.
	* init/event.c (event_queue_run): Don't run the event queue while
	paused.
	* init/job.c (job_detect_idle): Don't detect idle jobs while paused.

	* util/reboot.c: if we get the -w argument ("only write to wtmp")
	we need to exit, and not behave as halt normally would.

	* compat/sysv/runlevel.c (main): Add missing newline.
	* compat/sysv/telinit.c (main): And here too.

	* init/main.c (main): Check for idle after the startup event queue
	has been run, otherwise we may just sit there.

	* compat/sysv/Makefile.am (sbin_PROGRAMS): Build and install telinit
	(telinit_SOURCES, telinit_LDFLAGS, telinit_LDADD): Details for
	telinit binary.
	* compat/sysv/telinit.c: Trivial telinit program that just runs
	the appropriate rcX job.
	* compat/sysv/runlevel.c (main): Suggest help on illegal runlevel.

	* util/Makefile.am: Tidy up.

	* configure.ac (AC_CONFIG_FILES): Create compat/sysv/Makefile
	* Makefile.am (SUBDIRS): Build things found in compat/sysv
	* compat/sysv/Makefile.am (sbin_PROGRAMS): Build and install runlevel
	(runlevel_SOURCES, runlevel_LDFLAGS, runlevel_LDADD): Details for
	runlevel binary.
	* compat/sysv/runlevel.c: Helper to store and retrieve the current
	"runlevel" from utmp/wtmp; as well as the reboot time.

	* init/main.c (main): Drop debugging set.

	* init/job.c (job_change_state): As well as the job/state events,
	send the job event when a service is running or a task is stopping.
	* init/tests/test_job.c (test_change_state): Check the events get
	sent properly.

	* util/start.c: Write a simple utility to start, stop, or query
	the status of the named jobs.
	* util/Makefile.am (sbin_PROGRAMS): Build and install start
	(start_SOURCES, start_LDFLAGS, start_LDADD): Details for start
	(install-exec-local): Also install as stop and status.
	* util/reboot.c (main): Drop the debugging set.

	* init/cfgfile.c (cfg_job_stanza): Correct nih_alloc error.

	* init/process.c (process_setup_environment): Guard memory alloc.
	* init/job.c (job_set_idle_event): Likewise.
	(job_change_state): And here too.
	(job_run_command): Likewise.
	* init/control.c (control_send): Likewise.
	* init/cfgfile.c: And throughout this file.
	* upstart/control.c (upstart_recv_msg): And once here too.

	* upstart/control.h: Abolish the separate halt, reboot and poweroff
	messages and replace with a single shutdown message that takes
	an event name (for the idle event issued afterwards).
	* upstart/control.c (upstart_send_msg_to, upstart_recv_msg): Handle
	the new shutdown event type by just treating it as an event.
	* upstart/tests/test_control.c (test_messages): Update tests.
	* init/job.c (job_set_idle_event): Store a copy of the idle event
	name.
	* init/control.c (control_send): Copy the shutdown event name.
	(control_handle): Replace individual handling with the new
	single event.
	* init/tests/test_control.c (test_watcher): Update.
	* util/initctl.c: Drop handling for things that shutdown does now.
	* util/shutdown.c: Send the UPSTART_SHUTDOWN event and let the user
	specify anything they want, just give defaults.

	This is quite a big change and abolishes level events entirely,
	along with the event history.  We now just treat events as a
	transient queue of strings that go past, may cause things to change,
	but are otherwise forgotten.  This turns out to be much easier to
	understand and has no real loss of power.

	* init/event.c: Vastly simplify; gone are the separate notions of
	edge and level events, instead we just treat them as one-shot
	things that go past and are forgotten about.
	* init/event.h (Event): Remove value member.
	Update prototypes.
	* init/tests/test_event.c: Update.
	* init/job.c (job_change_state): Change the event pattern to be
	one that includes the job name and a description of the transition
	instead of the new state.
	(job_detect_idle): Call event_queue rather than event_queue_edge.
	* init/tests/test_job.c: Update.
	* init/cfgfile.c (cfg_job_stanza): Drop "when" and "while".
	* init/tests/test_cfgfile.c (test_read_job): Drop mentions of
	"when" and "while".
	* init/control.c (control_send, control_handle): Drop cases for
	level events.
	(control_handle_event): Don't include a level in the event.
	* init/tests/test_control.c: Update
	* init/main.c: Call event_queue rather than event_queue_edge.
	* upstart/control.c (upstart_send_msg_to, upstart_recv_msg): Change
	event handling so that only a name is read.
	* upstart/control.h: Remove value/level event structures.
	* upstart/tests/test_control.c (test_messages): Update.
	* upstart/job.c (process_state_name): Not used for events, adjust
	documentation so it doesn't lie.
	* util/initctl.c (main): Drop the set function, simplify trigger.
	* util/shutdown.c (shutdown_now): Call UPSTART_EVENT_QUEUE for
	shutdown into maintenance mode.

	* init/control.c (control_handle): Place a message in the syslog
	before halting, powering off or rebooting.

	* util/shutdown.c: Adjust so that the warning message is sent out
	if shutdown is immediate, and when it actually happens.  Include
	the hostname as wall does.

2006-08-30  Scott James Remnant  <scott@netsplit.com>

	* TODO: Update.

	* util/shutdown.c: Implement shutdown utility along the same lines
	as the sysvinit one, but with rather different code.

	* util/initctl.c (main): Call setuid on the effective user id so
	that we can be made setuid root and executable by a special group.
	* util/reboot.c (main): Likewise.

	* util/initctl.c (main): Check the effective rather than the real
	user id, if we're effectively root, that's good enough.

	* util/reboot.c: Implement reboot/halt/poweroff utility.
	* util/Makefile.am (sbin_PROGRAMS): Build and install reboot
	(reboot_SOURCES, reboot_LDFLAGS, reboot_LDADD): Details for reboot
	(install-exec-local): Create hardlinks to reboot for halt and poweroff.

2006-08-29  Scott James Remnant  <scott@netsplit.com>

	* init/main.c (main): Actually run the idle-detect function.
	* init/job.c (job_detect_idle): Interrupt the main loop, otherwise
	we may end up waiting for a signal before we process the event
	we just issued.

2006-08-27  Scott James Remnant  <scott@netsplit.com>

	* util/shutdown.c: Template main function.
	* util/Makefile.am (sbin_PROGRAMS): Build and install the
	shutdown binary.
	(shutdown_SOURCES, shutdown_LDFLAGS, shutdown_LDADD): Details for
	the shutdown binary

	* util/initctl.c (main): Add commands for halt, poweroff and reboot.

	* init/event.c (event_queue_run): Remove the parameters.
	* init/event.h: Update.
	* init/main.c (main): Update.
	* init/tests/test_control.c (test_watcher): Update.
	* init/tests/test_job.c (test_detect_idle): Update.

	* upstart/control.c (upstart_send_msg_to, upstart_recv_msg): Deal
	with halting, rebooting and powering off; or at least the appropriate
	messages.
	* upstart/control.h: Add control message structures for halting,
	powering off and rebooting the machine.
	* upstart/tests/test_control.c (test_messages): Run the tests.
	* init/control.c (control_handle): Add handling for halt, power off
	and reboot that issue the shutdown event and arrange for the halt,
	poweroff or reboot to be issued the next time the system is idle.
	* init/tests/test_control.c (test_watcher): Test the events.

	* TODO: Update.

	* init/job.c (job_detect_idle): Function to detect when the system is
	stalled or idle.
	* init/job.h: Update
	* init/tests/test_job.c (test_detect_idle): Test the new function.

	* util/initctl.c (main): Handle the list command.

	* TODO: Update.

	* upstart/control.c (WireJobStatusPayload): add description to the
	job status payload.
	(upstart_send_msg_to, upstart_recv_msg): Send and receieve the
	description over the wire.
	* upstart/control.h (UpstartJobStatusMsg): add a description field
	* upstart/tests/test_control.c: Update test cases.
	* init/control.c (control_handle): Include the job description in
	the message.
	(control_send): Copy the description when we put the message on
	the queue.
	(control_handle_job): Copy the description here too
	* init/tests/test_control.c: Update test cases.

	* init/job.c (job_list): Add a function to return the job list.
	* init/job.h: Update.
	* init/control.c (control_handle): Handle the JOB_LIST message
	by sending back a list of job status messages followed by the
	JOB_LIST_END message.
	* init/tests/test_control.c (test_watcher_child): Check the
	JOB_LIST message works properly.

	* upstart/control.c (upstart_send_msg_to, upstart_recv_msg): Handle
	the JOB_LIST and JOB_LIST_END messages which have no payload.
	* upstart/control.h: Add enums and structures for job list messages.
	* upstart/tests/test_control.c (test_messages): Update tests.

	* init/main.c (main): Check that we're both uid and process #1

	* init/main.c (main): Stop handling SIGTERM, we never want people
	to kill init.  Handle SIGINT and SIGWINCH through the ordinary
	handler and SIGSEGV through a direct handler.
	(segv_handler): Write a sensible core dump handler, we use a child
	to dump core while we carry on in the parent hopefully stepping over
	the bad instruction.
	(cad_handler): Generate the control-alt-delete event.
	(kbd_handler): Generate the kbdrequest event.

2006-08-25  Scott James Remnant  <scott@netsplit.com>

	* configure.ac: Bump version to 0.1.2
	* NEWS: Update.

	* TODO: Update.

	* init/process.c (process_setup_environment): Inherit the PATH
	and TERM environment variables from the init process, so the
	console works properly.
	* init/process.h (PATH): Declare a default value for this variable
	* init/main.c (main): Set the value of PATH to the default.
	* init/tests/test_process.c (child): Update test case.

	* NEWS: Update.
	* configure.ac: Bump version to 0.1.1

2006-08-24  Scott James Remnant  <scott@netsplit.com>

	* init/cfgfile.h (CFG_DIR): Change configuration directory to
	/etc/event.d -- it's not been used by anyone, but is similar to
	other directories that have which is a good precedent.
	* event.d/Makefile.am (eventdir, dist_event_DATA): Install files
	into the new directory name.
	* Makefile.am (SUBDIRS): Rename sub directory
	* configure.ac (AC_CONFIG_FILES): Rename generated Makefile

	* init/Makefile.am (DEFAULT_INCLUDES): Set to include the right
	directories so out of tree builds work.
	* logd/Makefile.am (DEFAULT_INCLUDES): Set to include the right
	directories so out of tree builds work.
	* upstart/Makefile.am (DEFAULT_INCLUDES): Set to include the right
	directories so out of tree builds work.
	(upstartinclude_HEADERS): Install errors.h
	* util/Makefile.am (DEFAULT_INCLUDES): Set to include the right
	directories so out of tree builds work.

	* Makefile.am (SUBDIRS): Add m4 to the list
	* configure.ac (AC_CONFIG_FILES): Generate m4/Makefile
	* upstart/Makefile.am (upstartinclude_HEADERS): Add errors.h

	* upstart/control.c (upstart_open): 

	* init/control.c (control_open): Raise the error before
	performing other actions so errno is not lost.

	* TODO: Update.o
	* init/cfgfile.c (cfg_next_token): Don't count quote characters
	unless we're actually planning to dequote the file, otherwise we
	end up allocating short.

	* init/control.c (control_close): Free the io_watch using list_free
	in case a destructor has been set.
	* init/tests/test_control.c: Initialise the type of the message, and
	free job correctly.

	* upstart/tests/test_control.c: Fix overwrite of buffer.
	* init/tests/test_job.c: Clean up not-freed job.

2006-08-23  Scott James Remnant  <scott@netsplit.com>

	* init/tests/test_event.c: free the entry allocated and initialise
	the return values.

	* init/cfgfile.c (cfg_skip_token): Drop this function; we'll
	make sure *pos is pointing at the start of the thing we want
	to parse, not the first token.  Update the other functions
	accordingly.
	(cfg_read_job): Implement function to look over a job file and
	parse all of the stanzas that are found.  Also sanity checks the
	job afterwards and deals with reloading existing jobs.
	(cfg_job_stanza): Function that parses an individual stanza,
	calling out to the other parse functions; this is the main config
	file parser!
	(cfg_parse_args, cfg_parse_command): Drop requirement that filename
	and lineno be passed, so we can be called to reparse arguments after
	we've already done so.
	(cfg_parse_script): Remove requirement that it be called at the
	start of the entire stanza, and instead at the start of the script.
	When hitting EOF, return the script so far, not NULL.
	(cfg_parse_args): Correct bug where we didn't check sufficient
	characters while skipping whitespace.
	(cfg_next_token): Correct bug where we didn't copy the character
	after a slash into the text, instead of just not copying the slash.
	Adjust line numbers to match the fact that it's zero based now.
	* init/cfgfile.h: Define prototype.
	* init/tests/test_cfgfile.c (test_read_job): Pretty thoroughly
	test the config file parser code.

2006-08-22  Scott James Remnant  <scott@netsplit.com>

	* init/cfgfile.c (cfg_tokenise): Rename to cfg_next_token.
	(cfg_skip_token): Code to skip whitespace, token and whitespace.
	(cfg_parse_args): Function to parse an argument list.
	(cfg_next_token): Extend to support the removal of quotes and
	slashes from the token.

	* init/cfgfile.c (cfg_parse_script): Pass filename and lineno and
	increment the latter as we go.
	(cfg_script_end): Pass and increment lineno.

	* init/cfgfile.c: Correct a missing semi-colon in prototypes.
	(cfg_parse_command): Function to parse any stanza that requires
	a command and arguments list, e.g. exec/respawn/daemon.  We don't
	want to require that the list be quoted, etc. and do want to allow
	it to be folded over lines.
	(cfg_tokenise): Function used by the above to tokenise the file,
	handling things like \, quoted strings and newlines, etc.  Can be
	used both to determine the length of the token and to copy it.

	* init/cfgfile.c (cfg_read_script): Rename to cfg_parse_script.

	* init/cfgfile.c (cfg_read_script): Function to parse a script
	fragment ("foo script\n....end script\n") from the job file, which
	is the most complex form we can find.  Write it assuming the file is
	in a character array which may not be NULL terminated (ie. a mmap'd
	file).
	(cfg_script_end): Used by the above to detect the end of the
	fragment.
	* init/cfgfile.h: Empty header file.
	* init/Makefile.am (init_SOURCES): Build and link cfgfile.c
	using the cfgfile.h header
	(TESTS): Build and run the config file test cases.
	(test_cfgfile_SOURCES, test_cfgfile_LDFLAGS, test_cfgfile_LDADD):
	Details for config file test case binary.

	* init/main.c (main): Remove the calls to the unfinished config
	file code.

2006-08-21  Scott James Remnant  <scott@netsplit.com>

	* init/main.c: Add missing include for unistd.h
	* init/process.c (process_setup_console): Drop use of job.
	* util/initctl.c (main): Check that we're run as root.

	* init/main.c (main): Write the main function

	* init/event.c (event_queue_cb): Rename to event_queue_run.
	* init/event.h: Update.

	* init/process.c (process_setup_console): Become an exported
	function that includes the code to reset a console.

2006-08-19  Scott James Remnant  <scott@netsplit.com>

	* logd/main.c (main): Write the basic main function.

	* util/initctl.c (main): Fill in the details to give us a basic
	test client.

	* TODO: Update.

	* util/initctl.c (main): Provide the most basic main function.
	* util/Makefile.am (sbin_PROGRAMS): Build the initctl binary
	* Makefile.am (SUBDIRS): Build the utilities.
	* configure.ac (AC_CONFIG_FILES): Generate the util Makefile.

2006-08-18  Scott James Remnant  <scott@netsplit.com>

	* init/Makefile.am (test_job_LDADD): Remove the duplicate link.

	* TODO: Update.

	* init/job.c (job_handle_child): Rename to job_child_reaper.
	* init/job.h: Update.
	* init/tests/test_job.c: Update function names.

	* init/control.c (control_cb): Rename to control_watcher
	* init/tests/test_control.c: Update function names.

	* TODO: Update.

	* Makefile.am (SUBDIRS): Install the rc.d files.
	* configure.ac (AC_CONFIG_FILES): Generate the rc.d Makefile.
	* rc.d/Makefile.am (rcdir): Define rcdir to be /etc/rc.d
	(dist_rc_DATA): Install the logd file into that directory.
	* rc.d/logd: Write a simple service definition for the log daemon,
	this saves us hardcoding any information about it into init; it'll
	just need to know the name.

	* Makefile.am (SUBDIRS): Build the logd daemon
	* configure.ac (AC_CONFIG_FILES): Generate the logd Makefile.
	* logd/Makefile.am (sbin_PROGRAMS): Install the logd binary into
	the sbin directory by default.
	(logd_SOURCES): Build and link main.c
	* logd/main.c (main): Add basic main function for testing purposes.

2006-08-16  Scott James Remnant  <scott@netsplit.com>

	* init/job.c (job_start): Ignore self-dependencies; over-document
	why the dependency event prodding has a surprise in its tail.
	(job_change_state): Move the job_release_depends call to here.

	* init/event.c (event_queue_cb): Add event consumer/dispatcher.
	* init/event.h: Update.

	* init/control.c (control_send): Make the event code clearer.
	(control_handle): Handle the changed event semantics.
	(control_handle_event): Issue the new event type.
	* init/tests/test_control.c: Update tests.

	* upstart/control.c (upstart_send_msg_to, upstart_recv_msg): Adjust
	marshal code to match.
	* upstart/control.h: Update all structures appropriately to the
	previous changes.
	* upstart/tests/test_control.c: Update.

	* init/job.c (job_change_state): Change call to event_trigger_level
	to event_queue_level.

	* init/event.c (event_trigger_edge, event_trigger_level): Place
	the event on the event_queue rather than directly triggering it.
	Rename to event_queue_edge and event_queue_level respectively.
	* init/event.h: Update.
	* init/tests/test_event.c: Update test cases.

	* init/job.c (job_handle_event): Add another sanity check, jobs
	should not be able to react to their own events; that's just silly.
	* init/tests/test_job.c (test_handle_event): Check that the new
	condition does the right thing.
	
	* init/job.c (job_change_state): Make it illegal for a job to exist
	without either a command or script or both.  This is for sanity
	reasons, allowing no primary process makes no sense and can lead
	to event loops if someone is feeling nefarious.
	* init/tests/test_job.c (test_change_state): Drop test on behaviour
	we've just outlawed.

	* init/job.c (job_start): Only announce the change if we're still
	in the waiting state, we could have moved on to running already.

	* init/job.c (job_start): If holding the job, at least announce
	the goal change to subscribed clients.

	* TODO: Update.

	* init/job.c (job_start): Check for dependencies before starting
	the process, if we have any that aren't running we stay in waiting
	until they are.  Any that aren't even starting get poked with a
	dependency event to see whether that wakes them up.
	* init/tests/test_job.c (test_start): Test paths through new
	dependency code.

	* init/job.c (job_run_process): Once we've got an active process
	in the running state, release our dependencies.

	* init/job.c (job_release_depends): Function to release any waiting
	dependencies on the given job.
	* init/job.h: Update.
	* init/tests/test_job.c (test_release_depends): Test the behaviour
	of the function on its own.

	* init/job.h (Job): Add depends list field
	(JobName): New structure to hold the name of a job.
	* init/job.c (job_new): Initialise the depends list.
	* init/tests/test_job.c (test_new): Make sure the depends list is
	initialised properly.

	* init/job.c (job_next_state): Return JOB_STARTING if we're in
	JOB_WAITING and the goal is JOB_START.  This is only called when
	there's some change, and I don't want to hard-code the goal there.
	(job_start): Don't hardcode JOB_STARTING, instead just use the next
	state.
	* init/tests/test_job.c (test_next_state): Adjust test case.

	* init/control.c (control_subscribe): Allow the current
	subscription to be found by passing NOTIFY_NONE.
	(control_handle): Don't remove an existing subscription to jobs,
	a GUI will probably want a permanent one to keep the status up to
	date.

	* init/job.c (job_kill_process, job_kill_timer): Don't hardcode
	JOB_STOPPING here, instead move to the next logical state. 
	(job_kill_process): Notify subscribed processes that we killed
	the job.
	(job_start, job_stop): Notify subscribed processes of a change of
	goal that doesn't result in an immediate state change.

	* init/event.c (event_trigger_edge, event_trigger_level): Swap
	order so that events are announced before processed.

	* init/control.c (control_handle): Handle requests to watch and
	unwatch jobs and events.
	* init/tests/test_control.c (test_cb_child, test_cb): Check that
	subscriptions work.

	* init/tests/test_control.c (test_cb_child): Add a sleep to avoid
	a race that upsets gdb, have tried this with a STOP/CONT interlock
	but can't seem to find where the child should reach first.

	* init/job.c (job_change_state): Notify the control handler.
	* init/event.c (event_trigger_edge, event_trigger_level): Pass
	event to the control handler.
	* init/tests/test_control.c (test_cb_child): Expect to receive
	job status events as well.
	* init/Makefile.am (test_event_LDADD, test_process_LDADD) 
	(test_job_LDADD): Add control.o to the linkage.

	* init/control.c (control_cb): Don't display an error for
	ECONNREFUSED, just remove any subscriptions.
	* init/tests/test_control.c (test_handle_job, test_handle_error):
	Clean up our subscriptions properly.

	* init/control.c (control_handle_job): Function to send out an
	UPSTART_JOB_STATUS message to subscribed processes whenever a
	job state changes.
	(control_handle_event): Function to send out an
	UPSTART_EVENT_TRIGGERED message to subscribed processes whenever
	an event is triggered.
	* init/control.h: Update.
	* init/tests/test_control.c (test_handle_job, test_handle_event):
	Check that the functions work properly.

	* init/control.c (control_handle): Handle messages that trigger
	edge and level events; subscribe the process to receive notification
	of job changes during the event.
	* init/tests/test_control.c (test_cb_child): Check that the messages
	are handled properly (without subscription check).

	* init/control.c (control_cb): Unsubscribe a process if it stops
	listening.

	* init/control.c (control_send): Copy the pointers in the new
	event messages.
	* init/tests/test_control.c (test_send): Check the pointers are
	copied across correctly.

	* init/control.c (control_subscribe): Add function to handle
	processes that want to subscribe to changes.
	(control_init): Initialise the subscriptions list.
	* init/control.h: Add structures and prototypes.
	* init/tests/test_control.c (test_subscribe): Test the function.

	* upstart/control.h (UpstartMsgType): add messages for triggering
	edge and level events, receiving the trigger for an event and for
	watching jobs and events.
	(UpstartEventTriggerEdgeMsg, UpstartEventTriggerLevelMsg)
	(UpstartEventTriggeredMsg, UpstartWatchJobsMsg)
	(UpstartUnwatchJobsMsg, UpstartWatchEventsMsg):
	(UpstartUnwatchEventsMsg): Add structures for the new messages.
	(UpstartMsg): And add them to the union.
	* upstart/control.c (WireEventPayload): The event messages can all
	share a wire payload type; the watch messages don't need any special
	payload.
	(upstart_send_msg_to): Add the payloads onto the wire.
	(upstart_recv_msg): And take the payloads back off the wire.
	* upstart/tests/test_control.c (test_messages): Test the new
	message types.

	* upstart/control.h (UpstartJobStatusMsg): add a process id.
	* upstart/control.c (WireJobStatusPayload): and here too.
	(upstart_send_msg_to): copy the process id onto the wire.
	(upstart_recv_msg): copy the process id from the wire.
	* init/control.c (control_handle): Fill in the pid from the job.
	* upstart/tests/test_control.c (test_messages): Check the pid gets
	passed across the wire properly.

	* init/control.c (control_cb): Disable the poll for write once the
	send queue becomes empty.

	* upstart/Makefile.am (libupstart_la_SOURCES): Correct ordering.

	* init/control.c (control_handle): Add missing break.

	* upstart/job.c (job_goal_name, process_state_name): For completeness
	add these two functions as well.
	* upstart/job.h: Update.
	* upstart/tests/test_job.c (test_goal_name) 
	(test_process_state_name): Test the new functions.

	* init/job.c (job_state_name): Move this utility function from here
	* upstart/job.c (job_state_name): to here so all clients can use
	it.
	* init/job.h: Update.
	* upstart/job.h: Update.
	* init/tests/test_job.c (test_state_name): Move the test case from here
	* upstart/tests/test_job.c: to here as well.
	* upstart/Makefile.am (libupstart_la_SOURCES): Build and link job.c
	(TESTS): Run the job test cases
	(test_job_SOURCES, test_job_LDFLAGS, test_job_LDADD): Details for
	job test case binary.
	* init/Makefile.am (test_job_LDADD, test_process_LDADD) 
	(test_event_LDADD): Link to libupstart.la

	* init/control.c: Code to handle the server end of the control
	socket, a bit more complex than a client as we want to avoid
	blocking on malcious clients.
	* init/control.h: Prototypes.
	* init/tests/test_control.c: Test the control code.
	* init/Makefile.am (init_SOURCES): Build and link control.c
	using the control.h header
	(init_LDADD): Link to libupstart as well
	(TESTS): Build and run the control test suite.
	(test_control_SOURCES, test_control_LDFLAGS, test_control_LDADD):
	Details for control test suite binary.

	* upstart/control.c: Add a way to disable the safety checks.
	* upstart/tests/test_control.c (test_free): Fix bad test case.

	* upstart/control.c (upstart_recv_msg): fixed bogus return type
	for recvmsg from size_t to ssize_t so we don't infiniloop on error.

	* upstart/control.c (upstart_send_msg_to, upstart_recv_msg): Avoid
	job_start as the short-cut for assigning name, as that might become
	a more complex message eventually.  Use job_query instead.

	* upstart/control.c (upstart_free): Add wrapper function around
	nih_free so we're a proper library and don't expose libnih too much
	(upstart_recv_msg): Stash the sender pid in an argument.
	* upstart/control.h: Update.
	* upstart/tests/test_control.c (test_recv_msg): Test pid is
	returned properly.
	(test_free): Test the nih_free wrapper.

	* init/job.c (job_run_script): Document future FIXME.

	* init/exent.h, init/job.h, init/process.h: Fix up headers.

	* upstart/control.c, upstart/control.h, upstart/errors.h,
	upstart/job.h, upstart/libupstart.h: Fix up headers.

	* upstart/control.c: Write the code to handle the control socket
	and communication over it; turns out this was possible to write so
	that both ends are handled in the same code.
	* upstart/control.h: Structures and prototypes.
	* upstart/tests/test_control.c: Test the new code.

	* upstart/Makefile.am (libupstart_la_LIBADD): Link to libnih

	* upstart/errors.h: Header file containing errors raised by
	libupstart.
	* upstart/libupstart.h: Include errors.h

2006-08-15  Scott James Remnant  <scott@netsplit.com>

	* init/event.h: Add missing attribute for event_new()

	* init/job.h (JobGoal, JobState, ProcessState, ConsoleType): Move
	the enums from here
	* upstart/job.h: into here so that we can use them across the
	control socket.

	* Makefile.am (SUBDIRS): Build the libupstart library
	* configure.ac (AC_CONFIG_FILES): Generate upstart/Makefile
	* upstart/Makefile.am: Makefile for sub-directory
	* upstart/libupstart.ver: Linker version script.
	* upstart/libupstart.h: "Include everything" header file.

	* TODO: Update.

	* init/job.c (job_handle_child): Warn when processes are killed
	or exit with an abnormal status.  Warn when respawning.

	* init/job.c (job_handle_child): Respawn processes that were not
	supposed to have died.
	* init/tests/test_job.c (test_handle_child): Test the respawn code.

	* TODO: Update.

	* init/event.c (event_trigger_edge, event_trigger_level): Call
	job_handle_event so that we actually do something useful.
	* init/Makefile.am (test_event_LDADD): Link to process.o and job.o
	now that event.c calls code from job.

	* init/job.c (job_start_event): Function to start a job if an event
	matches.
	(job_stop_event): Function to stop a job if an event matches.
	(job_handle_event): Iterate the job list and dispatch the given event,
	causing jobs to be stopped or started using the above two functions.
	* init/job.h: Update.
	* init/tests/test_job.c: Test the new functions.

	* init/job.c (job_new): Initialise start_events and stop_events to
	an empty list.
	* init/job.h (Job): Add start_events and stop_events list heads.
	* init/tests/test_job.c (test_new): Check the lists are initialised
	correctly to the empty list.

	* init/event.c (event_match): Function to check events for equality.
	* init/event.h: Update.
	* init/tests/test_event.c (test_match): Test function.

	* init/job.c (job_change_state): Trigger the level event with the
	same name as the job, with the value taken from the state.
	* init/tests/test_job.c (test_change_state): Check the event
	gets set to the right values as we go.
	* init/Makefile.am (test_job_LDADD, test_process_LDADD): Link to
	event.o now that job.c uses code from there.

	* init/event.c (event_change_value): Rename event_set_value to this
	as we intended in the first place; makes it more consistent with job.
	Always change the value.
	(event_trigger_edge): Add a high-level function to trigger an edge
	event.
	(event_trigger_level): And another to trigger a level event with
	a given value, this inherits the "don't change it" functionality
	that was in event_set_value.
	* init/event.h: Update.
	* init/tests/test_event.c: Test new behaviours and functions.

	* init/event.c: Add simple code to keep track of events, whether
	they have been recorded or not and their current value if any.
	* init/event.h: Structures and prototypes.
	* init/tests/test_event.c: Test cases for event code.
	* init/Makefile.am (init_SOURCES): Build and link event.c using event.h
	(TESTS): Run the event test suite.
	(test_event_SOURCES, test_event_LDFLAGS, test_event_LDADD): Details
	for event test suite binary.

	* init/job.c (job_run_process, job_kill_process, job_kill_timer):
	Downgrade error messages to warning as they're not fatal.
	(job_change_state): Change info message to be more regular.

	* init/job.c (job_start): A very simple, but very necessary, function.
	Set the goal of the given job to JOB_START and kick it off.
	(job_stop): And its companion, cause a running job to be stopped.
	* init/job.h: Update.
	* init/tests/test_job.c: Test the functions.

	* init/job.c (job_handle_child): Child handler to kick jobs into
	the next state when their process dies.
	* init/job.h: Update.
	* init/tests/test_job.c (test_handle_child): Test the handler
	directly by just invoking it with various job states.

2006-08-14  Scott James Remnant  <scott@netsplit.com>

	* init/tests/test_process.c (test_kill): Use select rather than
	poll for consistency with other test cases.

	* init/job.c (job_kill_process): Add function to send the active
	process of a job the TERM signal, and then set a timer to follow
	up with the KILL signal if the job doesn't get cleaned up in time.
	(job_kill_timer): Timer callback to send the KILL signal; this
	does the same job as the child handler and puts the job into the
	next state as there's no point waiting around now.
	* init/job.h: Update.
	* init/tests/test_job.c (test_kill_process): Test both functions
	in one test case (as one is just the bottom half of the other).

	* init/tests/test_process.c (test_spawn): Use the right thing in
	the test case filename and unlink it to make sure.

	* init/job.c (job_change_state): Write the principal state gate
	function, called once a state has been left to enter the given new
	state (which one should determine with job_next_state).  Spawns
	the necessary processes or moves to the next appropriate state.
	* init/job.h: Update.
	* init/tests/test_job.c: Test the state changes.

	* init/job.c (job_run_process): Internal function to call
	process_spawn and update the job structure.
	(job_run_command): Simple(ish) wrapper for the above to split
	a command by whitespace, or use a shell if it needs more complex
	argument processing.
	(job_run_script): More complex wrapper that uses a shell to execute
	verbatim script, either using -c or a /dev/fd/NN and feeding the
	shell down a pipe to it.
	* init/job.h: Update.
	* init/tests/test_job.c: Test the new functions.

	* init/Makefile.am (init_SOURCES, TESTS): Reorder so that process.c,
	which is arguably lower level, comes first.
	(test_job_LDADD): Link the process code.
	(test_process_LDADD): Swap the order.

	* TODO: Update.

	* init/process.c (process_spawn): Correct typo (progress -> process),
	thanks Johan.

2006-08-12  Scott James Remnant  <scott@netsplit.com>

	* init/process.c (process_spawn): Correct formatting of function.
	* init/process.h (SHELL): Define the location of the shell, all in
	the spirit of not hard-coding stuff like this.

	* init/job.c (job_new): Initialise all structure members to zero
	as this doesn't happen automatically.

2006-08-10  Scott James Remnant  <scott@netsplit.com>

	* init/job.h (job_state_name): Declare as a const function.

2006-08-09  Scott James Remnant  <scott@netsplit.com>

	* init/job.c (job_next_state): State transition logic; this uses
	our departure from the specification (the goal) so that the state
	can always be currently accurate rather than suggestive.
	(job_state_name): Cute function to convert enum into a name.
	* init/job.h: Update.
	* init/tests/test_job.c (test_next_state): Test the transitions.
	(test_state_name): And the return values.

	* TODO: Add file to keep track of things.

	* init/job.c: Include nih/macros.h and nih/list.h
	* init/process.c: Include order fixing, include nih/macros.h
	* init/tests/test_job.c: Include nih/macros.h and nih/list.h
	* init/tests/test_process.c: Include nih/list.h

	* init/job.c: Include order fixing.
	(job_find_by_name): Function to find a job by its (unique) name.
	(job_find_by_pid): Function to find a job by the pid of its process.
	* init/job.h: Update.
	* init/tests/test_job.c (test_find_by_name, test_find_by_pid): Test
	new functions.

	* init/process.c (process_spawn): Spawn a process using the job
	details to set up the environment, etc.
	(process_setup_console): Set up the console according to the job.
	(process_setup_limits): Set up the limits according to the job.
	(process_setup_environment): Set up the environment according to
	the job.
	(process_kill): Simple function to send a kill signal or raise an
	error; mostly just a wrapper without any particular logic.
	* init/process.h: Prototypes and macros.
	* init/tests/test_process.c: Test cases.
	* init/Makefile.am (init_SOURCES): Build and link process.c and
	its header file.
	(TESTS): Run the process test suite.
	(test_process_SOURCES, test_process_LDFLAGS, test_process_LDADD):
	Details for process test sutie binary.

2006-08-08  Scott James Remnant  <scott@netsplit.com>

	* init/job.c (job_new): nih_list_free is necessary.
	* init/tests/test_job.c (test_new): Free job when done.

	* init/job.h: Header file to contain the definition of the Job
	structure and associated typedefs, etc.
	(JobGoal): In a divergence from the specification, we introduced a
	"goal" for a job which tells us which way round the state machine
	we're going (towards start, or towards stop).
	(JobState): Which means this always holds the current state, even
	if we're trying to get out of this state (ie. if we've sent the TERM
	signal to the running process, we're still in the running state until
	it's actually been reaped).
	(ProcessState): And in another divergence, we keep the state of the
	process so we know whether we need to force a state transition or
	can just expect one because something transient is happening.
	* init/job.c (job_new): Function to allocate a Job structure, set
	the pointers to NULL and other important members to sensible
	defaults.
	(job_init): Initialise the list of jobs.
	* init/tests/test_job.c: Test suite.
	* init/Makefile.am (init_SOURCES): Compile and link job.c using
	its header file.
	(TESTS): Run the job test suite.
	(test_job_SOURCES, test_job_LDFLAGS, test_job_LDADD): Details for the
	job test suite binary.

2006-08-02  Scott James Remnant  <scott@netsplit.com>

	* configure.ac: Check for C99

	* HACKING: Document dependency on libnih.

2006-07-27  Scott James Remnant  <scott@netsplit.com>

	* init/Makefile.am (DEFS): Append to the default DEFS list, rather
	than overriding, otherwise we lose HAVE_CONFIG_H

2006-07-13  Scott James Remnant  <scott@netsplit.com>

	* HACKING: Correct incorrect Bazaar URL.

	* AUTHORS: Change e-mail address to ubuntu.com.
	* HACKING: Update Bazaar and Release URLS.
	* configure.ac (AC_COPYRIGHT): Change copyright to Canonical Ltd.
	(AC_INIT): Change bug submission address to Launchpad.
	* init/main.c: Update header to use Canonical copyright and
	credit me as author.

2006-05-16  Scott James Remnant  <scott@netsplit.com>

	* init/main.c: Add the simplest template main.c
	* init/Makefile.am: Add template Makefile.am that builds init from
	main.c and links to libnih statically
	* configure.ac (AC_CONFIG_FILES): Configure nih and init subdirs.
	* Makefile.am (SUBDIRS): Recurse into nih and init subdirs.

2006-05-14  Scott James Remnant  <scott@netsplit.com>

	* ChangeLog: Initial project infrastructure created.<|MERGE_RESOLUTION|>--- conflicted
+++ resolved
@@ -1,4 +1,22 @@
-<<<<<<< HEAD
+2011-12-12  James Hunt  <james.hunt@ubuntu.com>
+
+	* extra/man/upstart-udev-bridge.8:
+	  - Added new '--no-strip' option.
+	  - Added missing '--daemon', '--debug' and '--help' options.
+	* extra/upstart-udev-bridge.c:
+	  XXX: Behavioural change: non-printable bytes are now removed
+	  by default from all udev message data to handle buggy
+	  hardware devices which expose this data to userland (the
+	  kernel simply passes it through verbatim). To revert to old
+	  behaviour (where no udev message data is modified), specify
+	  the new '--no-strip' option (LP: #829980).
+	  - make_safe_string(): New function to cleanse udev data.
+	  - udev_monitor_watcher():
+	    - Cleanse udev data unless '--no-strip' specified.
+	    - Fixed possible crash should 'action' not be set.
+	    - Fixed possible crash should 'devname' not be set
+	      and '--debug' specified.
+
 2011-12-09  James Hunt  <james.hunt@ubuntu.com>
 
 	* Merge of 'setuid' + 'setgid' stanzas from
@@ -109,26 +127,6 @@
 	  "console log".
 	* util/tests/test_user_sessions.sh: Added tests for job logging
 	  to ensure no unexpected output recorded for user jobs.
-=======
-2011-12-12  James Hunt  <james.hunt@ubuntu.com>
-
-	* extra/man/upstart-udev-bridge.8:
-	  - Added new '--no-strip' option.
-	  - Added missing '--daemon', '--debug' and '--help' options.
-	* extra/upstart-udev-bridge.c:
-	  XXX: Behavioural change: non-printable bytes are now removed
-	  by default from all udev message data to handle buggy
-	  hardware devices which expose this data to userland (the
-	  kernel simply passes it through verbatim). To revert to old
-	  behaviour (where no udev message data is modified), specify
-	  the new '--no-strip' option (LP: #829980).
-	  - make_safe_string(): New function to cleanse udev data.
-	  - udev_monitor_watcher():
-	    - Cleanse udev data unless '--no-strip' specified.
-	    - Fixed possible crash should 'action' not be set.
-	    - Fixed possible crash should 'devname' not be set
-	      and '--debug' specified.
->>>>>>> 682d08cb
 
 2011-08-11  Scott James Remnant  <keybuk@google.com>
 
