--- conflicted
+++ resolved
@@ -1,3 +1,12 @@
+2012-12-14  Steve Langasek  <steve.langasek@ubuntu.com>
+	* init/job_class.[ch]: instead of assuming a fixed value (0) as the
+	  default nice value for job processes, use whatever the nice value
+	  of the current process is.  This will be important later for user
+	  sessions where an entire session may be started with a higher nice
+	  value; and it fixes running the test suite as part of a nice'd
+	  build.
+	* init/tests/test_job_class.c: update test suite to match.
+
 2012-12-11  James Hunt  <james.hunt@ubuntu.com>
 
 	* init/Makefile.am: Add explicit -lrt for tests (LP: #1088863)
@@ -88,22 +97,12 @@
 
 	* init/tests/test_job_process.c: fix test which was accidentally
 	  relying on a variable persisting after it's gone out of scope.
-<<<<<<< HEAD
-	* init/job_class.[ch]: instead of assuming a fixed value (0) as the
-	  default nice value for job processes, use whatever the nice value
-	  of the current process is.  This will be important later for user
-	  sessions where an entire session may be started with a higher nice
-	  value; and it fixes running the test suite as part of a nice'd
-	  build.
-	* init/tests/test_job_class.c: update test suite to match.
-=======
 	* init/tests/test_job_process.c: don't test the blocked/ignored
 	  signal list in a spawned job; this is not testing the upstart code
 	  but the characteristics of the system, and the test is wrong
 	  because it assumes the signal lists in /proc/self/status fit in an
 	  unsigned long int - patently untrue on mips, where we have 128
 	  signals for historical reasons.
->>>>>>> ecc64e5c
 
 2012-11-17  Steve Langasek  <steve.langasek@ubuntu.com>
 
