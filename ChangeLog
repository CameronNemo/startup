<<<<<<< HEAD
2013-08-15  James Hunt  <james.hunt@ubuntu.com>

	* configure.ac:
	  - Allow udev bridge to be disabled.
	* extra/Makefile.am: Ensure source for upstart-udev-bridge is
	  distributed, regardless of whether the local system is able to build
	  it, or has disabled building it.
=======
2013-08-06  James Hunt  <james.hunt@ubuntu.com>

	* README.tests: Explanation of the tests and how to run them.
	* Makefile.am: Ensure README.tests gets distributed.
	* scripts/tests/__init__.py: Empty file to allow python3's unittest
	  module to auto-discover tests.
	* scripts/Makefile.am: Ensure __init__.py gets distributed.
	* scripts/tests/test_pyupstart_session_init.py: TestSessionUpstart.setUp():
	  Created XDG_RUNTIME_DIR if necessary (for example if running as root).
	* scripts/tests/test_pyupstart_system_init.py: TestSystemUpstart.setUp():
	  Skip test if not running as root rather than asserting.
>>>>>>> 8fcb5ebb

2013-07-31  James Hunt  <james.hunt@ubuntu.com>

	* init/quiesce.c: quiesce_finalise(): Move cleanup to main()
	  since the NIH main loop may be iterated once more before
	  shutdown.

2013-07-30  James Hunt  <james.hunt@ubuntu.com>

	* scripts/Makefile.am: Distribute python module and tests,
	  but don't install them.
	* scripts/pyupstart.py:
	  - Renamed from python-upstart.py.
	  - Upstart:connect(): Added a force parameter to reconnect even if
	    already connected.
	  - Upstart.reconnect(): Utility method.
	  - Upstart.polling_connect(): Call version() to ensure the connection
	    is usable.
	  - New methods to query internal Upstart state.
	* scripts/tests/test_pyupstart_session_init.py: Session tests extracted
	  from python-upstart.py.
	* scripts/tests/test_pyupstart_system_init.py: New PID 1 tests.

2013-07-25  James Hunt  <james.hunt@ubuntu.com>

	* extra/Makefile.am: Renamed to upstart-local-bridge.
	* extra/man/upstart-local-bridge.8: Removed inet type details.
	* extra/upstart-local-bridge.c:
	  - Removed inet socket handling.
	  - General clean-up.

2013-07-24  James Hunt  <james.hunt@ubuntu.com>

	* extra/man/upstart-text-bridge.8: Added extra variables.
	* extra/upstart-text-bridge.c: socket_reader():
	  - Fixed assertion failure caused by passing invalid address of fd.
	  - Added new standard environment variables to event.

2013-07-24  James Hunt  <james.hunt@ubuntu.com>

	* extra/upstart-dbus-bridge.c: signal_filter(): Use inttype
	  macros to ensure portability.

2013-07-23  James Hunt  <james.hunt@ubuntu.com>

	* extra/upstart-text-bridge.c: New bridge.
	* extra/Makefile.am: Updated for new bridge.
	* extra/man/upstart-text-bridge.8: New man page.
	* extra/Makefile.am: Added man page for text-bridge.

2013-07-19  Dmitrijs Ledkovs  <xnox@ubuntu.com>

	* init/session.c: fix a bug in session_from_index to handle more
	than one session.
	* init/tests/test_state.c: add a test_sesion_upgrade_stale with 2
	stale chroot sessions.

2013-07-19  James Hunt  <james.hunt@ubuntu.com>

	* init/main.c: main(): Don't set debug log prioirity when running
	  as a non-priv user by default (LP: #1201865).

2013-07-19  James Hunt  <james.hunt@ubuntu.com>

	* scripts/python-upstart.py: Updates for XDG_RUNTIME_DIR based
	  on review comments.

2013-07-18  James Hunt  <james.hunt@ubuntu.com>

	* extra/conf-session/: Addition of example jobs for Session Inits.

2013-07-17  James Hunt  <james.hunt@ubuntu.com>

	* init/tests/test_state.c:
	  - test_session_serialise(): Added new test "Ensure session
	    deserialisation does not create JobClasses" to assert
	    new session deserialisation behaviour.
	  - test_session_upgrade2(): Finished writing this test - it now creates
	    a fake chroot path, updates the JSON so that all references to the
	    chroot session refer to the temporary chroot path, creates 2 jobs
	    and then performs the serialisation/deserialisation.
	* init/tests/test_util.c:
	  - ensure_env_clean():
	    - Comments.
	    - Added log_unflushed_files.
	  - clean_env(): New function that re-initialises the common
	    data structures.
	* test/test_util_common.c: search_and_replace(): New function.

2013-07-16  Colin Watson  <cjwatson@ubuntu.com>

	* configure.ac: Use json-c rather than json if available.

2013-07-16  James Hunt  <james.hunt@ubuntu.com>

	* init/tests/data/upstart-session2.json: New JSON used by
	  test_session_upgrade2().
	* init/Makefile.am: Added upstart-session.json and upstart-session2.json
	  to TEST_DATA_FILES.
	* init/conf.c: conf_source_deserialise_all(): Assert that no conf
	  sources have yet been deserialised since now session deserialisation
	  avoids creating chroot conf sources (see below).
	* init/job_class.c: job_class_deserialise_all(): Formatting.
	* init/session.c: session_deserialise_all(): Don't create ConfSources
	  for each Session (since they are not actually used).
	* init/tests/test_state.c:
	  - test_upgrade(): Call ensure_env_clean() both before each test and
	    after the last test to ensure it left the environment clean.
	  - test_session_upgrade(): Clear up sessions.
	  - test_session_upgrade2(): New test.
	* init/tests/test_util.c: ensure_env_clean(): New function abstracted
	  from code in test_upgrade().

2013-07-15  James Hunt  <james.hunt@ubuntu.com>

	* init/state.c:
	  - state_deserialise_resolve_deps(): Look up class
	    conventionally using name and session since existing indexing
	    code unreliable as referencing a hash.
	  - state_index_to_job_class(): Removed.
	* init/tests/test_state.c: test_session_upgrade(): Add check to ensure
	  session job with same name as NULL session job does not stop latter
	  being deserialised.

2013-07-12  Dmitrijs Ledkovs  <xnox@ubuntu.com>

	* init/tests/data: upstart-session.json: add stateful re-exec
	tests with chroot session. (LP: #1200264)

	* init/state.c: state_deserialise_resolve_deps(): properly account
	at dependency resolution stage for skipped job_classes from chroot
	sessions when those got deserialised. Fixes above unit test.

2013-07-11  James Hunt  <james.hunt@ubuntu.com>

	* init/conf.c: conf_source_deserialise_all(): Assert that any
	  existing ConfSources relate to chroot sessions, created as
	  part of the earlier Session deserialisation. (LP: #1199778)
	* init/state.c: Formatting.

2013-07-04  James Hunt  <james.hunt@ubuntu.com>

	* NEWS: Release 1.9.1

2013-07-04  James Hunt  <james.hunt@ubuntu.com>

	* Perform 2-pass generation of libupstart.pc to ensure library
	  version specified correctly.

2013-07-03  James Hunt  <james.hunt@ubuntu.com>

	* extra/upstart-dbus-bridge.c: main(): Check nih_str_split() return.
	* extra/upstart-event-bridge.c: main(): Check nih_str_split() return.
	* extra/upstart-file-bridge.c: main():
	  - Check nih_str_split() return.
	  - Only attempt to extract PID from UPSTART_SESSION
	    in user mode (LP: #1197225).
	* Makefile.am: Remove intl directory.
	* configure.ac: Use external gettext library.

2013-07-02  James Hunt  <james.hunt@ubuntu.com>

	* lib/Makefile.am: Make nih-dbus-tool generate code into the
	  upstart/ directory as we need it there to allow the tests to run
	  against a simulated installed header directory.
	* lib/tests/test_libupstart.c: Remove unecessary include (which
	  is now included automatically by upstart.h).

2013-07-01  James Hunt  <james.hunt@ubuntu.com>

	* lib/Makefile.am:
	  - Install client library headers.
	  - Add missing backslash.
	* lib/upstart.h: Look in upstart/ sub-directory for
	  auto-generated header files.

2013-06-28  James Hunt  <james.hunt@ubuntu.com>

	* NEWS: Release 1.9

2013-06-28  James Hunt  <james.hunt@ubuntu.com>

	* init/Makefile.am:
	  - Avoid defining test list twice.
	  - Append $(EXEEXT) where appropriate to appease automake.

2013-06-27  James Hunt  <james.hunt@ubuntu.com>

	* lib/Makefile.am: Added dependency on libtest_util_common.
	* lib/tests/test_libupstart.c: 
	  - Use test_util_common.
	  - test_libupstart():
	    - Start a private D-Bus server and Session Init to handle possibility
	      of building on systems not using Upstart as PID 1.
	    - Ensure XDG_RUNTIME_DIR is available, required for
	      'initctl list-sessions'.
	  - main(): Disable tests if required environment not available (as done
	    for test_initctl).
	* test/test_util_common.c:
	  - wait_for_upstart(): Pass pid of session init to pass to
	    set_upstart_session().
	  - set_upstart_session(): Now accepts a session init pid to allow
	    filtering of sessions and remove limitations of this function.
	* test/test_util_common.h:
	  - REEXEC_UPSTART(): Updated for changed wait_for_upstart() parameter.
	* util/tests/test_initctl.c:
	  - Moved in_chroot() and dbus_configured() to test_util_common.c.

2013-06-26  James Hunt  <james.hunt@ubuntu.com>

	* extra/Makefile.am: Add man pages and conf file.
	* extra/upstart-dbus-bridge.c: Only emit events if any jobs care
	  about them.
	* extra/conf/upstart-dbus-bridge.conf: New configuration file.
	* extra/man/dbus-event.7: New man page.
	* extra/man/upstart-dbus-bridge.8: New man page.
	* extra/upstart-dbus-bridge.c:
	  - Comments and formatting.
	  - main(): Default to an appropriate bus.
	  - signal_filter(): Display signal details when run with --debug.
	* init/log.c: log_clear_unflushed(): Remove log->io assertions as the
	  state cannot be reliably determined when remote_closed is set
	  (LP: #1188642).

2013-06-24  James Hunt  <james.hunt@ubuntu.com>

	* init/Makefile.am: Added missing json file to TEST_DATA_FILES.

2013-06-21  James Hunt  <james.hunt@ubuntu.com>

	* init/quiesce.c: quiesce_show_slow_jobs(): Change message log level
	  to ensure it is displayed by default.

2013-06-20  James Hunt  <james.hunt@ubuntu.com>

	* init/quiesce.c: quiesce_show_slow_jobs(): Don't free static string
	  (LP: #1190526).

2013-06-05  James Hunt  <james.hunt@ubuntu.com>

	* init/tests/data/upstart-1.8+apparmor.json: New test data file.
	* init/tests/data/upstart-1.8+full_serialisation-apparmor.json:
	  New test data file.
	* init/tests/data/upstart-1.8+full_serialisation+apparmor.json:
	  New test data file.
	* init/tests/test_state.c:
	  - test_upgrade(): Re-initialise lists and hashes as a convenience to
	    the tests.
	  - test_upstart_with_apparmor_upgrade(): New test to ensure Upstart can
	    parse the current 1.8 format JSON with the addition of the AppArmor
	    serialisation (but crucially *without* the full serialisation data
	    (EventOperator, etc).
	  - test_upstart_full_serialise_without_apparmor_upgrade(): New test to
	    ensure Upstart can parse the current 1.8 format JSON with the
	    addition of the full serialisation data (EventOperator, etc),
	    but _without_ the AppArmor serialisation.
	  - test_upstart_full_serialise_with_apparmor_upgrade(): New test to
	    ensure Upstart can parse the current 1.8 format JSON with the
	    addition of the full serialisation data (EventOperator, etc),
	    and the AppArmor serialisation.
	* init/state.c: state_from_string(): Check if ConfSources
	  exist in the serialisation data to allow distinction between
	  ConfSources not present and failing to deserialise them.

2013-06-04  James Hunt  <james.hunt@ubuntu.com>

	* init/event.c: event_deserialise(): Revert to checking JSON for
	  blockers to avoid reliance on JSON serialisation data format version.
	* init/event_operator.h: Fix misplacement of NIH_END_EXTERN.
	* init/state.c: Remove serialisation version code since the autoconf
	  approach of detecting the format of the JSON is safer.
	* init/state.h: Remove STATE_VERSION.

2013-06-03  James Hunt  <james.hunt@ubuntu.com>

	* util/tests/test_initctl.c:
	  - test_no_inherit_job_env(): New function to test --no-inherit-env.
	  - test_job_env():
	    - Move code that sets HOME+PATH if not set from
	      test_default_job_env() so that test_no_inherit_job_env() can make
	      use of it.
	    - Session file cleanup tweaks to work with test_no_inherit_job_env().

2013-05-31  James Hunt  <james.hunt@ubuntu.com>

	* init/job_class.c: job_class_environment_init(): Copy inits environment
	  to the default job class environment for user mode where appropriate.
	  (LP: #1159895).
	* init/job_process.c: job_process_run(): Don't copy inits environment
	  into the job instances environment table as those values are now
	  already in the table.
	* util/tests/test_initctl.c: Updates for new behaviour (where
	  'list-env' will now contain the entire environment of the init
	  process, not just those variables explicitly set via set-env).
	* util/man/initctl.8: Update on behaviour.

	[ Eric S. Raymond <esr@thyrsus.com> ]
	* init/man/init.5: Fix unliftable markup (LP: #1185108).

2013-05-30  James Hunt  <james.hunt@ubuntu.com>

	* lib/Makefile.am:
	  - Use plain-text ABI dump, rather than .tar.gz version to allow
	    changes to be easily diff'ed.
	  - Pass path to official ABI to script to avoid script determining it.
	* lib/run_abi_checker.sh.in: Use provided official ABI path.
	* Renamed lib/abi_dumps/ to lib/abi/.

2013-05-27  Marc Deslauriers  <marc.deslauriers@ubuntu.com>

	* init/job.c: Don't check for user mode when trying to load an
	  AppArmor profile. User mode is supported as root, and upstart
	  can be run as a user without being in user mode.
	* init/man/init.5: Adjust man page.

2013-05-24  Marc Deslauriers  <marc.deslauriers@ubuntu.com>

	* init/job_process.c: Allow environment variables in apparmor
	  switch stanzas.
	* init/apparmor.[ch]: Use a profile name instead of a Job so we
	  can use environment variables.

	[ James Hunt <james.hunt@ubuntu.com> ]
	* init/log.c:
	  - log_clear_unflushed(): Expand assertion to handle scenario
	    where the NihIo is still valid but empty (since the data now
	    exists on the unflushed list).
	  - log_read_watch(): Handle EINTR.
	* configure.ac: Add --disable-abi-check option to allow ABI
	  check to be skipped.

2013-05-23  Marc Deslauriers  <marc.deslauriers@ubuntu.com>

	* init/tests/test_state.c: An unused process is actually supposed
          to be NULL. Fix test.
	* init/process.c: Adjust to leave unused process as NULL.

	[ James Hunt <james.hunt@ubuntu.com> ]
	* lib/Makefile.am:
	  - Fix library LDFLAGS.
	  - Added test program.
	* lib/tests/test_libupstart.c: Basic library test.

2013-05-22  James Hunt  <james.hunt@ubuntu.com>

	* Added libupstart library, built from auto-generated
	  D-Bus bindings. To avoid ABI breakage, build calls
	  abi-compliance-checker(1), if available.

2013-05-17  Marc Deslauriers  <marc.deslauriers@ubuntu.com>

	* init/process.c: Fix deserialising with PROCESS_SECURITY.
	* init/tests/data/upstart-pre-security.json: Added new file to
	  test importing serialisation data without security elements.
	* init/tests/test_state.c: Added new data format test.

2013-05-15  Marc Deslauriers  <marc.deslauriers@ubuntu.com>

	* init/apparmor.[ch]: AppArmor profile helper.
	* init/Makefile.am: Added AppArmor profile helper.
	* init/errors.h: Added SECURITY_ERROR.
	* init/job.c:
	  - Added new JOB_SECURITY state and PROCESS_SECURITY process.
	  - Fix job_deserialise() for new PROCESS_SECURITY process.
	* init/job.h: Added new JOB_SECURITY state.
	* init/job_class.[ch]: Added apparmor_switch to hold the new
	  "apparmor switch" stanza.
	* init/job_process.c:
	  - Switch to new AppArmor profile.
	  - Handle PROCESS_SECURITY process.
	* init/job_process.h: Added JOB_PROCESS_ERROR_SECURITY.
	* init/man/init.5: Document new AppArmor stanzas.
	* init/parse_job.c: Parse new "apparmor" stanzas.
	* init/process.[ch]: Add PROCESS_SECURITY.
	* init/tests/test_job.c: Add new tests, and adjust existing ones.
	* init/tests/test_job_class.c: Added apparmor_switch.
	* init/tests/test_parse_job.c: Test new AppArmor stanza parsing.
	* init/tests/test_process.c: Added PROCESS_SECURITY tests.
	* init/tests/test_state.c: Test apparmor_switch and
	  PROCESS_SECURITY.

2013-05-13  James Hunt  <james.hunt@ubuntu.com>

	* init/state.c: stateful_reexec(): Specify all values for array
	  initialiser.

2013-05-10  James Hunt  <james.hunt@ubuntu.com>

	Revert to not supporting deserialisation of JobClasses with associated
	user/chroot sessions to avoid behavioural change for now.
	
	* init/job_class.c: 
	  - job_class_deserialise(): Revert to failing if associated session is
	    non-NULL.
	  - job_class_deserialise_all(): Revert to ignoring failure to
	    deserialise a JobClass iff it has a non-NULL associated session.
	* init/state.c: 
	  - state_to_string(): Provide some diagnostics if serialisation fails.
	  - state_from_string(): Provide some diagnostics if deserialisation fails.
	  - state_deserialise_resolve_deps(): Ignore failure to lookup JobClass
	    iff it has an associated user/chroot session.
	  - state_deserialise_blocking(): Revert to ignoring failure to
	    deserialise a Blocked object that is associated with a Job whose
	    JobClass has a non-NULL session.
	* init/tests/test_state.c: test_blocking(): Revert test to assert that
	  blocked job with non-NULL session is ignored.

2013-05-09  James Hunt  <james.hunt@ubuntu.com>

	* init/job.c: job_serialise(): Corrected logic for handling 'stop on'
	  condition.
	* init/job_class.c: job_class_deserialise(): Only check type after JSON
	  queried (thanks Coverity).

2013-05-08  James Hunt  <james.hunt@ubuntu.com>

	* init/Makefile.am: Link test_util to test_event_operator.
	* init/conf.c: conf_source_deserialise_all(): Assert conf_sources is
	  empty.
	* init/control.h: control_get_job(): Use job_class_get_registered()
	  rather than redundant job_class_find().
	* init/event_operator.c:
	  - Typos and formatting.
	  - event_operator_serialise(): Conditionally encode name and env.
	  - event_operator_deserialise(): Treat env as a string array, not an
	    environ array to ensure values are not discarded unless they contain '='.
	* init/job.c:
	  - job_deserialise(): Check JSON type for 'stop on' prior to attempting value extraction.
	  - job_find():
	    - Make job_class const.
	    - Use job_class_get_registered() rather than job_class_find().
	* init/job_class.c:
	  - job_class_get_registered(): Rework.
	  - job_class_add_safe(): Re-add since required to support old
	    serialisation formats that do not encode ConfSource and ConfFile
	    objects.
	  - job_class_deserialise():
	    - Take care to only associate ConfFile with JobClass if JSON encodes
	      ConfFile objects.
	    - Check JSON type for 'start/stop on' prior to attempting value extraction.
	  - job_class_find(): Remove (redundant due to job_class_get_registered()).
	* init/state.c:
	  - Set serialisation_version to an invalid value to detect if it was
	    never set (to handle old serialisation formats).
	  - state_from_string():
	    - Make failure to read header and ConfSources warnings only, to support old
	      serialisation formats that do not encode this information.
	  - state_deserialise_blocked(): Fix bug where event blocker was being
	    incremented twice. Now, just assert it is set.
	  - state_deserialise_blocking(): Failure to deserialise a Blocked object 
	    is no longer ignored since sessions are supported.
	* init/state.h: STATE_VERSION history and notes.
	* init/tests/test_conf.c: Replace calls to job_class_find() with
	  job_class_get_registered().
	* init/tests/test_event_operator.c:
	  - test_operator_serialisation(): Check both the original string
	    serialisation format and the new full EventOperator serialisation.
	    type.
	* init/tests/test_job.c:
	  - test_deserialise_ptrace():
	    - Comments and more checks.
	    - Create ConfSource, ConfFile and JobClass manually.
	    - Call job_class_consider() as we now have a backing ConfFile.
	    - Wait for childs child.
	* init/tests/test_state.c:
	  - Simplify TestDataFile.
	  - Ensure files passed to conf_file_new() provide expected suffix.
	  - job_class_diff(): Add event_operator_diff() call.
	  - conf_source_diff(): New function.
	  - conf_file_diff(): New function.
	  - test_blocking():
	    - Extra checks.
	    - Expect ConfFiles to be recreated on re-exec.
	  - test_upgrade(): Check environment is clean before running the next test.
	  - test_upstart1_8_upgrade(): New Upstart-1.8 serialisation format test.
	  - conf_source_from_path(): New utility function.
	* init/tests/test_util.c:
	  - event_operator_diff(): New function.
	  - session_from_chroot(): New function.
	* init/tests/data/upstart-1.8.json: New test file.

2013-05-08  James Hunt  <james.hunt@ubuntu.com>

	* init/conf.c:
	  - conf_source_serialise_all(): Make failures fatal.
	* init/event_operator.c: event_operator_collapse(): Unhide but mark as
	  unused (it's still used by the tests).
	* init/job.c:
	  - job_serialise(): Remove unused variable.
	  - job_deserialise(): Check the type of the start/stop on condition in
	    the json, not the json passed to the function.
	* init/job_class.c: job_class_deserialise(): Check the type of the
	  start/stop on condition in the json, not the json passed to the
	  function.
	* init/state.c:
	  - Comments.
	  - state_read_header(): Extract header from JSON before checking for
	    serialisation version.

2013-05-07  James Hunt  <james.hunt@ubuntu.com>

	* util/man/shutdown.8: Specify default action is to bring system
	  down to single-user mode (LP: #1065851).

2013-05-02  James Hunt  <james.hunt@ubuntu.com>

	* init/event.c: event_deserialise(): Only set blockers if EventOperators
	  are serialised.
	* init/event_operator.c: event_operator_collapse(): Now only needed for
	  DEBUG.
	* init/job.c:
	  - job_deserialise(): Support old string format for 'stop_on'
	    EventOperator as well as new array format.
	* init/job_class.c:
	* init/state.c: Create a meta-header containing a serialisation version
	  number.

2013-05-02  James Hunt  <james.hunt@ubuntu.com>

	* init/conf.c:
	  - New serialisation and support functions:
	    - conf_source_serialise()
	    - conf_source_serialise_all()
	    - conf_source_deserialise()
	    - conf_source_deserialise_all()
	    - conf_source_type_enum_to_str()
	    - conf_source_type_str_to_enum()
	    - conf_file_serialise()
	    - conf_file_deserialise()
	    - conf_file_deserialise_all()
	    - conf_source_get_index()
	    - conf_file_find()
	    - debug_show_event_operator()
	    - debug_show_event_operators()
	* init/event_operator.c:
	  - event_deserialise():
	    - Fix leaked env array.
	    - Deserialise blockers count now EventOperators are also serialised.
	  - event_operator_type_enum_to_str()
	  - event_operator_type_str_to_enum()
	  - event_operator_serialise()
	  - event_operator_serialise_all()
	  - event_operator_deserialise()
	  - event_operator_deserialise_all()
	* init/job_class.c:
	  - job_class_add_safe(): Remove as no longer required.
	  - job_class_get(): Must call job_class_init().
	  - job_class_serialise():
	    - Remove error case if chroot session specified now that ConfSources
	      are serialised.
	    - Serialise start/stop on fully (as EventOperators) rather than just the original
	      string condition (LP: #1103881).
	  - job_class_deserialise():
	    - Remove error case if chroot session specified now that ConfSources
	      are serialised.
	    - Associate the JobClass with its ConfFile.
	  - job_class_serialise_all():
	    - Comments.
	    - Failure to serialise a JobClass is now a hard error since we now
	      serialise all JobClasses.
	  - job_class_deserialise():
	    - Deserialise start/stop on conditions as EventOperators rather than as a
	      string condition.
	    - Since ConfFiles are now serialised, call job_class_consider()
	      rather than job_class_add_safe().
	  - job_class_deserialise_all():
	    - Failure to deserialise a JobClass is now a hard error since we now
	      serialise all JobClasses.
	  - job_class_get_index(): New function.
	* init/state.c:
	  - state_to_string(): Serialise ConfSources and ConfFiles.
	  - state_from_string(): Deserialise ConfSources and ConfFiles.
	  - state_deserialise_resolve_deps(): Allow chroot sessions to be
	    handled now we serialise ConfSources and ConfFiles.

2013-04-30  James Hunt  <james.hunt@ubuntu.com>

	* init/Makefile.am: Added test_main.
	* init/tests/test_main.c: New test.
	* init/tests/test_job_process.c: strcmp_compar() moved to test_util.c.
	* util/tests/test_initctl.c: strcmp_compar() removed.
	* init/xdg.c: Disable loading of jobs from SYSTEM_USERCONFDIR if
	  "UPSTART_NO_SYSTEM_USERCONFDIR" envvar set (required for testing).
	* test/test_util.c: Added strcmp_compar() and get_session_file().
	* util/tests/test_initctl.c: Use get_session_file().

2013-04-30  James Hunt  <james.hunt@ubuntu.com>

	* Makefile.am: Added 'test'.
	* configure.ac: Added 'test/Makefile'.
	* init/Makefile.am: Depend on test_util archive rather than source
	  files.
	* init/state.c: Added missing config.h include.
	* util/Makefile.am: Depend on test_util archive rather than source
	  files.
	* util/tests/test_initctl.c: Moved common utility code to
	  test/test_util.c and replaced INITCTL_BINARY by get_initctl_binary().
	* test/test_util.[ch]: New location for init/tests/test_util.[ch] to
	  allow all tests access to common functionality.

2013-04-30  James Hunt  <james.hunt@ubuntu.com>

	* init/job.c: job_serialise_all(): Really serialise all JobClasses,
	* init/main.c: Add 'write-state-file' command-line option.
	  regardless of whether they have associated Jobs.
	* init/paths.h: Added STATE_FILE_ENV.
	* init/state.c:
	  - state_read_objects(): Write state file if 'write-state-file'
	    specified or STATE_FILE_ENV set.
	  - event_deserialise():
	    - Preserve the pre-reexec blockers count until JobClasses
	      are deserialised and reverse-dependencies resolved.
	    - Fix incorrect calls for failed and blockers Event attributes.
	* init/state.h: Comments.
	* init/tests/test_state.c:
	  - test_job_class_serialise(): Ensure that all JobClasses get
	    serialised, regardless of whether they have any associated
	    Jobs.
	  - test_event_serialise(): New "with failed" test.
	* init/event.c: event_deserialise(): Don't deserialise Event->blockers -
	  there is no point until we serialise EventOperators.

2013-04-29  James Hunt  <james.hunt@ubuntu.com>

	* init/conf.c:
	  - conf_reload(): Explanation of how reload works.
	  - conf_reload_path(): Defer destruction of original ConfFile until
	    newly-loaded .conf file has a chance to reference any events its
	    'start on' condition requires (LP: 1124384).
	  - debug_show_jobs(): Return if no instances.
	  - debug_show_events(): New function.
	* init/event.c: Comments.
	* init/job.c: Comment.
	* init/job_class.c:
	  - job_class_get_registered(): New function resulting from refactor of
	    job_class_consider() and job_class_reconsider().
	  - job_class_consider():
	    - Use job_class_get_registered().
	    - Call job_class_event_block() to avoid premature event destruction.
	  - job_class_reconsider(): Use job_class_get_registered().
	  - job_class_event_block(): New function to increase reference count
	    for events new JobClass specifies in its 'start on' condition that
	    old JobClass has also referenced (second part of LP: #1124384).
	* init/tests/test_conf.c:
	  - test_source_reload(): New tests:
	    - "ensure reload does not destroy a blocked event used by another job"
	    - "ensure .conf reload causes waiting job to run when 'start on' matches"
	* init/tests/test_conf.h: TEST_ENSURE_CLEAN_ENV(): Check
	  nih_child_watches too.

2013-04-22  James Hunt  <james.hunt@ubuntu.com>

	* Typo and doc changes.

2013-04-17  James Hunt  <james.hunt@ubuntu.com>

	* init/Makefile.am: Build wrap_inotify library and run test_conf
	  via test_conf_preload.sh.
	* init/tests/test_conf.c: Communicate with wrap_inotify library by
	  setting INOTIFY_DISABLE to reliably disable inotify rather than trying
	  to exhaust inotify instances (LP: #1157713).
	* init/tests/test_conf_preload.sh.in: Script to run test_conf within
	  LD_PRELOAD environment.
	* init/tests/wrap_inotify.c: Wrapper library that provides the inotify
	  API and allows test_conf to believe inotify is disabled by
	  conditionally failing all inotify calls, depending on whether
	  INOTIFY_DISABLE is set.

2013-04-16  James Hunt  <james.hunt@ubuntu.com>

	* scripts/python-upstart.py: Update based on review comments.

2013-04-08  James Hunt  <james.hunt@ubuntu.com>

	* scripts/python-upstart.py:
	  - Upstart::polling_connect(): New method used to connect
	    after a re-exec.
	  - SystemInit::reexec(): Check proxy connection before
	    attempting re-exec.
	  - TestUpstart:test_session_init_reexec(): Re-connect post
	    re-exec to prove instance still usable.
	  - TestUpstart:test_session_init_reexec_when_pid1_does():
	    Re-connect post re-exec to prove instance still usable.

2013-04-07  James Hunt  <james.hunt@ubuntu.com>

	* scripts/Makefile.am: Added python-upstart.py.
	* scripts/python-upstart.py: Python3 Upstart interface
	  incorporating a minimal set of Python unittest tests.

2013-04-02  James Hunt  <james.hunt@ubuntu.com>

	* init/main.c:
	  - main(): Allow Session Init to accept multiple --confdir values,
	    which replace all built-in values (behaviour required for testing).
	  - handle_confdir(): Operate on conf_dirs array rather than single
	    conf_dir value.
	  - conf_dir_setter(): Command-line setter function to add configuration
	    file directories to conf_dirs array.
	* init/man/init.8: Update on --confdir behaviour.
	* extra/man/file-event.7: Correct EVENT values in examples.
	* extra/man/upstart-event-bridge.8:
	  - Corrected bridge name.
	  - Explain that blocking semantics of system jobs not retained.

2013-03-28  James Hunt  <james.hunt@ubuntu.com>

	* scripts/upstart-monitor.py: on_button_press_event():
	  Handle path_info being None (LP: #1161098).
	* extra/upstart-event-bridge.c: main():
	  - Handle daemon pidfile as the upstart-event-bridge does.
	  - Write to stdout, not syslog.
	* init/job_process.[ch]: Removed now unused
	  JOB_PROCESS_ERROR_OPENPT_MASTER.

2013-03-25  James Hunt  <james.hunt@ubuntu.com>

	* extra/man/socket-event.7: Correct section number.
	* init/man/init.5: Correct section number.

2013-03-22  James Hunt  <james.hunt@ubuntu.com>

	* scripts/Makefile.am: Added missing entry for
	  man/upstart-monitor.8.

2013-03-22  James Hunt  <james.hunt@ubuntu.com>

	* NEWS: Release 1.8

2013-03-22  James Hunt  <james.hunt@ubuntu.com>

	* scripts/initctl2dot.py:
	  - footer(): Add details of session.
	  - sanitise(): Handle jobs in sub-directories.
	  - main(): Add --user and --system options and determine
	    correct session to connect to.
	* scripts/man/initctl2dot.8:
	  - Added --user and --system options.
	  - Escape dashes in options.
	  - Update date.

2013-03-21  James Hunt  <james.hunt@ubuntu.com>

	* po/POTFILES.in:
	  - Added missing entries for init/quiesce.c and init/state.c.
	  - Added upstart-monitor.py.
	* scripts/upstart-monitor.py: UpstartEventsGui(): Removed class
	  attributes and added explicit instance ones in __init__().

2013-03-18  James Hunt  <james.hunt@ubuntu.com>

	* configure.ac: Added scripts/data/Makefile.
	* scripts/Makefile.am: Added SUBDIRS=data.
	* scripts/data/Makefile.am: New Makefile.
	* scripts/data/upstart-monitor.desktop: Desktop file for
	  upstart-monitor.

2013-03-15  James Hunt  <james.hunt@ubuntu.com>

	* extra/upstart-file-bridge.c:
	  - main(): String safety for home_dir.
	  - job_add_file():
	    - Initialise events.
	    - Use nih_strdup() rather than arrays for paths.
	    - Removed unecessary error label.
	  - {create_handler,modify_handler,delete_handler}(): Remove strcpy().
	  - watched_dir_new(): Use nih_strdup() rather than arrays for path.
	  - find_first_parent(): Replace strcpy with strncpy().

2013-03-15  James Hunt  <james.hunt@ubuntu.com>

	* extra/man/file-event.7: Simplify language.
	* extra/upstart-file-bridge.c:
	  - skip_slashes(): New macro to make path matching more reliable.
	  - file_filter(): Call skip_slashes().
	  - create_handler(): Call skip_slashes().
	  - modify_handler(): Call skip_slashes().
	  - delete_handler(): Call skip_slashes().
	  - watched_dir_new(): Special case watching the root directory.
	* extra/conf/upstart-file-bridge.conf: Change start on condition
	  to ensure all filesystems are mounted before it starts.

2013-03-13  James Hunt  <james.hunt@ubuntu.com>

	* scripts/man/upstart-monitor.8: New manpage.
	* scripts/upstart-monitor.py: New cli+gui tool to monitor
	  Upstart events.
	* scripts/Makefile.am: Updated for upstart-monitor.

2013-03-11  James Hunt  <james.hunt@ubuntu.com>

	* extra/Makefile.am: Add file bridge and conf file.
	* extra/upstart-file-bridge.c: Inotify file bridge.
	* extra/conf/upstart-file-bridge.conf: Conf file for
	  file bridge.
	* extra/man/file-event.7: New man page.
	* extra/man/upstart-file-bridge.8: New man page.

2013-03-04  James Hunt  <james.hunt@ubuntu.com>

	* init/session.c: session_from_dbus(): Fixed off-by-one
	  readlink error.
	* configure.ac: Only add sbin to path if exec_prefix specified
	  (LP: #1122510).
	* NEWS: Release 1.7
	* configure.ac (NIH_COPYRIGHT): Update

2013-02-27  James Hunt  <james.hunt@ubuntu.com>

	* Removal of gcc 'malloc' function attribute resulting from
	  a clarification in its description which makes its use invalid.
	  (LP: #1123588).

2013-02-26  James Hunt  <james.hunt@ubuntu.com>

	* util/tests/test_initctl.c: test_upstart_open(): Unset
	  UPSTART_SESSION to avoid session-init environment affecting
	  test run.

2013-02-15  James Hunt  <james.hunt@ubuntu.com>

	* util/tests/test_initctl.c:
	  - timed_waitpid(): Back off if no status change.
	  - test_quiesce():
	    - Set XDG_RUNTIME_DIR to a temporary value.
	    - Remove stale session files.
	  - test_job_env(): Remove stale session files.

2013-02-15  James Hunt  <james.hunt@ubuntu.com>

	* init/event_operator.c: Typo.
	* init/job_class.c:
	  - job_class_environment_reset(): Comments.
	  - job_class_environment_set(): Apply to all running job objects too.
	  - job_class_environment_unset(): Apply to all running job objects too.
	* util/man/initctl.8: Updated on environment command semantics.
	* util/tests/test_initctl.c: test_global_and_local_job_env(): Modified
	  test for new semantics.
2013-02-15  James Hunt  <james.hunt@ubuntu.com>

	* init/job_process.c: job_process_run(): Invert meaning.
	* init/main.c: Change '--inherit-env' to '--no-inherit-env'
	  such that inheriting inits environment is now the default
	  for Session Inits.
	* init/man/init.8: Update for '--no-inherit-env'.

2013-02-14  James Hunt  <james.hunt@ubuntu.com>

	* util/tests/test_initctl.c:
	  - wait_for_upstart(): Functional replacement of WAIT_FOR_UPSTART()
	    macro. Now accepts @user.
	  - set_upstart_session(): Poll to ensure we give Upstart time to
	    initialise and write the session file.
	  - _start_upstart(): Extra @user parameter.

2013-02-14  James Hunt  <james.hunt@ubuntu.com>

	* init/Makefile.am: Added quiesce.o, now required by control.o.
	* init/main.c: main():
	  - SIGHUP+SIGUSR1 handling now applies however you run init (since
	    it should react to these signals when run as a Session Init).
	  - Qualified sessions message to avoid confusion.
	* util/initctl.c: upstart_open(): Better handling for user_mode.
	* util/tests/test_initctl.c:
	  - WAIT_FOR_UPSTART(): Made session-aware.
	  - KILL_UPSTART(): Reset user mode flag (taken from STOP_UPSTART()).
	  - set_upstart_session(): New function.
	  - self_pipe_write(): New Function.
	  - self_pipe_setup(): New Function.
	  - timed_waitpid(): New function.
	  - _start_upstart():
	     - Signal handling and extra checks.
	     - Discard init output (unless UPSTART_TEST_VERBOSE set)
	       for saner logs.
	  - test_list_sessions():
	    - Removed need for a dbus-daemon.
	    - Added required initctl reset.
	  - test_quiesce(): Tests for Session Init shutdown (both
	    system-initiated and end-session request).
	  - test_usage(): Added extra checks and tidyup.
	  - main(): Added call to test_quiesce().

2013-02-11  James Hunt  <james.hunt@ubuntu.com>

	* init/log.c: log_serialise(): Handle re-exec scenario where
	  jobs producing output have finished but where log data cannot
	  be persisted (for example where disk is full or log directory
	  is inaccessible). (LP: #1120660)

2013-02-08  James Hunt  <james.hunt@ubuntu.com>

	* dbus/com.ubuntu.Upstart.xml: Added 'EndSession' method.
	* init/Makefile.am: Updated for quiesce.[ch].
	* init/conf.c: conf_destroy(): Cleanup function.
	* init/conf.h: Prototype.
	* init/control.c: control_end_session(): 'EndSession' implemenation.
	* init/control.h: Include.
	* init/events.h: Added SESSION_END_EVENT.
	* init/job_class.c: job_class_max_kill_timeout(): New function.
	* init/job_class.h: Prototype.
	* init/job_process.c:
	  - Added disable_respawn to disallow respawns.
	  - job_process_jobs_running(): New function.
	  - job_process_stop_all(): New function.
	  - job_process_terminated(): Honours disable_respawn.
	* init/job_process.h: Prototypes.
	* init/main.c:
	  - Typos.
	  - term_handler(): Quiesce rather than re-exec on receipt of SIGTERM
	    when running as a Session Init.
	  - main(): Make quiesce() handle cleanup.
	* init/man/init.8: Update for Session Init SIGTERM handling.
	* init/man/startup.7: Update for Session Init.
	* init/session.c: session_destroy(): New function.
	* init/session.h: Prototype.
	* init/man/session-end.7: New man page.
	* init/quiesce.[ch]: New files.

2013-02-08  James Hunt  <james.hunt@ubuntu.com>

	* init/job_process.c: job_process_run(): Copy parent environment if
	  inherit_env in operation for a Session Init.
	* init/main.c: Added 'inherit-env' command-line option.
	* init/man/init.8: Documented --inherit-env.

2013-02-02  James Hunt  <james.hunt@ubuntu.com>

	* util/initctl.c: Remove ability to specify explicitly job and/or job
	  instance values to the job environment commands.
	* util/man/initctl.8: Remove job and job instance value command-line
	  options.
	* util/tests/test_initctl.c: test_global_and_local_job_env(): Remove
	  tests for --job/--instance.

2013-01-31  James Hunt  <james.hunt@ubuntu.com>

	* init/control.c:
	  - Use control_check_permission() rather than
	    control_get_origin_uid() directly.
	* init/control.h: Prototypes.
	* init/job_class.c: Change calls to job_class_environment_init()
	  to asserts as the former only needs to be called once.
	* init/main.c: main(): Make job_class_environment_init() call as
	  early as possible.
	* init/tests/test_event.c: main(): Call
	  job_class_environment_init().
	* util/tests/test_initctl.c:
	  - test_default_job_env():
	    - Set TERM and PATH if not set.
	    - Check line counts before checking expected output.
	  - test_clear_job_env():
	    - Make use of TEST_INITCTL_DEFAULT_PATH.

2013-01-30  James Hunt  <james.hunt@ubuntu.com>

	* TESTING.sessions: Removed as basic sessions have now gone.

2013-01-30  James Hunt  <james.hunt@ubuntu.com>

	* init/control.c:
	  - Typos.
	  - Improved uid checks.
	  - Replaced direct call to control_get_origin_uid() with call to new
	    control_check_permission() (as early as possible) for clarity and
	    to confine policy to one location. 
	  - control_set_log_prioity(): Added missing call to
	    control_check_permission().
	  - control_get_origin_uid(): Check message contents before allowing
	    D-Bus calls.

2013-01-29  James Hunt  <james.hunt@ubuntu.com>

	* init/control.c: More careful uid checking.

2013-01-28  James Hunt  <james.hunt@ubuntu.com>

	* init/xdg.c:
	  - get_subdir(): Remove double-check on @dir.
	  - xdg_get_runtime_dir():
	    - Don't attempt to create as unlikely to be able to if it
	      doesn't already exist.
	    - Simplify logic.

2013-01-28  James Hunt  <james.hunt@ubuntu.com>

	* util/initctl.c: list_session_action():
	  - Test for stale session earlier.
	  - Simplify checks on "UPSTART_SESSION".
	* util/tests/test_initctl.c: test_list_sessions():
	  - Added test with XDG_RUNTIME_DIR explicitly unset.
	  - Changed "with no instances" test to set XDG_RUNTIME_DIR to a
	    temporary value.
	  - Revert XDG_RUNTIME_DIR on cleanup.

2013-01-28  James Hunt  <james.hunt@ubuntu.com>

	* init/control.c:
	  - control_get_env(): Allow PID 1 environment to be queried for
	    consistency with control_list_env().
	* init/man/initctl.8:
	  - Added --job, --instance, --global options for list-env, set-env,
	    get-env, unset-env, reset-env.
	  - Explain PID 1 limitation for set-env, unset-env, reset-env.
	* util/initctl.c:
	  - get_job_details(): Fix order in which arguments are
	    checked.
	* util/Makefile.am: Define INITCTL_BINARY and UPSTART_BINARY to ensure
	  full path available to tests.
	* util/tests/test_initctl.c:
	  - New macros:
	    - _TEST_STR_ARRAY_CONTAINS()
	    - TEST_STR_ARRAY_CONTAINS()
	    - TEST_STR_ARRAY_NOT_CONTAINS()
	    - _TEST_FILE_CONTAINS()
	    - TEST_FILE_CONTAINS()
	    - TEST_FILE_NOT_CONTAINS()
	  - get_initctl(): Function to replace original INITCTL_BINARY define.
	  - test_global_and_local_job_env(): New function to test initctl
	    '--global', '--job' and '--instance' options from within and without
	    a job.

2013-01-25  James Hunt  <james.hunt@ubuntu.com>

	* init/control.c: control_session_file_create(): Simplified.
	* init/xdg.c: Added check for INITCTL_BUILD to hide certain symbols when
	  building with initctl.
	* util/Makefile.am:
	  - Define INITCTL_BUILD.
	  - Make use of xdg.[ch] in build of initctl and its test.
	* util/initctl.c:
	  - list_session_action(): Implementation of 'list-sessions' command.
	* util/man/initctl.8: Updated for 'list-sessions' command.
	* util/tests/test_initctl.c:
	  - _start_upstart(): Replacement for _START_UPSTART() macro.
	  - start_upstart_common(): Start an instance with common options.
	  - start_upstart(): Simplest way to start an instance.
	  - START_UPSTART(): Now calls start_upstart_common().
	  - test_list_sessions(): Test 'list-sessions' command.

2013-01-25  James Hunt  <james.hunt@ubuntu.com>

	* dbus/com.ubuntu.Upstart.xml:
	  - Added 'job_details' string array as first parameter for GetEnv,
	    SetEnv, UnsetEnv, ListEnv and ResetEnv to allow methods to either
	    act globally or on a specific job environment.
	* init/control.c:
	  - control_set_env():
	  - control_unset_env():
	  - control_get_env():
	  - control_list_env():
	  - control_reset_env():
	    - Disallow setting for PID 1.
	    - Operate globally or on specified job.
	* init/control.h: control_get_job(): Macro to simplify extracting job
	  from provided job details.
	* init/job.c: job_find(): New function.
	* init/job_class.c:
	  - job_class_environment_set(): Delimiter handling now moved to
	    control_set_env() so it can be shared by job and global logic.
	  - job_class_find(): New function.
	* init/state.c:
	  - Removed state_get_job() and replaced calls with job_find().
	* util/initctl.c:
	  - Updated *_action() functions for new D-Bus parameters and made use
	    of new function get_job_details().

2013-01-25  James Hunt  <james.hunt@ubuntu.com>

	* init/tests/test_xdg.c: Added test_get_session_dir().
	* init/xdg.c: get_home_subdir(): Handle unset 'HOME' immediately.
	* init/control.c: Make use of SESSION_EXT.
	* init/man/init.5: Added session files.
	* init/paths.h:
	  - Comments.
	  - Added SESSION_EXT.

2013-01-25  James Hunt  <james.hunt@ubuntu.com>

	* init/control.c:
	  - control_reload_configuration(): Added missing permission checks.
	  - control_emit_event_with_file(): Added missing permission checks.
	  - Added calls to new function control_get_origin_uid() to allow
	    D-Bus methods to be policed by filtering on uid, rather than
	    relying on the same information that used to be stored in the
	    old Session object.
	* init/job.c: Typo.
	* init/job_class.c:
	  - job_class_new(): Removed user elements from session code.
	  - job_class_serialise(): Comments.
	  - job_class_deserialise(): Comments.
	* init/job_process.c: job_process_spawn(): Removed user session
	  handling.
	* init/session.c: Removed user session handling since it is
	  about to be replaced by the ability to run Upstart as a
	  non-privileged user (aka a 'Session Init').
	* init/session.h: Updated prototypes.
	* init/state.h: Comments.
	* init/tests/test_conf.c: test_source_reload_job_dir(): Added missing
	  check.
	* init/tests/test_state.c:
	  - session_diff(): Removed user check.
	  - Updated all calls to session_new().
	* util/tests/test_initctl.c: test_notify_disk_writeable(): Ensure this
	  test is not run as root.
	* util/tests/test_user_sessions.sh: Removed.
	* init/man/init.5: Updated to reflect removal of user jobs.

2013-01-24  James Hunt  <james.hunt@ubuntu.com>

	* init/control.c:
	  - control_init(): Create session file in user mode.
	  - control_cleanup(): New function for cleanup activities.
	  - control_session_file_create(): Create session file containing
	    UPSTART_SESSION details.
	  - control_session_file_remove(): Delete the session file.
	* init/main.c: Call control_cleanup() to remove session file.
	* init/paths.h: Added INIT_XDG_SESSION_SUBDIR and SESSION_ENV.
	* init/xdg.c:
	  - get_subdir(): Refactor of get_home_subdir().
	  - get_home_subdir(): Now calls get_subdir().
	  - Replaced mkdir mode values with INIT_XDG_PATH_MODE.
	  - xdg_get_runtime_dir(): Obtain XDG_RUNTIME_DIR value.
	  - get_session_dir(): Obtain path to session directory.
	* init/xdg.h: Added INIT_XDG_PATH_MODE.

2013-01-21  Dmitrijs Ledkovs  <xnox@ubuntu.com>

	* init/xdg.[ch]: add xdg_get_cache_home and get_user_log_dir
	  functions. These retrieve XDG_CACHE_HOME and a subdir inside it
	  for upstart.
	* init/tests/test_xdg.c: reuse test_get_config_home to test both
	  xdg_get_cache_home and xdg_get_config_home. Add test for
	  get_user_log_dir.
	* init/main.c: use get_user_log_dir to setup logging
	  directory in user_mode. For now, command line argument is
	  honoured, while the environment override is not.

2013-01-21  James Hunt  <james.hunt@ubuntu.com>

	* init/log.c:log_clear_unflushed(): Simplify asserts.

2013-01-15  James Hunt  <james.hunt@ubuntu.com>

	* init/log.c:
	  - log_clear_unflushed(): Correct remote_closed assertion to handle
	    early-job-logging scenario where a job satisfies both of the
	    following conditions:
	    - ends before the log directory becomes writeable.
	    - has spawned one or more processes that continue to run after the
	      job itself has exited and which produce output before the log
	      directory becomes writeable.
	    (LP: #1096531).

2013-01-14  James Hunt  <james.hunt@ubuntu.com>

	* util/initctl.c:
	  - Grouped all environment commands in usage output.
	  - Added --global, --job and --instance options for all environment
	    commands. These are currently dummies, but --global will soon be
	    required to make changes to the global job environment table when
	    initctl is invoked from within a job.

2013-01-11  James Hunt  <james.hunt@ubuntu.com>

	* util/tests/test_initctl.c:
	  - Lots of new job environment table tests.

2013-01-10  James Hunt  <james.hunt@ubuntu.com>

	* init/man/init.5: Define job environment table.
	* init/tests/test_job_class.c(): test_environment(): Added call
	  to job_class_environment_init() which is now required to avoid
	  confusing TEST_ALLOC_FAIL().
	* util/man/initctl.8:
	  - Further details in list-env section.
	  - Escape dashes in command names.
	* util/tests/test_initctl.c:
	  - New utility macros: _WAIT_FOR_FILE(), WAIT_FOR_FILE()
	    and TEST_STR_MATCH().
	  - Initial tests for testing job environment table commands.

2013-01-09  James Hunt  <james.hunt@ubuntu.com>

	* scripts/init-checkconf.sh:
	  - Check copy is successful.
	  - Auto-start dbus-launch if not running and command is available (for
	    example in non-desktop environments) (LP: #881885).
	  - Auto-stop dbus-daemon if we started it.
	* init/man/init.5:
	  - Overhauled 'Job environment' section.
	* util/initctl.c:
	  - Added 'unset-env' and 'reset-env' commands.
	  - Added missing periods in usage text.
	  - list_env_qsort_compar(): Renamed from list_env_strcmp_compar(). Now
	    uses strcoll(3) for locale-awareness.
	* init/job_class.c:
	  - job_class_environment_set():
	    - Comments.
	    - Handle scenario where user specifies a variable without an equals.
	* util/man/initctl.8:
	  - Added details for 'get-env', 'set-env', 'unset-env', 'list-env' and
	    'reset-env'.
	  - Tidied up 'usage' stanza section.

2013-01-08  James Hunt  <james.hunt@ubuntu.com>

	* dbus/com.ubuntu.Upstart.xml:
	  - Added UnsetEnv and ResetEnv methods.
	* init/control.c:
	  - control_set_env(): Now uses job_class_environment_set() rather than
	    directly manipulating job_environ array.
	  - control_unset_env(): New function.
	  - control_get_env(): Now calls job_class_environment_get().
	  - control_list_env(): Now calls job_class_environment_get_all().
	    Comments.
	  - control_reset_env(): New function.
	* init/environ.c:
	  - environ_remove(): New function.
	* init/job_class.c:
	  - job_environ now static.
	  - job_class_environment_reset(): New function.
	  - job_class_environment_set(): New function.
	  - job_class_environment_unset(): New function.
	  - job_class_environment_get(): Simplified.
	  - job_class_environment_get_all(): New function.
	* util/initctl.c:
	  - Added following new commands:
	    - 'get-env'
	    - 'set-env'
	    - 'list-env'

2013-01-04  Dmitrijs Ledkovs  <xnox@ubuntu.com>

	* init/conf.c: add ability to apply override files from higher
	  priority configuration sources.
	* init/tests/test_conf.c: test that multiple override files are
	  correctly applied and removed.
	* init/tests/test_conf_static.c: test override file detection.

2012-12-19  James Hunt  <james.hunt@ubuntu.com>

	* dbus/com.ubuntu.Upstart.xml: Added ListEnv method.
	* init/control.c:
	  - Fixed comments.
	  - control_list_end(): New function.
	* init/control.h:
	  - Added missing prototypes for control_set_env() and
	    control_get_env().
	  - Added control_list_env().
	* init/job_class.c:
	  - job_class_environment_get(): New function.
	* init/job_class.h: Added job_class_environment_get().

2012-12-17  James Hunt  <james.hunt@ubuntu.com>

	* init/man/init.5: Document that User Jobs are not supported
	  within a chroot environment.
	* dbus/com.ubuntu.Upstart.xml: Added "GetEnv" and "SetEnv" methods.
	* init/control.c:
	  - control_set_env(): Implementation of "SetEnv" D-Bus method.
	  - control_get_env(): Implementation of "GetEnv" D-Bus method.
	* init/job_class.c:
	  - Added job_environ environment table.
	  - job_class_environ_init(): Initialise job_environ.
	  - job_class_environment: Use job_environ.
	* init/main.c: main(): Call job_class_environ_init().

2012-12-14  Steve Langasek  <steve.langasek@ubuntu.com>
	* init/job_class.[ch]: instead of assuming a fixed value (0) as the
	  default nice value for job processes, use whatever the nice value
	  of the current process is.  This will be important later for user
	  sessions where an entire session may be started with a higher nice
	  value; and it fixes running the test suite as part of a nice'd
	  build.
	* init/tests/test_job_class.c: update test suite to match.

2012-12-11  James Hunt  <james.hunt@ubuntu.com>

	* init/Makefile.am: Add explicit -lrt for tests (LP: #1088863)
	* dbus/com.ubuntu.Upstart.xml: Added "GetEnv" and "SetEnv" methods.
	* init/control.c:
	  - control_set_env(): Implementation of "SetEnv" D-Bus method.
	  - control_get_env(): Implementation of "GetEnv" D-Bus method.
	* init/job_class.c:
	  - Added job_environ environment table.
	  - job_class_environ_init(): Initialise job_environ.
	  - job_class_environment: Use job_environ.
	* init/main.c: main(): Call job_class_environ_init().

2012-12-07  James Hunt  <james.hunt@ubuntu.com>

	* NEWS: Release 1.6.1
	* configure.ac: Change version to 1.6.1

2012-12-07  James Hunt  <james.hunt@ubuntu.com>

	* init/Makefile.am:
	  - TEST_DATA_DIR: use $srcdir, not $PWD.
	  - TEST_DATA_FILES: Corrected filename.
	* dbus/com.ubuntu.Upstart.xml: Restart: Add annotation to make it
	  manifest this is an async call.
	* util/telinit.c: restart_upstart(): Use the async call to avoid the
	  client-side complaining if it detects that Upstart has severed all
	  D-Bus connections in preparation for the re-exec.

2012-12-06  James Hunt  <james.hunt@ubuntu.com>

	* init/job_class.c:
	  - job_class_add_safe(): Don't assert on name collisions for jobs
	    associated with a different session.  (LP: #1079715).
	  - job_class_serialise(): Explicitly disallow user and chroot
	    sessions from being serialised since this scenario is not
	    supported (due to our not serialising ConfSource objects yet).
	  - job_class_deserialise(): Assert that we do not have user and
	    chroot sessions to deal with, and fix potential invalid free if
	    error occurs before JobClass is created.
	  - job_class_deserialise_all(): Explicitly ignore attempted
	    deserialisation of user and chroot sessions.
	* init/state.c:
	  - state_deserialise_resolve_deps(): Ignore classes associated with
	    a user or chroot session.  Specify new session parameter to
	    state_get_job().
	  - state_serialise_blocked(): Encode session index for BLOCKED_JOB.
	    Make function non-static for testing.
	  - state_deserialise_blocked(): Extract session from index index for
	    BLOCKED_JOB to pass to state_get_job().  Default session to NULL
	    to handle upstart 1.6 serialization.  Make function non-static
	    for testing.
	  - state_get_job(): Add @session parameter to allow exact job match.
	  - state_read_objects(): Attempt to write the state to file
	    STATE_FILE if deserialisation fails as an aid to diagnosing the
	    cause of the failure.
	* init/tests/test_state.c: test_blocking(): Additional tests to check
	  that it is possible to deserialise Upstart 1.6 JSON format (which
	  does not include the "session" JSON attribute for blocked objects.
	  Add infrastructure for testing deserialization of reference json
	  files from disk.
	  New tests:
	    - "BLOCKED_JOB serialisation and deserialisation".
	    - "BLOCKED_EVENT serialisation and deserialisation".
	    - "BLOCKED_JOB with JSON session object".
	    - "ensure BLOCKED_JOB with non-NULL session is ignored".
	* dbus/com.ubuntu.Upstart.xml: Added 'GetState' method that returns
	  internal state in JSON format.
	* init/Makefile.am:
	  - Added TEST_DATA_DIR to allow tests to find data files.
	  - Added test data files to distribution.
	* init/control.c: control_get_state(): Implementation for D-Bus
	  'GetState' method.
	* init/tests/data/upstart-1.6.json: Test data used by test_state.c
	  for upgrade testing the upstart 1.6 serialization format.
	* dbus/com.ubuntu.Upstart.xml: New 'Restart' method.
	* init/control.c: control_restart(): New function to request Upstart
	  restart itself.
	* util/telinit.c: use the new dbus interface for restarts;
	  'telinit u' now fails with an error when PID 1 is not upstart,
	  instead of sending it a signal with undefined behavior.
	  (LP: #1083723)
	* util/man/telinit.8: Update for 'telinit u' behaviour if PID 1 is
	  not Upstart.

2012-11-23  James Hunt  <james.hunt@ubuntu.com>

	[ Colin King <colin.king@ubuntu.com> ]

	* init/log.c: log_serialise(): smatch-found issue where
	  additional checks required for log->unflushed to avoid any
	  possibility of NULL dereference.
	* init/state.c: state_read_objects(): smatch-found issue
	  to correct read size and ensure optimal throughput.

2012-11-18  Steve Langasek  <steve.langasek@ubuntu.com>

	* init/tests/test_job_process.c: fix test which was accidentally
	  relying on a variable persisting after it's gone out of scope.
	* init/tests/test_job_process.c: don't test the blocked/ignored
	  signal list in a spawned job; this is not testing the upstart code
	  but the characteristics of the system, and the test is wrong
	  because it assumes the signal lists in /proc/self/status fit in an
	  unsigned long int - patently untrue on mips, where we have 128
	  signals for historical reasons.

2012-11-17  Steve Langasek  <steve.langasek@ubuntu.com>

	* init/Makefile.am: set TERM=xterm, so that tests which rely on
	  TERM being set in the environment don't give different results and
	  gratuitously fail.

2012-11-15  James Hunt  <james.hunt@ubuntu.com>

	* NEWS: Release 1.6
	* configure.ac: Bump version to 1.7
	* NEWS: Begin new release

2012-11-07  James Hunt  <james.hunt@ubuntu.com>

	* Added stateful re-exec support such that when Upstart is asked
	  to restart itself using 'telinit u', the new instance of PID 1
	  will retain knowledge of all system jobs and running instances.

2012-09-10  James Hunt  <james.hunt@ubuntu.com>

	* Merged lp:~jconti/upstart/fix_empty_chroot.

2012-05-23  James Hunt  <james.hunt@ubuntu.com>

	* init/main.c: Add in "bare" re-exec handling from Ubuntu
	  branch.
	* init/main.c: Unhide "restart" option.

2012-10-22  James Hunt  <james.hunt@ubuntu.com>

	* init/parse_job.c: stanza_kill(): Actually save parsed
	  value to avoid crash if kill signal given as a numeric
	  (LP: #1049820).
	* init/tests/test_parse_job.c: test_stanza_kill(): New test:
	  "with signal and single numeric argument".
	* init/Makefile.am: test_job_process must now be linked to the 'util'
	  library for pty helper functionality.
	* init/tests/test_job_process.c:
	  - Compiler appeasement.
	  - Conditionally run tests in a pty for build environments such as
	    modern versions of sbuild(1) that do not provide a controlling
	    terminal (sbuild) (LP: #888910).

2012-08-31  Steve Langasek  <steve.langasek@ubuntu.com>

	[ A. Costa <agcosta@gis.net> ]
	* init/man/init.5, util/man/runlevel.7, util/man/initctl.8: fix a
	number of typos.

2012-08-07  James Hunt  <james.hunt@ubuntu.com>

	* init/main.c: main(): Remove checks for /dev/kmsg, /dev/null,
	  /dev/console and /dev/tty since some environments use different
	  major/minor numbers to the norm (for example on LXC, /dev/console is
	  not (5,1), but (136,*)). Do not attempt to create /dev/console again,
	  due to LXC numbering difference.

2012-08-03  James Hunt  <james.hunt@ubuntu.com>

	* init/main.c:main(): Handle hostile initramfs-less environments by
	  calling umask and creating required device nodes as early as possible.
	* init/system.c: New functions to simplify code:
	  - system_mknod()
	  - system_check_file()

2012-07-31  James Hunt  <james.hunt@ubuntu.com>

	[ Eric S. Raymond <esr@thyrsus.com> ]
	* extra/man/socket-event.7: Fixed incorrect troff (LP: #1018925).

2012-03-22  James Hunt  <james.hunt@ubuntu.com>

	* NEWS: Begin new release.
	* configure.ac: Bump version to 1.6.

2012-03-22  James Hunt  <james.hunt@ubuntu.com>

	* Changelog: Release entry.
	* configure.ac: Bump year.
	* NEWS: Release 1.5.

2012-03-16  James Hunt  <james.hunt@ubuntu.com>

	* init/tests/test_job_process:
	  - Fixed multiple TEST_FAILED() typos
	    ("unexpected" => unexpectedly").
	* job_process_spawn(): Only display single message
	  if pty setup fails. 
	* init/man/init.5: Typo.
	* init/tests/test_job_process:
	  - child(): New TEST_OUTPUT_WITH_STOP test.
	  - test_run(): New test "with multiple processes and log".
	  - test_spawn():
	    - umask reset.
	    - New test "ensure multi processes output logged".
	* dbus/com.ubuntu.Upstart.xml:
	  - added 'NotifyDiskWriteable' method.
	* init/control.c:
	  - control_notify_disk_writeable(): New function to flush early job log.
	* init/job_process.c:
	  - job_process_terminated(): Call log_handle_unflushed() to potentially
	    add log object to unflushed list (the early job log) in certain
	    scenarios.
	* init/log.c:
	  - log_flushed: bool indicating successful flush of early job log.
	  - log_unflushed_files: The "early job log" list.
	  - log_new(): Call log_unflushed_init() and initialize new log members.
	  - log_flush(): Only call log_read_watch() conditionally now.
	  - log_io_reader(): More careful consideration of errno by
	    using saved value from log member.
	  - log_io_error_handler(): Set remote_closed for the benefit of
	    log_flushed() (to avoid flushing multiple times).
	  - log_file_open: Now saves errno value from open(2).
	  - log_read_watch(): Removed log->unflushed->len assert since it was
	    erroneous: even if unflushed data exists, it will be written in
	    order when log_io_reader() calls log_file_write().
	  - log_unflushed_init(): New function to initialise the
	    log_unflushed_files list.
	  - log_handle_unflushed(): New function that potentially adds log
	    object to the log_unflushed_files list to allow the data to be
	    flushed _after_ the parent object has been destroyed.
	  - log_clear_unflushed(): New function to clear the
	    log_unflushed_files list by attempting to flush the data to disk.
	  - log_read_watch(): Set remote_closed for scenarios where
	    error handler never called. (LP: #935585)
	* init/log.h:
	  - Added new Log members: detached, remote_closed and open_errno.
	  - Updated documentation.
	  - extern for log_unflushed_files.
	  - Added prototypes for new functions: log_handle_unflushed(),
	    log_clear_unflushed() and log_unflushed_init().
	* init/tests/test_job_process.c:
	  - test_run():
	    - Call log_unflushed_init().
	    - Corrected grammar in error messages for "ensure sane fds" tests.
	    - "with single line command writing fast and exiting": Call
	      nih_child_add_watch().
	    - added waitid() calls to ensure log data not added to
	      unflushed list.
	  - test_spawn():
	    - Call log_unflushed_init().
	    - Corrected grammar in error messages for "ensure sane fds" tests.
	    - Added TEST_ALLOC_SAFE() to "simple test" to ensure
	      destructors run correctly.
	    - "read single null byte with 'console log'": Call
	      log_handle_unflushed() and added missing free.
	    - "read data from forked process": Call
	      log_handle_unflushed().
	* init/tests/test_log.c: 
	  - Updated documentation.
	  - Added calls to log_unflushed_init().
	  - "ensure logger flushes cached data on request": New test
	    for log_handle_unflushed().
	* util/initctl.c:
	  - notify_disk_writeable_action(): New function to notify
	    Upstart that the disk is writeable.
	  - commands: Added new command "notify-disk-writeable".
	* util/man/initctl.8: Updated for new notify-disk-writeable command.
	* util/tests/test_initctl.c:
	  - STOP_UPSTART(): Check return from kill(2).
	  - test_show_config(): Adding missing rmdir(2).
	  - test_check_config(): Adding missing rmdir(2).
	  - test_notify_disk_writeable(): New function embodying new test
	    "with job ending before log disk writeable".

	[ Steve Langasek <steve.langasek@ubuntu.com> ]
	* init/tests/test_job_process:
	  - close_all_files(): New function to ensure test environment
	    has only expected fds open.
	  - main(): Call close_all_files().

2012-03-07  James Hunt  <james.hunt@ubuntu.com>

	* init/job.c: job_new(): Initialize log array.
	* init/job.h: Change Log element to an array to handle scenario where
	  job has multiple simultaneous processes running (LP: #940290).
	* init/job_process.c:
	  - job_process_run(): pass ProcessType to job_process_spawn().
	  - job_process_spawn():
	    - Now accepts a ProcessType.
	    - Ensure existing matching process type log is destroyed before
	      creating a new one.
	  - job_process_terminated(): Update for log array.
	* init/job_process.h: Updated prototype for job_process_spawn().
	* init/tests/test_job.c: test_new(): Updated logic for log array.
	* init/tests/test_job_process.c: test_run():
	  - Updated logic for log array.
	  - Added ProcessType to job_process_spawn() calls.

2012-03-05  James Hunt  <james.hunt@ubuntu.com>

	* init/job_process.c: job_process_spawn(): If pty setup fails,
	  log message and disable logging for job.
	* init/man/init.5: Explain new behaviour should pty setup fail.
	* init/tests/test_job_process.c: Updated disabled test
	  "when no free ptys" for new behaviour.

2012-03-01  James Hunt  <james.hunt@ubuntu.com>

	* init/job_class.c:
	  - job_class_get_instance():
	    - Use nih_local to avoid memory leak should nih_strcat_sprintf()
	      fail.
	    - Formatting.
	  - job_class_start():
	    - Use nih_local to avoid memory leak should nih_strcat_sprintf()
	      fail.
	    - Formatting.
	* init/man/init.5: Add further pty details.

2012-02-13  James Hunt  <james.hunt@ubuntu.com>

	* init/log.c:
	  - log_flush(): Comments.
	  - log_read_watch():
	    - Improved comments.
	    - Don't re-attempt read on EAGAIN/EWOULDBLOCK since those errors are
	      nominally impossible due to the remote end of the pty already
	      having ended (LP: #926468).
	    - Added a debug-mode warning when 'badly-behaved' application
	      detected that leaks fds to its children, as this is generally a bug.
	* init/tests/test_job_process.c:
	  - test_run():
	    - "with single line command writing fast and exiting": added
	      waitpid() to ensure no EAGAIN.
	  - test_spawn():
	    - "with no such file, no shell and console log": added
	      waitpid() to ensure no EAGAIN.

2012-02-03  James Hunt  <james.hunt@ubuntu.com>

	* init/job_process.c: job_process_spawn():
	  - Set close-on-exec for pty_master.
	  - Ensure stdio buffers flushed prior to forking to ensure no data
	    leakage to child (should init be run with '--debug', or the tests
	    be run with redirected output, for example).
	  - Free log object if child process fails to exec(3) rather than just
	    closing fd. This ensures io watch is removed correctly. (LP: #922754)
	  - Only need to remap pty_master if CONSOLE_LOG in operation.
	* init/tests/test_job_process:
	  - fd_valid(): New helper function to determine if specified fd is valid.
	  - child(): Added new 'TEST_FDS' test to ensure no fd leakage to child
	    processes.
	  - test_run():
	    - New tests:
	      - "ensure sane fds with no console, no script"
	      - "ensure sane fds with no console, and script"
	      - "ensure sane fds with console log, no script"
	      - "ensure sane fds with console log, and script"
	      - "with single-line command running an invalid command, \
	         then a 1-line post-stop script"
	      - "with single-line command running an invalid command, \
	         then a 2-line post-stop script"
	      - "with single-line command running an invalid command, \
	         then a post-stop command"
	      - "with single-line command running an invalid command, \
	         then an invalid post-stop command"
	      - "with single-line command running a valid command, \
	         then a 1-line invalid post-stop command"
	    - Test "with single-line command running an invalid command":
	      - now diverts stderr output for less chatty test-run experience.
	      - Improved checking.
	    - Test "with setuid me" now diverts stderr output for less chatty
	      test-run experience.
	  - test_spawn():
	    - New tests:
	      - "with no such file, no shell and console log"
	      - "ensure sane fds with no console"
	      - "ensure sane fds with console log"
	* init/tests/test_log.c: test_log_destroy():
	  - New test "ensure watch freed when log destroyed"

2012-01-27  James Hunt  <james.hunt@ubuntu.com>

	* init/tests/test_job_process.c: test_run(): Fixed typo in
	  test "with setuid me" where uid value was being set to gid.

2012-01-25  James Hunt  <james.hunt@ubuntu.com>

	* init/job_process.c: job_process_terminated(): Free log to ensure data
	  written as soon as _any_ process ends (consider respawn jobs).
	* init/log.c:
	  - log_destroy():
	    - Improved documentation.
	    - Now calls new function log_flush().
	  - log_flush(): New function to ensure no lingering buffered job data
	    remains. Now considers EBADF (LP: #912558).
	  - log_io_reader():
	    - Added missing assert for @len.
	    - Simplified ENOSPC handling.
	    - Ensure log->io set to NULL to allow other routines to detect it
	      really has gone.
	  - log_file_write(): Added @len checks.
	  - log_read_watch(): New function to drain data from a watch descriptor
	    (which also must consider EBADF).
	* init/log.h: Added define for LOG_READ_SIZE.
	* init/tests/test_job_process.c:
	  - test_run():
	    - Added some extra pointer checks.
	    - Free class *before* checking file to ensure destructor invoked at
	      correct point.
	    - Added test "with single-line command running an invalid command"
	      (for scenario bug 912558 exposed).
	    - Added test "with single-line command writing fast and exiting".
	* init/tests/test_log.c: Changed all tests to use openpty(3) rather than
	  pipe(2) for semantic parity with actual code.
	* util/tests/test_user_sessions.sh:
	  - ensure_no_output(): Now calls check_job_output() and delete_job() to
	    simplify logic.
	  - delete_job(): Call get_job_file() rather than doing it long-hand.
	  - check_job_output(): New function.
	  - start_job(): Added allow_failure parameter.
	  - test_ensure_no_unexpected_output(): New test
	    "ensure command job does not create log file with invalid command".

2012-01-05  James Hunt  <james.hunt@ubuntu.com>

	* init/man/init.5: Explain that all job processes affected
	  by 'setuid' and 'setgid' stanzas.

2011-12-22  James Hunt  <james.hunt@ubuntu.com>

	* init/job_process.c: job_process_spawn():
	  - Set child handler to default rather than explicit ignore
	    to avoid test failures in environments that disallow
	    ignoring SIGCHLD.
	* init/tests/test_job_process.c: test_run():
	  - Changed timeout for test feature "ensure that no log
	    file written for CONSOLE_NONE".

2011-12-15  James Hunt  <james.hunt@ubuntu.com>

	* Makefile.am: Add missing TESTING.sessions to distribution.
	* contrib/vim/syntax/upstart.vim: Meta-data update and addition
	  of more standard (Ubuntu Upstart) events.
	* extra/man/upstart-udev-bridge.8: Ensure literal dashes used
	  for all command-line options.
	* extra/upstart-udev-bridge.c:
	  - udev_monitor_watcher(): Fix leak when obtaining udev value.
	  - make_safe_string(): Don't realloc since overhead too high
	  considering size of strings.
	* init/job_class.c: Typo.
	* init/job_process.c: job_process_spawn():
	  - Correct ignoring of SIGCHLD prior to grantpt(3) call.
	  - Removed redundant close(2) calls.
	  - Move declarations to top of block for
	    getpwnam(3)/getgrnam(3).
	* init/log.c:
	  - log_file_open(): Comments.
	  - log_file_write(): Added missing cast on
	    nih_io_buffer_shrink() call.
	* init/main.c: console_type_setter(): NihOptionSetter's should
	  return 0 on success.
	* init/man/init.5: lower-case all references to system jobs
	  and user jobs.
	* init/tests/test_job_process.c: Add missing include for
	  fnmatch.h.

2011-12-15  James Hunt  <james.hunt@ubuntu.com>

	* init/tests/test_job_process.c: test_run():
	  - Ensure process group killed for multi-process shell scripts.
	  - Change 'command-not-found' tests to use regex matching rather
	    than literal to allow for minor differences in /bin/sh variants
	    error output.

2011-12-13  James Hunt  <james.hunt@ubuntu.com>

	* configure.ac: Bump version to 1.5
	* NEWS: Begin new release

2011-12-13  James Hunt  <james.hunt@ubuntu.com>

	* NEWS: Release 1.4
	* configure.ac (NIH_COPYRIGHT): Update

2011-12-12  James Hunt  <james.hunt@ubuntu.com>

	Simplify logfile name encoding.
	
	* init/job_process.c: job_process_log_path(): Ditch D-Bus job name
	  encoding in path names for saner approach that simply remaps slash
	  characters (minimal surprises for users).
	* init/job_process.h: Addition of macros:
	  - JOB_PROCESS_LOG_FILE_EXT
	  - JOB_PROCESS_LOG_REMAP_FROM_CHAR
	  - JOB_PROCESS_LOG_REMAP_TO_CHAR
	* init/man/init.5: Update console section for simplified log filename
	  encoding approach.
	* init/test_job_process.c: test_log_path(): Updates for simplified
	  logfile name encoding.
	* util/tests/test_user_sessions.sh: Updates for simplified
	  logfile name encoding: removed dbus_encode() and replaced with
	  upstart_encode().

2011-12-12  James Hunt  <james.hunt@ubuntu.com>

	* extra/man/upstart-udev-bridge.8:
	  - Added new '--no-strip' option.
	  - Added missing '--daemon', '--debug' and '--help' options.
	* extra/upstart-udev-bridge.c:
	  XXX: Behavioural change: non-printable bytes are now removed
	  by default from all udev message data to handle buggy
	  hardware devices which expose this data to userland (the
	  kernel simply passes it through verbatim). To revert to old
	  behaviour (where no udev message data is modified), specify
	  the new '--no-strip' option (LP: #829980).
	  - make_safe_string(): New function to cleanse udev data.
	  - udev_monitor_watcher():
	    - Cleanse udev data unless '--no-strip' specified.
	    - Fixed possible crash should 'action' not be set.
	    - Fixed possible crash should 'devname' not be set
	      and '--debug' specified.

2011-12-09  James Hunt  <james.hunt@ubuntu.com>

	* Merge of 'setuid' + 'setgid' stanzas from
	  Evan Broder (lp:~broder/upstart/drop-privileges).

2011-12-09  James Hunt  <james.hunt@ubuntu.com>

	Introduction of 'log' argument to 'console' stanza allowing
	system job output only to be captured.
	
	* contrib/vim/syntax/upstart.vim: Added 'log' and missing
	  'none'.
	* init/Makefile.am: Update for log.c, log.h and test_log.c.
	* init/job.c: job_new(): Initialize log.
	* init/job.h: Add Log pointer to Job.
	* init/job_class.c:
	  - XXX: behaviour change: Default for 'console'
	    is now CONSOLE_LOG rather than CONSOLE_NONE.
	    Rationale is that if a job does produce output, you want to see
	    it since the chances are it will contain useful error details.
	  - Added default_console variable.
	  - job_class_console_type(): New function to parse console type
	    string.
	* init/job_class.h:
	  - Added CONSOLE_LOG to ConsoleType and updated documentation
	    for ConsoleType.
	  - Added prototype for job_class_console_type().
	* init/job_process.c:
	  - New log_dir and disable_job_logging variables.
	  - job_process_run(): Updated to reflect new parameter for
	    job_process_spawn().
	  - job_process_spawn(): Now accepts a Job rather than a
	    JobClass to allow job->log and class->console to be handled
	    appropriately. Now creates pty master and slave fds for
	    console logging. Simplified code for file descriptor
	    switching by using new job_process_remap_fd().
	  - job_process_error_read(): Added entries for:
	    - JOB_PROCESS_ERROR_OPENPT_MASTER
	    - JOB_PROCESS_ERROR_OPENPT_UNLOCKPT
	    - JOB_PROCESS_ERROR_PTSNAME
	    - JOB_PROCESS_ERROR_OPENPT_SLAVE
	  - job_process_log_path(): New function that returns full path to log
	    file for specified Job.
	  - job_process_remap_fd(): New function to ensure file
	    descriptors do not collide.
	* init/job_process.h:
	  - Updated JobProcessErrorType with new entries:
	    - JOB_PROCESS_ERROR_OPENPT_MASTER
	    - JOB_PROCESS_ERROR_OPENPT_UNLOCKPT
	    - JOB_PROCESS_ERROR_PTSNAME
	    - JOB_PROCESS_ERROR_OPENPT_SLAVE
	  - job_process_spawn(): Updated prototype.
	  - job_process_log_path(): Added prototype.
	* init/main.c:
	  - handle_logdir(): New function for overriding log directory.
	  - console_type_setter(): New Function to handle selection of
	    default console value.
	  - Added following command-line options:
	    - '--default-console'
	    - '--logdir'
	    - '--no-log'
	* init/man/init.5:
	  - Update and restructure of section on 'console' stanza.
	  - Added a FILES section.
	* init/man/init.8: Updated with details of new options:
	  - '--default-console'
	  - '--logdir'
	  - '--no-log'
	* init/parse_job.c: stanza_console(): Updated for "log".
	* init/paths.h: Added defines for JOB_LOGDIR and LOGDIR_ENV.
	* init/session.c:
	  - Added missing function headers.
	* init/system.c: system_setup_console(): Update for CONSOLE_LOG.
	* init/test_conf.c:
	  - TEST_FORCE_WATCH_UPDATE(): Removed debug.
	  - test_override(): Removed erroneous comment.
	  - test_select_job(): Added variable attributes to keep gcc 4.6 happy.
	* init/test_event.c: Explicitly set console type to CONSOLE_NONE to
	  retain behaviour of existing tests.
	* init/test_job.c:
	  - test_job_new(): Ensure log object not created on Job instantiation.
	  - test_change_state(): Explicitly set console type to CONSOLE_NONE to
	    retain behaviour of existing tests.
	* init/test_job_class.c:
	  - test_new(): Ensure console type now defaults to CONSOLE_LOG.
	  - Explicitly set console type to CONSOLE_NONE to retain behaviour of
	    existing tests.
	* init/test_job_process.c:
	  - Added various new macros to simplify test code.
	  - child(): New child_tests added for TEST_OUTPUT and TEST_SIGNALS.
	  - get_available_pty_count(): New function.
	  - Explicitly set console type to CONSOLE_NONE to retain behaviour of
	    existing tests.
	  - test_run(): Added new tests for CONSOLE_LOG.
	  - test_spawn(): Added new tests for CONSOLE_LOG.
	  - test_log_path(): New function.
	  - test_handler(): Added UPSTART_LOGDIR support to 
	  - main():
	    - Update to allow number of forks to be specified when run as a child
	      process.
	    - Added call to test_log_path().
	    - initialize various subsystems since before, functions run from
	      main() had to be run in the order specified and exactly as listed
	     (certain tests relied on previous tests initializing a subsystem
	     which gives unexpected results and thus confusing behaviour
	     if the order of tests is changed).
	* init/test_parse_job.c: Added new test to test_stanza_console() for
	  "console log".
	* util/tests/test_user_sessions.sh: Added tests for job logging
	  to ensure no unexpected output recorded for user jobs.

2011-11-16  Petr Lautrbach <plautrba@redhat.com>
	* init/parse_job.c, init/job_class.c, init/job_class.h: Added "usage"
	stanza which is used by initctl command.
	* init/tests/test_parse_job.c: Tests for "usage" stanza
	* init/man/init.5: "usage" stanza documentation.
	* util/initctl.c, util/man/initctl.8: Added "inictl usage" command.
	* util/tests/test_initctl.c: Tests for ""inictl usage" command.

2011-08-11  Scott James Remnant  <keybuk@google.com>

	* init/job_process.c (job_process_spawn): Can't return on
	dup2() error, we're in the child. Return an error back to
	the child properly.

	* init/job_process.c (job_process_spawn), init/main.c: error
	should be ENOENT

	* init/job_class.c, init/job_class.h: Move constants into the
	header file so they can be found from other source files.
	* init/job_process.c (job_process_spawn): Only adjust the OOM
	score if it isn't the default
	* init/main.c: Apply the default OOM score to the init process
	itself.

	* init/main.c: Deal with failure to setup the system console by
	falling back to /dev/null, so we don't end up without default fds
	and castrate the process.

2011-08-10  Scott James Remnant  <keybuk@google.com>

	* init/job_class.c (job_class_new): nit, use #defines for the default
	nice level and oom score adjustment.
2011-07-25  James Hunt  <james.hunt@ubuntu.com>

	* init/job_process.c: job_process_spawn():
	  - Added dup2() return check.
	* TESTING.sessions: Updated with information on user sessions.
	* init/job_process.c:
	  - job_process_spawn():
	    - Change group before user and do it as early as possible.
	    - Ensure non-priv user is able to read script fd. Default system
	      behaviour is seemingly not consistent/defined, so force it
	      to be (LP: #813052)
	    - Ensure cwd for user job is home directory by default.
	  - job_process_error_read():
	    - Added handling for JOB_PROCESS_ERROR_SETUID and
	      JOB_PROCESS_ERROR_SETGID (LP: #807293).
	    - Added new entry for JOB_PROCESS_ERROR_CHOWN.
	* init/job_process.h:
	  - Added entry for JOB_PROCESS_ERROR_CHOWN in JobProcessErrorType.
	* init/man/init.5: Update for user jobs explaining behaviour of stanzas
	  which manipulate system resource limits and when the init
	  daemon reads the users job directory.
	* util/tests/test_user_sessions.sh: New script for testing user sessions
	  (NOTE: this is *NOT* run automatically).
	* init/session.c: session_from_dbus(): Handle case where a users
	  home directory is changed or where a uid is re-used for a
	  different username.
	* init/session.h: Updated comments for Session object.
	* init/man/init.5: Explain that symbolic links are not supported.

2011-07-22  James Hunt  <james.hunt@ubuntu.com>

	* util/man/initctl.8: Clarify semantics of restart(8)
	  command (LP: #731225).

2011-07-20  James Hunt  <james.hunt@ubuntu.com>

	* util/tests/test_initctl.c:
	  - test_show_config(): /* fall through :) */
	  - test_check_config(): Manually start and stop dbus-daemon to work
	    around change in dbus autostart behaviour which causes issues when
	    running the tests in a chroot and non-X11 environment (see dbus commit
	    cea055514a9dfc74e7f0515cf4a256da10a891bc).

2011-06-14  James Hunt  <james.hunt@ubuntu.com>

	* NEWS: Release 1.3

2011-06-14  James Hunt  <james.hunt@ubuntu.com>

	* contrib/vim/syntax/upstart.vim: Updates for kill, oom, expect
	and limit.  

2011-06-07  Scott James Remnant  <scott@netsplit.com>

	* init/job_process.c (job_process_spawn): Make sure we don't close
	our own file descriptor if it already has the right value.

2011-06-06  James Hunt  <james.hunt@ubuntu.com>
	
	Add override file support.

	* init/conf.c:
	  - conf_reload_path(): Now takes an extra override_path parameter.
	  - is_conf_file() / is_conf_file_std() / is_conf_file_override(): New
	    functions to determine type of given file path.
	  - toggle_conf_name(): New function which convert a conf file
	    name to an override name and vice versa.
	  - majority of remaining functions updated to handle override
	    files.
	* init/conf.h: Prototypes.
	* init/job_class.c: Whitespace.
	* init/man/init.5: Updated to document override file support.
	* init/man/init.8: Added reference to control-alt-delete(7) man page.
	* init/paths.h: New macros CONF_EXT_OVERRIDE, CONF_EXT_STD,
	  IS_CONF_FILE_OVERRIDE and IS_CONF_FILE_STD.
	* init/parse_conf.c: Added assertion to remind us forcibly to add
	  override-handling code for directories if we ever allow content in
	  'init.conf'.
	* init/parse_job.c (parse_job): Additional parameter 'update' to
	  allow override files to replace existing Job details.
	* init/parse_job.h: Updated parse_job() prototype.
	* init/test_conf.c
	  - New macros TEST_ENSURE_CLEAN_ENV() and
	    TEST_FORCE_WATCH_UPDATE().
	  - test_override(): New function.
	  - test_toggle_conf_name(): New function.
	* init/test_parse_job.c:
	  - Updated for extra parse_job() parameter.
	  - added a test feature to test_parse_job() to exercise new
	    parameter to parse_job().
	* util/man/initctl.8: Clarified what it means to restart a job.

	Add udev and socket bridges.
	
	* Makefile.am: Added extra directory.
	* New files:
	  - extra/Makefile.am
	  - extra/conf/upstart-socket-bridge.conf
	  - extra/conf/upstart-udev-bridge.conf
	  - extra/man/socket-event.7
	  - extra/man/upstart-socket-bridge.8
	  - extra/man/upstart-udev-bridge.8
	  - extra/upstart-socket-bridge.c
	  - extra/upstart-udev-bridge.c
	* configure.ac:
	  - Check for udev (for upstart-udev-bridge).
	  - Add extra/Makefile to AC_CONFIG_FILES.
	* dbus/com.ubuntu.Upstart.xml: Add EmitEventWithFile method.
	* init/control.c:
	  - control_emit_event(): Now a wrapper for control_emit_event_with_file.
	  - control_emit_event_with_file(): New function that operates on an fd.
	* init/control.h: Prototype for control_emit_event_with_file().
	* init/event.c:
	  - event_new(): Initialize event fd.
	  - event_pending_handle_jobs(): Now calls event_operator_fds().
	* init/event.c: Add fd to Event struct.
	* init/event_operator.c: event_operator_fds(): New function.
	* init/event_operator.h: Prototype for event_operator_fds().
	* init/job.c: job_new(): Initialize fd members.
	* init/job.h: Add fds and num_fds to Job struct.

2011-06-03  James Hunt  <james.hunt@ubuntu.com>

	Add session support. Note that there are no automatically runnable and
	explicit tests yet. However, see TESTING.sessions.
	
	* TESTING.sessions: ASCII (reStructuredText) document explaining
	  how to run manual tests for session support (for chroots).
	* dbus/Upstart.conf: Simplified to support allowing users to invoke
	  all methods (since Upstart now isolates commands by user).
	* init/Makefile.am: Added session.[ch] files.
	* init/session.c: New file. Note that session_from_dbus() will disable sessions
	  (by returning the NULL session) if environment variable "UPSTART_NO_SESSIONS"
	  is set to any value (used by tests).
	* init/session.h: New file.
	* init/parse_job.h: parse_job(): Add session pointer to prototype.
	* init/parse_job.c:
	  - parse_job(): Add session parameter.
	  - Update calls to job_class_new() to pass session pointer.
	* init/job.c: job_new(): Crucial change to ensure chroot sessions have
	  a unique D-Bus name (LP:#728531).
	* init/job_class.c: 
	  - job_class_new(): Add session parameter and session support.
	  - job_class_remove(): Add session parameter to prototype.
	  - job_class_consider(): Only consider jobs from the appropriate session.
	  - job_class_reconsider(): Only consider jobs from the appropriate session.
	  - job_class_start(): Disallow out-of-session modification.
	  - job_class_stop(): Disallow out-of-session modification.
	  - job_class_restart(): Disallow out-of-session modification.
	* init/main.c: Add "--no-sessions" command-line option to disable
	  sessions and revert to traditional behaviour.
	* init/job_class.h: 
	  - job_class_new(): Add session pointer to prototype.
	  - JobClass: Add session member.
	* init/job_process.c: job_process_spawn():
	  - Call chroot(2) for chroot sessions.
	  - Call setuid(2) for user session jobs.
	* init/job.c:
	  - job_emit_event(): Set session for event.
	  - job_start(): Disallow out-of-session modification.
	  - job_stop(): Disallow out-of-session modification.
	  - job_restart(): Disallow out-of-session modification.
	* init/event.h: Event: Add session member.
	* init/event.c:
	  - event_new(): initialize session to NULL.
	  - event_pending_handle_jobs(): Add session handling.
	  - event_finished(): Set session for failure event.
	* init/control.c:
	  - control_get_job_by_name(): Add session handling.
	  - control_get_all_jobs(): Add session handling.
	  - control_emit_event(): Add session handling.
	* init/conf.c:
	  - conf_source_new(): Initialise session to NULL.
	  - conf_reload_path(): Pass session to parse_job().
	  - conf_select_job(): Add session parameter.
	* init/conf.h:
	  - ConfSource: Add session member.
	  - conf_select_job(): Add session parameter to prototype.
	* All tests updated to set "UPSTART_NO_SESSIONS" (to disable
	  sessions).

2011-06-02  James Hunt  <james.hunt@ubuntu.com>

	* contrib/bash_completion/upstart:
	  - Made function names more meaningful:
	  - _upstart_jobs: Now returns a unique list
	  - _upstart_events (nee _upstart_named_events ) now considers all
	    "emits" tokens.
	  - Updates for "check-config" and "show-config".
	  - Added "--session" option.
	  - Added "--no-wait" for emit, reload and restart.

	Man page updates.
	
	* init/man/init.5:
	  - Quoted dashes.
	  - Explain handling of duplicated stanzas.
	  - "respawn": Document default count and interval.
	  - "emits": Reference "initctl check-config".
	  - Added BUGS section.
	  - Added copyright.
	* init/man/init.8:
	  - Quoted dashes.
	  - See Also: Added control-alt-delete(7).
	* util/man/initctl.8:
	  - Quoted dashes.
	  - "restart": Clarified meaning.
	  - "list": Explained "stop/waiting" jobs.

2011-06-01  James Hunt  <james.hunt@ubuntu.com>

	Add D-Bus session support to initctl.
	
	* util/initctl.c:
	  - Added "--session" command-line option.
	  - dbus_bus_type_setter(): New function used by option parser to
	    distinguish system/session D-Bus bus type.
	  - system_bus variable now replaced by two others: use_dbus (boolean)
	    and dbus_bus_type.
	  - upstart_open(): Updated to handle multiple D-Bus bus types.
	* util/man/initctl.8: Update for "--session" option.
	* util/tests/test_initctl.c: Updated to make use of use_dbus and
	  dbus_bus_type rather than system_bus.

	Add "show-config" command to initctl.
	
	* util/initctl.c:
	  - New functions:
	    - job_class_condition_handler(): Handler function to retrieve job conditions.
	    - job_class_condition_err_handler(): Handler error function for
	      job_class_condition_handler().
	    - job_class_parse_events(): Convert RPN "start on" and "stop on" conditions to
	      human-readable format.
	    - job_class_show_emits(): Display events which job emits.
	    - job_class_show_conditions(): Make D-Bus calls to retrieve "start on" and
	      "stop on" conditions.
	    - show_config_action: Handle "show-config" command..
	* util/initctl.h: New file providing stack-handling functionality for
	  RPN parsing for "show-config" command.
	* util/Makefile.am: Added initctl.h to initctl_SOURCES.
	* util/man/initctl.8: Updated for "show-config" command and associated
	  options.
	* util/tests/test_initctl.c:
	  - New macros START_UPSTART, STOP_UPSTART, RUN_COMMAND, CREATE_FILE and DELETE_FILE.
	    These are required since due to the introduction of the
	    "show-config" initctl command, initctl is no longer solely a proxy
	    to Upstart: it now has some intelligence (it parses the 
	    "emits", "start on" and "stop on" conditions) and thus must be
	    tested directly.
	  - test_show_config(): New function to test "initctl show-config".
	  - in_chroot(): New function to detect if tests are being run from
	    within a chroot environment.
	  - dbus_configured(): New function which performs a basic check to
	    establish if D-Bus is configured correctly.
	  - main(): Added call to test_show_config(), conditional on
	    a non-chroot environment and a working D-Bus system.

	Add "check-config" command to initctl.
	
	* util/initctl.c:
	  - New functions:
	    - allow_event(): Determine if specified event is erroneous or not.
	      Handles globbing.
	    - allow_job(): Determine if specified job is erroneous or not.
	      Handles variables (such as instance variables).
	    - check_condition(): High-level function to handle checking start
	      on/stop on conditions.
	    - check_config_action: Handler for "check-config" command.
	    - display_check_errors(): Display errors from expression tree nodes
	      that are in error.
	    - eval_expr_tree(): Evaluate expression tree.
	    - ignored_events_setter(): handler for '--ignore-events' command-line
	      option for "check-config" command.
	    - tree_filter(): Used for filtering expression tree nodes.
	  - show_config_action(): Update for check-config mode.
	  - job_class_parse_events(): Update for check-config mode.
	  - job_class_show_emits(): Update for check-config mode.
	* util/initctl.h:
	  - Added structs for JobCondition, CheckConfigData and ExprNode.
	  - New macros: MAKE_EXPR_NODE() and MAKE_JOB_CONDITION().
	* util/tests/test_initctl.c:
	  - test_check_config(): New function to test "initctl check-config".
	  - main(): Added call to test_check_config(), conditional on
	    a non-chroot environment and a working D-Bus system.
	* util/man/initctl.8: Updated for "check-config" command and associated
	  options.
	* conf/rc-sysinit.conf: Added "emits" stanza, required by
	"check-config".

	Addition of initctl2dot script for visualisation.
	
	* Makefile.am: Added scripts directory.
	* configure.ac: Updated AC_CONFIG_FILES for scripts/Makefile.
	* scripts/Makefile.am: Makefile for scripts.
	* scripts/initctl2dot.py: Python script to produce dot(1) graphs of
	  "initctl show-config" output.
	* scripts/man/initctl2dot.8: Man page for initctl2dot.py script.

	Addition of init-checkconf script.
	
	* scripts/init-checkconf.sh: Script to determine if specified job
	  config file is valid or not.
	* scripts/man/init-checkconf.8: Man page for init-checkconf.sh.
	* scripts/Makefile.am: Added init-checkconf script and man
	  page.

2011-05-31  James Hunt  <james.hunt@ubuntu.com>

	Add command-line option to use D-Bus session bus (for testing).
	
	* init/control.c:
	  - Added new boolean use_session_bus.
	  - Updated comments.
	  - control_handle_bus_type(): New function to allow selection of
	    session bus via env var "UPSTART_USE_SESSION_BUS".
	    Also logs use of session bus if use_session_bus set.
	  - control_bus_open(): Now connects to either D-Bus system bus or session bus.
	* init/control.h: New define for USE_SESSION_BUS_ENV.
	* init/main.c: Addition of "--session" command-line option.
	* init/man/init.8: Update for new "--session" command-line option.

	* Corrected copyright notices.

	Add option to allow alternate location for job config files.
	
	* init/main.c:
	  - Added "--confdir <dir>" command-line option.
	  - handle_confdir(): New function to select alternate confdir using env
	    var "UPSTART_CONFDIR" or command-line option (for testing).
	* init/paths.h: Added define for CONFDIR_ENV.
	* init/man/init.8: Update for new "--confdir" command-line option.

	Add ability to suppress initial event and/or change its name.
	
	* init/main.c: New command-line options: "--no-startup-event" and
	  "--startup-event". If "--no-startup-event" specified, log message as a
	  debug aid.
	* init/man/init.8: Documentation for new command-line options:
	  "--no-startup-event" and "--startup-event".

2011-05-12  Marc - A. Dahlhaus  <mad@wol.de>

	* init/job_class.h (JobClass): Add kill signal member
	* init/job_class.c (job_class_new): Initialise kill signal
	* init/tests/test_job_class.c (test_new): Check kill signal initialised
	correctly.
	* init/system.c (system_kill): Change to accept a signal rather than
	a boolean.
	* init/system.h: Update prototype
	* init/tests/test_system.c (test_kill): Update tests to pass signals
	by value.
	* init/job_process.c (job_process_kill, job_process_kill_timer): Pass
	the configured kill signal, or SIGKILL, to the function rather than
	TRUE/FALSE.
	* init/parse_job.c (stanza_kill): Add parsing for kill signal.
	* init/tests/test_parse_job.c (test_stanza_kill): Check parsing works
	* init/errors.h: Add illegal signal error and string.
	* init/man/init.5: Update documentation

	* init/job_class.h (JobClass): Replace oom_adj with oom_score_adj
	* init/job_class.c (job_class_new): Replace oom_adj with oom_score_adj.
	* init/job_process.c (job_process_spawn): Write the new score
	adjustment, falling back to calculating and writing the old value if
	necessary.
	* init/parse_job.c (stanza_oom): Parse both the new and old values,
	converting the old value to the new value if present.
	* init/errors.h: Add new error string.
	* init/man/init.5: Documentation update.
	* init/tests/test_job_class.c (test_new): Update check.
	* init/tests/test_parse_job.c (test_stanza_oom): Update tests.

2011-05-12  Scott James Remnant  <scott@netsplit.com>

	* init/job_process.c (job_process_run): Always make the shell script
	fd 9, since that's the highest that shells are required by POSIX to
	support.  Pass the file descriptor to job_process_spawn()
	(job_process_run): Accept the extra file descriptor, moving it to fd 9.
	(job_process_error_read): Add handling for error condition.
	* init/job_process.h: Adjust prototypes, add constant
	* init/tests/test_job_process.c (test_spawn): Add argument to call in
	tests

2011-03-22  Scott James Remnant  <scott@netsplit.com>

	* configure.ac: Bump version to 1.3
	* NEWS: Begin new release

	* NEWS: Release 1.2

	* init/job_process.c (job_process_run): Correct shell redirection;
	the form we used dosen't work with at least pdksh

2011-03-16  Scott James Remnant  <scott@netsplit.com>

	* configure.ac: Bump version to 1.2
	* NEWS: Begin new release

	* NEWS: Release 1.1

	* configure.ac (NIH_COPYRIGHT): Update

	* init/main.c: Don't close the console until initialization is
	complete.

	* util/Makefile.am (uninstall-hook): Clean up symlinks on uninstall

	* init/environ.c (environ_all_valid): Only verify that an = is present
	(environ_valid): Drop this function, the part of POSIX I read about
	valid environment variable names only applies to other things defined
	by POSIX, elsewhere it explicitly says Applications may do whatever
	they like (and even encourages to avoid conflict)
	(environ_expand_until): Remove validity check for name.
	* init/environ.h: Update header.
	* init/tests/test_environ.c (test_valid): Drop tests.
	(test_all_valid): Drop name tests.
	(test_expand): Remove illegal expansion test.
	* init/tests/test_control.c (test_emit_event): Remove the test case for
	an invalid name in the environment.
	* init/tests/test_job_class.c (test_start, test_stop)
	(test_restart): Change the invalid argument tests to use an entry
	without an = as the invalid test.

	* util/reboot.c: pass '-H' to shutdown when called as 'halt'

	* init/job_process.c (job_process_handler): Check the job's normal exit
	list, decrease log priority of messages from warning to information if
	the exit status or signal is in the list.
	* init/tests/test_job_process.c (test_handler): Change the normal exit
	test cases to not expect the warning

	* init/job_process.c (job_process_run): Prepend a shell command to the
	pasted script to force the shell to close the file descriptor being
	used to paste the script. The shell will already have a new copy when
	it opened the path.

2011-03-15  James Hunt  <james.hunt@ubuntu.com>

	* init/conf.c (conf_source_reload, conf_source_reload_dir): Fix typos
	in doc-strings
	* init/job_process.c (job_process_run): Fix typo in doc-string
	* init/parse_job.c (stanza_env): Fix typo in doc-string

2011-03-15  Patty Langasek  <harmoney@dodds.net>

	* init/man/init.5: Grammar fixes

2011-03-15  Jacek Konieczny  <jajcus@jajcus.net>

	* contrib/vim/syntax/upstart.vim: Further improve syntax hilighting

2011-03-01  Scott James Remnant  <scott@netsplit.com>

	* configure.ac: Bump version to 1.1
	* NEWS: Begin new release

	* NEWS: Release 1.0

2011-02-17  Scott James Remnant  <scott@netsplit.com>

	* configure.ac, NEWS: Bump version to 1.0
	* TODO: Update.

	* init/tests/test_conf.c (test_source_reload_job_dir): Add tests for
	a crasher bug when a file is created called ".conf"
	* init/conf.c (conf_dir_filter): Apply fix for the crasher; check that
	the character before the ".conf" extension is not "/"
	* NEWS: Update.

2011-01-06  Petr Lautrbach  <plautrba@redhat.com>

	* init/job_process.c (job_process_termianted): Don't rewind the
	utmp file between updates.
	* init/tests/test_job_process.c (test_utmp): Add test case for
	newer mingetty behaviour.

2010-12-21  James Hunt  <james.hunt@ubuntu.com>

	* contrib/bash_completion/upstart: Add bash completion script.
	* contrib/Makefile.am (EXTRA_DIST): Include in tarball.
	* NEWS: Update.

2010-12-20  Scott James Remnant  <scott@netsplit.com>

	* NEWS: update.

2010-12-20  Petr Lautrbach  <plautrba@redhat.com>

	* init/job_process.c (job_process_terminated): On termination of
	a job, update the utmp file replacing any existing entry for that
	pid with a DEAD_PROCESS entry; likewise append an entry to wtmp.
	* init/tests/test_job_process.c (test_utmp): Test utmp handling.

	* util/shutdown.c: Exit non-zero if unable to shutdown the system.

2010-12-14  Scott James Remnant  <scott@netsplit.com>

	* configure.ac: Bump version to 0.6.8
	* NEWS: Begin new release

	* NEWS: Release 0.6.7

	* dbus/com.ubuntu.Upstart.Job.xml (start_on, stop_on, emits): Add new
	properties to return the job's relationship to events.
	* init/job_class.c (job_class_get_start_on)
	(job_class_get_stop_on, job_class_get_emits): Implement the properties
	* init/job_class.h: Add prototypes.
	* init/tests/test_job_class.c (test_get_start_on)
	(test_get_stop_on, test_get_emits): Test the new properties too

2010-12-14  James Hunt  <james.hunt@ubuntu.com>

	* init/parse_job.c (stanza_manual): New function to handle manual
	stanza.
	* init/tests/test_parse_job.c (test_stanza_manual): New function to
	test manual stanza.
	* init/man/init.5: Update for manual stanza.

2010-12-14  James Hunt <james.hunt@ubuntu.com>

	* init/job_class.h: Added debug member.
	* init/job_class.c: Initialized debug member.
	* init/job_process.c: Pause child using raise(3).
	* init/main.c: Display PID+PPID for debug builds.
	* init/parse_job.c: Added new function stanza_debug.
	* init/tests/test_job_process.c (test_spawn): Added test for debug stanza.

2010-12-10  Scott James Remnant  <scott@netsplit.com>

	* dbus/upstart.h (DBUS_SERVICE_UPSTART, DBUS_ADDRESS_UPSTART):
	For debugging purposes, when -DDEBUG is given, change the values of
	these constants.  You'll need to modify your own D-Bus configuration
	of course.

2010-12-09  Scott James Remnant  <scott@netsplit.com>

	* init/tests/test_job.c (test_change_state): Add missing
	DBUS_TYPE_INVALID to dbus_message_get_args() call.

2010-12-08  Colin Watson  <cjwatson@debian.org>

	* dbus/com.ubuntu.Upstart.Instance.xml (GoalChanged, StateChanged)
	(Failed): New signals.
	* init/job.c (job_change_goal): Emit GoalChanged signal after
	(job_change_state): Emit StateChanged signal after changing state.
	(job_failed): Emit Failed signal after marking job as failed.
	* init/tests/test_job.c (test_change_goal): Test for this.
	(test_change_state): Test for this.
	* NEWS: Update.

2010-12-08  James Hunt  <james.hunt@ubuntu.com>

	* init/event.c, init/event_operator.c: Fix grammar and factual errors
	in comments.
	* init/man/init.5: Fix grammar errors and clarify export behaviour.

2010-12-08  Clint Byrum  <clint@ubuntu.com>

	* init/man/init.5: Typo existing -> exiting

2010-08-12  Scott James Remnant  <scott@netsplit.com>

	* init/job_process.c (job_process_spawn): We can fail to open the
	system console for various reasons, sometimes because there isn't
	a console (ENXIO or ENODEV) but worse due to kernel race conditions
	on SMP/multi-core systems (EIO).  If "console output" is used, and
	these happen, fall back to /dev/null.

2010-04-27  Scott James Remnant  <scott@netsplit.com>

	* configure.ac: Bump version to 0.6.7
	* NEWS: Begin new release

	* NEWS: Release 0.6.6

	* configure.ac: Bump the requirement of libnih to 1.0.2 after
	verifying that building using --with-local-libnih and an earlier
	version installed still works.

2010-04-24  Scott James Remnant  <scott@netsplit.com>

	* configure.ac: Replace the --with-local-libnih code with an
	expansion of the NIH_WITH_LOCAL_LIBNIH macro that now contains it.
	* README: Bump libnih version.

2010-03-31  Colin Watson  <cjwatson@ubuntu.com>

	* init/man/init.5 (env): Document behaviour when the environment
	variable's value is omitted.
	* init/parse_job.c (stanza_env): Document that arguments may be
	simply VAR as well as VAR=VALUE.

2010-03-02  Michael Biebl  <mbiebl@gmail.com>

	* configure.ac: Remove double-quoting from NIH_CFLAGS and
	NIH_DBUS_CFLAGS when using --with-local-libnih

2010-02-26  Scott James Remnant  <scott@netsplit.com>

	* NEWS: Update.

	* init/job_process.c (job_process_run): Since /proc is always mounted,
	guaranteed because we mount it ourselves if it isn't, we don't need
	to check for it and can always use /proc/self/fd/NNN when we want.
	* init/tests/test_job_process.c (test_run): Since /proc is always
	mounted, we don't need to check for it and skip tests.

	* init/system.c (system_mount): Add function to mount a kernel
	filesystem (ie. /proc and /sys)
	* init/system.h: Add header.
	* init/main.c: Mount /proc and /sys on initialisation.

	* init/paths.h (DEV_FD): Drop this definition, it's needless.
	* init/job_process.c (job_process_run): Rather than using /dev/fd,
	use /proc/self/fd which is more Linuxish and is always guaranteed to
	exist when /proc is mounted - needing no symlinks.
	* init/tests/test_job_process.c (test_run): Adjust test to match.

2010-02-09  Scott James Remnant  <scott@netsplit.com>

	* configure.ac: Use NIH_COPYRIGHT instead of AC_COPYRIGHT

2010-02-04  Scott James Remnant  <scott@netsplit.com>

	* configure.ac: Bump version to 0.6.6
	* NEWS: Begin new release

	* NEWS: Release 0.6.5

	* util/tests/test_initctl.c (test_reload_action): Don't send
	SIGHUP to the server process, it'll be terminated anyway since
	reload doesn't loop.

	* init/event_operator.c (event_operator_match): Support operator
	negation using !=
	* init/tests/test_event_operator.c (test_operator_update): Add
	test cases for negation.
	* init/man/init.5: Add negation to documentation

	* init/man/init.8: Improve reference to init(5) to make it more
	obvious that this is where documentation can be found.
	* init/man/init.5: Add Upstart to the title to make it show up
	with man -k upstart

	* init/man/init.8: Add missing OPTIONS section, documenting the
	--verbose option.

	* init/main.c (main): After resetting the system console, close it
	again and reopen /dev/null for ourselves so we don't hold the
	system console open.

	* init/job_process.c (job_process_error_abort): Free the error
	before exiting.

	* util/initctl.c (reload_action): Add a reload command, this obtains
	the pid of the main process of the given job instance and sends
	SIGHUP to it.  It might not be in its final form, but it's damned
	useful for now.
	* util/tests/test_initctl.c (test_reload_action): Add test cases.
	* util/man/initctl.8: Add documentation for the reload command,
	and missing documentation for restart.
	* util/Makefile.am (install-data-hook, install-exec-hook): Create
	additional reload symlinks.

	* util/reboot.c (main): Restore the sync() system call before
	calling reboot(); the Linux kernel says we have to do this, and I
	suspect that ext4 is no longer forcing this before power off.

	* init/main.c (hup_handler): Move call to reconnect to D-Bus system
	bus into new function
	(usr1_handler): This is because a config reload "forgets" existing
	state, such as events that were pending.
	(main): Add SIGUSR1 signal handler.

	* init/job_process.c (job_process_handler): Reduce priority of the
	stopped/continued by signal messages to informational.

2010-02-03  Scott James Remnant  <scott@netsplit.com>

	* util/shutdown.c (shutdown_now): Free error before exiting.

2010-02-03  Johan Kiviniemi  <johan@kiviniemi.name>

	* conf/rc-sysinit.conf: Don't replace DEFAULT_RUNLEVEL with an
	empty string when there is no "initdefault" line in /etc/inittab

2010-02-03  Scott James Remnant  <scott@netsplit.com>

	Update code to work with libnih 1.0.1

	* init/tests/test_event.c (test_new): Replace TEST_ALLOC_ORPHAN(env)
	with TEST_ALLOC_PARENT(env, NULL); discard environment after creating
	event from it
	* init/tests/test_event_operator.c (test_operator_new): Replace
	TEST_ALLOC_ORPHAN(env) with TEST_ALLOC_PARENT(env, NULL); discard
	environment after creating event from it
	* init/tests/test_control.c (test_emit_event): Discard event
	environment after emission
	* init/init.supp: Add nih_alloc_ref_new() to init functions

	libnih is now released as its own project, so rather than expecting
	to include it with the source we depend on it being outside of it.

	* Makefile.am (SUBDIRS): Remove m4 directory along with the nih bits.
	(EXTRA_DIST): Remove ChangeLog.nih
	* configure.ac (AM_INIT_AUTOMAKE): Remove dist-bzip2, since we don't
	actually use it; add color-tests and silent-rules.
	(AM_SILENT_RULES): Use silent rules by default
	(AM_MAINTAINER_MODE): Enable maintainer mode by default (as before),
	but allow it to be disabled
	(AM_GNU_GETTEXT_VERSION): Bump to 0.17
	(NIH_INIT): Replace with the expanded out calls that we actually need.
	(AC_CONFIG_FILES): Remove nih directories
	Add magic to allow use of a local libnih source tree.
	* init/Makefile.am (AM_CFLAGS): Add NIH_CFLAGS and NIH_DBUS_CFLAGS
	(init_LDADD, test_system_LDADD, test_environ_LDADD, test_process_LDADD)
	(test_job_class_LDADD, test_job_process_LDADD, test_job_LDADD)
	(test_event_LDADD, test_event_operator_LDADD)
	(test_blocked_LDADD, test_parse_job_LDADD)
	(test_parse_conf_LDADD, test_conf_LDADD, test_control_LDADD):
	Replace library paths with NIH_LIBS and NIH_DBUS_LIBS
	($(com_ubuntu_Upstart_OUTPUTS)),
	($(com_ubuntu_Upstart_Job_OUTPUTS)),
	($(com_ubuntu_Upstart_Instance_OUTPUTS)): Use external nih-dbus-tool
	and obey silent rules.
	(test_system_LDFLAGS, test_environ_LDFLAGS)
	(test_process_LDFLAGS, test_job_class_LDFLAGS)
	(test_job_process_LDFLAGS, test_job_LDFLAGS, test_event_LDFLAGS)
	(test_event_operator_LDFLAGS, test_blocked_LDFLAGS)
	(test_parse_job_LDFLAGS, test_parse_conf_LDFLAGS)
	(test_conf_LDFLAGS, test_control_LDFLAGS): Drop -static
	* util/Makefile.am (AM_CFLAGS): Add NIH_CFLAGS and NIH_DBUS_CFLAGS
	(initctl_LDADD, reboot_LDADD, runlevel_LDADD, shutdown_LDADD)
	(test_initctl_LDADD, test_utmp_LDADD, test_sysv_LDADD)
	(test_telinit_LDADD): Replace library paths with NIH_LIBS and
	NIH_DBUS_LIBS
	($(com_ubuntu_Upstart_OUTPUTS)):
	($(com_ubuntu_Upstart_Job_OUTPUTS)):
	($(com_ubuntu_Upstart_Instance_OUTPUTS)): Use external nih-dbus-tool
	and obey silent rules.
	(initctl_LDFLAGS, reboot_LDFLAGS, runlevel_LDFLAGS)
	(shutdown_LDFLAGS, telinit_LDFLAGS, test_initctl_LDFLAGS)
	(test_utmp_LDFLAGS, test_sysv_LDFLAGS, test_telinit_LDFLAGS): Drop
	-static
	* README: Add libnih to the dependencies.
	* HACKING: Remove the instructions for checking out libnih, replace
	with a description about how to use a libnih source tree instead of
	the installed one.

	* configure.ac: Bump version to 0.6.5, bump copyright year to 2010.
	* NEWS: Begin new release.

2009-08-02  Scott James Remnant  <scott@netsplit.com>

	* NEWS: Release 0.6.3

2009-08-01  Scott James Remnant  <scott@netsplit.com>

	* init/tests/test_job_process.c (test_handler): Add a missing test
	case for the running process exiting while we're in the stopping
	state.
	* init/job_process.c (job_process_terminated): Don't change the
	state or record failure information if we're in the stopping state
	when the main process dies, otherwise we hit an assertion later;
	just wait for the stopping event to finish and carry on as before.

2009-07-31  Scott James Remnant  <scott@netsplit.com>

	* dbus/upstart.h: Allow the service name and address to be overriden

2009-07-29  Michael Biebl  <mbiebl@gmail.com>

	* init/tests/test_job_process.c: Add missing sys/ptrace.h include

2009-07-21  Scott James Remnant  <scott@netsplit.com>

	* configure.ac: Bump version to 0.6.3
	* NEWS: Begin new release

	* NEWS: Release 0.6.2

	* init/main.c (crash_handler): Restore missing chdir ("/") call.

	* init/tests/test_job_process.c (test_handler): We should allow
	a job to exec() before it calls fork() to allow shell scripts to
	exec daemons.
	* init/job_process.c (job_process_trace_exec): Continue the traced
	process instead of detaching if it has not yet forked.

	* init/job.c (job_change_state): Obvious bug fix; the set of states
	into which we can enter JOB_STOPPING includes JOB_STARTING because
	we can get the "stop" event or command there.

2009-07-16  Scott James Remnant  <scott@netsplit.com>

	* configure.ac: Bump version to 0.6.2
	* NEWS: Begin new release

	* NEWS: Release 0.6.1

	* util/runlevel.c: Output the path before the error message,
	to make it clear that it's the utmp file missing not runlevel.

	* util/runlevel.c: If there is no current runlevel because the
	environment variable is empty, output "unknown" instead of "N N".

2009-07-15  Scott James Remnant  <scott@netsplit.com>

	* README: Now that D-Bus 1.2.16 proper has been released, update
	our requirements.

2009-07-14  Scott James Remnant  <scott@netsplit.com>

	* TODO: Update

	* init/tests/test_job_process.c (test_handler): Rework the existing
	ptrace fork handler test case to make sure we test the case where
	we get the fork event before the stopped child.  Add a second test
	case for the opposite (stopped child before the fork event) which
	we don't currently handle.
	* init/job_process.c (job_process_trace_fork): Test for the missed
	child event using ptrace(), if it succeeds the child is ready so
	we can just assume we had the event.

	* util/Makefile.am (EXTRA_DIST): Distribute the valgrind suppressions
	file

	* util/tests/test_utmp.c (test_write_shutdown): Additional instance
	of the same test.

	* util/tests/test_utmp.c (test_write_runlevel): Looks like glibc
	is fixed to return the right error code.

2009-07-11  Scott James Remnant  <scott@netsplit.com>

	* init/control.c (control_server_open): Don't hardcode the server
	address, otherwise the test suite can't test this function.
	* init/tests/test_control.c (test_server_open)
	(test_server_connect, test_server_close): Change the server
	address in the tests.

	* configure.ac: Bump version to 0.6.1
	* NEWS: Begin new release

2009-07-09  Scott James Remnant  <scott@netsplit.com>

	* NEWS: Release 0.6.0

	* README: Note that we need D-Bus GIT HEAD.
	* NEWS: Update.

	* init/man/inittab.5: People keep trying "man inittab", so explain
	that it's gone.
	* init/Makefile.am (dist_man_MANS): Install it

	* NEWS: Declare the "lacks documentation" bug fixed

	* init/man/init.8: Refresh and turn it into more of an overview
	of Upstart now that we have lots of other pages to refer to.
	* init/man/upstart.7: Since it's an overview, people might go
	"man upstart" so redirect to it.
	* init/man/init.5: Actually document the configuration format.
	* init/Makefile.am (dist_man_MANS): Install the configuration
	documentation, and the redirect.

	* util/man/runlevel.8, util/man/telinit.8, util/man/shutdown.8,
	* util/man/reboot.8: Add environment and files sections.

	* init/man/startup.7, init/man/starting.7, init/man/started.7,
	* init/man/stopping.7, init/man/stopped.7
	* init/man/control-alt-delete.7, init/man/keyboard-request.7,
	* init/man/power-status-changed.7: Write manual pages for each
	of the events generated by the init daemon by default.
	* init/Makefile.am (dist_man_MANS): Distribute and install the
	new manpages.
	* util/man/runlevel.7: Indent the example, don't boldface

	* init/job.c (job_start, job_stop, job_restart): Restructure
	slightly to avoid gcc warning
	* init/job_class.c (job_class_start, job_class_restart): Make the
	same change to these too
	* util/shutdown.c: Warn if we can't change directory
	* util/telinit.c: Assert that we don't fall out of the switch
	* init/tests/test_job_class.c (test_get_version)
	(test_get_author, test_get_description, test_get_name): Initialise
	alloc-safe variables to NULL to avoid gcc warning
	* util/tests/test_initctl.c (test_job_status, test_start_action)
	(test_stop_action, test_restart_action, test_status_action)
	(test_list_action, test_emit_action)
	(test_reload_configuration_action, test_version_action)
	(test_log_priority_action, test_upstart_open): Initialise alloc-safe
	variables to NULL and diverted return values to 0 to avoid gcc
	warnings.
	(test_start_action, test_stop_action, test_restart_action):
	Replace sigsetjmp/siglongjmp with a call to _exit() in the handler
	* util/tests/test_sysv.c (test_change_runlevel): Initialise alloc-safe
	variables to NULL to avoid gcc warnings

	* util/man/runlevel.7: Formatting fixes, and mention that rcS
	runs rc-sysinit again.
	* util/man/runlevel.8: s/utilities/tools/
	* util/man/telinit.8: s/utilities/tools/
	* util/man/shutdown.8: s/utilities/tools/
	* util/man/reboot.8: s/utilities/programs/
	* util/man/initctl.8: s/utility/tool/

	* init/job_class.h (JobClass): Drop the leader option; at the time
	it seemed to make sense that Upstart would provide a "daemon"-like
	environment, but it really doesn't in practice.  Software should
	feel safe to daemonise on its own, and I'd rather fix supervision
	of those; freeing up Upstart jobs to run as new sessions by default
	again.  This is also the only real option that would change the
	behaviour between 0.6 and 0.10 in an awkwardly compatible way.
	* init/job_class.c (job_class_new): Remove leader initialisation
	* init/tests/test_job_class.c (test_new): Drop the initialisation
	check for leader
	* init/parse_job.c (stanza_session): Drop the stanza
	* init/tests/test_parse_job.c (test_stanza_session): Drop the
	stanza test cases.
	* init/job_process.c (job_process_spawn): Drop the double-fork.
	This means we don't need to read the pid of our extra child either.
	(job_process_error_read): we no longer need a fork error.
	* init/job_process.h (JobProcessErrorType): Drop the fork error.
	* init/tests/test_job_process.c (test_spawn): Replace the simple job
	test case with the session leader test case, now that's the default.
	(test_run, test_spawn, test_kill, test_handler): Remove all the
	class->leader = TRUE from the tests, we only ever really tested
	session leaders anyway since that's all the test suite could follow
	* init/tests/test_job.c (test_change_goal, test_change_state):
	Remove the leader flag from test jobs
	* init/tests/test_event.c (test_pending, test_finished): Remove
	the leader flag from test jobs.

	* init/job_process.c (job_process_catch_runaway): Use a monotonic
	clock, not the realtime clock, for respawn interval detection.
	* init/tests/test_job_process.c (test_kill, test_handler): Use the
	monotonic clock in test cases too
	* init/Makefile.am (init_LDADD): Link with librt
	* NEWS: Update.

	* util/utmp.c (utmp_write_runlevel): Don't write 'N' to utmp or
	wtmp for the previous runlevel, this will force writing reboot
	records if prevlevel='N'/0 since read_runlevel will always return
	'N' in that case.
	* util/tests/test_utmp.c (test_write_runlevel): Add test case for
	passing 'N' and having it treated as zero
	(test_read_runlevel): Add a couple of test cases for the problems
	we found last night where shutdown and corrupt utmp records result
	in the wrong data being returned.
	* util/tests/test_sysv.c (test_change_runlevel): Add a test case
	for switching from sysinit to the first runlevel

	* init/conf.h,
	* init/control.h,
	* init/event.h,
	* init/job_class.h: Variable declarations in header files need to
	be prefixed with "extern", the NIH_BEGIN_EXTERN stuff only applies
	to C++.

	* util/reboot.c: Reboot can't write the shutdown time before
	calling shutdown, otherwise shutdown won't be able to get the
	current runlevel anymore.
	* util/man/reboot.8: Update, we don't write the shutdown time
	before calling shutdown - it's up to the shutdown scripts to
	call reboot -w before remounting the root filesystem.

	* util/tests/test_utmp.c (test_get_runlevel): Replace test case
	with one that expects 'N' rather than fall-through.
	* util/tests/test_sysv.c (test_change_runlevel): Expect N when
	there is no previous runlevel

	* util/utmp.c (utmp_read_runlevel): Also catch a zero runlevel from
	utmp, replacing with 'N' - these functions should never return 0
	* util/sysv.c (sysv_change_runlevel): Should set prevlevel to N
	when we don't find one

	* util/utmp.c (utmp_read_runlevel): Catch a negative runlevel from
	corrupt utmp data, convert to 'N'
	(utmp_get_runlevel): Return N when RUNLEVEL is set but empty,
	rather than falling through

	* util/telinit.c: Catch a missing argument separately so we don't
	output "(null)"

	* README: Update requirements.
	* TODO: Update.

	* conf/rc-sysinit.conf: Fix typo.

2009-07-08  Scott James Remnant  <scott@netsplit.com>

	* conf/rc-sysinit.conf: Michael Biebl pointed out that by setting
	the runlevel to "S" during sysinit, we end up with the runlevel
	after boot being "S 2" - and that means scripts in rc2.d that
	are also in rcS.d won't get started.  The way we had it before
	("N 2") was correct.  This happily fixes the one corner case our
	reboot handling didn't cover - crashing in single user mode and
	rebooting.

	* util/telinit.c: Fix missing ret = from kill

	* conf/rc-sysinit.conf: Ignore -s/single if we're already coming
	from single-user-mode.

	* util/telinit.c (options): Unignore the -t option
	* NEWS: Update.

	* init/main.c (hup_handler): Also try and reconnect to the message
	bus if we've lost the connection.

	* init/conf.c (conf_source_reload_dir): Don't blacklist certain
	patterns from the configuration directory, instead just filter
	to whitelist.
	(conf_dir_filter): Whitelist filter, only accept files ending
	in .conf
	(conf_reload_path): Strip .conf from the filename to generate
	the job name.
	(conf_file_filter): Add the extra is_dir argument.
	* init/tests/test_conf.c (test_source_reload_job_dir)
	(test_source_reload_conf_dir, test_source_reload_file)
	(test_source_reload): Append .conf to all our filenames
	* init/tests/test_control.c (test_reload_configuration): Append
	.conf to filenames here too
	* NEWS: Update.

	* init/job_process.c (job_process_run): Stop being stingy, the
	post-stop script can have the stop environment too
	* init/tests/test_job_process.c (test_run): Add a test case to
	make sure it is.

2009-07-08  Michael Biebl  <mbiebl@gmail.com>

	* contrib/vim/syntax/upstart.vim: Upstart job syntax highlighting
	* contrib/vim/ftdetect/upstart.vim: Use for the /etc/init directory
	* contrib/Makefile.am: Include the vim syntax files in the
	distribution
	* configure.ac (AC_CONFIG_FILES): Create contrib/Makefile
	* Makefile.am (SUBDIRS): Recurse into the contrib sub-directory

2009-07-08  Scott James Remnant  <scott@netsplit.com>

	* conf/rc.conf: This doesn't need to be an instance job, Upstart
	will do the right thing and stop the task before starting it again
	with the new environment (I spent so much time on that, you'd think
	I'd remember :p)

	* conf/control-alt-delete.conf: Default job for Control-Alt-Delete
	* conf/rc-sysinit.conf: Default job for system initialisation
	* conf/rc.conf: A fully wacky instance job that runs the rc script
	for runlevel changes
	* conf/rcS.conf: And a job for single-user-mode, which calls back
	to rc-sysinit
	* conf/Makefile.am (dist_init_DATA): Install the default files
	into the /etc/init directory
	* configure.ac (AC_CONFIG_FILES): Create conf/Makefile
	* Makefile.am (SUBDIRS): Recurse into the conf directory.

	* util/initctl.c (upstart_open, start_action, stop_action)
	(restart_action, status_action, list_action): Don't auto-start
	the init daemon, it makes no sense.
	(upstart_open): When not running from the test suite, and not as
	root, it makes sense to default to using the system bus daemon.
	* util/tests/test_initctl.c (test_upstart_open): Make sure that
	auto-start is FALSE, not TRUE.
	* NEWS: Update.

	* util/Makefile.am (dist_man_MANS): Oops, had the wrong name for
	the runlevel(7) manpage.

	* util/shutdown.c: Gets a bit of a redress, but not much of rewrite
	since this is largely just compatibility madness.
	(shutdown_now): Port to use sysv_change_runlevel()
	(warning_message): Construct plural forms a little better.
	(wall): use utmpx, rather than utmp
	* util/man/shutdown.8: Minor tweaks and improvements
	* NEWS: Update.

	* util/reboot.c: Following the pattern of the previous, remove much
	of the reboot code, but in the process adding support for reboot
	implying --force in runlevel 0 or 6, and writing the shutdown
	wtmp record.
	* util/man/reboot.8: Minor updates.
	* NEWS: Update.

	* util/telinit.c: Drop quite a bit of the code of telinit too,
	just becoming a wrapper about sysv_change_runlevel() - also support
	Qq/Uu by using kill()
	* util/tests/test_telinit.c (test_env_option): Since we have an
	env option, we should test it.	
	* util/man/telinit.8: Update the manual page.
	* util/man/runlevel.8: Typo (/var/run/wtmp -> /var/log/wtmp)
	* util/Makefile.am (TESTS): Run the new test
	(test_telinit_SOURCES, test_telinit_CFLAGS)
	(test_telinit_LDFLAGS, test_telinit_LDADD): Details for the
	test suite binary
	* NEWS: Update.

	* util/runlevel.c: Drop about 90% of the code, this just becomes
	a wrapper around utmp_get_runlevel()
	* util/man/runlevel.8: Update the runlevel manpage.
	* util/man/runlevel.7: Also put together a manual page that
	describes the runlevel event, as well as the implementation in
	Upstart.
	* util/Makefile.am (dist_man_MANS): Install the new manpage.
	* NEWS: Update.

	* util/Makefile.am (reboot_SOURCES, runlevel_SOURCES): Compile and
	link the utmp handling source, depending on the header.
	(reboot_LDADD, runlevel_LDADD): Drop dependency on libupstart
	(shutdown_SOURCES, telinit_SOURCES): Compile and link both the
	utmp handling and sysv compat source, depending on the headers
	(nodist_shutdown_SOURCES, nodist_telinit_SOURCES): Also link in
	the auto-generated bindings
	(shutdown_LDADD, telinit_LDADD): Drop dependencies on libupstart,
	replacing with dependencies on libnih-dbus and the D-Bus libs.
	(runlevel_SOURCES, runlevel_LDFLAGS, runlevel_LDADD)
	(shutdown_SOURCES, shutdown_LDFLAGS, shutdown_LDADD)
	(telinit_SOURCES, telinit_LDFLAGS, telinit_LDADD): Remove duplicate
	entries mistakenly copied from compat/sysv

	* util/sysv.c (sysv_change_runlevel): Pretty much the core compat
	function for System V, generate a runlevel event and store the
	appropriate things in utmp and wtmp.
	* util/sysv.h: Prototype.
	* util/tests/test_sysv.c: Test cases for the new function.
	* util/Makefile.am (TESTS): Run the sysv test cases
	(test_sysv_SOURCES, nodist_test_sysv_SOURCES, test_sysv_LDFLAGS)
	(test_sysv_LDADD): Details for the sysv test cases, which obviously
	depend on the auto-generated bindings code.

	* util/utmp.c (utmp_write_runlevel): Make sure that it's ok to
	have no previous runlevel.
	* util/tests/test_utmp.c (test_write_runlevel): Add no previous
	runlevel test.

	* util/utmp.c (utmp_read_runlevel): Don't call utmpxname() if we
	don't pass a utmp_file, letting glibc pick the default.
	* util/tests/test_utmp.c (test_read_runlevel): Add a test case for
	no filename.

	* util/util.supp: utmpname leaks memory, so suppress it from valgrind

	* util/utmp.c: Set of functions for dealing with utmp and wtmp
	(utmp_read_runlevel): Read the current runlevel from the file
	(utmp_get_runlevel): Obtain the current runlevel from the
	environment, or the file if not set
	(utmp_write_runlevel): Write a runlevel change record, and also
	deal with the reboot record if the utmp or wtmp files don't quite
	match.
	(utmp_write_shutdown): Write a shutdown time record
	(utmp_entry, utmp_write, wtmp_write): utility functions for creating
	and writing utmp and wtmp records.
	* util/utmp.h: Prototypes for new functions.
	* util/tests/test_utmp.c: Test cases.
	* util/Makefile.am (test_utmp_SOURCES, test_utmp_LDFLAGS)
	(test_utmp_LDADD): Details for utmp test cases
	(tests): Move to the bottom of the file and make PHONY

2009-07-07  Scott James Remnant  <scott@netsplit.com>

	* util/man/initctl.8: Improve the manpage.

2009-07-06  Scott James Remnant  <scott@netsplit.com>

	* util/initctl.c: Rewrite from scratch, utilising the current
	D-Bus API and auto-generated method functions for it.
	* util/tests/test_initctl.c: Rewrite from scratch to test all
	of the new methods.
	* util/Makefile.am (test_initctl_CFLAGS): Include AM_CFLAGS
	(install-data-hook, install-exec-hook): Install a symlink for
	"restart" as well.
	* NEWS: Update.

2009-07-03  Scott James Remnant  <scott@netsplit.com>

	* dbus/com.ubuntu.Upstart.Instance.xml (Start, Stop, Restart): add
	wait arguments to the instance commands as well.
	* init/job.c (job_start, job_stop, job_restart): Add wait arguments,
	when TRUE the functions behave as before; when FALSE the methods
	return after changing the goal and no blocked entries are created.
	* init/job.h: Amend prototypes.
	* init/tests/test_job.c (test_start, test_stop, test_restart): 
	Pass TRUE for wait and check for a blocking entry in existing tests,
	add tests for passing FALSE and making sure that there's no blocking
	but we still get the reply.

	* dbus/com.ubuntu.Upstart.Job.xml (Start, Stop, Restart): Add wait
	arguments to these too
	* init/job_class.c (job_class_start, job_class_stop)
	(job_class_restart): Add wait arguments, when TRUE the functions
	behave as before; when FALSE the methods return after changing
	the goal and no blocked entries are created.
	* init/job_class.h: Amend prototypes.
	* init/tests/test_job_class.c (test_start, test_stop, test_restart): 
	Pass TRUE for wait and check for a blocking entry in existing tests,
	add tests for passing FALSE and making sure that there's no blocking
	but we still get the reply.
	(test_get_name, test_get_description, test_get_author)
	(test_get_version): Add missing code to free the class on enomem

	* dbus/com.ubuntu.Upstart.xml (EmitEvent): Add wait argument
	* init/control.c (control_emit_event): Add wait argument, when TRUE
	this behaves as before; when FALSE the method returns after queuing
	the event and no blocked entry is created for it.
	* init/control.h: Amend prototype.
	* init/tests/test_control.c (test_emit_event): Pass TRUE for wait
	and check for a blocking entry in existing tests, add a test for
	passing FALSE and making sure that there's no blocking but we
	still get the reply.

	* dbus/com.ubuntu.Upstart.Instance.xml: Add a "processes" property
	to obtain the list of current job processes, both their type and
	their pid.
	* init/job.c (job_get_processes): Implement the new property accessor
	* init/job.h: Add prototype
	* init/tests/test_job.c (test_get_processes): Add test cases for
	returning process arrays.
	(test_get_name, test_get_goal, test_get_state): Add missing free
	for job class.

	* init/tests/test_control.c (test_emit_event): Directly acess
	the number from an NihDBusError

	* dbus/com.ubuntu.Upstart.xml: Add a "version" property to obtain
	the version of the init daemon, and a "log_priority" property to
	get and set the daemon's log priority.
	* init/control.c (control_get_version, control_get_log_priority)
	(control_set_log_priority): Methods to support the new properties
	* init/control.h: Prototypes.
	* init/tests/test_control.c (test_get_version)
	(test_get_log_priority, test_set_log_priority): Add tests for the
	property accessor functions.

2009-07-02  Scott James Remnant  <scott@netsplit.com>

	* dbus/Upstart.conf: Need to adjust the security configuration
	* dbus/upstart.h: And the constants as well.

	* dbus/com.ubuntu.Upstart.xml,
	* dbus/com.ubuntu.Upstart.Job.xml,
	* dbus/com.ubuntu.Upstart.Instance.xml: Now we don't hardcode the
	interface name anywhere, we can version it properly.
	* init/Makefile.am ($(com_ubuntu_Upstart_OUTPUTS)): 
	($(com_ubuntu_Upstart_Job_OUTPUTS)): 
	($(com_ubuntu_Upstart_Instance_OUTPUTS)): Update default interface
	names.
	* util/Makefile.am ($(com_ubuntu_Upstart_OUTPUTS)): 
	($(com_ubuntu_Upstart_Job_OUTPUTS)): 
	($(com_ubuntu_Upstart_Instance_OUTPUTS)): Update here too.

	* dbus/Makefile.am (EXTRA_DIST): Make sure we distribute it
	* dbus/upstart.h: Add a header file with the usual D-Bus constants.
	* init/control.h: Drop CONTROL_ROOT, replace with DBUS_PATH_UPSTART
	* init/control.c (control_server_open, control_bus_open)
	(control_register_all): Replace CONTROL_* constants with the new ones
	(control_get_job_by_name): Use DBUS_INTERFACE_UPSTART when constructing
	error names.
	* init/job_class.c (job_class_new, job_class_register)
	(job_class_unregister): Construct paths using DBUS_PATH_UPSTART
	(job_class_get_instance)
	(job_class_get_instance_by_name, job_class_start)
	(job_class_stop, job_class_restart): Use DBUS_INTERFACE_UPSTART to
	construct error names
	* init/job.c (job_new): Construct path using DBUS_PATH_UPSTART
	(job_finished, job_start, job_stop, job_restart): Use
	DBUS_INTERFACE_UPSTART to construct error names.
	* init/event.c (event_finished): Use DBUS_INTERFACE_UPSTART to
	construct error name.
	* init/tests/test_control.c (test_server_open): Don't hardcode
	the address, extract the abstract path from the constant.
	(test_server_connect, test_bus_open, test_emit_event): Don't
	harcode addresses, paths or interfaces - use the constants
	* init/tests/test_job_class.c (test_consider, test_reconsider)
	(test_register, test_unregister, test_start, test_stop)
	(test_restart, test_get_instance, test_get_instance_by_name):
	Use the constants instead of harcoding.
	(test_new): Derive the expected path from the constant
	* init/tests/test_job.c (test_new): Derive the paths from the
	constant, check for jobs by that interface constant.
	(test_change_state): Use DBUS_INTERFACE_UPSTART_JOB
	(test_start, test_stop, test_restart): Use DBUS_INTERFACE_UPSTART_INSTANCE,
	and generate errors from DBUS_INTERFACE_UPSTART

	* dbus/com.ubuntu.Upstart.xml,
	* dbus/com.ubuntu.Upstart.Job.xml,
	* dbus/com.ubuntu.Upstart.Instance.xml: Remove the empty symbol
	annotation for the interfaces.
	* init/Makefile.am ($(com_ubuntu_Upstart_OUTPUTS)): 
	($(com_ubuntu_Upstart_Job_OUTPUTS)): 
	($(com_ubuntu_Upstart_Instance_OUTPUTS)): Define the default
	interface and build-time instead.
	* util/Makefile.am ($(com_ubuntu_Upstart_OUTPUTS)): 
	($(com_ubuntu_Upstart_Job_OUTPUTS)): 
	($(com_ubuntu_Upstart_Instance_OUTPUTS)): Likewise for util

2009-06-30  Scott James Remnant  <scott@netsplit.com>

	* dbus/Upstart.conf: It doesn't make much sense to restrict getting
	the values of properties, or looking up jobs or interfaces, so make
	these public.

2009-06-23  Scott James Remnant  <scott@netsplit.com>

	* Makefile.am (SUBDIRS): Add util to the list of sub-directories
	again.
	* configure.ac (AC_CONFIG_FILES): Generate util/Makefile
	* util/Makefile.am (AM_CFLAGS): Append D-Bus CFLAGS
	(AM_CPPFLAGS): Make sure the build directory is also in the quoted
	include path
	(nodist_initctl_SOURCES): Build and link the generated D-Bus
	bindings, but don't distribute them
	(initctl_LDADD): Drop the libupstart dependency, instead put
	libnih-dbus and DBUS_LIBS in there.
	(com_ubuntu_Upstart_OUTPUTS, com_ubuntu_Upstart_XML)
	($(com_ubuntu_Upstart_OUTPUTS)): Auto-generate D-Bus binding code
	to proxy the manager object
	(com_ubuntu_Upstart_Job_OUTPUTS, com_ubuntu_Upstart_Job_XML)
	($(com_ubuntu_Upstart_Job_OUTPUTS)): Auto-generate D-Bus binding
	code to proxy job class objects
	(com_ubuntu_Upstart_Instance_OUTPUTS)
	(com_ubuntu_Upstart_Instance_XML)
	($(com_ubuntu_Upstart_Instance_OUTPUTS)): Auto-generate D-Bus
	binding code to proxy job instance objects
	(BUILT_SOURCES, CLEANFILES): Built sources have to come first
	and be cleaned up
	(test_initctl_LDADD): Tests need to be linked to libnih-dbus
	and the D-Bus libraries, as well as the auto-generated output
	* init/Makefile.am (EXTRA_DIST): Drop the EXTRA_DIST for the
	sources, already handled since they're in a different directory

	* COPYING: Change licence to version 2 of the GNU GPL.
	All files have been updated to reflect this.

	* init/paths.h (CONFFILE): Add new macro
	* init/Makefile.am (AM_CPPFLAGS): Add CONFFILE definition
	(install-data-local): No need to make conf.d or jobs.d
	* init/main.c: Only parse CONFFILE (/etc/init.conf) as a
	configuration file source and CONFDIR (/etc/init) as a job
	configuration source.

	* configure.ac: Bump version to 0.6.0
	* NEWS: Copy in news from 0.5.3; that release doesn't appear in
	this ChangeLog since it was made on a separate branch.  Begin
	new release.

2009-06-18  Casey Dahlin  <cdahlin@redhat.com>

	* util/man/initctl.8: Fix formatting of SYNOPSIS

2009-06-18  Scott James Remnant  <scott@netsplit.com>

	* dbus/com.ubuntu.Upstart.xml, dbus/com.ubuntu.Upstart.Job.xml,
	dbus/com.ubuntu.Upstart.Instance.xml: Add a comment to these files
	to clarify that you may communicate and interact with Upstart
	through these interfaces without restriction.  It also makes sense
	that these files be copied into software that does so to turn into
	their own bindings, so use the FSF permissive licence for them.

2009-06-17  Scott James Remnant  <scott@netsplit.com>

	* configure.ac: Bump version to 0.5.3

	* NEWS: Copy in news from 0.5.2; that release doesn't appear in
	this ChangeLog since it was made on a separate branch.

	* NEWS: Include 0.3.10 release, which happened from a separate branch.

	* init/parse_job.c (stanza_kill, stanza_respawn, stanza_nice)
	(stanza_oom): Check errno after using strtol() to avoid overflows.
	(stanza_normal, stanza_umask, stanza_limit): Also check with
	strtoul() too
	* init/tests/test_parse_job.c (test_stanza_kill)
	(test_stanza_respawn): Add test cases for the two that don't
	check for overflow already.
	(test_stanza_limit): Add test for the too large case where we don't
	already cope.

	* dbus/Upstart.conf: Allow root to obtain properties

	* dbus/com.ubuntu.Upstart.Instance.xml: Add name, goal and state
	properties to the instance
	* init/job.c (job_get_name, job_get_goal, job_get_state): Add methods
	to return the property values
	* init/job.h: Add prototypes.
	* init/tests/test_job.c (test_get_name, test_get_goal)
	(test_get_state): Test cases.

	* dbus/com.ubuntu.Upstart.Job.xml: Add name, description, author
	and version properties to the job
	* init/job_class.c (job_class_get_name)
	(job_class_get_description, job_class_get_author)
	(job_class_get_version): Add methods to return the property values.
	* init/job_class.h: Add prototypes

	* init/job_process.c (job_process_error_abort): Don't abort() from
	a child process, it confuses people; just exit with an interesting
	error code (which we ignore anyway).

	* dbus/Upstart.conf: Update the D-Bus configuration based on newer
	D-Bus recommended practice with a proper deny-by-default D-Bus,
	making sure to not use send_interface without send_destination.
	Allow introspection as well.

2009-06-17  Jeff Oliver  <Jeffrey.Oliver@panasonic.aero>

	* init/job_process.c (job_process_spawn): Only attempt to set
	the OOM adjustment if set in the class, avoiding issue where /proc
	is not mounted for the first job.
	
2009-06-17  Scott James Remnant  <scott@netsplit.com>

	* init/tests/test_job_process.c (test_handler): Add test cases for a
	respawning job failing while it's post-start or pre-stop processes
	are still running while making sure that it still respawns afterwards.
	* init/job_process.c (job_process_terminated): To fix it, check for
	a running post-start or pre-stop process before checking for a the
	respawn.  That's not enough because then we won't respawn when the
	existing process finishes, so use the goal as a hint.
	* init/job.c (job_next_state): Use that hint goal here, remembering
	to set the goal back to JOB_START afterwards.
	(job_change_goal): Nothing to do in the respawn case
	(job_goal_name, job_goal_from_name): Add the new values
	* init/job.h (job_goal): Add the respawn goal
	* init/tests/test_job.c (test_next_state): Add tests for the respawn
	goal
	(test_goal_name, test_goal_from_name): Tests for the new values

	* configure.ac (AC_CONFIG_FILES): dbus goes before init just in case
	we ever do anything to them later

	* init/job_class.c (job_class_register, job_class_unregister): Update
	name of signal functions that we call.
	(job_class_interfaces): No need to declare this separately
	* init/job.c (job_register, job_change_state): Update name of signal
	functions.
	(job_interfaces): Drop, it comes from the generated header now
	* init/control.c (manager_interfaces): Drop, comes from the header
	as control_interfaces
	(control_register_all): Change array name
	* init/tests/test_job_class.c,
	* init/tests/test_job.c,
	* init/tests/test_control.c,
	* init/tests/test_blocked.c: Rename conn member of NihDBusMessage
	to connection

	* dbus/com.ubuntu.Upstart.xml,
	* dbus/com.ubuntu.Upstart.Job.xml,
	* dbus/com.ubuntu.Upstart.Instance.xml: Use annotation to mark the
	methods as async, rather than a namespaced attribute.  Omit the
	interface symbol.
	* init/Makefile.am (AM_CPPFLAGS): Add builddir to the quoted includes
	(init_SOURCES): Don't distribute the auto-generated outputs
	($(com_ubuntu_Upstart_OUTPUTS))
	($(com_ubuntu_Upstart_Job_OUTPUTS))
	($(com_ubuntu_Upstart_Instance_OUTPUTS)): Generate using the new
	binary tool.
	(BUILT_SOURCES): Remind myself why these are BUILT_SOURCES
	(MAINTAINERCLEANFILES): Change to ordinary CLEANFILES
	(EXTRA_DIST): outputs aren't distributed

2009-05-22  Scott James Remnant  <scott@netsplit.com>

	* init/tests/test_conf.c: Remove nih/inotify.h include

	* COPYING: Change licence from GPL-2+ to GPL-3 only.

2009-05-17  Scott James Remnant  <scott@netsplit.com>

	* init/tests/test_job.c,
	* init/tests/test_job_class.c,
	* init/tests/test_control.c: Include nih-dbus/errors.h

2009-05-09  Scott James Remnant  <scott@netsplit.com>

	* init/init.supp: setenv on tls/i686/cmov

	* init/job_class.c (job_class_get_instance, job_class_start)
	(job_class_stop, job_class_restart): Clean up the code by using
	nih_error_steal()

	* init/conf.c (conf_source_reload_file, conf_source_reload_dir): 
	Steal the error that we stash instead of getting it, otherwise we'll
	fail if another one occurs.

	* init/conf.c (conf_reload_path): Simply return, no need to re-raise
	the error.
	* init/job_class.c (job_class_get_instance, job_class_start)
	(job_class_stop, job_class_restart): If not ENOMEM, we need to
	re-raise the error as a D-Bus one, that means we now have to free
	the old error first (saving the msssage)
	* init/job_process.c (job_process_error_read): Replace call to
	nih_error_raise_again() with nih_error_raise_error()

	* init/Makefile.am ($(com_ubuntu_Upstart_OUTPUTS)): 
	($(com_ubuntu_Upstart_Job_OUTPUTS)): 
	($(com_ubuntu_Upstart_Instance_OUTPUTS)): Use the Python variant
	of nih-dbus-tool for now

2009-03-27  Scott James Remnant  <scott@netsplit.com>

	* init/tests/test_process.c (test_from_name): Cast -1 to ProcessType
	* init/tests/test_job_process.c (test_kill, test_handler): Cast -1
	to ProcessType
	* init/tests/test_job.c (test_new, test_change_state): Cast -1
	to ProcessType
	(test_goal_from_name): Cast -1 to JobGoal
	(test_state_from_name): Cast -1 to JobState
	* init/tests/test_control.c (test_bus_open): Add braces

	* init/Makefile.am (tests): Add rule to build test cases
	* util/Makefile.am (tests): Likewise

	* init/job.c (job_interfaces): Put static first
	(job_emit_event): Cast -1 to ProcessType
	(job_emit_event): Cast -1 to ProcessType
	* init/job_class.c (job_class_interfaces): Put static first.
	* init/job_process.c (job_process_kill_timer): Cast -1 to ProcessType
	* init/control.c (manager_interfaces): Put static first

	* init/Makefile.am (AM_CPPFLAGS): Use -iquote$(srcdir) instead of -I
	since we only need it to pick those paths up.
	* util/Makefile.am (AM_CPPFLAGS): Likewise.

2009-02-20  Scott James Remnant  <scott@netsplit.com>

	* util/initctl.c (handle_job_instance_end, handle_job_process)
	(handle_job_status_end, handle_event),
	* util/shutdown.c (main): No need for new_* temporary variable when
	looping over nih_realloc with NIH_MUST.

	* util/initctl.c (job_info_output, output_name, handle_job_list)
	(handle_job_instance, handle_job_instance_end)
	(handle_job_status, handle_job_process, handle_job_status_end)
	(handle_event, env_option),
	* util/telinit.c (main),
	* util/shutdown.c (main, shutdown_now, timer_callback, wall): 

	* init/event.c (event_init, event_pending_handle_jobs, event_finished),
	* init/event_operator.c (event_operator_events),
	* init/job.c (job_emit_event, job_name),
	* init/job_class.c (job_class_init, job_class_start)
	(job_class_stop, job_class_restart),
	* init/job_process.c (job_process_run, job_process_error_read)
	(job_process_kill),
	* init/conf.c (conf_init, conf_source_reload_file)
	(conf_reload_path),
	* init/control.c (control_init, control_server_connect)
	(control_bus_open): Set variable outside of NIH_MUST macro.

	* init/event.c (event_pending_handle_jobs): Set variable outside
	of NIH_SHOULD macro.

	* init/Makefile.am ($(com_ubuntu_Upstart_OUTPUTS)): 
	($(com_ubuntu_Upstart_Job_OUTPUTS)): 
	($(com_ubuntu_Upstart_Instance_OUTPUTS)): Update expected path
	of nih-dbus-tool

	* configure.ac: Create nih-dbus-tool Makefile
	* Makefile.am (SUBDIRS): Build in nih-dbus-tool

2009-01-29  Scott James Remnant  <scott@netsplit.com>

	* configure.ac: Bump version to 0.5.2
	* NEWS: Begin 0.5.2

	* NEWS: Copy in news from 0.5.1; that release doesn't appear in
	this ChangeLog since it was made on a separate branch.

	* init/tests/test_blocked.c (test_new),
	* init/tests/test_control.c (test_get_job_by_name)
	(test_get_all_jobs, test_emit_event),
	* init/tests/test_event.c (test_finished),
	* init/tests/test_job.c (test_change_state),
	* init/tests/test_job_class.c (test_get_instance)
	(test_get_instance_by_name, test_get_all_instances): Continue the
	battle with the gcc optimiser which declares variables first used
	inside TEST_ALLOC_FAIL as used uninitialized.

	* init/parse_job.c (parse_exec, parse_script, stanza_instance)
	(stanza_description, stanza_author, stanza_version)
	(stanza_start, stanza_stop, stanza_chroot, stanza_chdir):
	Unreference members when replacing them instead of freeing; not
	strictly necessary but the style is the thing.

	* init/job_process.c (job_process_terminated): Unreference the
	kill timer instead of freeing

	* init/job_class.c (job_class_get_instance): Use nih_local for
	instance environment and name
	(job_class_start, job_class_stop, job_class_restart):
	Unreference job environment instead of freeing

	* init/job.c (job_change_state, job_start, job_stop, job_restart):
	Unreference job environment instead of freeing
	(job_name): Discard job name in case a reference was taken.

	* init/event.c (event_pending_handle_jobs): Unreference the job
	environment instead of freeing

	* init/environ.c (environ_add): should unreference the old environment
	string in case anyone took a ref elsewhere
	(environ_set): use nih_local for str
	(environ_expand_until): Should set *str to NULL if we free it,
	just in case.

	* init/conf.c (conf_source_reload): File should be unreferenced,
	not freed.
	(conf_source_reload_file): Use nih_local for dpath
	(conf_delete_handler): Watch and file should be unreferenced,
	not freed.
	(conf_reload_path): File should be unreferenced, not freed;
	use nih_local for file buffer

	* init/blocked.c (blocked_new),
	* init/conf.c (conf_source_new, conf_file_new),
	* init/event.c (event_new),
	* init/event_operator.c (event_operator_new),
	* init/job.c (job_new),
	* init/job_class.c (job_class_new): No need to cast function
	argument to nih_alloc_set_destructor()

	* init/tests/test_job_process.c (test_handler): We can't just
	assume that our child is sitting at the signal otherwise we might
	end up sending the CONT signal before it's even stopped.  Use
	waitid() to wait for the child to stop first.

	* init/init.supp: More expressions for environment memory which
	valgrind can't deal with

	* init/conf.c (conf_source_reload): The ConfFile destructor has
	side-effects that involve the iteration of the sources and their
	files, so we can't simply call it while iterating because of the
	cursor.  Move the sources into a deleted list first, and delete
	them from there.
	* init/conf.h: Fix prototype.
	* init/tests/test_conf.c (test_source_reload_job_dir): Test pointers
	with TEST_EQ_P not TEST_EQ

2009-01-28  Scott James Remnant  <scott@netsplit.com>

	* init/job_class.c (job_class_start): We can't create the blocked
	until we know we're going to block, otherwise we could ref and unref
	the message (freeing it).  Wait until the job is created, which
	means we can't fail to create the blocked item (we'll already have
	announced the new instance).
	(job_class_stop, job_class_restart): For consistency, don't fail
	if OOM when making blocked.

	* init/tests/test_job.c (test_new): Initialise a bunch of subsystems
	outside of TEST_ALLOC_FAIL

	* init/environ.c (environ_add): We can't allocate nih_local with
	a context, it won't be freed; so don't, but then remember to
	reference it when we do just use it.

	* init/event.c (event_pending_handle_jobs): Must reset the start_on
	operator in case of error.

	* init/job_process.c (job_process_kill_timer): Oops, move the
	assert that we have a process pid to after we know which process
	we have.
	* init/tests/test_job_process.c (test_run): Initialise the
	error context and NihIo outside of TEST_ALLOC_FAIL
	(test_kill): Initialise timers and the event system.
	* init/init.supp: Reference from the jobs hash to the bins is
	still reachable, obviously; as is the string inside job_name()
	either way it is allocated

	* init/tests/test_parse_job.c (test_parse_job): Initialise the
	error context outside of TEST_ALLOC_FAIL

	* init/init.supp: Update suppressions for new nih_alloc()

	* init/job_process.c (job_process_run): Had the shell variable
	setting round the wrong way, now it should be ok.

	* init/tests/test_blocked.c (test_new): in the case of allocation
	failure, the message should not be referenced; which we test by
	trying to discard it and seeing whether that works.

	* init/job.c (job_emit_event): event_new() only references the
	environment now, so use nih_local to make sure we clean it up
	if that doesn't happen

	* init/job.h (Job): Add kill_process member
	* init/job.c (job_new): Initialise to -1
	* init/job_process.c (job_process_kill): Store the process to be
	killed in the kill_process member for the timer, since we can't
	pass two sets of data.  Assert that it's not set to anything, this
	all needs fixing, obviously.
	(job_process_kill_timer): Take the job as the data argument,
	eliminating the need for nih_alloc_parent().  Sanity check the job
	and reset kill_timer and kill_process when done.
	(job_process_terminated): Clear the kill_process field too.
	* init/tests/test_job.c (test_new): Check it's -1
	(test_change_state): Check kill_process is set to PROCESS_MAIN
	when active, or -1 when not.
	* init/tests/test_job_process.c (test_kill): Make sure the
	kill_process member is set and cleared.
	(test_handler): Set the kill_process member for the timer and make
	sure it's cleared when appropriate.

	* init/job_class.c (job_class_start, job_class_stop)
	(job_class_restart): Use nih_local to eliminate nih_alloc_reparent,
	and to clean up some of the code too.

	* init/job_class.c: Update documentation to match new nih_alloc()

	* init/parse_job.c (parse_on_operator, parse_on_collect):
	Use an nih_ref/nih_unref pair instead of nih_alloc_reparent; this
	is not ideal, but then this code is rather messy and leaves a lot
	of allocated data attached to the object on the assumption that
	it will be thrown away.

	* init/event_operator.c: Update documentation to match new nih_alloc()
	(event_operator_match): Use nih_local on expanded value.
	(event_operator_environment): Make evlist nih_local, it will be
	referenced by the environment array on success

	* init/event_operator.c (event_operator_new): Reference the
	event instead of reparenting it.

	* init/event.c: Update documentation to match new nih_alloc()
	(event_finished): Use nih_local to tidy up a slight bit.

	* init/event.c (event_new): Reference the event, don't reparent
	(event_pending_handle_jobs): Use nih_local for environment array
	and for the job name, damn I love this thing.  Reference the array
	into the job to avoid freeing.

	* init/parse_job.c (parse_job): Update documentation to match
	new nih_alloc()
	(parse_process, parse_on_operator, stanza_start, stanza_stop)
	(stanza_expect, stanza_kill, stanza_respawn, stanza_normal)
	(stanza_session, stanza_console, stanza_nice, stanza_umask)
	(stanza_oom, stanza_limit): Use nih_local for all the temporary
	arguments where we can.

	* init/parse_job.c (parse_on_operand, stanza_env, stanza_export)
	(stanza_emits): Make temporary string variables use nih_local,
	this gives us a massive code clean-up and makes nih_str_array_addp
	safe to take a reference.

	* init/job_process.c (job_process_run): Make argv, env, script and
	cmd all use nih_local, this cleans up the code a little and makes
	nih_str_array_addp safe to take a reference.

	* init/environ.c: Update documentation to match new nih_alloc()

	* init/tests/test_job_process.c (test_run): Check that trailing
	newlines are ignored when running a script (can verify r1025 is
	fixed with gdb)

	* init/tests/test_environ.c (test_expand): Add a test case for the
	bug fixed in r1027, the implicit case of the gap in the environment
	string being the same size as the value replacing it.

	* init/environ.c (environ_add): Use nih_local for new_str, making
	the code paths a little simpler and ensuring we pass something that
	can be referenced to nih_str_array_addp()

	* init/tests/test_event.c (test_new): Make sure that env is an
	orphan with TEST_ALLOC_ORPHAN.
	* init/tests/test_event_operator.c (test_operator_new): Make sure
	that env is an orphan with TEST_ALLOC_ORPHAN.
	(test_operator_copy): Drop pointless NULL parent check.

	* init/tests/test_control.c: Include limits.h

	* init/blocked.c (blocked_new): Take a reference to the message,
	otherwise it will be freed; we free the Blocked structure when we're
	done, so will automatically unref the message.
	* init/tests/test_blocked.c (test_new): Add tests to make sure the
	reference is taken.
	* init/tests/test_job.c (test_start, test_stop, test_restart):
	Make sure the message is referenced when an error is not returned
	but not referenced when one is.
	* init/tests/test_job_class.c (test_start, test_stop)
	(test_restart): Make sure the message is referenced when an error
	is not returned but not referenced when one is.
	* init/tests/test_control.c (test_emit_event): Make sure that
	the message is referenced.

	* init/tests/test_blocked.c: Change nih/dbus.h include to
	nih-dbus/dbus_message.h
	* init/tests/test_control.c: Change nih/dbus.h include to error,
	connection and object; include D-Bus test macros.
	* init/tests/test_job.c: Change nih/dbus.h include to error, message
	and object; include D-Bus test macros
	* init/tests/test_job_class.c: Change nih/dbus.h include to error,
	message and object; include D-Bus test macros

	* init/job_class.h: Change nih/dbus.h include to
	nih-dbus/dbus_message.h and include the actual D-Bus header
	* init/job_class.c: Change nih/dbus.h include to error, message,
	object and util.

	* init/job.h: Change nih/dbus.h include to nih-dbus/dbus_message.h
	and include the actual D-Bus header
	* init/job.c: Change nih/dbus.h include to error, message, object
	and util.

	* init/control.h: Change nih/dbus.h include to nih-dbus/dbus_message.h
	and include the actual D-Bus header
	* init/control.c: Change nih/dbus.h include to error, connection,
	message and object includes.

	* init/blocked.h: Change nih/dbus.h include to nih-dbus/dbus_message.h
	* init/blocked.c: Change nih/dbus.h include to nih-dbus/dbus_message.h

2009-01-27  Scott James Remnant  <scott@netsplit.com>

	* init/Makefile.am: Update paths to libnih-dbus dependencies.

2009-01-26  Scott James Remnant  <scott@netsplit.com>

	* configure.ac (AC_CONFIG_FILES): Add nih-dbus sub-directory
	* Makefile.am (SUBDIRS): Add nih-dbus sub-directory

	* configure.ac: Bump copyright to 2009

	* configure.ac: Matching libnih, we now mandate libtool 2.2.x
	* HACKING: Update dependency requirement to 2.2.4

	* init/init.supp: Adjust suppression for glibc 2.8

	* init/tests/test_event.c (test_finished): Remove erroneous test
	of free'd memory.

	* configure.ac: Bump version to 0.5.1

	* init/tests/test_event_operator.c (test_operator_handle): Add a
	test for duplicate events when already matched.
	* init/event_operator.c (event_operator_handle): Skip if already
	matched.

	* README: Update features and requirements.
	* NEWS: Copy in news from 0.5.0; that release doesn't appear in
	this ChangeLog since it was made on a separate branch.

2009-01-26  Casey Dahlin  <cdahlin@redhat.com>

	* init/environ.c (environ_expand_until): Handle the implicit case
	of the gap in the string being the same size of the value.

	* init/job_process.c (job_process_handler): Handle the case of a
	child being continued by a signal, otherwise we'll assert.

	* init/job_process.c (job_process_run): Double-check that the
	newline(s) we see are at the end of the script before stripping,
	since we can fall through if the newline is mid-script but /dev/fd
	isn't mounted.

2008-07-05  Scott James Remnant  <scott@netsplit.com>

	* TODO: Update.

2008-07-01  Scott James Remnant  <scott@netsplit.com>

	* init/Makefile.am ($(com_ubuntu_Upstart_OUTPUTS)): 
	($(com_ubuntu_Upstart_Job_OUTPUTS)): 
	($(com_ubuntu_Upstart_Instance_OUTPUTS)): Must be newer than the
	source for the dbus tool, and ensure the dbus tool is built

2008-06-30  Scott James Remnant  <scott@netsplit.com>

	* init/Makefile.am: Update along with libnih so that we leave the
	D-Bus bindings in the dist tarball, meaning Python is no longer a
	build-dependency.

2008-06-11  Scott James Remnant  <scott@netsplit.com>

	* Makefile.am (SUBDIRS): List dbus before init in case we need to
	generate anything in that directory later on.
	
	* Makefile.am (SUBDIRS): List po last so that update-po is run after
	generating any sources.

2008-06-08  Scott James Remnant  <scott@netsplit.com>

	* init/Makefile.am (EXTRA_DIST): Ship the built sources, don't
	clean them.
	(maintainer-clean-local): Well, not unless maintainer-clean anyway

	* init/job.c, init/job_class.c: Add missing errno.h include

	* dbus/com.ubuntu.Upstart.Job.xml (GetInstance): Add method to get
	an instance name in the same basic manner as start and stop would,
	though this one's synchronous.
	* init/job_class.c (job_class_get_instance): Implementing by copying
	the relevant bit of Stop.
	* init/job_class.h: Add prototype.
	* init/tests/test_job_class.c (test_get_instance): Add tests.
	* TODO: Continue to document the C&P madness.

	* init/conf.c (conf_reload_path): Read file directly into memory,
	not using mmap.

	* compat/sysv/reboot.c, compat/sysv/runlevel.c, compat/sysv/shutdown.c,
	* compat/sysv/telinit.c: Move into the util directory; we're going
	to support limited SysV-a-like commands without full compatibility
	which is what we always did, and I'm not going to worry about adding
	others.
	* compat/sysv/man/reboot.8, compat/sysv/runlevel.8,
	* compat/sysv/man/shutdown.8, compat/sysv/telinit.8: Move as well.
	* compat/sysv/Makefile.am, util/Makefile.am: Merge.
	* configure.ac: Remove the (commented out) compat/sysv and logd
	Remove the --enable-compat option.
	* Makefile.am (SUBDIRS): Remove (commented out) compat/sysv and logd

	* logd/Makefile.am, logd/main.c, logd/man/logd.8, logd/jobs.d/logd.in:
	Consign logd to oblivion.  We haven't supported it for ages, it has
	non-working issues, and there's got to be a better way to do this.

	* TODO: Update.

	* init/job.c (job_change_goal): Adjust the documentation.  After
	careful thought, there's no way this can return after freeing the
	job, since it'll either block on an event, a process or do nothing.

	* init/job.c (job_start, job_stop, job_restart): Clear the start
	and stop environment, shouldn't necessarily make a difference, but
	it pays to be consistent.

	* dbus/com.ubuntu.Upstart.Job.xml (Start, Stop, Restart): Add methods
	to control jobs, all take an environment array and both Start and
	Restart return an instance path so properties, etc. can be obtained
	afterwards.
	* init/job_class.c (job_class_start, job_class_stop)
	(job_class_restart): Add the code for the top halves of the methods
	* init/job_class.h: Add prototypes for the new methods.
	* init/job.c (job_finished): And the bottom halves go here.
	* init/tests/test_job_class.c (test_start, test_stop)
	(test_restart): Add test cases for the methods.
	* init/blocked.h (blocked_type): Add enums for the new methods.
	* init/blocked.c (blocked_new): Handle the new methods here.
	* init/tests/test_blocked.c (test_new): Add add tests for handling.

2008-06-07  Scott James Remnant  <scott@netsplit.com>

	* init/job_process.c (job_process_terminated): Don't check the goal
	to see whether the main process was allowed to terminate, check the
	state.  A termination is only not a failure if we're on the KILLED
	state (ie. we killed it), otherwise it can still be a failure even
	if it was going to stop anyway.
	* init/tests/test_job_process.c (test_handler): Add a test case.

	* init/control.c (control_emit_event): Use environ_all_valid here(),
	also reorder the blocking stuff to be less strange, it's ok to free
	environment.
	* init/tests/test_control.c (test_emit_event): The event array should
	be a child of message, which means it doesn't matter if the function
	we call frees it.

	* init/environ.c (environ_all_valid): Add a validation function for
	external input.
	* init/environ.h: Add prototype.
	* init/tests/test_environ.c (test_all_valid): Test function.

	* init/environ.c: Note that we can call this in a loop with OOM,
	since the resulting table will always be the same.

	* init/event_operator.c (event_operator_environment): Use
	environ_append(), and while we're at it, there's no reason this should
	use NIH_MUST.
	* init/event_operator.h: Adjust prototype.
	* init/tests/test_event_operator.c (test_operator_environment): Allow
	for failure.
	* init/event.c (event_pending_handle_jobs): Call with NIH_MUST,
	which is actually safe.

	* init/job_class.c (job_class_environment): Use environ_append()

	* init/environ.c (environ_append): There are multiple cases where we
	append one environment table onto another, so we should have a
	function to do that.
	* init/environ.h: Prototype for it.
	* init/tests/test_environ.c (test_append): Test the new function.

	* init/job_process.c (job_process_run): Invert the logic; we nearly
	always want to pass the script with /dev/fd/NNN.  The only times we
	don't are if it doesn't exist, or if we're dealing with a single-line
	shell script.
	* init/tests/test_job_process.c (test_run): Update test cases to
	only expect an argv-execution for single-line scripts.

	* init/job.c (job_restart): Wrote the blocking bit slightly weirdly
	without neededing to, so leave it as it should be.

	* TODO: Update.

	* dbus/com.ubuntu.Upstart.Instance.xml (Start, Stop, Restart): Add
	simple instance control methods, these only change the goal of an
	existing instance - thus cannot pass environment.
	* init/job.c (job_start, job_stop, job_restart): Add methods, which
	look spookily similar to each other, except for the subtle yet
	important differences.
	(job_finished): Implement bottom halves.
	* init/job.h: Add prototypes.
	* init/tests/test_job.c (test_start, test_stop, test_restart): Add
	tests for the new methods.
	* init/blocked.h (blocked_type): Add enums for methods.
	* init/blocked.c (blocked_new): Handle methods here too
	* init/tests/test_blocked.c (test_new): Add tests for them.

2008-06-06  Scott James Remnant  <scott@netsplit.com>

	* init/blocked.h (blocked_type): Having a single message type won't
	work for the job cases, so expand to have many.
	* init/blocked.c (blocked_new): We'll just have to list them all here.
	* init/control.c (control_emit_event): Happily we create them
	individually anyway.
	* init/event.c (event_finished): And since we have to handle them
	individually, it'll actually protect us replying to the wrong one.

	* init/tests/test_conf.c (test_source_reload): Clean up the temporary
	directory.
	* init/tests/test_control.c (test_reload_configuration): That goes
	for this one too.

	* init/tests/test_control.c (my_connect_handler): Use TEST_DBUS_MESSAGE
	instead of a pop/read/write loop.
	(test_emit_event): Renamed TEST_DBUS_CONN to TEST_DBUS_OPEN.
	* init/tests/test_job.c (test_new, test_register)
	(test_change_state): Use TEST_DBUS_OPEN and TEST_DBUS_CLOSE to setup
	and tear down D-Bus connections and TEST_DBUS_MESSAGE instead of
	a loop.
	* init/tests/test_job_class.c (test_consider, test_reconsider)
	(test_register, test_unregister): Likewise.

	* init/control.c (control_get_job_by_name): Sanity check the name
	of a job in the same way; we don't need to sanity check the instance
	name because "" is valid (and the default for singletons).
	* init/tests/test_control.c (test_get_job_by_name): Test.

	* dbus/com.ubuntu.Upstart.xml (EmitEvent): Add an asynchronous
	method to emit an event, providing the name and accompanying
	environment.  No return value, it either works or you get an
	error.
	* init/control.c (control_emit_event): Implement top half of the
	method, blocking the message in the event.
	* init/control.h: Add prototype.
	* init/event.c (event_finished): Implement the bottom half which
	sends the reply or error, these are actually tested along with
	the top for sanity reasons.
	* init/tests/test_control.c (test_emit_event): Test the various
	ways the method may be used and abused; the async nature means
	we actually need a real D-Bus server to do this.
	* TODO: Update.

	* init/event.c (event_new): There's no reason this shouldn't be
	allowed to return insufficient memory, so do so.
	(event_finished): Wrap call.
	* init/tests/test_event.c (test_new): Add alloc failed test.
	* init/job.c (job_emit_event): Must create the event.
	* init/main.c (main, cad_handler, kbd_handler, pwr_handler): Wrap
	with NIH_MUST

2008-06-05  Scott James Remnant  <scott@netsplit.com>

	* TODO: Update.

	* init/job.c (job_unblock): Rename to job_finished, since this
	does not behave like event_unblock but more like event_finished
	(job_change_state, job_failed): Change name in call.
	* init/job.h: Update prototype.
	* init/tests/test_job.c (test_unblock): Rename to test_finished
	* init/event.c (event_pending_handle_jobs): Update calls here.

	* init/job.h (Job): Rename blocked to blocker to match event, since
	it has the same use as event->blockers except it's a toggle
	* init/job.c (job_new, job_change_state): Rename where used
	* init/event.c (event_finished): Rename here also since its reset
	* init/tests/test_job.c, init/tests/test_job_process.c,
	* init/tests/test_event.c: Rename in test cases too.

	* init/job.c (job_emit_event): Add a Blocked record to the event's
	blocking list for the starting and stopping events.
	* init/tests/test_job.c (test_emit_event): Add tests for the record
	being added to the list with the right details.
	(test_change_goal): Make sure that a Blocked record is added
	(test_change_state): Make sure that Blocked records are added
	* init/tests/test_job_process.c (test_handler): Also make sure
	that Blocked records are added.

	* init/event.c (event_finished): Clear jobs referenced in the
	blocking list, rather than iterating the entire jobs hash.
	(event_finished_handle_jobs): Drop this function.
	* init/tests/test_event.c (test_finished, test_finished_handle_jobs):
	Merge tests again and test using both the blocking list and job's
	blocked member.

	* init/event.h (event): Add blocking member.
	* init/event.c (event_new): Initialising blocking list.
	* init/tests/test_event.c (test_new): Make sure it's initialised
	to an empty list.

	* init/tests/test_job_process.c (test_handler): Update tests to use
	Blocked.

	* init/event.c (event_pending_handle_jobs): Collect environment
	and events independantly, which means we don't have to worry about
	the list contents or freeing them up in case of error.
	* init/event_operator.c (event_operator_events): Fix parent.
	* init/tests/test_event.c (test_pending_handle_jobs): Update tests.
	* init/init.supp: Update collect suppression.

	* init/event_operator.c (event_operator_collect): Break in two.
	(event_operator_environment): Collect the environment from the event,
	appending the list of event names if necessary.
	(event_operator_events): Block events and pass them to the
	given list.
	* init/event_operator.h: Update prototypes.
	* init/tests/test_event_operator.c (test_operator_collect): Also
	split into two new functions
	(test_operator_environment, test_operator_events): Adjust

	* init/event_operator.c (event_operator_collect): Placed Blocked
	structures in the list, rather than ordinary entries; I strongly
	suspect that while it's nice to iterate the operator tree only once,
	this needs to be three functions really.
	* init/tests/test_event_operator.c (test_operator_collect): Update
	test suite.

	* init/job.h (Job): Make blocking a statically defined list.
	* init/job.c (job_new): Initialise rather than setting to NULL.
	(job_unblock): Assume that blocking members are Blocked structures
	and that the list itself is always iterable.
	* init/tests/test_job.c (test_new): Check the list is empty, rather
	than NULL.
	(test_change_state, test_failed, test_unblock): Change tests cases
	to expect blocking to always be present, and create members as Blocked
	structures.

	* init/blocked.c (blocked_new): Set destructor (forgotten)

	* init/init.supp: Add setenv, which has crept in

	* init/blocked.h: Header containing enum, struct and prototype.
	* init/blocked.c (blocked_new): Function to allocate the structure
	with the right details.
	* init/tests/test_blocked.c (test_new): Tests for the new function.
	* init/Makefile.am (init_SOURCES): Compile using blocked.c and header
	(TESTS): Build blocked test suite
	(test_process_LDADD, test_job_class_LDADD)
	(test_job_process_LDADD, test_job_LDADD, test_event_LDADD)
	(test_event_operator_LDADD, test_parse_job_LDADD)
	(test_parse_conf_LDADD, test_conf_LDADD, test_control_LDADD):
	Link blocked.o to most test suites.
	(test_blocked_SOURCES, test_blocked_LDFLAGS, test_blocked_LDADD):
	Details for test suite.

	* init/main.c: Also remove SIGTERM handling, we don't re-exec
	properly and this is a dangerous signal to use anyway.
	(term_handler): Drop function.

	* init/main.c: Remove handling for stop/cont; there's no reason
	a user should be able to pause the event queue.
	(stop_handler): Drop function.
	* init/event.c (event_poll): Remove paused handling.

	* init/control.c: Fix doc string.

	* dbus/com.ubuntu.Upstart.xml (ReloadConfiguration): Add method
	that's effectively the same as the HUP signal.
	* init/control.c (control_reload_configuration): Unsurprisingly,
	the implementation is identical.
	* init/control.h: Add prototype.
	* init/tests/test_control.c (test_reload_configuration): Make sure
	the method works as expected.
	(test_get_job_by_name, test_get_all_jobs): Add missing free calls for
	message in cases of out of memory.

	* dbus/com.ubuntu.Upstart.xml (JobAdded, JobRemoved): Add signals
	for when new jobs are added to the known list and when existing jobs
	are removed, this allows GUIs to always show an up-to-date list.
	* dbus/com.ubuntu.Upstart.Job.xml (InstanceAdded, InstanceRemoved):
	Also add matching signals for when instances are added to the list
	for a job and when they're removed again.
	* init/job_class.c (job_class_register): Emit the JobAdded signal
	for this job when registering if the new signal argument is TRUE;
	pass on the signal argument to job_register()
	(job_class_add): Emit signals when registering jobs with existing
	connections.
	(job_class_unregister): Emit signals when unregistering a job.
	* init/job.c (job_register): Likewise, emit the InstanceAdded signal
	for the job class if the new signal argument is TRUE.
	(job_new): Emit signals when registering instances with existing
	connections.
	(job_change_state): Emit the instance removed signal when destroying
	an inactive instance.
	* init/job_class.h, init/job.h: Add signal argument to prototypes
	* init/control.c (control_register_all): When registering job classes
	on a new connection, do not emit a signal since they will already
	exist at the point when the name appears on the bus or the connection
	is complete.
	* init/tests/test_control.c (test_bus_open): Add comment that we
	are testing for signal non-emission already with the fake server,
	since it was this test that actually made me realise we had to
	not emit them :p
	* init/tests/test_job_class.c (test_register): Test that the signal
	is emitted when signal is TRUE and not emitted when signal is FALSE
	(test_unregister): Test that the JobRemoved signal is emitted
	(test_get_instance_by_name, test_get_all_instances): Free message
	if allocation failed.
	(test_consider, test_reconsider): Test that the JobAdded and
	JobRemoved signals are emitted (or not) when appropriate.
	* init/tests/test_job.c (test_register): Make sure that the
	InstanceAdded signal is emitted when TRUE is passed, and not when
	FALSE is passed.
	(test_new): Make sure the InstanceAdded signal is emitted when the
	job is registered on the bus.
	(test_change_state): Make sure the InstanceRemoved signal is sent
	when deleting an instance.

2008-06-02  Scott James Remnant  <scott@netsplit.com>

	* init/tests/test_job.c (test_new, test_register): Also use a private
	dbus server to avoid session bus problems.

	* init/tests/test_job_class.c (test_consider, test_reconsider)
	(test_register, test_unregister): Use a private dbus server instead
	of connecting to the session bus, which might not be there.

	* init/tests/test_control.c (test_disconnected): Simplify using a
	private dbus server rather than faking one.

	* init/tests/test_control.c (test_bus_close): Don't rely on being
	able to connect to the various buses, instead use a special private
	one.

2008-06-01  Scott James Remnant  <scott@netsplit.com>

	* dbus/com.ubuntu.Upstart.Job.xml (GetAllInstances): And also add
	a similar method to return the object path of all instances of a
	particular job.
	* init/job_class.c (job_class_get_all_instances): Implement the
	method, pretty much the same as the other.
	* init/job_class.h: Add prototype.
	* init/control.c: Fix comment.
	* init/tests/test_control.c (test_get_all_jobs): Ensure that the
	individual paths are children of the array.

	* dbus/com.ubuntu.Upstart.xml (GetAllJobs): Add method to return
	the object path of all known jobs.
	* init/control.c (control_get_all_jobs): Implement the method,
	somewhat simple happily.
	* init/control.h: Add prototype for the method.
	* init/tests/test_control.c (test_get_all_jobs): Test that the
	right data is returned.

	* dbus/com.ubuntu.Upstart.xml, dbus/com.ubuntu.Upstart.Job.xml,
	* dbus/com.ubuntu.Upstart.Instance.xml: Add libnih XML NS to the
	files so that we can tag methods as sync or async later.

	* init/control.c (control_get_job_by_name): Remove const from
	return parameter.
	* init/control.h: Update prototype.
	* init/tests/test_control.c (test_get_job_by_name): Remove const
	from path type.

	* init/job_class.c (job_class_get_instance_by_name): Remove wrong
	const from parameter now that we've fixed the bindings generator.
	* init/job_class.h: Update prototype to match.
	* init/tests/test_job_class.c (test_get_instance_by_name): Change
	type of path to match.

	* HACKING (Dependencies): clarify that autoreconf and configure need
	to be run for libnih first.

	* init/Makefile.am (test_process_LDADD, test_job_class_LDADD)
	(test_job_process_LDADD, test_job_LDADD, test_event_LDADD)
	(test_event_operator_LDADD, test_parse_job_LDADD)
	(test_parse_conf_LDADD, test_conf_LDADD, test_control_LDADD): Link
	the auto-generated D-Bus code in, otherwise the tests won't be
	complete.

2008-05-24  Scott James Remnant  <scott@netsplit.com>

	* HACKING: Changed branch location again, of both upstart and
	libnih.

2008-05-16  Scott James Remnant  <scott@netsplit.com>

	* init/job_class.c (job_class_consider, job_class_reconsider): Find
	the best class first and compare against the current class before
	acting, this avoids the re-register jump every time a job stops.
	(job_class_select): Rename to job_class_add() since this is takes
	a class and is the direct opposite to job_class_remove().

2008-05-15  Scott James Remnant  <scott@netsplit.com>

	* init/event.c (event_new): We can't rely on the event poll function
	being the last in the main loop, it's often the first, so after
	adding an event to the queue ensure the loop is iterated at least
	once so that the event poll occurs for it.

2008-05-09  Scott James Remnant  <scott@netsplit.com>

	* TODO (Anytime): Update.

	* dbus/com.ubuntu.Upstart.Instance.xml: format to match others

	* dbus/com.ubuntu.Upstart.Job.xml (GetInstanceByName): Add method
	* init/job_class.c (job_class_get_instance_by_name): Implementation.
	* init/job_class.h: Add prototype.
	* init/tests/test_job_class.c (test_get_instance_by_name): Tests
	for new method.

	* init/job_class.h (JobClass): Make instances a hash table.
	* init/job_class.c (job_class_new): Initialise instances as a hash
	table now.
	(job_class_register): Iterate instances as hash table.
	(job_class_remove): Slightly odd construct needed to return FALSE
	if there's anything in the hash table.
	(job_class_unregister): Likewise to assert on no instances.
	* init/tests/test_job_class.c (test_new): Check that instances is
	now a hash table.
	* init/job.h (Job): Make name the first member.
	* init/job.c (job_new): Add to instances as hash table.
	(job_instance): Drop entirely, replaced by a hash lookup.
	* init/tests/test_job.c (test_instance): Drop.
	* init/job_process.c (job_process_find): Iterate instances as a
	hash table.
	* init/event.c (event_pending_handle_jobs)
	(event_finished_handle_jobs): Iterate instances as hash table.
	(event_pending_handle_jobs): Replace job_instance call with an
	ordinary hash lookup.
	* init/tests/test_event.c: Update to use hash table.
	* init/tests/test_conf.c: Update instances stealing for hash table

	* init/job_class.c (job_class_new): initialise instance to the
	empty string.
	* init/tests/test_job_class.c: Update job_new() calls.
	(test_new): Check instance against the empty string.
	* init/job.c (job_new): name may no longer be NULL.
	* init/tests/test_job.c: Update job_new() calls.
	(test_instance): Reset back to "" when done.
	* init/event.c (event_pending_handle_jobs): Always expand the
	name, since the class->instance is always non-NULL.
	* init/tests/test_event.c: Update job_new calls.
	* init/tests/test_conf.c: Update job_new calls.
	* init/tests/test_job_process.c: Update job_new calls.

	* init/job.c (job_new): Singleton jobs have a fixed name of "",
	rather than a NULL name, and a D-Bus name of "_".
	(job_instance): Which rather simplifies this function (in fact,
	it makes this function look like a common one).
	(job_emit_event): Always set INSTANCE variable.
	(job_name): Still distinguish in output, to avoid ugly "()" but
	check character rather than NULL.
	* init/tests/test_job.c (test_new): Check name is set to ""
	and path to ".../_"
	(test_change_state, test_emit_event): Update test cases to assume
	an empty INSTANCE variable
	(test_instance): Update to pass "" instead of NULL.
	* init/job_process.c (job_process_run): Always set UPSTART_INSTANCE
	* init/tests/test_job_process.c (test_run): Always assume an
	UPSTART_INSTANCE variable, it may just be empty.
	* init/tests/test_event.c (test_pending_handle_jobs): Expect
	the name to be set to the empty string.

	* init/Makefile.am (com.ubuntu.Upstart.c com.ubuntu.Upstart.h)
	(com.ubuntu.Upstart.Job.c com.ubuntu.Upstart.Job.h)
	(com.ubuntu.Upstart.Instance.c com.ubuntu.Upstart.Instance.h):
	Drop setting of data-type, turns out it doesn't work anyway.

	* dbus/Upstart.conf: Add configuration file.
	* dbus/Makefile.am (dbussystemdir, dist_dbussystem_DATA): Install
	the configuration file into the right place.

	* dbus/com.ubuntu.Upstart.xml (GetJobByName): Add method
	* init/control.c (control_get_job_by_name): Implementation.
	* init/control.h: Prototype.
	* init/tests/test_control.c (test_get_job_by_name): Test the
	method using a fake message.

2008-05-08  Scott James Remnant  <scott@netsplit.com>

	* dbus/com.ubuntu.Upstart.xml, dbus/com.ubuntu.Upstart.Job.xml,
	* dbus/com.ubuntu.Upstart.Instance.xml: Add DTDs.

	* init/control.c (manager_interfaces): Export the general
	com.ubuntu.Upstart interface
	* init/job_class.c (job_class_interfaces): Export the
	com.ubuntu.Upstart.Job interface
	* init/job.c (job_interfaces): Export the
	com.ubuntu.Upstart.Instance interface

	* init/Makefile.am (BUILT_SOURCES)
	(com.ubuntu.Upstart.c com.ubuntu.Upstart.h)
	(com.ubuntu.Upstart.Job.c com.ubuntu.Upstart.Job.h)
	(com.ubuntu.Upstart.Instance.c com.ubuntu.Upstart.Instance.h):
	Generate C code and header files from the XML files which produce
	object bindings.
	(init_SOURCES): Link the built sources.
	(CLEANFILES): Clean them up afterwards

	* dbus/com.ubuntu.Upstart.xml: Initially empty description for
	manager object interface(s).
	* dbus/com.ubuntu.Upstart.Job.xml: Initially empty description
	for job class object interface(s).
	* dbus/com.ubuntu.Upstart.Instance.xml: Initially empty
	description for job instance object interface(s).
	* dbus/Makefile.am: Distribute the three interface files,
	they're used as sources elsewhere.
	* configure.ac (AC_CONFIG_FILES): Generate dbus/Makefile
	* Makefile.am (SUBDIRS): Descend into the dbus sub-directory.

	* init/job_class.c (job_class_consider, job_class_reconsider):
	Separate out the actual meat of the functions, since it's largely
	duplicated between the two.  This makes the difference between
	the two functions clearer, consider always stages an election
	no matter which is registered, reconsider only stages an election
	if the current class is registered.
	(job_class_select, job_class_remove): Functions containing the
	common code, which now also handle registering and unregistering
	the class with D-Bus.  Here is the right place, not in new, since
	we only export the current best class of a given name.
	(job_class_register, job_class_unregister): Function to register
	a job and its instances, and to unregister a job (we assert that
	there must be no instances for us to do this).
	* init/job_class.h: Add prototypes.
	* init/tests/test_job_class.c (test_consider, test_reconsider):
	Check that D-Bus registration and unregistration happens as
	expected.
	(test_register, test_unregister): test on their own.
	* init/job.c (job_new): Register instances with D-Bus, since
	instances can only ever exist for active classes, all instances
	are always registered on the bus.
	(job_register): Function to register an instance on the bus.
	* init/job.h: Add prototype.
	* init/tests/test_job.c (test_new): Test creating a job with an
	active d-bus connection, which should have it registered.
	(test_register): Test registration on its own.
	* init/control.c (control_register_all): Make this always succeed,
	and register existing jobs on the new connection.
	(control_server_connect, control_bus_open): registration is
	always successful.
	* init/tests/test_control.c (test_server_connect, test_bus_open):
	Test with existing jobs when we get a connection or create the
	bus connection, ensure that the jobs and instances are registered.

	* init/tests/test_job.c (test_change_state): Check for a bug where
	a job with multiple instances will be freed when one instance is
	deleted rather than the last instance.
	* init/job.c (job_change_state): Add debugging messages when we
	destroy a job that's no longer the current one or an instance
	that's no longer active; also ensure that we never destroy a job
	that's the current one.
	* init/event.c (event_pending_handle_jobs): Add a debugging message
	when we create a new instance of a job.
	* init/conf.c (conf_file_destroy): Add a debugging message when
	we destroy a job that's no longer the current one.

2008-05-07  Scott James Remnant  <scott@netsplit.com>

	* init/control.c (control_server_open, control_server_close)
	(control_server_connect): Create and manage a listening d-bus server
	that is used for private direct connections to Upstart for when the
	d-bus daemon is not available.  Each new connection has the same
	objects as the d-bus system bus, they only differ in their method.
	(control_conns, control_init): Cache the open connections, including
	the bus daemon and any private connections; we'll iterate this list
	when sending signals.
	(control_bus_open): Store connection in the list, don't worry about
	setting close-on-exec, we check that by test case and rely on d-bus
	to do it.
	(control_bus_disconnected): Rename to control_disconnected
	(control_disconnected): Work for system bus and private connections,
	remove from the connections list.
	* init/control.h: Add prototypes, remove global definition of bus
	name to just being private again.
	* init/tests/test_control.c (test_server_open, test_server_close)
	(test_server_connect): Test the new functions.
	(test_bus_open): add check for list entry
	(test_bus_disconnected): rename to test_disconnected
	* init/main.c: Open the listening server, warning if we're unable
	to do so (but we won't treat it as a hard error since there's the
	d-bus daemon as the default anyway).
	* init/init.supp: suppress the fact that the control connections
	list stays around.

	* init/job_process.c (job_process_run): Use NIH_ZERO instead of
	NIH_MUST and == 0

2008-05-06  Scott James Remnant  <scott@netsplit.com>

	* init/environ.c (environ_expand_until): Odd gcc optimiser warning,
	it reckons arg_start and end may be used uninitialised, but I don't
	see how they can be.

	* init/main.c (main): Warn if we can't set the root directory.
	* init/job_process.c (job_process_spawn)
	(job_process_error_abort): loop on the return of write()
	* init/tests/test_job_process.c (child, main): assert getcwd() works
	(test_handler): initialise list and entry for gcc's blind spot.
	(test_run): initialise ret for gcc's blind spot
	* init/tests/test_job.c (test_name): jump through hoops for gcc
	(test_change_state): list and entry.
	* init/tests/test_event.c (test_finished_handle_jobs, test_finished)
	(test_pending_handle_jobs, test_poll, test_pending): initialise to
	NULL and buy gcc glasses
	* init/tests/test_event_operator.c (test_operator_collect): another
	NULL to make gcc happy.

2008-05-01  Scott James Remnant  <scott@netsplit.com>

	* TODO: Update.

	* init/init.supp: Suppress a few test case artefacts caused by
	valgrind hating reachable memory at exec() time.

	* init/tests/test_job_process.c: Fix a few cases where we were
	still dup'ing the name argument to job_new().
	* init/tests/test_parse_job.c: Include missing signal.h

	* init/event.c (event_pending_handle_jobs)
	(event_finished_handle_jobs): Land the old job event handling
	functions here as static functions, right now they're immense but
	we'll actually move much of the code back out again as we go.
	* init/tests/test_event.c (test_pending_handle_jobs)
	(test_finished_handle_jobs): Also land the test cases in renamed
	and somewhat restructued functions, since we now have to do the
	testing through event_poll().
	(test_poll, test_pending, test_finished): It never hurts to improve
	test cases while you're in there.

2008-04-30  Scott James Remnant  <scott@netsplit.com>

	* init/job.c (job_change_state): Change calls to job_process_run
	and job_process_kill.
	* init/main.c: Change to job_process_handler

	* init/job_process.c, init/job_process.h: Land the code from job.c
	and defs from job.h that deal specifically with a job's processes,
	rename the functions to job_process_*() in the process.
	* init/tests/test_job_process.c: And land the test cases as well.

	* init/job.c: Strip of everything not related to creation and finding
	of instances and the core state machine; process stuff will move to
	job_process.c and event handling to event.c, class (nee config) stuff
	is already moved to job_class.c
	(job_new): Don't reparent the name, it doesn't help anything, just
	take a copy.
	(job_name, job_failed, job_unblock, job_emit_event): Make extern since
	we need to use these outside or just want to test them.
	* init/job.h: Clean out also.
	* init/tests/test_job.c: Also clean out.
	(test_name, test_failed, test_unblock, test_emit_event): Add test cases
	for newly extern functions.

	* init/main.c: Include events.h to get the ones we need.

	* init/control.c (control_job_config_path, control_job_path)
	(control_path_append): Drop these functions (replaced by the more
	generic nih_dbus_path() function)
	* init/control.h: Make CONTROL_ROOT public, and drop other prototypes.
	* init/tests/test_control.c (test_job_config_path)
	(test_job_path): Drop tests.

2008-04-29  Scott James Remnant  <scott@netsplit.com>

	* init/event.c, init/event.h, init/tests/test_event.c: Strip out the
	event operator code and events list.

	* init/job_class.c, init/job_class.h: We only need the event operator
	code here now.

	* init/events.h, init/event_operator.c, init/event_operator.h,
	init/tests/test_event_operator.c: Separate out the event operator
	code and the list of events into separate source files.
	* init/Makefile.am (init_SOURCES): Build and link event operator code
	and use the lists of events.
	(TESTS): Build and run the event operator test suite.
	(test_event_operator_SOURCES, test_event_operator_LDFLAGS)
	(test_event_operator_LDADD): Details for the event operator test
	suite.
	(test_process_LDADD, test_job_class_LDADD)
	(test_job_process_LDADD, test_job_LDADD, test_event_LDADD)
	(test_parse_job_LDADD, test_parse_conf_LDADD, test_conf_LDADD)
	(test_control_LDADD): Link the event operator code.

	* init/job_class.c, init/main.c: Correct includes and some function
	names.

	* init/process.c, init/process.h, init/tests/test_process.c: Land
	original Process code (used by job class and similar).

	* init/process.c, init/process.h, init/tests/test_process.c: Break
	into two pieces, one part becomes job_process which requires both
	job information and process information, the other becomes system
	which requires no job information.
	* init/errors.h: Update error name.
	* init/Makefile.am (init_SOURCES): Build and link job process code
	and header along with system code and header.
	(TESTS): Build and run job process and system test suites.
	(test_job_process_SOURCES, test_job_process_LDFLAGS)
	(test_job_process_LDADD): Details for job process test suite.
	(test_system_SOURCES, test_system_LDFLAGS, test_system_LDADD):
	Details for system test suite.
	(test_process_LDADD, test_job_class_LDADD, test_job_LDADD)
	(test_event_LDADD, test_parse_job_LDADD, test_parse_conf_LDADD)
	(test_conf_LDADD, test_control_LDADD): Link job process and system
	code.

	* init/parse_conf.c: Remove parse_job include.

	* init/init.supp: Update leak check for class init; remove
	valgrind workaround since it's gone away with the change of that
	function.

	* init/conf.h (ConfFile): Change type of job member, but leave name.
	Add prototype for new function.
	* init/conf.c (conf_reload_path): Somewhat simplify the case of
	having parsed a job, we only need to call job_class_consider() now
	to have it dealt with.
	(conf_file_destroy): Likewise after removing the ConfFile from the
	source (so it won't get considered) and marking the job class as
	deleted, we only need to call job_class_reconsider() and check the
	return value to see whether we've been replaced.
	(conf_select_job): In return we provide the function to decide which
	of the available job sources is the best one.
	* init/tests/test_conf.c: Update types in tests.
	(test_select_job): Test the new function.

	* init/parse_job.h: Update to include job_class.h and update prototype
	to return JobClass, we'll keep the name though since we'll never
	parse jobs and otherwise things get annoying.
	* init/parse_job.c: Update to work on job classes.
	* init/tests/test_parse_job.c: Update to match.

	* init/job_class.h (JobClass): Factor out old JobConfig object into
	a new JobClass object with the same properties, but in its own source
	file.
	(ExpectType): Rename old JobExpect to this to match other enums.
	(ConsoleType): Move along with the object that uses it.
	* init/job_class.c (job_class_init, job_class_new)
	(job_class_environment): Bring along methods that only operate on
	a JobClass, cleaning them up in the process.
	(job_class_consider, job_class_reconsider): Replace job_config_replace
	with these two functions that may be used for a new job class and
	when discarding or finishing with an old one respectively.
	* init/tests/test_job_class.c: Tests for the functions.
	* init/Makefile.am (init_SOURCES): Build and link job class source
	and header.
	(TESTS): Build and run job class test suite.
	(test_job_class_SOURCES, test_job_class_LDFLAGS)
	(test_job_class_LDADD): Details for job class test suite.
	(test_process_LDADD, test_job_LDADD, test_event_LDADD)
	(test_parse_job_LDADD, test_parse_conf_LDADD, test_conf_LDADD)
	(test_control_LDADD): Link job class code to other tests too.

2008-04-28  Scott James Remnant  <scott@netsplit.com>

	* init/control.c (control_job_config_path, control_job_path): Add
	functions to generate D-Bus object paths for jobs and instances
	(control_path_append): and a static function used by both to append
	escaped path elements.
	* init/control.h: Add prototypes.
	* init/tests/test_control.c (test_job_config_path)
	(test_job_path): Add test cases for the new functions.
	* init/job.h (JobConfig, Job): Add path member to both structures.
	* init/job.c (job_config_new, job_new): Initialise the path members.
	* init/tests/test_job.c (test_config_new, test_new): Make sure
	the path members are initialised to something sensible.
	* init/init.supp: Valgrind whines, I do not know why.

	* init/control.c (control_bus_open): Call out to register objects
	on the new bus connection.
	(control_register_all): Start off by registering the connection
	manager object, no methods/signals for now.
	* init/tests/test_control.c (test_bus_open): Make sure the manager
	object is registered.

2008-04-27  Scott James Remnant  <scott@netsplit.com>

	* init/tests/test_control.c (test_bus_open): Correct name of
	error macro.

	* init/job.c (job_emit_event): Make INSTANCE the second variable.
	* init/tests/test_job.c (test_next_state): Update tests.

2008-04-25  Scott James Remnant  <scott@netsplit.com>

	* init/tests/test_control.c (test_bus_open): Use D-bus macros for
	error strings instead of naming them by hand.

2008-04-22  Scott James Remnant  <scott@netsplit.com>

	* init/tests/test_control.c (test_bus_close): Add another missing
	call to dbus_shutdown.

2008-04-21  Scott James Remnant  <scott@netsplit.com>

	* init/tests/test_control.c (test_bus_open): Under valgrind we seem
	to get NoReply instead of Disconnected which is a wee bit odd.
	Add missing call
	(test_bus_disconnected): Add missing call to dbus_shutdown.

2008-04-19  Scott James Remnant  <scott@netsplit.com>

	* init/process.c: Add missing limits.h include

	* init/job.h (JobConfig): Merge instance and instance_name; if
	instance is set, the job is multi-instance with the name derived
	from that; if unset the job is singleton.  We will not support
	unlimited instances.
	* init/job.c (job_config_new): Initialise instance to NULL.
	(job_new): Assert that name is set for instance jobs.
	(job_instance): Alter to only deal with singleton and instance
	jobs, the unlimited instances case is gone.
	(job_handle_event): Use instance instead of instance_name
	* init/tests/test_job.c (test_config_new): Check instance is NULL
	(test_find_by_pid): Adjust the way instance jobs are made, which
	means we have to pass a name to job_config_new now.
	(test_instance): Adjust tests to remove unlmited-instance tests
	and pass name to job_config_new
	(test_change_state, test_run_process): Pass instance name to
	job_new as an allocated argument rather than waiting to set it
	until afterwards.
	(test_handle_event): Set instance instead of instance_name
	* init/parse_job.c (stanza_instance): Make the argument mandatory.
	* init/tests/test_parse_job.c (test_stanza_instance): Remove the
	checks for without argument, and make sure that without argument
	is an error.

	* init/parse_job.c (stanza_oom): Oops, forgot to free never arg.

	* init/job.h (JobConfig): NihList is rather overkill for emits,
	which is static configuration; turn into a NULL-terminated array
	which'll make it easier to turn into a D-Bus property later.
	* init/job.c (job_config_new): Initialise to NULL now.
	* init/tests/test_job.c (test_config_new): Make sure it's NULL.
	* init/parse_job.c (stanza_emits): Store in an array instead.
	* init/tests/test_parse_job.c (test_stanza_emits): Redo tests.

	* init/job.c (job_emit_event): Append exported variables to the
	job event without overwriting the builtins.
	* init/tests/test_job.c (test_change_state): Check that exported
	environment is added to the job events.

	* init/parse_job.c (stanza_export): Parse a new export stanza,
	which takes one or more environment variable names.
	* init/tests/test_parse_job.c (test_stanza_export): Test the new
	stanza.

	* init/job.h (JobConfig): Add new export member.
	* init/job.c (job_config_new): Initialise to NULL.
	* init/tests/test_job.c (test_config_new): Make sure it's NULL.

	* init/environ.c (environ_add, environ_set): Add a replace argument
	which when FALSE does not replace existing entries in the environment
	table.
	* init/environ.h: Adjust prototypes.
	* init/tests/test_environ.c (test_add): Add tests for non-replacement
	mode, including corner cases.
	(test_set): Replace should be TRUE in this test.
	* init/event.c (event_operator_collect): Always replace existing
	environment members.
	* init/job.c (job_config_environment, job_run_process): Always replace
	existing environment members.
	(job_emit_event): Always replace existing environment members, and
	rework this function to get rid of the confusing gotos.

	* init/tests/test_job.c (test_change_state): Add tests to make sure
	we include the INSTANCE variable in the event environment.

2008-04-18  Scott James Remnant  <scott@netsplit.com>

	* init/process.c (process_kill): Make sure we do send the signal to
	the process group; in practice this makes no difference, but it pays
	to be explicit in such things.
	* init/tests/test_process.c (test_kill): Add a test case for when
	the session leader is no more.

	* init/job.h (JobConfig): Another day, another obscure job config
	detail.  This one is for adjusting how likely you are to be killed
	by the OOM Killer.
	* init/job.c (job_config_new): Set to zero by default.
	* init/tests/test_job.c (test_config_new): And make sure it is zero.
	* init/parse_job.c (stanza_oom): And it helps to have a function
	to set that one.
	* init/tests/test_parse_job.c (test_stanza_oom): Test it.
	* init/errors.h: And we need an error if its out of bounds.
	* init/conf.c (conf_reload_path): Which also needs to be caught.
	* init/process.c (process_spawn): Of course, we have to do something
	with the oom adjustment.
	(process_error_read): message for failure error.
	* init/process.h (processErrorType): And need an error if it fails

	* init/main.c: Drop the legacy configuration directory, the format
	of jobs has changed sufficiently to not support it.
	* init/Makefile.am (AM_CPPFLAGS): Remove LEGACY_CONFDIR definition.
	(install-data-local): Don't create it, either.

	* init/enum.c, init/enum.h, init/tests/test_enum.c: Remove these
	source files, a hold-over from when we had them in a separate
	library and passed around the integer values.
	* init/job.c, init/job.h, init/tests/test_job.c: Restore in their
	proper place.
	* init/Makefile.am: Remove enum.* from build instructions.

	* init/main.c: Attempt to connect to the system bus on startup,
	but don't expect it to work.

	* init/control.c (control_bus_open, control_bus_disconnected)
	(control_bus_close): Functions to open a connection to the D-Bus
	system bus, clean up if disconnected or disconnect ourselves
	explicitly.
	* init/control.h: Prototypes.
	* init/tests/test_control.c (test_bus_open)
	(test_bus_disconnected, test_bus_close): Test the functions using
	a fake D-Bus system bus daemon.
	* init/errors.h: Add error for "name taken".
	* init/Makefile.am (init_SOURCES): Build and link control.c and
	control.h
	(TESTS): Build and run control test suite.
	(test_control_SOURCES, test_control_LDFLAGS, test_control_LDADD):
	Details for control test suite.
	(test_process_LDADD, test_job_LDADD, test_event_LDADD)
	(test_parse_job_LDADD, test_parse_conf_LDADD, test_conf_LDADD):
	Link control.o

2008-04-16  Scott James Remnant  <scott@netsplit.com>

	* init/job.h (JobConfig): Add leader member.
	* init/job.c (job_config_new): Initialise leader to FALSE.
	* init/tests/test_job.c (test_config_new): Make sure leader is FALSE.
	(test_change_goal, test_change_state, test_run_process)
	(test_kill_process, test_child_handler, test_handle_event)
	(test_handle_event_finished): Jobs have to be leaders now to allow
	waitpid() to work in test cases.
	* init/parse_job.c (stanza_session): Parse "session leader" stanza
	to set to TRUE.
	* init/tests/test_parse_job.c (test_stanza_session): Test new
	stanza parsing.
	(test_stanza_console): Add missing "missing argument" test.
	* init/process.c (process_error_read): Deal with new fork error.
	(process_spawn): If we're not to be a session leader, fork again and
	write the pid back on the open socket.
	* init/process.h (ProcessErrorType): Introduce new fork error.
	* init/tests/test_process.c (test_spawn): Test that we can't start
	a non-session-leader and still have process details.
	(test_spawn, test_kill): Other jobs have to be leaders now to
	allow waitpid() to work.
	* init/tests/test_event.c (test_poll): Jobs have to be leaders now
	to allow waitpid() to work.

2008-04-12  Scott James Remnant  <scott@netsplit.com>

	* configure.ac (NIH_INIT): Require that libnih build D-Bus support,
	failing configure if we can't get it.
	* init/Makefile.am (AM_CFLAGS): Build with D-Bus CFLAGS,
	(init_LDADD, test_process_LDADD, test_job_LDADD, test_event_LDADD)
	(test_parse_job_LDADD, test_parse_conf_LDADD, test_conf_LDADD): and
	link with libnih-dbus.la and D-Bus LIBS.
	(init_LDFLAGS): No need for -static now since libnih will only exist
	statically anyway.

	* init/main.c: Use a better name for kbdrequest
	* init/event.h (KBDREQUEST_EVENT): Rename event to keyboard-request

	* init/main.c: Drop the attempt to rescue a crashed system by
	carrying on with no state
	(crash_handler): After the child has core dumped, the parent will
	die and the kernel will panic.  That's the best we can do, I think.

	* init/job.c (job_change_state): Don't generate the stalled event;
	there's nothing useful you can do with it other than start a root
	shell and that's just a security hole waiting to happen.
	(job_new): Don't increment the instances counter.
	* init/job.h: Remove extern for instances counter.
	* init/tests/test_job.c (test_new): Remove the check that the
	instance counter is incremented.
	(test_change_state): Remove the test for the stalled event.
	* init/event.h (STALLED): Remove stalled event definition,
	* TODO: Update.

	* init/job.h (Job): And while we're at it, the instance name is
	guaranteed unique for a given job name, which is also guaranteed
	to be unique - so don't bother with job ids either, since they
	also get reused in bad cases.
	* init/job.c (job_next_id): Drop this function.
	(job_new): Don't assign an id anymore.
	(job_find_by_id): Drop this function.
	(job_run_process): Set UPSTART_INSTANCE to the instance name if set.
	(job_name): Function to create the string used in messages.
	(job_change_goal, job_change_state, job_run_process)
	(job_kill_process, job_kill_timer, job_child_handler)
	(job_process_terminated, job_process_trace_new)
	(job_process_trace_new_child, job_process_trace_signal)
	(job_process_trace_fork, job_process_trace_exec): Use the instance
	name in messages (if set) in place of the job id.
	* init/tests/test_job.c (test_new): Drop checks on the id field.
	(test_find_by_id): Drop test.
	(test_run_process): Check that UPSTART_INSTANCE is set only for
	named job instances, and contains the instance name.
	(test_change_state, test_run_process, test_child_handler): Remove
	id setting and update error message checks.
	* TODO: Update.

	* init/event.h (Event): We don't use the id field for anything;
	and it can't be guaranteed to be unique since it can wrap over
	and get reused.  Drop it.
	* init/event.c (event_next_id): Drop this function.
	(event_new): Don't assign an id anymore.
	(event_find_by_id): Drop this function.
	* init/tests/test_event.c (test_new): Drop checks on the id field
	(test_find_by_id): Drop test.
	(test_poll): Drop id setting which was needless anyway.

2008-04-11  Scott James Remnant  <scott@netsplit.com>

	* init/tests/test_job.c (test_child_handler): Add tests to make
	sure that respawn works for both services and tasks; the only
	difference we want for tasks is that zero is a normal exit code.
	* init/job.c (job_process_terminated): Status need not be non-zero
	if the job is not a task.

	Change the default job type from task to service, which will
	finally match people's expectations.

	* init/job.h (JobConfig): Replace service member with task
	* init/job.c (job_config_new): Initialise task to FALSE
	(job_change_state): Unblock if not a task instead of if a service
	* init/tests/test_job.c (test_config_new): Make sure task is FALSE
	(test_change_state): Check service by default, task with flag;
	this also means we expect blockers to be cleared if we end up in
	running for the other checks
	(test_child_handler): Expect blockers to be cleared if we end up
	in running now that service is the default.
	* init/tests/test_event.c (test_poll): Test with a task since
	we want to remain blocked for longer.
	* init/parse_job.c (stanza_respawn): Don't set service to TRUE
	(stanza_service): Rename to stanza_task and set task flag instead
	* init/tests/test_parse_job.c (test_stanza_respawn): Remove checks
	for setting of service flag
	(test_stanza_service): Rename to test_stanza_task and test task

	* init/job.c (job_init): Create hash using nih_hash_string_new()
	* init/conf.c (conf_source_new): Likewise.

2008-03-08  Scott James Remnant  <scott@netsplit.com>

	* HACKING: Terminology changes: Bazaar-NG is now just Bazaar;
	Malone is now just Launchpad's bug tracking system.  Update bugs
	URL to match modern form.

	* init/enum.h (JobWaitType): Rename to JobExpect
	* init/job.h (JobConfig): Rename wait_for to expect
	* init/job.c (job_config_new, job_change_state, job_run_process)
	(job_process_stopped, job_process_trace_new_child): Rename wait_for
	to expect in all occurances.
	* init/tests/test_job.c: Likewise rename all occurances.
	* init/parse_job.c (stanza_wait): Rename to stanza_expect and drop
	the intermediate argument.
	* init/tests/test_parse_job.c (test_stanza_wait): Rename to
	test_stanza_expect and adjust tests to match new syntax.
	* init/tests/test_process.c (test_spawn): Remove set of wait_for.

	* doc/states.dot: Remove the state transition from starting to
	waiting ("emit_stopped" in the graph); we don't have a "respawning
	too fast" exit here anymore, so always go to stopping.
	* doc/states.png: Regenerate.

	* TODO: Document the problems with overflowing ids and instance
	counter before I forget about them.

2008-03-07  Scott James Remnant  <scott@netsplit.com>

	* TODO: Update.

	* init/job.h (JobConfig): Add instance_name member.
	(Job): Add name member.
	* init/job.c (job_config_new): Initialise instance name to NULL.
	(job_new): Accept the name as an argument, reparenting and stealing
	(job_handle_event): Expand the instance name and pass to job_new
	(job_instance): Accept a name and look that up in the list of current
	instances returning the instance if found.
	* init/tests/test_job.c: Add extra argument to all job_new calls
	(test_config_new): Make sure instance name is initialised to NULL.
	(test_handle_event): Make sure the job name is set from the instance,
	and make sure an existing instance is reused if we can.
	(test_instance): Make sure that the existing instance is returned.
	* init/parse_job.c (stanza_instance): Check for an optional argument
	and store it in the instance_name member if it exists, otherwise
	free and reset the instance_name member.
	* init/tests/test_parse_job.c (test_stanza_instance): Check the new
	argument is handled properly and stored in the right place.
	* init/tests/test_conf.c (test_source_reload_job_dir)
	(test_file_destroy): Add extra NULL to job_new
	* init/tests/test_event.c (test_poll): Add extra NULL to job_new

	* init/event.c (event_operator_match): Accept an environment array
	and expand the operator value against it before attempting to match.
	(event_operator_handle): Also accept the environment array and pass
	through to calls to event_operator_match().
	* init/event.h: Update prototypes.
	* init/tests/test_event.c (test_operator_match): Add extra NULL
	argument to most tests, and add tests for known and unknown variable
	references.
	(test_operator_handle): Add extra NULL arguments to most tests, and
	add test for passing of environment through.
	(test_operator_reset): Add extra NULL argument to call.
	* init/job.c (job_handle_event): Pass the job environment for the
	stop event handling, but NULL for the start event.
	* init/tests/test_job.c (test_handle_event): Make sure that a stop
	operator is expanded from the job environment before being matched
	against the stop event.

	* init/event.c, init/event.h, init/environ.c: Documentation tweaks.

	* init/job.c (job_change_state): Remove the code to check for runaway
	jobs from here, we'll always let people explicitly start an instance.
	(job_process_terminated): Call job_catch_runaway when actually doing
	the respawn instead.
	* init/tests/test_job.c (test_change_state): Remove "too fast" checks,
	we're going to allow start/stop requests to restart jobs as much as
	they like since this is an external request.
	(test_handle_event, test_handle_event_finished): No need to remove
	a respawn limit with this behaviour.
	(test_child_handler): Instead check that the respawn counter is
	dealt with by the child handler.

	* TODO: Update, I found a bug with the current model.

	* init/tests/test_environ.c (test_expand): Check that a string
	without an expansion still works ok.

2008-03-06  Scott James Remnant  <scott@netsplit.com>

	* init/event.c (event_operator_collect): Just use strcat functions.

2008-03-03  Scott James Remnant  <scott@netsplit.com>

	* init/environ.c (environ_valid): New function to check the validity
	of an environment variable name, should call before accepting any.
	(environ_expand_until): New function to expand variable references
	in a string using an environment table; supports a few common
	shell-like expressions.
	(environ_getn): Change to return the value of the string, not the
	entire environment string.
	* init/environ.h: Add prototypes.
	* init/errors.h: Add errors raised by new functions.
	* init/tests/test_environ.c (test_valid, test_expand): Add test
	cases for the new functions.
	(test_get, test_getn): Change test case to check for the variable
	value instead of returning the whole string.

	* TODO: Add thoughts on blocking commands.

	* TODO: Update.

	* init/event.h (Event): Remove the refs member; we now never hold
	a reference to an event we're blocking since we always copy the
	environment out if we want to keep it.
	(EventOperator): Events are always blocked while we hold them,
	so drop the blocked member.
	(EventProgress): The done state is no longer needed, we can free
	in finished now.
	* init/event.c (event_ref, event_unref): Drop these functions.
	(event_new): Don't ininitialise the refs member since it's gone.
	(event_poll): Remove the done state since it's directly freed
	in event_finished again
	(event_finished): No done state, event is freed before return.
	(event_operator_new): No blocked member.
	(event_operator_copy): Always block the event after copying.
	(event_operator_destroy): Simply unblock.
	(event_operator_handle): Simply block the event on match.
	(event_operator_collect): Always block the copied event
	(event_operator_unblock): This function is no longer required, since
	it has an identical effect to reset.
	(event_operator_reset): Simply unblock the event.
	* init/tests/test_event.c (test_new): Drop the check for refs
	being initialised to zero.
	(test_ref, test_unref, test_operator_collect): Drop test for
	functions that have been dropped in the code.
	(test_operator_new): Drop the check for blocked being initialised
	to FALSE.
	(test_block, test_unblock, test_operator_destroy): Drop any references
	to the refs member.
	(test_operator_destroy): Actually fix the function to test things.
	(test_poll): Drop the check for remaining in the done state.
	(test_operator_new, test_operator_copy): Drop the checks for blocked.
	(test_operator_handle, test_operator_collect, test_opreator_reset):
	Drop references to refs and blocked.
	* init/job.c (job_unblock, job_handle_event): Drop the call to
	event_unref() since the next call was always event_unblock() and
	that's the one that we didn't delete.
	* init/tests/test_job.c (test_change_state, test_child_handler)
	(test_handle_event, test_handle_event_finished): Events don't
	have references anymore, so remove calls to reference, unreference
	and checks for the reference count - it's all done with blocks now.
	(test_new): Remove check that the operator is not blocked for a
	new job since there's no such thing now.
	(test_handle_event): Operators don't have a blocked member anymore,
	if there's an event, it's blocked.

	* init/job.c (job_change_state): Don't reference the event we're
	blocked on, we'll always know when it's finished.
	(job_handle_event_finished): Likewise no reason to unreference it.
	* init/tests/test_job.c (test_change_goal, test_child_handler)
	(test_handle_event, test_change_state)
	(test_handle_event_finished): Remove the expectation that the blocked
	event is referenced by the job.
	* init/tests/test_event.c (test_poll): Don't reference the event,
	since the job would not have.

	* init/job.c (job_emit_event): Use environ_add/set for style
	reasons.

	* init/job.c (job_handle_event): Reset the stop_on operator after
	processing the event, thus the expression needs to be completely
	reevaluated before the job can be stopped again by it.  At last,
	correct behaviour!
	(job_change_state): No reason to reset the stop_on operator when
	starting since it's always reset after evaluating to TRUE now;
	likewise no reason to reset on re-entering running or waiting,
	job_unblock() is sufficient.
	(job_failed): No reason to iterate stop_on to set failed, it's
	empty - job_unblock() does what we want.
	* init/tests/test_job.c (test_handle_event): Check that the operator
	is actually reset and the event not referenced when handling from
	the event.
	(test_change_state, test_child_handler): Don't put anything in stop_on
	and thus don't expect anything to come out of it -- event environment
	is all done in stop_env and blocking done in blocking.

	* init/job.c (job_handle_event): Collect the stop events and store
	them in the blocking list, unblocking any that were there before
	such as the start events.
	(job_change_state): Unblock blocking events when returning to running
	from pre-stop.
	* init/tests/test_job.c (test_handle_event): Make sure the stop
	events are collected and replace any previously blocking events.
	(test_change_state, test_child_handler): Test that stop events in
	the blocking list are kept and unblocked when necessary.

2008-03-02  Scott James Remnant  <scott@netsplit.com>

	* init/job.c (job_change_state): Shouldn't emit the started event
	on pre-stop cancellation, and shouldn't unblock the job because
	it's a service.

	* init/job.c (job_change_state): Throw away the stop environment
	when starting and returning to running.
	* init/tests/test_job.c (test_change_state): Make sure the stop
	environment is actually thrown away.

	* init/job.c (job_run_process): Append the environment from the
	stop events if given the pre-stop process to run; do this before
	the special events so they can never be overriden.
	* init/tests/test_job.c (test_run_process): Check that the stop event
	environment is included for pre-stop and not for other jobs.

	* init/job.c (job_handle_event): Remove setting of UPSTART_JOB
	and UPSTART_JOB_ID, we set that when we run the process.
	* init/tests/test_job.c (test_handle_event): Don't check for
	UPSTART_JOB and UPSTART_JOB_ID since we no longer copy it in here.

	* init/job.c (job_run_process): Copy the environment to pass it to
	the job, appending the UPSTART_JOB and UPSTART_JOB_ID variables here;
	we never want to be able to match these, etc.
	* init/tests/test_job.c (test_run_process): Add tests to make sure
	that the environment is actually set in the processes we run.

	* init/job.h (Job): Add stop_env member to store environment from
	stop events for the stop script.
	* init/job.c (job_new): Initialise stop_env to NULL.
	(job_handle_event): Copy environment from the stop_on operator into
	the stop_env member.
	* init/tests/test_job.c (test_new): Check that stop_env is NULL.
	(test_handle_event): Add lots of tests to make sure that the
	environment is collected from the events and stored in stop_env
	properly, overwriting what was there already if necessary.

	* init/init.supp (job-run-process-args): Add a suppression for the
	fact that job_run_process will leak its arguments to a new process
	assuming that it will call exec() or exit()

	* init/tests/test_job.c (test_child_handler): Remove bogus free tag
	of the list, which we don't use in this test (valgrind failure)

	* init/job.h (Job): Remove the start_on member.
	* init/job.c (job_new): Don't initialise start_on since it's gone.
	(job_change_state): Drop call to unblock the start_on operator since
	the events are already unblocked by job_unblock.
	(job_failed): Drop setting of start_on events to failed since this
	is already done by job_unblock.  This results in a slight change in
	behaviour, now when a job fails to start - the event or command will
	be immediately unblocked since there's no point waiting until it
	stops again - it was waiting for it to start.
	* init/tests/test_job.c (test_new): Remove start_on checks
	(test_change_state, test_child_handler, test_handle_event): Remove
	all references to start_on, instead relying on the blocking checks
	instead.
	* init/tests/test_event.c (test_poll): Remove solitary reference
	to job's start_on, this wasn't necessary anyway - we proved that it
	was the right event by affecting the job.  Revert previous commit
	that temporarily increased the number of references, they should be
	one again now only the blocking list holds them.

	* init/job.h (job): Add blocking member, a list of events that we're
	blocking from finishing.
	* init/job.c (job_new): Initialise blocking member to NULL.
	(job_handle_event): Collect the list of events from the operator
	and store them in the job's blocking list (unblocking any existing
	first); if the job is already running, unblock unref and discard.
	(job_unblock): New function to deal with unblocking the events we're
	holding onto and resetting the blocking list; this will be extended
	later to also unblock any command.
	(job_change_state): Unblock events in running for services and in
	waiting for everything.
	(job_failed): Unblock events and mark them as failed.
	* init/tests/test_job.c (test_new): Check that it's initialised to NULL
	(test_handle_event): Extend the test cases to check the value of the
	blocking list, and to make sure that the previous blocking list is
	overwritten when necessary.
	(test_change_state, test_child_handler): Extend test cases so that
	wherever we're had a blocked event in start_on, we also have that in
	the blocking list.
	* init/tests/test_event.c (test_poll): Temporarily increase the
	expected number of references/blockers to the event in the poll
	test.

	* init/job.h (Job): Add start_env member, this stores the environment
	to use when starting the event so it doesn't overwrite the current
	environment of a restarting job.
	* init/job.c (job_handle_event): Do the heavy lifting of starting a
	new job instance here; construct the environment from the built-ins
	and configured, append that collected from the start events, locate
	or create a new instance, add the job name and id then copy into
	the new start_env member before starting the job.  At some point
	this will probably all become a function since it'll be similar for
	the control functions.
	(job_change_state): Copy the start_env member into the env member
	when in the starting state; thus the job environment remains the same
	until restarted.
	(job_new): Remove code to initialise the environment, we now do that
	when actually starting the instance.
	* init/tests/test_job.c (test_handle_event): Add test cases for
	starting the job, making sure that the environment is correctly
	copied into the right field and also checking what happens if it's
	already stopping or running.
	(test_change_state): Make sure that start_env is correctly copied
	over into env, overwriting what is there if non-NULL or keeping it
	if NULL.
	(test_new): Remove checks for environment setup, since we don't do
	that anymore here; replace with checking for NULL and restore the
	alloc fail tests.
	* TODO: Update.

	* init/environ.c (environ_add): Allow it to accept NULL length, since
	we can't always keep that around.

	* init/process.c (process_spawn): Accept the environment list as
	a parameter, then finally we can change this function to take a
	JobConfig as the first argument.
	(process_error_read): Remove the associated error handler.
	* init/process.h: Change prototype.
	(ProcessErrorType): Remove error enum for environment.
	* init/tests/test_process.c (test_spawn): Update calls in test to
	just pass in an environment array (direct testing).
	* init/job.c (job_run_process): Pass configuration and environment
	to process_spawn.

	* init/process.c (process_spawn): Take the environment directly out
	the job structure, rather than recreating it.
	(process_environment): Drop function, absorbed elsewhere.
	* init/process.h: Remove prototype.
	* init/tests/test_process.c (test_spawn): Set the job_id variable
	before calling job_new and set config->start_on instead of
	job->start_on so that job_new can pick up both.
	(test_environment): Remove test cases.

	* init/job.h (Job): finally gains env pointer of its own.
	* init/job.c (job_new): Initialise the environment, moving the last
	of the code from process_environment -- this is only temporary
	though in the interests of refactoring, it'll move out of here again
	soon enough.
	* init/tests/test_job.c (test_new): Make sure that the environment is
	set in a manner which tests the overriding of things by other things;
	we have to temporarily comment out the alloc fail stuff though :-(

	* init/event.c (event_operator_collect): Make list the last argument
	for consistency with future functions.
	* init/event.h: Update prototype.
	* init/tests/test_event.c (test_operator_collect): Swap arguments.
	* init/process.c (process_environment): Update.

	* init/job.c (job_config_environment): Function to generate an
	environment table from a JobConfig, code largely moved from process.c
	* init/job.h: Add protoyype.
	(JOB_DEFAULT_ENVIRONMENT): List of environment variables to always
	copy from the environment (moved from process.h)
	* init/tests/test_job.c (test_config_environment): Add test case,
	again largely copied from test_process.c
	* init/process.c (process_environment): Call job_config_environment
	instead of the code moved out.
	* init/process.h (PROCESS_ENVIRONMENT): Move to job.h
	* TODO: Update.

	* TODO: Update.

2008-03-01  Scott James Remnant  <scott@netsplit.com>

	* init/event.c (event_operator_collect): Create a mega-function to
	iterate an EventOperator tree (filtering out those bits that aren't
	TRUE) and collect the events, adding them to a linked list, adding
	their environment to a table and making a string list for another
	environment variable.  Fundamentally this function marshals data
	out of the Event subsystem into the right format for the Job subsystem.
	* init/event.h: Add prototype.
	* init/tests/test_event.c (test_operator_collect): Tests for the
	collector function; some bits may seem similar to test_process.c
	* init/process.c (process_environment): Use event_operator_collect
	to gather the environment, instead of its own code (which pretty
	much got pasted into event_operator_collect anyway).  Force everything
	else to allocate matching the caller.
	* init/tests/test_process.c (test_spawn, test_environment): Had
	forgotten to set the value of the intermediate AND operator to TRUE,
	necessary now.

	* init/process.c (process_environment_add): Move and rename this
	function, since it's not really process associated
	(process_environment): Change to use environ_add or environ_setf
	instead.
	* init/process.h: Remove prototype.
	* init/environ.c (environ_add): New name/location of
	process_environment_add, modified to not take a copy of the string
	(environ_set): Wrapper for the above for common dealing with
	environment we want to set from a format string.
	(environ_get, environ_getn, environ_lookup): Functions to get an
	environment variable entry; largely cripped from event.c but
	bug-fixed at the same time.
	* init/environ.h: Function prototypes.
	* init/event.c (event_operator_match): Change to use environ_lookup
	* init/tests/test_process.c (test_environment_add): Move the tests.
	* init/tests/test_environ.c: Test suite for environment handling
	* init/Makefile.am (init_SOURCES): Build environ.c and environ.h
	(TESTS): Build environment test suite
	(test_environ_SOURCES, test_environ_LDFLAGS, test_environ_LDADD):
	Details for environment test suite
	(test_process_LDADD, test_job_LDADD, test_event_LDADD)
	(test_parse_job_LDADD, test_parse_conf_LDADD, test_conf_LDADD):
	Link environ.o to other test suites

	* init/job.c (job_new): Increment the number of instances.
	(job_instance): Simplify the function, it now only returns the
	existing instance or NULL.  This makes it easier to extend when
	we have env-limited instances later on.
	(job_handle_event): If job_instance returns NULL, create
	a new instance with job_new() and always reset the operator afterwards.
	* init/tests/test_job.c (test_new): Check that the instances variable
	is incremented when a new job is created.
	(test_instance): Change to check that it returns NULL when there is
	no active instance, or for multi-instance jobs, instead of creating
	a new one itself.
	(test_config_replace, test_find_by_pid)
	(test_find_by_id, test_change_goal, test_change_state)
	(test_next_state, test_run_process, test_kill_process)
	(test_child_handler, test_handle_event)
	(test_handle_event_finished): Call job_new to create a new instance
	from a config, instead of job_instance.

	* init/tests/test_conf.c (test_source_reload_job_dir)
	(test_file_destroy): Call job_new to create a new instance from a
	config, instead of job_instance.
	* init/tests/test_event.c (test_poll): Call job_new to create a new
	instance from a config, instead of job_instance.
	* init/tests/test_process.c (test_spawn, test_environment): Call
	job_new to create a new instance from a config, instead of job_instance

2008-02-29  Scott James Remnant  <scott@netsplit.com>

	* configure.ac: Compare the evaluated $sbindir against the common
	things we put in PATH, if it doesn't match, define EXTRA_PATH to
	contain it.
	* init/paths.h: Append EXTRA_PATH to PATH if defined.

	* init/Makefile.am (AM_CPPFLAGS): Replace TELINIT definition with
	SBINDIR, pointing at the common directory.
	* compat/sysv/Makefile.am (AM_CPPFLAGS): Replace SHUTDOWN definition
	with SBINDIR, pointing at the common directory.
	* init/paths.h (TELINIT): Redefine to be SBINDIR with "/telinit"
	on the end; define SBINDIR if necessary.
	* compat/sysv/reboot.c (SHUTDOWN): Redefine to be SBINDIR with
	"/shutdown" on the end; define SBINDIR if necessary.

2008-02-22  Scott James Remnant  <scott@netsplit.com>

	* init/event.c (event_operator_match): Rewrite to match both
	positionally and by name.
	* init/tests/test_event.c (test_operator_match): Update tests to
	check the new behaviour works.

	* init/parse_job.c (parse_on_operand): Add arguments to env list
	rather than args; sanity check afterwards to ensure that positional
	doesn't follow name-based -- when parsing the job is the right place
	to catch this.
	* init/tests/test_parse_job.c (test_stanza_start)
	(test_stanza_stop): Change args to env when checking operators.
	Check that arguments may be quoted in manners that we expect to be
	sane.  Check that positional arguments cannot follow name-based ones.
	* init/errors.h: Add new error.
	* init/conf.c (conf_reload_path): Treat expected variable as a
	permanent error.

	* init/tests/test_process.c (test_spawn, test_environment): 
	Update event_new() calls to remove extra argument.

	* init/main.c (main, cad_handler, kbd_handler, pwr_handler):
	Update event_new() calls to remove extra argument.

	* init/job.c (job_change_state): Update event_new () call.
	(job_emit_event): Update to put failure information in environment.
	* init/tests/test_job.c (test_new, test_instance)
	(test_child_handler, test_handle_event)
	(test_handle_event_finished): Remove extra argument to event_new,
	rename args to env in operator where necessary.
	(test_change_state): Update to check emitted event by full environment.

	* init/event.h (Event): Remove args member.
	(EventOperator): Rename args member to env.
	Update prototypes to match.
	* init/event.c (event_new): Remove args member.
	(event_finished): Remove copying of args member to failed event.
	(event_operator_new): Rename args member to env.
	(event_operator_copy): Rename args copying to env.
	(event_operator_match): ??
	* init/tests/test_event.c (test_new): Update test to remove args.
	(test_operator_new): Update test to rename args to env.
	(test_operator_copy): Update test to rename args to env.
	(test_operator_match): ???

	* TODO: Update with job atomicity notes.

2008-02-20  Scott James Remnant  <scott@netsplit.com>

	* init/job.c: Switch around job_find_by_pid and job_find_by_id
	* init/job.h: Likewise.

	* init/job.h: Update prototypes to match variable names in the
	code.

2008-02-17  Scott James Remnant  <scott@netsplit.com>

	* init/process.c (process_kill): Change to accept a JobConfig rather
	than a Job, since in theory this should only ever need that in a
	future where we can specify a kill signal (right now it's not used
	for anything!)
	* init/process.h: Update prototype.
	* init/tests/test_process.c (test_kill): Update test cases.
	* init/job.c (job_kill_process, job_kill_timer): Pass in JobConfig
	instead of Job.

	* init/process.c (process_spawn): Accept trace as an argument instead
	of using a random piece of job state to determine whether to trace
	or not.
	* init/process.h: Update prototype.
	* init/tests/test_process.c (test_spawn): Update tests to pass in
	via argument whether to trace the job or not.
	* init/job.c (job_run_process): Pass in the trace variable rather
	than relying on it working it out for itself; this means we don't
	need to set the state until after, therefore don't need to reset it.

	* AUTHORS, logd/jobs.d/logd.in: Update e-mail addresses.

	* README: Update kernel recommendation to 2.6.24, since that's
	the oldest version that the test suite will complete under.

2008-01-17  Scott James Remnant  <scott@netsplit.com>

	* TODO: Update.

	* init/job.c (job_run_process): Don't append the list of event
	names, they can be found in $UPSTART_EVENTS now.  This is better
	since it's consistent for exec and script.
	* init/tests/test_job.c (test_run_process): Drop test case.

	* init/process.c (process_environment): Function to build an
	environment table for a job containing built-in variables, those
	from the configuration, events and finally the upstart job ones.
	(process_environment_add): Helper function for the above that
	handles adding a variable to the array; dealing with fetching the
	value from init's environment if necessary.
	(process_setup_environment): This function now gets dropped in
	favour of the new ones.
	(process_spawn): Call the new process_environment() function and set
	the environ variable directly.
	* init/process.h (PROCESS_ENVIRONMENT): Define built-in environment
	variables that are always copied from our own environment.
	Add prototypes.
	* init/tests/test_process.c (test_environment): Check that the
	environment is built correctly and that each bit overrides the
	right other bit.
	(test_environment_add): Check that the array is built correctly.
	(test_spawn): Adjust order and values of expected environment
	to match what's now set.

2008-01-16  Scott James Remnant  <scott@netsplit.com>

	* init/job.c (job_failed): Separate the logic that marks the job
	and its associated events as failed into its own function, since
	it's a large enough amount of code that we were otherwise duplicating
	everywhere else (and in a few places, failing to mark the events as
	failed as well).
	(job_change_state, job_process_terminated): Call job_failed instead
	of doing it ourselves.
	(job_emit_event): De-nest the logic and fix so that we don't add
	environment to the failed respawn event.
	* init/tests/test_job.c (test_change_state): Add checks on whether
	the event was marked as failed or not.

	* TODO: Update.

	* configure.ac (AC_COPYRIGHT): Update copyright to 2008.

	* TODO: Update.

	* init/tests/test_job.c (test_child_handler): Don't run the signal
	and ptrace tests while in valgrind, sometimes signals (specifically
	SIGCONT after SIGSTOP) don't behave right and we kinda need that
	reliability.

	* init/tests/test_job.c (test_child_handler): After adding extra
	processes, make sure we clean up again so each test is roughly
	independant.  Fix the final test case to not rely on previous
	setup and work on its own.

	* init/tests/test_job.c (test_change_state): Remove useless check
	of job->start_on from a killed/post-stop check (noticed while
	writing the other).

	* init/job.c (job_change_state): Check the return value of
	job_run_process() and if particular processes fail, change the
	goal to stop and push the job into the next state; setting the job
	as failed along the way.
	(job_emit_event): If the exit_status is -1 then it means the job
	failed to spawn, so don't place EXIT_SIGNAL or EXIT_STATUS in the
	event environment.
	* init/tests/test_job.c (test_change_state): Check what happens when
	each process type fails, make sure that the job is stopped for
	pre-start, spawned and post-stop and the failure is ignored for
	post-start and pre-stop.

2008-01-15  Scott James Remnant  <scott@netsplit.com>

	* init/main.c: Selectively compile out certain pieces when make is
	run with CPPFLAGS=-DDEBUG, giving us a build that'll happily run from
	a user terminal.
	* init/event.h: Change the startup event to "debug" when built like
	that, so we don't accidentally do bad things.

	* init/job.c (job_run_process): Catch PROCESS_ERROR and abort the
	attempt to run the process, returning a non-temporary error condition.
	* init/tests/test_job.c (test_run_process): Add test case for
	attempting to spawn a file that doesn't exist.

	* init/process.c (process_error_read): Avoid the word process, since
	it's likely included in the higher error message.

	* init/process.c (process_spawn): Call process_error_abort() on any
	error condition.
	* init/tests/test_process.c (test_spawn): Add a test case for failing
	to spawn a process and receiving ProcessError correctly; fix other
	cases to ensure they return a pid.

	* init/errors.h: Add PROCESS_ERROR to the enum, but not to the string
	list since there's no specific defined string for this one.
	* init/process.h (ProcessError): Structure that builds on NihError
	to add additional information for a process error.
	(ProcessErrorType): enum of different process error types.
	* init/process.c (process_spawn): After forking read the error in
	the parent, returning if we raise one.
	Ensure we close the pipe if the fork fails.
	Re-order so that we set the environment, umask and priority after the
	resource limits (which should apply to them).
	(process_error_abort): New function to immediately abort with an
	error, writing it on the pipe first.
	(process_error_read): Counterpart function to read the error from
	the pipe and raise it, with appropriate error messages.

	* init/process.c (process_spawn): Create a pipe to use for
	communication with the child, ensuring its closed before the parent
	returns and ensuring that the writing end is close-on-exec in the
	child.

	* init/job.c (job_run_process): Change to return a value indicating
	whether there's been a non-temporary error (always returns zero so
	far).
	* init/job.h: Update prototype.
	* init/tests/test_job.c (test_run_process): Check that job_run_process
	always returns zero.

	* init/job.c (job_change_goal): Document in which states this function
	has unexpected side-effects such as freeing the job, since we do
	attempt to call it from within job_change_state().

	* init/process.c (process_setup_limits): Integrate this function back
	into process_spawn() since there's no reason for it to be separate.
	(process_setup_console): Alter this function so it closes the original
	console descriptors, opens the new ones and can reset them to if
	required -- in particular, this no longer takes a Job parameter.
	(process_spawn): Use the new process_setup_console function and
	integrate code from process_setup_limits().
	* init/process.h: Update function prototype.
	* init/main.c (main): Use the new process_setup_console() argument
	form.  Move syslog opening to the end of the function, rather than
	where it is now where it could be at risk of being closed again
	immediately.  Change the root directory in case we're run in some
	weird way.
	(reset_console): Remove function since the code is now in
	process_setup_console()
	* init/enum.h (console_type): Remove CONSOLE_LOGGED and make the
	CONSOLE_NONE constant be zero.
	* init/parse_job.c (stanza_console): Drop parsing of "logged"
	* init/tests/test_parse_job.c (test_stanza_console): Drop testing
	of "logged" parsing.

2008-01-14  Scott James Remnant  <scott@netsplit.com>

	* HACKING: Correct bzr URLs to trunk.

2007-12-15  Scott James Remnant  <scott@netsplit.com>

	* init/process.c (process_spawn): Fix some documentation strings.
	
	* init/process.c (process_kill): Move to beneath the process setup
	functions.
	* init/process.h: Adjust ordering here too.

	* init/process.c (process_spawn): Group console closing and setup
	together, becoming the session and process group leader first.

2007-12-07  Scott James Remnant  <scott@netsplit.com>

	* init/process.c (process_spawn): Drop the debug message since
	it's always repeated by the caller.
	* init/job.c (job_run_process): Drop the word Active which is a
	hold-over from when we had different process states.

	* TODO: Update.

	* init/job.c (job_child_handler): Add code to handle the trapped
	signal and ptrace event cases, distinguishing between a trapped
	signal and process stopped after exec or fork using our trace
	state member.  Call out to other functions to do the work.
	(job_process_trace_new): Called after the first exec to set the
	ptrace options, update the trace state and allow the process to
	continue without delivering the signal.  Also called after the
	fork to do the same.
	(job_process_trace_new_child): Called after a fork for the new child;
	increments the fork counter and if it goes over the number we want,
	detaches from the process and allows it to move to running.  Otherwise
	calls job_process_trace_new() instead.
	(job_process_trace_signal): Called when a signal is trapped, simply
	delivers it to the process unchanged.
	(job_process_trace_fork): Called before a fork for the parent, obtains
	the new child process id from the event, updating the job structure,
	and detaches from the parent which we're no longer interested in.
	(job_process_trace_exec): Called after an exec other than the first,
	assumed to be the end of forking so detaches from the process and
	allows it to move to running.
	* init/tests/test_job.c (test_child_handler): Add test cases for
	the various ptrace states.

	* init/job.c (job_run_process): Set process trace state to new for
	the main job if we need to wait for the daemon or fork; otherwise
	reset the state.
	* init/tests/test_job.c (test_run_process): Add test cases to make
	sure the trace state is set right and picked up by process_spawn.

	* init/process.c (process_spawn): Set a ptrace before execing the
	binary if the trace state is TRACE_NEW, set by the caller.
	* init/tests/test_process.c (test_spawn): Make sure that a job is
	ptraced if set up properly.
	(child): Add a simple case that just exits immediately for testing
	the above.

	* init/job.h (Job): Add new trace_forks member to keep count of how
	many forks we've seen and trace_state member to track whether we've
	just started the trace or just forked.
	* init/enum.h (TraceState): Add enumeration to keep track of ptrace
	state to differentiate between a signal and an event.
	* init/job.c (job_new): Initialise new members.
	* init/tests/test_job.c (test_new): Check new members are initialised

	* init/enum.h (JobWaitType): Add new daemon and fork wait types.
	* init/parse_job.c (stanza_wait): Add parsing for daemon and fork.
	* init/tests/test_parse_job.c (test_stanza_wait): Add tests too.

	* init/job.h (JobConfig): Remove daemon and pid members.
	(Job): Remove pid_timer member.
	(JOB_DEFAULT_PID_TIMEOUT): Remove this constant.
	* init/job.c (job_config_new, job_new): Remove initialisation of
	removed members.
	(job_change_state): Stay in spawned unless we're not waiting for
	anything -- remove the daemon flag.
	* init/tests/test_job.c (test_config_new, test_new): Remove checks
	for initialisation of removed members.
	(test_change_state): Remove daemon flag stays in spawned check since
	the daemon flag has gone.
	* init/parse_job.c (stanza_daemon, stanza_pid): Remove these
	functions since they have no members to set.
	* init/tests/test_parse_job.c (test_stanza_daemon, test_stanza_pid):
	Remove the tests for the now non-existant functions.

	* init/process.c (process_spawn): raise the system error before
	calling another syscall, in case we overwrite errno.

2007-12-06  Scott James Remnant  <scott@netsplit.com>

	* init/job.c (job_child_handler): Implement a combined child event
	handler to replace the multiple separate ones.  This handler deals
	with adding appropriate messages to the log and decoding any state
	information before calling specific action functions.
	(job_child_reaper): Remove, moving the bulk of the code into new
	(job_process_terminated): function that handles it cleanly.
	(job_child_minder): Remove, moving the bulk of the code into new
	(job_process_stopped): function that's a lot cleaner.
	* init/job.h: Update prototypes.
	* init/tests/test_job.c (test_child_reaper, test_child_minder):
	Combine unit tests from both functions into single new
	(test_child_handler): function.
	* init/main.c (main): Call the combined function on child events
	instead of separate ones.

	* init/job.c (job_child_minder): Add informational message and
	improve style and documentation.

2007-12-02  Scott James Remnant  <scott@netsplit.com>

	* init/enum.h (JobWaitType): Introduce a new enum that specifies
	how to transition the job from spawned to running; either we don't
	wait, or we wait for it to emit the stopped signal.
	* init/job.h (JobConfig): Add the wait_for member.
	Add protoype for job_child_minder.
	* init/job.c (job_config_new): Initialise to JOB_WAIT_NONE.
	(job_child_minder): New function to catch when a process is stopped
	by a signal, and move it to the next state when it does so.
	* init/tests/test_job.c (test_config_new): Check the initialisation
	of wait_for to JOB_WAIT_NONE.
	(test_child_minder): Tests for the new function.
	(test_change_state): Copy the daemon test case to refer to waiter.
	* init/main.c (main): Call job_child_minder whenever the job is
	stopped by a signal
	* init/parse_job.c (stanza_wait): Parse a new "wait" stanza that
	specifies what to wait for before leaving the spawned state.
	* init/tests/test_parse_job.c (test_stanza_wait): Check the new
	stanza.

2007-11-29  Scott James Remnant  <scott@netsplit.com>

	* init/tests/test_job.c (test_change_state): Add a few sets to NULL
	so gcc is happy.

2007-11-15  Scott James Remnant  <scott@netsplit.com>

	* init/job.c (job_child_reaper): Update argument names and types
	to match new NihChildHandler pattern; switch on event instead,
	which can now have three values not two (it always could, this was
	a bug) to output warning and assume that status is always non-zero
	if killed so no need to check that separately.
	* init/job.h: Update prototype.
	* init/tests/test_job.c (test_child_reaper): Update calls to
	job_child_reaper to pass an NihChildEvents member instead of FALSE
	or TRUE for killed.
	* init/main.c: Adjust call to nih_child_add_watch to indicate which
	events we want to pass to the reaper; we don't use NIH_CHILD_ALL
	since we're going to add ptrace stuff to a different function.

2007-11-07  Scott James Remnant  <scott@netsplit.com>

	* init/main.c (main): Tidy up.

2007-11-04  Scott James Remnant  <scott@netsplit.com>

	Complete the simplification of job config; rather than try and
	precompute job replacements, keeping them all in the same hash table
	and chaining them together, we just work it out when it's actually
	necessary based on what's in the conf_sources list.

	* init/job.h (JobConfig): Remove the replacement and replacement_for
	members and put a deleted member in instead.
	* init/job.c (job_config_new): Initialise deleted to FALSE; don't
	replace the job into the hash table, since we only want the current
	one in there now.
	(job_config_find_by_name): Now that there is only ever one job
	config in the hash table, we don't need any special function and
	can just use nih_hash_lookup directly, so drop this function.
	(job_config_should_replace): Rename to job_config_replace
	(job_config_replace): Rework, it now checks to see whether there
	are instances, and if not removes the job from the hash table
	before selecting a new one (which might be the same job).
	* init/tests/test_job.c (test_config_new): Update test to check
	deleted starts off as FALSE and that the job isn't in the hash.
	(test_config_find_by_name): Drop.
	(test_config_should_replace): Rename and rewrite to test replacement
	actually works as we expect.
	(test_change_state): Update tests for entering the waiting mode and
	replacing jobs.
	(test_find_by_pid, test_find_by_id, test_handle_event)
	(test_handle_event_finished): Add jobs to the hash table, otherwise
	we can't find them
	(test_child_reaper): Add job to the hash table, and also create a
	source for it since we end up with it in the waiting state so need
	to be able to keep it.
	* init/Makefile.am (test_process_LDADD, test_job_LDADD)
	(test_event_LDADD): Need the full .o file list now.
	* init/conf.c (conf_file_destroy): Rewrite to mark the job deleted,
	call job_config_replace if it's the current job and free it if
	it isn't the current job either before or after that call.
	(conf_reload_path): Handle job replacement here; look up the
	old job in the hash table, if it exists attempt a replacement
	otherwise add the new job to the hash table.
	* init/tests/test_conf.c (test_source_reload_job_dir)
	(test_source_reload_conf_dir, test_source_reload_file): Update
	tests to check job->deleted and use nih_hash_lookup to see whether
	it's the current job.
	(test_file_destroy): Write tests to check the common cases, we don't
	need to worry about the intermediate now since they can't happen.
	* init/parse_job.c (parse_job): Massively simplify, this only creates
	the config and parses it now.
	* init/tests/test_parse_job.c (test_parse_job): Remove the replacement
	checks.
	* init/tests/test_event.c (test_poll): Add configs to the hash
	table so they can be found.
	* TODO: Update.

2007-11-03  Scott James Remnant  <scott@netsplit.com>

	* init/conf.h (ConfSource): Remove priority, we'll place these
	in a linked list and use that order instead.
	(ConfSourcePriority): Drop accordingly.
	(ConfItem): Drop this structure; permitting jobs and states to be
	defined inside larger conf files made things complicated for no
	benefit; move the item union into
	(ConfFile): here, instead of the items list.
	(ConfItemType): Drop accordingly.
	* init/conf.c (conf_init): Store sources in a linked list, instead
	of a hash table; no idea why it ever was.
	(conf_source_new): Drop priority argument and add to list not hash.
	(conf_file_new): Set data to NULL instead of initialising items,
	set destructor to conf_file_destroy.
	(conf_item_destroy): Rename to conf_file_destroy
	(conf_file_destroy): and adjust to refer to ConfItem instead,
	getting the item type through the source.
	(conf_item_new): Drop.
	(conf_reload): Iterate as linked list not hash table.
	(conf_reload_path): Simplify handling of old files and items a
	little, just look it up and always free if it exists before parsing
	the new file.
	(conf_file_get): No longer any need for this function.
	* init/tests/test_conf.c (test_file_get, test_item_new): Drop
	test functions for those that have been removed.
	(test_item_destroy): Rename to test_file_destroy.
	(test_source_new): Don't pass or check priority, or hash lookup.
	(test_file_new): Check data is set correctly.
	(test_source_reload_job_dir, test_source_reload_conf_dir)
	(test_source_reload_file): Update tests accordingly.
	* init/parse_conf.c (stanza_job): Drop the job stanza, jobs
	may only be defined in dedicated directories.  
	* init/tests/test_parse_conf.c (test_parse_conf): Simply check to only
	make sure the file is parsed.
	(test_stanza_job): Drop function.
	* init/main.c: Update calls to conf_source_new.
	* init/init.supp: Update intermediate function in suppression.

2007-10-26  Scott James Remnant  <scott@netsplit.com>

	* init/process.c (process_spawn): Mask out all signals across the
	fork() rather than just SIGCHLD; reset the signal handlers to default
	before unmasking again.  The original rationale was we needed to
	avoid SIGCHLD occurring before we'd stashed the pid, but that's no
	longer a problem; the new rationale is that we want to avoid the
	signal handlers running in the newly forked child.

2007-10-20  Scott James Remnant  <scott@netsplit.com>

	* init/job.c (job_init): The job's name is the first item in the
	structure again, so we can use nih_hash_string_key.
	(job_config_name): Drop this function, then.

	* init/conf.h (ConfSourcePriority): Add a priority enum
	(ConfSource): Add priority member.
	* init/conf.c (conf_source_new): Take priority as an argument and
	set it in the structure.
	* init/tests/test_conf.c (test_source_new): Make sure priority
	is set from the argument.
	(test_file_new, test_file_get, test_item_new)
	(test_source_reload_job_dir, test_source_reload_conf_dir)
	(test_source_reload_file, test_source_reload, test_item_destroy):
	Pass in a priority when creating a ConfSource.
	* init/tests/test_parse_conf.c (test_parse_conf): Likewise.
	* init/main.c (main): Set relative priorities for the configuration
	directories.

	* init/conf.h (conf_file, conf_item): Add source and file members
	respectively that point to the parent structure.
	* init/conf.c (conf_file_new, conf_item_new): Set the members.
	* init/tests/test_conf.c (test_file_new, test_file_get)
	(test_item_new): Make sure the new members are set properly.

	* util/Makefile.am (install-data-hook, install-exec-hook): Apply
	transform to source and destination of both manpage and program
	symlinks.
	* compat/sysv/Makefile.am (install-data-hook, install-exec-hook): 
	Likewise for the compatibility symlinks.

	* TODO: Update.

	* init/tests/test_process.c (test_spawn): Make the event a child
	of the operator so it doesn't get freed first.

	* init/job.c (job_instance): Increment an instances counter each
	time we spawn an instance.
	(job_change_state): Decrement the instances counter again.
	(job_detect_stalled): Drop the main loop function, since we perform
	active detection of stall now.
	* init/job.h: Update header.
	* init/tests/test_job.c (test_change_state): Check that we get the
	stalled event for the last instance.
	(test_detect_stalled): Drop the test.
	* init/main.c: Remove job_detect_stalled from the main loop.

	* init/event.c (event_operator_destroy): Destructor for an
	EventOperator that unblocks and unreferences the event first.
	(event_operator_new): Set the operator.
	(event_operator_copy): Remove error handling since it's unnecessary
	with the destructor in place.
	* init/event.h: Add prototype.
	* init/tests/test_event.c (test_operator_destroy): Make sure it
	works properly.
	(test_operator_copy): Don't unblock or unref events before freeing
	them, since that's now taken care of when it's referenced.
	* init/job.c (job_new): Remove unnecessary error handling.
	* init/tests/test_job.c (test_run_process): Reference the event
	when setting it, otherwise we'll assert when we try to free it.
	* TODO: Update.

	* init/job.c (job_new): Drop the parent argument for consistency.
	(job_instance): Update call to job_new.
	* init/job.h: Update prototype.
	* init/tests/test_job.c (test_new): Adjust call, check the parent
	and make sure that start_on and stop_on are copied over properly.
	* TODO: Update.

	* init/conf.c (conf_file_get): Split out the allocation code from here
	(conf_file_new): into this new function.
	* init/conf.h: Add prototype.
	* init/tests/test_conf.c (test_file_new): New tests.
	* TODO: Update.

	* init/job.c (job_change_state): Hardcode the next state when we
	catch a runaway job to be JOB_WAITING.
	(job_next_state): Change next state for JOB_STARTING when goal is
	JOB_STOP to be JOB_STOPPING for consistency with the others; otherwise
	if our goal is stopped during our starting event, we'll never emit
	a stopping event to match it.
	* init/tests/test_job.c (test_next_state): Update test case.
	* doc/states.dot: Adjust the state transitions.
	* doc/states.png: Regenerate.
	* TODO: Update.

2007-10-19  Scott James Remnant  <scott@netsplit.com>

	Dealing with instances has always been tricky since they're copies
	that exist in the hash table; this patch changes that so the job's
	configuration is separated from its state.  The only difference
	between instance and non-instance jobs now is that non-instance
	jobs only ever have one entry in their instances list.

	* init/job.h (Job): Separate out the members that come from the
	configuration into a new JobConfig structure which can be shared
	amongst all of the instances; this means we can drop instance_of.
	(JobConfig): Add instances list.
	(JobProcess): Remove pid member, replaced by pid list in Job.
	Update prototypes of functions to match.
	* init/job.c (job_new): Split off initialisation of configuration
	pieces into new job_config_new function leaving the state here;
	copy the start_on and stop_on members from JobConfig
	(job_copy): Drop this function, we don't need to copy jobs now.
	(job_name): Rename to job_config_name.
	(job_init): Set key function to job_config_name.
	(job_process_new): Drop initialisation of pid.
	(job_process_copy): Drop this function entirely, we don't need it.
	(job_find_by_name): Rename to job_config_find_by_name; massively
	simplify now we won't find instances or deleted jobs in the list.
	(job_should_replace): Rename to job_config_should_replace; simplify
	now that we can do a simple check to see whether a job exists or not
	(job_find_by_pid, job_find_by_id): Loop through the instances after
	looping through the hash table.
	(job_instance): Simplify, now all it needs to do is call job_new()
	if there isn't anything in the instances list, or it's multi-instance.
	(job_change_goal): Document that job should not be used on return.
	No need to check for instance jobs anymore.  Place the job id in
	the output.
	(job_change_state): Document that job should not be used on return.
	Place the job id in the output.  Check for information in the job's
	config.  Merge the waiting and deleted states, so that a job instance
	is automatically deleted when it finishes.
	(job_next_state): Assert that we never call job_next_state when
	in JOB_WAITING since there's no possible next state.  Check config
	for whether a main process exists.
	(job_emit_event): Obtain config-replaced pieces from the job's config
	(job_run_process): Obtain process information from the job's config
	but store the pid in the Job.  Put job id in the output.
	(job_kill_process, job_kill_timer): We don't need to obtain the
	JobProcess just the pid from the job.  Put job id in the output.
	(job_child_reaper): Put job id in the output.  Check job config.
	(job_handle_event): Iterate job instances and process their stop_on
	operators, but process the start_on from the job configs.
	(job_handle_event_finished): Loop through the instances too.
	(job_detect_stalled): Check start_on from the config and just
	check whether there are any instances in the list.
	(job_free_deleted): No deleted state, so drop this function.
	* init/tests/test_job.c (test_new): Split into test_new and
	new test_config_new function.  Create JobConfig object and spawn
	Job instances from that.
	(test_copy): Drop the tests.
	(test_process_new): Drop check of pid.
	(test_process_copy): Drop test.
	(test_find_by_name): Rename to test_config_find_by_name.
	(test_should_replace): Rename to test_config_should_replace.
	(test_instance): Create JobConfig object, and adjust tests to ensure
	that we always get a Job object.
	(test_find_by_pid, test_find_by_id, test_change_goal): Create
	JobConfig object and spawn Job instances from that.
	(test_change_state): Create JobConfig object and spawn Job
	instances from that.  Adjust tests that previously checked for
	JOB_WAITING to check for job being freed.  Drop checks for JOB_DELETED.
	(test_next_state): Create JobConfig object and spawn Job instances
	from that.  Drop JOB_DELETED and JOB_WAITING checks.
	(test_run_process, test_kill_process, test_child_reaper)
	(test_handle_event, test_detect_stalled): Create JobConfig object
	and spawn Job instances from that.
	(test_free_deleted): Drop.
	* init/main.c: Don't add job_free_deleted to the main loop.
	* init/enum.h (JobState): Drop JOB_DELETED.
	* init/enum.c (job_state_name, job_state_from_name): Drop JOB_DELETED.
	* init/tests/test_enum.c (test_state_name, test_state_from_name):
	Drop tests that use the JOB_DELETED value.
	* init/process.c (process_spawn, process_setup_limits)
	(process_setup_environment, process_setup_console): Get details
	from the job config.  Put job id in the output.
	* init/tests/test_process.c (test_spawn, test_kill): Create
	a JobConfig object and make Job instances from that.
	* init/tests/test_event.c (test_poll): Create a JobConfig object
	and make Job instances from that.
	(test_operator_copy): Set pointers to NULL to avoid gcc complaining.
	* init/conf.h (ConfItem): Make the type for a job be JobConfig.
	* init/conf.c (conf_item_destroy): Don't attempt to replace the
	new middle-man target, if it was due to be replaced it would have
	already been.  If we can replace the config, ensure nothing points
	at it and then free it, rather than kicking state.
	* init/tests/test_conf.c (test_source_reload_job_dir)
	(test_source_reload_conf_dir, test_source_reload_file)
	(test_source_reload, test_item_destroy): Call job_config_new to
	create JobConfig objects, track when they are freed rather than
	marked in the deleted state.  Create instances with job_instance,
	and fetch from the instances list.  Expect the job to be freed
	with the item.
	* init/tests/test_parse_conf.c (test_parse_conf)
	(test_stanza_job): Change expected type from Job to JobConfig.
	* init/parse_job.c: Update prototypes of all functions to refer to
	JobConfig instead of Job.
	(parse_job): If the old job already has a replacement, remove the
	replacement from the hash table -- but don't free it because it's
	linked by a ConfItem -- this is temporary.  Likewise for when we
	replace the old job.
	* init/parse_job.h: Update prototype.
	* init/tests/test_parse_job.c: Update all functions to use JobConfig
	instead of Job.
	(test_parse_job): Create an instance.
	* doc/states.dot: Remove the deleted state.
	* doc/states.png: Regenerate.
	* TODO: Update with notes from the conversion.

2007-10-16  Scott James Remnant  <scott@netsplit.com>

	Update to catch up with changes in libnih that make code a little
	bit easier to follow (we hope).

	* init/tests/test_process.c (test_spawn, test_kill): Replace calls
	to nih_list_free() with nih_free()
	* init/event.c (event_poll): Replace nih_list_free with nih_free
	since the former function has gone from libnih.
	(event_new): Adjust setting of the destructor.
	(event_operator_new): Set destructor for the tree node.
	* init/tests/test_event.c (test_new, test_find_by_id, test_ref)
	(test_unref, test_block, test_unblock, test_poll)
	(test_operator_match): Replace nih_list_free with nih_free.
	(test_poll): Use TEST_FREE_TAG and TEST_FREE rather than abusing
	destructors.
	* init/job.c (job_new): Set destructor to nih_list_destroy.
	(job_copy, job_free_deleted): Use nih_free instead of nih_list_free
	* init/tests/test_job.c (test_new, test_copy, test_find_by_name)
	(test_find_by_pid, test_find_by_id, test_instance)
	(test_change_goal, test_change_state, test_next_state)
	(test_should_replace, test_run_process, test_kill_process)
	(test_child_reaper, test_handle_event)
	(test_handle_event_finished, test_detect_stalled)
	(test_free_deleted): Replace all uses of nih_list_free with nih_free
	(test_child_reaper, test_free_deleted): Replace destructor abuse
	with TEST_FREE, etc.
	* init/conf.c (conf_reload_path): Use nih_free instead of nih_list_free
	(conf_source_new, conf_file_get, conf_item_new): Set destructor
	(conf_source_reload, conf_delete_handler): Use nih_free not the
	custom conf_file_free() function.
	(conf_reload_path): Use nih_free not the custom conf_item_free()
	function.
	(conf_delete_handler): Use nih_free not nih_watch_free()
	(conf_source_free, conf_file_free): Drop these functions, since
	all the free chaining happens properly with destructors.
	(conf_item_free): Rename to conf_item_destroy and turn into destructor
	* init/conf.h: Update prototypes.
	* init/tests/test_conf.c (test_source_new, test_file_get)
	(test_item_new, test_source_reload_job_dir)
	(test_source_reload_conf_dir, test_source_reload_file)
	(test_item_free): Replace nih_list_free calls with nih_free
	(test_source_reload_job_dir, test_source_reload_conf_dir)
	(test_source_reload_file, test_source_reload, test_item_free): Replace
	calls to conf_source_free with nih_free
	(test_source_free, test_file_free): Drop functions.
	(test_item_free): Rename to test_item_destroy
	(test_item_new): Assign a job before freeing, otherwise the destroy
	function will foul up as it expects one.
	* init/parse_conf.c (stanza_job): Replace nih_list_free with nih_free
	* init/tests/test_parse_conf.c (test_parse_conf)
	(test_stanza_job): Replace conf_source_free() with nih_free()
	(test_parse_conf, test_stanza_job): Replace conf_item_free()
	with nih_free()
	* init/parse_job.c (parse_job, parse_on_paren, parse_on_collect):
	Replace nih_list_free with nih_free
	(parse_on): always cut out the stack head before returning (it won't
	be empty on error) otherwise we end up with a bunch of list entries
	pointing to it -- and it's way out of scope when we try and free them
	(parse_on_operator, parse_on_operand): Use the job as the context
	not the operator for consistency of freeing.
	* init/tests/test_parse_job.c: Replace all instances of nih_list_free
	with nih_free (too many functions to list).

2007-10-15  Scott James Remnant  <scott@netsplit.com>

	Strip out all of the IPC code, removing it and consigning it to the
	great revision control history in the sky.  We're going to switch
	from home-brew to D-BUS. so all this is somewhat obsolete.  Rather
	than maintain this while we carry on developing, we'll strip it out
	now and put the D-BUS code in ater once the rest of the core changes
	are done (otherwise we'd just be dragging those through maintenance
	too).

	* Makefile.am (SUBDIRS): Remove the upstart sub-directory entirely;
	comment out util, compat/sysv & logd since we'll fix them up later
	* configure.ac (AC_CONFIG_FILES): Remove from here too.
	* upstart/enum.c, upstart/enum.h, upstart/tests/test_enum.c: Move
	these files into the init/ sub-directory; strictly speaking we'll
	probably need to share them again later in some way, but for now
	they can live with the rest of the daemon code.
	* upstart/: Delete.
	* init/Makefile.am (init_SOURCES): Remove control.c, control.h,
	notify.c and notify.h;  add enum.c and enum.h
	(TESTS): Remove test_control and test_notify; add test_enum
	(test_control_SOURCES, test_control_LDFLAGS, test_control_LDADD)
	(test_notify_SOURCES, test_notify_LDADD): Remove.
	(test_enum_SOURCES, test_enum_LDFLAGS, test_enum_LDADD): Add details
	(init_LDADD): Remove libupstart
	(test_process_LDADD, test_job_LDADD, test_event_LDADD)
	(test_parse_job_LDADD, test_parse_conf_LDADD, test_conf_LDADD): Remove
	libupstart, control.o and notify.o; add enum.o
	* init/control.c, init/control.h, init/tests/test_control.c: Delete
	* init/notify.c, init/notify.h, init/tests/test_notify.c: Delete
	* init/enum.c, init/job.c, init/job.h: Update include path for enum.h
	* init/parse_job.c: Remove unnecessary enum.h include
	* init/tests/test_enum.c: Update to reflect where it is.
	* init/main.c (main): Drop control socket opening.
	* init/tests/test_job.c: Remove unnecessary control.h include
	* init/event.c (event_pending, event_finished): Remove calls to
	notify_event and notify_event_finished
	* init/job.c (job_change_goal, job_change_state): Remove calls
	to notify_job.
	* init/tests/test_parse_conf.c: Remove calls to notify_init
	* init/tests/test_parse_job.c: Remove calls to notify_init
	* init/tests/test_event.c (test_poll): Strip out the part of the
	test that checks processes are notified.
	(check_event, check_event_finished): Remove.

	* configure.ac: Bump Autoconf dependency to 2.61 to match libnih
	* HACKING: Bump dependency in docs too.

	* NEWS: Copy in news from 0.3.9; that release doesn't appear in
	this ChangeLog since it was made on a separate branch by backporting
	bug fixes made here.
	* configure.ac: Bump version to 0.5.0, which is where development
	is heading for.

2007-10-12  Scott James Remnant  <scott@netsplit.com>

	* HACKING: Change URL for libnih.

2007-10-08  Scott James Remnant  <scott@netsplit.com>

	* configure.ac (AM_GNU_GETTEXT_VERSION): Bump to 0.16.1 since this
	version of gettext is needed for compatibility with Automake 1.10
	* HACKING: Bump version in the docs too.

	* compat/sysv/Makefile.am: Only create symlinks if COMPAT_SYSV is
	enabled, otherwise we leave dangling ones.

	* Makefile.am (ACLOCAL_AMFLAGS): Specify that aclocal install
	ordinarily system-wide macros into m4 (libtool.m4, specifically).
	This makes it easier for packagers to modify autoconfery since
	aclocal is no longer a destructive event.
	* configure.ac (AM_INIT_AUTOMAKE): Increase Automake requirement to
	1.10 to ensure we have aclocal --instal
	* HACKING: Increase Automake version in the docs.

2007-09-21  Scott James Remnant  <scott@netsplit.com>

	* init/job.c (job_detect_stalled, job_free_deleted): Call job_init()
	on entry, since we don't have a Job pointer passed to us, we need
	to make sure we don't dereference a potentially NULL list.

2007-06-22  Scott James Remnant  <scott@netsplit.com>

	* TODO: Update.

	* init/job.h: Update prototype of job_change_goal.
	(Job): Remove cause member.
	* init/job.c (job_change_goal): Drop additional argument since cause
	is no longer used.
	(job_change_state, job_child_reaper, job_handle_event): Only pass
	two arguments to job_change_goal.
	* init/control.c (control_job_start, control_job_stop): Only pass
	two argumenst to job_change_goal.
	* init/tests/test_job.c (test_change_goal, test_change_state): Only
	pass two arguments to job_change_goal.

	* init/job.c (job_new): Drop setting of cause.
	(job_change_cause): Drop this function entirely.
	(job_change_goal, job_change_state): Drop calls to job_change_cause
	(job_change_state, job_child_reaper): Don't pass job->cause to
	job_change_goal calls.

	* init/tests/test_job.c: Remove all tests that checked the value of
	job->cause, since that variable is going away.
	(test_change_goal): Remove the specific tests that checked whether
	cause was updated or not.

	* init/job.c (job_run_process): Replace the arguments from the event
	with a list of event names.
	* init/tests/test_job.c (test_run_process): Update test case to
	supply arguments from the list of events.

	* init/process.c (process_setup_environment): Drop the UPSTART_EVENT
	environment variable; it doesn't make sense when you can have multiple
	events.
	(process_setup_environment): Put all variables from the job's start
	events into the job's environment; replacing the UPSTART_EVENT variable

	* init/job.c (job_change_cause): Don't notify the job event
	subscribers when changing the cause.
	* init/notify.c (notify_job_finished): Instead notify them when
	the job reaches a rest state.

	* init/notify.c (notify_job): Call notify_job_event regardless,
	since this now looks over the start_on and stop_on fields.
	(notify_job_event): Rewrite to iterate over start_on and stop_on,
	and notifying for each cause event found.
	(notify_job_event_caused): Static function that is the guts of the
	above function.
	* init/tests/test_notify.c (test_job, test_job_event): Modify tests
	to refer exclusively to the start_on/stop_on expressions rather than
	the cause.

	* init/job.c (job_change_cause): Only notify the job event and
	update the cause member, we don't need to ref or block it anymore
	since that's handled by start_on and stop_on.
	* init/tests/test_job.c (test_change_goal): Drop checks on cause
	being referenced and blocked.
	(test_change_state, test_child_reaper, test_handle_event): Update
	test cases to not reference ->cause, and not count any references
	or blockers towards it.
	* init/tests/test_event.c (test_poll): Update expected reference
	and block counts for events handled by jobs.
	
	* init/tests/test_process.c (test_kill): Make sure that all processes
	in the process group are killed, rather than just the lone one.
	* init/process.c (process_kill): Send the signal to all processes
	in the same process group as the pid.
	* init/tests/test_job.c (test_change_state, test_kill_process):
	After spawning a child, call setpgid() to put it in its own process
	group otherwise we could end up TERMing ourselves.

	* init/tests/test_job.c (test_child_reaper): Update test cases to
	include checking of the start_on and stop_on expression trees.
	* init/job.c (job_child_reaper): Mark all blocked events in the
	start_on and stop_on trees as failed; since these are copies of
	the cause event, we can drop that setting already.

	* TODO: Update again, still thinking about the atomicity of event
	expressions.

2007-06-21  Scott James Remnant  <scott@netsplit.com>

	* init/tests/test_job.c (test_change_state): Include tests on a job's
	start_on and stop_on event expression trees, and make sure that events
	are unblocked and unreferenced at the appropriate moments.
	* init/job.c (job_change_state): Unblock the events that started the
	job in running (if a service), and reset when we reach waiting (leave
	referenced otherwise so the environment is always present).
	Unblock and unreference the events that stopped the job in
	starting (for restarting), running (if coming from pre-stop) and
	waiting.
	
	* init/tests/test_job.c (test_handle_event): Rewrite tests using
	event expressions, and make sure events are referenced and blocked
	correctly matching how jobs are affected.  Include tests for correct
	instance behaviour.
	(test_instance): Make sure that instances copy across the expression
	state, and reset the parent.
	* init/job.c (job_instance): After spawning a new instance, reset
	the start_on expression of the master job.

	* init/event.c (event_operator_copy): Change to making the parent
	of copies nodes be the actual tree parent, rather than the top
	parent; otherwise you can't free an entire tree in one go.
	* init/tests/test_event.c (test_operator_copy): Check parents of
	copied nodes.
	* init/tests/test_job.c (test_copy): Update parent checks here too.

	* init/tests/test_job.c (test_copy): Make sure that the job copy
	references and blocks the event; and in the event of failure, doesn't
	* init/job.c (job_copy): Reset the start_on and stop_on expressions
	in the event of failure.

2007-06-20  Scott James Remnant  <scott@netsplit.com>

	* TODO: Update.

	* init/parse_job.c (parse_on): New generic parsing function to deal
	with event expressions, including operators, parentheses, etc.
	(parse_on_operator): Function called by parse_on() to deal with an
	operator or operand.
	(parse_on_paren): Function called by parse_on() to deal with a
	parenthesis.
	(parse_on_operand): Function called by parse_on_operator() to deal
	with a non-operator token.
	(parse_on_collect): Function called by all of the above to collect
	the operators on the stack and deposit them into the output box,
	either for collection by a later operator or for returning from
	parse_on().
	(stanza_start, stanza_stop): Call the new parse_on() function to
	deal with "start on" and "stop on", storing it in the appropriate
	part of the job.
	* init/tests/test_parse_job.c (test_parse_job): Replace list empty
	checks for start_events/stop_events with NULL checks on the new
	start_on/stop_on members.
	(test_stanza_start, test_stanza_stop): Test new stanza code.

	* init/errors.h (PARSE_EXPECTED_EVENT, PARSE_EXPECTED_OPERATOR)
	(PARSE_MISMATCHED_PARENS): Add numerics and strings for the errors
	that can be generated by parsing an event expression.
	* init/conf.c (conf_reload_path): Handle the new errors properly,
	including the line number where they occurred.
	* logd/jobs.d/logd.in: Update "stop on" to work with the new parser.

	* init/parse_job.c (stanza_emits): Each entry in the emits list
	is now an NihListEntry with the event name as the string data
	pointer, rather than an EventInfo structure (since that structure
	is gone).
	* init/tests/test_parse_job.c (test_stanza_emits): Update test
	case to check for NihListEntry structures.

	* init/parse_job.c: Where the stanza function parses an argument and
	can possibly reject it, save the position and line number and do not
	return that unless we're happy with the argument.  This ensures errors
	are raised pointing *at* the argument, rather than past it.
	* init/tests/test_parse_job.c: Fix several test case errors where
	the buffer was built incorrectly.  Pedantically check pos and lineno
	after successful parsing, and after errors, to make sure they are
	where they should be.

2007-06-18  Scott James Remnant  <scott@netsplit.com>

	* init/job.h (Job): Replace the start_events and stop_events NihLists
	with start_on and stop_on EventOperators.
	* init/job.c (job_new): Drop list initialising, and instead just set
	the new start_on/stop_on members to NULL.
	(job_copy): Copy the entire event operator tree to the new job,
	including references and blockers.  emits has changed to a list of
	NihListEntry with embedded strings, so copy them that way.
	(job_run_process): Drop "->info."
	(job_handle_event): Instead of iterating the events lists, call
	event_operator_handle and check the return value and top node value.
	(job_detect_stalled): Modify to iterate the start_on tree.
	* init/tests/test_job.c (test_change_state, test_detect_stalled): 
	Drop references to "->info." since we can get the variables directly.
	(test_new): Check that start_on and stop_on are NULL.
	(test_copy): Adjust tests of copying start_on and stop_on trees as
	well as the emits list.
	(test_handle_event, test_handle_event_finished) 
	(test_detect_stalled): Change references from start_events to start_on,
	stop_events to stop_on and construct using EventOperators instead.
	(test_handle_event): Update number of blockers now that the event
	expressions themselves will block the event.
	* init/tests/test_event.c (test_poll): Update number of blockers since
	both the events and cause will block it for now; also change
	start_events and stop_events to start_on and stop_on respectively.

	* init/event.c (event_operator_copy): Copy the children nodes as well.
	* init/tests/test_event.c (test_operator_copy): Test copying
	with children nodes.

	* init/tests/test_control.c (test_event_emit): Drop "->info."

	* init/notify.c (notify_event, notify_event_finished): Drop
	"->info." from event references.

	* init/process.c (process_setup_environment): Drop "->info." from
	cause references
	* init/tests/test_process.c (test_spawn): Likewise.

	* init/event.h (Event): Directly include the name, args and env
	fields rather than using an interim structure; this makes more sense
	since we use them differently than a match does.
	(EventOperatorType, EventOperator): New structure to build event
	expression trees that combine a match with "or" and "and" boolean
	operators; solve some problems by holding the reference and blocker
	on the matched event inside this structure directly and provide
	methods to unblock and reset them.
	(EventInfo): Drop this structure completely now that it is unused.
	* init/event.c (event_info_new): Rename this structure to
	event_operator_new() and initialise the new fields properly.
	(event_info_copy): Likewise rename to event_operator_copy and deal
	with copying event references and blockers over to the new structure,
	since the state is useful to copy.
	(event_match): Rename to event_operator_match and switch the arguments
	around since it makes slightly more sense that way.
	(event_operator_update): Function to update the value of an EVENT_OR
	or EVENT_AND operator based on the value of the two children.
	(event_operator_handle): Function to iterate an entire expression
	tree looking for a given event, and update the values of other
	operators if matched.
	(event_operator_unblock): Function to iterate an expression tree
	and release any events we're blocking.
	(event_operator_reset): Function to iterate an expression tree,
	unreferencing any events and resetting all values back to FALSE.
	(event_new, event_pending, event_finished): Update references to
	the Event structure to discard the intermediate "->info."
	* init/tests/test_event.c (test_info_new): Rename to
	test_operator_new() and test various features of the function added
	in the converstion.
	(test_info_copy): Likewise rename to test_operator_copy() and add a
	few more tests, especially that blockers and references are copied.
	(test_match): Rename to test_operator_match() and adjust argument
	order to match the change.
	(test_new) Call event_init() to avoid a valgrind error and update
	references to drop "->info."
	(test_poll): Use EventOperators in the job to test event polling,
	rather than the old structures.
	(test_operator_update, test_operator_handle, test_operator_unblock)
	(test_operator_reset): Test behaviour of the new functions.

2007-06-13  Scott James Remnant  <scott@netsplit.com>

	* TODO: Update utmp/wtmp thoughts.

2007-06-12  Scott James Remnant  <scott@netsplit.com>

	* init/paths.h: Remove extra /, oops.
	* init/Makefile.am (install-data-local): Make destination
	configuration directories as part of "make install".
	(AM_CPPFLAGS): Define LEGACY_CONFDIR to be $(sysconfdir)/event.d
	* logd/Makefile.am (jobs.d/logd): Replace mkdir_p with MKDIR_P
	* init/main.c: Use macro to pick up /etc/event.d so it can be moved
	by configure

	* TODO: Update.

	* init/Makefile.am (AM_CPPFLAGS): Define CONFDIR to be
	$(sysconfdir)/init, replacing the old CFG_DIR definition.
	* init/paths.h (CFG_DIR): Replace with CONFDIR definition,
	and set the default to /etc/init
	* init/main.c: Load configuration from /etc/init/init.conf,
	/etc/init/conf.d and /etc/init/jobs.d; retain loading from /etc/event.d
	for the time being.
	* init/man/init.8: Change reference to directory.
	* logd/Makefile.am: Replace references of eventdir with jobsdir,
	and event.d with jobs.d
	* logd/event.d: Rename to logd/jobs.d

	* init/conf.c (conf_reload): Ignore ENOENT, it's not interesting
	in the general case.

	* init/tests/test_conf.c (test_source_reload): Test the general
	reload function.

	* init/tests/test_conf.c (test_source_free): s/unlink/rmdir/
	(test_source_reload_file): Test that configuration files work, and
	are parsed with anything alongside ignored automatically.
	* init/conf.c (conf_file_filter): As well as not filtering out the
	source path itself, we also need to not filter out the path we're
	watching which is different in the case of files; we need to know
	about it because we handle its removal.
	(conf_delete_handler): Compare the path deleted against the path
	we're watching, rather than the source path, since this means the
	watch needs to be freed.

	* compat/sysv/shutdown.c: Use nih pidfile functions since they're
	more reliable than doing it ourselves.

2007-06-11  Scott James Remnant  <scott@netsplit.com>

	* init/conf.c (conf_reload_path): Call parse_conf for mixed files
	and directories.  Make a correction to the old_items code, was
	passing the wrong arguments to nih_list_add; the effect we wanted
	was that we add the old items head into the list, and remove the
	existing head (what we did was add the first item to the old_items
	list and then cut the rest out).
	* init/tests/test_conf.c (test_source_reload_dir): Rename to
	test_source_reload_job_dir, since that's what this does.
	(test_source_reload_conf_dir): Add another function that tests
	directories of mixed configuration.

	* init/parse_conf.c (parse_conf): Parse a configuration file that
	defines jobs by name.
	(stanza_job): Job stanza, slightly trickier than it would appear to
	need to be, to parse the block in-place and keep pos/lineno
	consistent.
	* init/parse_conf.h: Prototype for external function.
	* init/tests/test_parse_conf.c: Test suite for mixed configuration
	parsing.
	* init/Makefile.am (init_SOURCES): Build and link parse_conf.c and
	parse_conf.h
	(TESTS): Build and run parse_conf tests
	(test_parse_conf_SOURCES, test_parse_conf_LDFLAGS) 
	(test_parse_conf_LDADD): Details for parse_conf test suite.
	(test_conf_LDADD): Add parse_conf.o and conf.o since this calls
	them now.

	* init/conf.c (conf_source_reload, conf_source_reload) 
	(conf_reload_path): Add some debugging messages.

	* init/conf.c (conf_source_new): Add missing call to conf_init()

	* init/conf.c (conf_item_new): Drop source parameter, since it's
	unused in the function and makes it harder to call this when we
	only have one data pointer.
	(conf_reload_path): Drop source from conf_item_new() call.
	* init/conf.h: Update prototype.
	* init/tests/test_conf.c (test_item_new, test_item_free) 
	(test_file_free): Drop source parameter from calls.

2007-06-10  Scott James Remnant  <scott@netsplit.com>

	* init/main.c (main): Add a handler for the SIGHUP signal
	(hup_handler): Handler for SIGHUP, just calls conf_reload().

	* init/main.c (main): Read the configuration again.

	* TODO: Update.

	* init/tests/test_conf.c (test_source_reload_dir): Reset the priority
	and clean up consumed inotify instances.
	(test_source_free, test_file_free, test_item_free): Test the free
	functions on their own, paying special attention to conf_item_free()
	even though this really duplicates other tests.

	* init/conf.c (conf_reload_path): In the case where we fail to map
	the file into memory, we still need to purge all the items that
	previously existed.
	* init/tests/test_conf.c (test_source_reload): Rename to
	test_source_reload_dir, so that we can keep this and the file
	tests separate to make it easier to deal with.
	(test_source_reload_dir): Add tests for physical and parse errors
	when re-loading jobs with and without inotify, and for inotify-based
	modification handling of jobs.

	* init/tests/test_conf.c (test_source_reload): Add test for walk
	of non-existant directory with and without inotify; also test for
	what happens when the top-level directory is deleted, again with
	and without inotify.
	* init/conf.c (conf_delete_handler): Handle the case of the top-level
	directory being deleted by freeing the watch (so next time we asked
	to reload, we can restore it).

	* init/tests/test_conf.c (test_source_reload): Add a test for
	deletion of a running job.

	* init/conf.c (conf_item_free): Fix this up; when deleting an item
	from a source, we first mark it for deletion unless it's already
	marked for replacement.  Then if it's the replacement for something
	else, we mark that to be replaced by whatever we're being replaced
	by (so there are no references to us) and change that state if
	necessary.  Finally we replace our own item and free the record
	before returning.
	* init/tests/test_conf.c (test_source_reload): Check that we handle
	the cases of modiciation of a running job, modification of a
	replacement of a running job and deletion of a replacement for a
	running job.

	* init/parse_job.c (parse_job): Instead of freeing the previous
	replacement, which could leave invalid references to it, mark it
	for deletion and change the state.
	* init/tests/test_parse_job.c (test_parse_job): Adjust the test so
	that we hold a reference to the replacement job and make sure that
	the state is changed to deleted, rather than checking for a destructor
	being called on it.

	* init/init.supp (conf-init): Add valgrind suppression for the
	configuration sources hash table.

	* init/conf.c (conf_item_free): Don't overwrite any previous
	replacement, only mark us for deletion if we wouldn't otherwise
	be replaced.  Add some commented possible code for testing.
	* init/tests/test_conf.c (test_source_reload): Test replacement of
	jobs works properly; test modification with direct write and with
	atomic rename replace; test deletion.

	* init/conf.c (conf_reload_path): It turns out that the flag trick
	doesn't work for items since we often reparse them within the same
	file tag (it works with files because they're atomic and reparsed).
	Store the old items in a different list instead.
	(conf_source_free): We need to be careful about freeing sources,
	so have a function to do it properly.
	(conf_item_new): Since the flag member isn't useful, don't bother
	setting it.
	* init/conf.h: Add conf_source_free prototype.
	(ConfFile): Remove flag member.
	* init/tests/test_conf.c (test_source_reload): Add test for inotify
	create detection.

	* init/conf.c (conf_file_delete): Rename to conf_file_free and match
	the pattern of those kinds of functions.
	(conf_item_delete): Likewise rename to conf_item_free and match the
	pattern of these kinds of functions.
	* init/conf.h: Add prototypes.

	* init/conf.c (conf_reload_path): Fix bug with job name generation.
	Allow non-parsing errors to be returned from the function.
	(conf_item_delete): Drop all replacement management code, we'll put
	this back through testing.
	* init/tests/test_conf.c (test_source_reload): Test reloading adds
	the right inotify watch and parses the files, also check that loading
	without inotify and mandatory reloading work.

	* init/conf.c (conf_source_reload): Move the item deletion detection
	code from this function, where it would only happen on a mandatory
	reload
	(conf_reload_path): to this function, where it will happen every time
	the file is parsed; which is actually what we want.

2007-06-08  Scott James Remnant  <scott@netsplit.com>

	* init/conf.h (ConfItem): Drop the name and replace it with a type.
	(ConfItemType): Enum for different types of configuration items
	(ConfFile): Change items from a hash table to a list.
	* init/conf.c (conf_file_get): Initialise the items member as a list.
	(conf_item_set): Rename to conf_item_new again.
	(conf_item_new): Allocates a new ConfItem and adds it to the file's
	list, we won't reuse items anymore since it doesn't really make sense.
	(conf_source_reload): Adjust clean-up code now that items is a list.
	(conf_reload_path): Work out the name of jobs found by filename,
	allocate a new item for them and parse the job into it.  Perform
	handling of errors by outputting a warning.
	(conf_item_delete): Takes both source and file so we can make
	intelligent decisions.
	(conf_file_delete): Takes a source and passes it to conf_item_delete
	(conf_delete_handler): Pass both source and file to conf_file_delet
	* init/tests/test_conf.c (test_file_get): Check that the items
	list is empty; rather than the hash being unallocated.
	(test_item_set): Rename back to test_item_new and only allocate a
	single item which should get added to the list.

2007-06-06  Scott James Remnant  <scott@netsplit.com>

	* init/parse_job.c (stanza_respawn): Permit the word "unlimited",
	raise a specific error for illegal limit and illegal interval.
	(stanza_pid, stanza_kill, stanza_normal, stanza_umask) 
	(stanza_nice, stanza_limit): Raise specific errors rather than
	a generic "illegal value" error.
	* init/tests/test_parse_job.c (test_stanza_respawn): Check that
	we can use "unlimited", also check for new error return.
	(test_stanza_pid, test_stanza_kill, test_stanza_normal) 
	(test_stanza_umask, test_stanza_nice, test_stanza_limit): Check
	for new specific errors.
	* init/errors.h: Replace CFG_ILLEGAL_VALUE with a series of parse
	errors.

	* init/conf.c: Comments.

	* init/conf.c (conf_item_set): Call out to conf_item_delete() to
	handle unsetting of an item's data.
	(conf_source_reload): Add code to deal with mandatory reloading,
	calls conf_file_delete() and/or conf_item_delete() as appropriate.
	(conf_delete_handler): Call conf_file_delete() on the ConfFile that
	we find.
	(conf_file_delete): Function to delete all items in a file.
	(conf_item_delete): Placeholder function to delete an item.

	* init/conf.c (conf_file_new): Rename to conf_file_get; in practice
	we never just want to allocate one of these, we always want to
	return the existing entry if it exists.
	(conf_item_new): Rename to conf_item_set; again in practice we always
	want to update an existing item.  This function will grow the "deal
	with replacement" stuff.
	(conf_reload): Start putting in place the code that will allow
	mandatory reloads, as well as initial setup.  This function iterates
	over the sources and deals with errors.
	(conf_source_reload): Function to reload an individual source, calls
	out to one of the following two functions and will eventually perform
	the deleted items scan.
	(conf_source_reload_file): Set up a watch on a file, and reload it.
	(conf_source_reload_dir): Set up a watch on a directory and reload it.
	(conf_file_filter): Filter for watching parent directory of files.
	(conf_create_modify_handler): File creation and modification handler.
	(conf_delete_handler): File deletion handler.
	(conf_file_visitor): Tree walk handler.
	(conf_reload_path): Function that deals with files themselves,
	currently just sorts out the ConfFile structure and maps the file
	into memory.
	* init/conf.h: Add new prototypes, update existing ones.
	* init/tests/test_conf.c (test_file_new): Rename to test_file_get,
	also test repeated calls when already in the table.
	(test_item_new): Rename to test_item_set, also test repeated calls
	when already in the table.
	(test_source_reload): Start of test for reloading sources.

2007-06-05  Scott James Remnant  <scott@netsplit.com>

	* init/conf.c: Make a start on the new configuration management
	routines, which will allow finer-grained tracking of configuration
	and support mandatory reloading.
	(conf_source_new, conf_file_new, conf_item_new): Start off with the
	functions to allocate the tracking structures we need to use.
	* init/conf.h: Structures and prototypes
	* init/tests/test_conf.c: Test suite for allocation functions.
	* init/Makefile.am (init_SOURCES): Build and link conf.c and conf.h
	(TESTS): Run the conf test suite.
	(test_conf_SOURCES, test_conf_LDFLAGS, test_conf_LDADD): Details for
	the conf test suite.

2007-06-04  Scott James Remnant  <scott@netsplit.com>

	* init/parse_job.c (stanza_description, stanza_author, stanza_version)
	(stanza_chroot, stanza_chdir, stanza_pid): Instead of erroring when
	the string has already been allocated, free it and replace it with the
	new one. Attempting to forbid duplicates is just too inconsistent,
	especially for the integer ones which we compare against the default;
	using the last one allows us to be entirely consistent.
	(stanza_daemon, stanza_respawn, stanza_service, stanza_instance):
	Don't error if the flag is already set, just ignore it.
	(stanza_respawn, stanza_pid, stanza_kill, stanza_console) 
	(stanza_umask, stanza_nice): Don't compare the current value against
	the default, just overwrite it!
	(parse_exec, parse_script): Free existing process command string
	before setting a new one over the top.
	(parse_process, stanza_exec, stanza_script, stanza_limit): Instead of
	erroring if the structure is already set and allocated, just don't
	allocate a new one and allow its members to be overwritten.
	* init/tests/test_parse_job.c (test_stanza_exec) 
	(test_stanza_script, test_stanza_pre_start) 
	(test_stanza_post_start, test_stanza_pre_stop) 
	(test_stanza_post_stop, test_stanza_description) 
	(test_stanza_author, test_stanza_version, test_stanza_daemon) 
	(test_stanza_respawn, test_stanza_service, test_stanza_instance) 
	(test_stanza_pid, test_stanza_kill, test_stanza_console) 
	(test_stanza_umask, test_stanza_nice, test_stanza_limit) 
	(test_stanza_chroot, test_stanza_chdir): Replace tests that check
	for an error in the case of duplicate stanzas with tests that make
	sure the last of the duplicates is used.
	* init/errors.h (CFG_DUPLICATE_VALUE, CFG_DUPLICATE_VALUE_STR): Drop
	this error, since we don't consider this a problem anymore.

	* upstart/Makefile.am (libupstart_la_LIBADD): Add $(LTLIBINTL)
	* init/Makefile.am (init_LDADD): Reorder and add $(LTLIBINTL)
	* util/Makefile.am (initctl_LDADD): Reorder and add $(LTLIBINTL)
	* compat/sysv/Makefile.am (reboot_LDADD): Reorder and add $(LTLIBINTL)
	(runlevel_LDADD): add $(LTLIBINTL)
	(shutdown_LDADD): Reorder and add $(LTLIBINTL)
	(telinit_LDADD): Reorder and add $(LTLIBINTL)
	* logd/Makefile.am (logd_LDADD): Add $(LTLIBINTL)

2007-06-03  Scott James Remnant  <scott@netsplit.com>

	* init/tests/test_job.c (test_run_process): Add a test case for a
	crasher when the event has no arguments.
	* init/job.c (job_run_process): Fix the bug, we need to check the
	arguments before trying to append them.

	* init/cfgfile.c, init/cfgfile.h, init/tests/test_cfgfile.c: Rename
	to parse_job and strip out all functions except the parsing and stanza
	ones.
	* init/Makefile.am (init_SOURCES): Build and link parse_job.c and h
	(TESTS): Run the parse job test suite
	(test_cfgfile_SOURCES, test_cfgfile_LDFLAGS, test_cfgfile_LDADD):
	Rename and update.
	* init/parse_job.c: Rename all cfg_stanza_*() functions to just
	stanza_*(), rename all cfg_parse_*() functions to just parse_*().
	(parse_job, parse_process, stanza_exec, stanza_script, stanza_start)
	(stanza_stop, stanza_emits, stanza_normal, stanza_env, stanza_limit):
	Don't use NIH_MUST, it's fine to be out of memory and we should fail
	in that case with a useful error.  The user can always reload the
	config file.
	(cfg_read_job, cfg_watch_dir, cfg_job_name, cfg_create_modify_handler)
	(cfg_delete_handler, cfg_visitor): Drop these functions for now.
	* init/parse_job.h: Update so it just contains the one prototype.
	* init/tests/test_parse_job.c: Update all tests to pass a string
	to parse_job(), and check errors raised; rather than mucking around
	with file descriptors all of the time.  Spend the effort while we're
	in here to run TEST_ALLOC_FAIL where we can.
	* init/main.c: Drop config file loading for now since it's missing.

2007-05-27  Scott James Remnant  <scott@netsplit.com>

	* init/cfgfile.h (CFG_DIR): Drop this define, since it's in paths.h
	(CfgDirectory): 

	* init/cfgfile.c (cfg_read_job): Separate out the job-handling code
	into a new function that we could call from a stanza if we want
	later; this one now just maps the file into memory and deals with
	exceptions from the parsing.
	(cfg_parse_job): Function containing the seperated out code; parses
	a new job, marking it as a replacement for any existing job with the
	same name.  Drop the warnings for using pid options without a daemon,
	since these are actually useful for other things later.
	* init/tests/test_cfgfile.c (test_read_job): Drop the check on
	unexpected daemon options, since we don't issue these warnings
	anymore.

2007-05-20  Scott James Remnant  <scott@netsplit.com>

	* init/event.c (event_match): Change to accept Event as the first
	argument and EventInfo as the second, making it obvious that this
	matches a received Event against known EventInfo rather than just
	comparing two info structs (since the order matters).
	* init/event.h: Update prototype.
	* init/tests/test_event.c (test_match): Update test accordingly.
	(test_poll): Fix typo.
	* init/job.c (job_handle_event): Pass in the event as the first
	argument to event_match, rather than its info.
	* TODO: Update.

	* init/job.c (job_emit_event): Return the event that we emit; don't
	bother tracking block status or setting blocked, leave that to the
	state loop so things are more obvious.
	(job_change_state): Set the blocked flag here for starting and stopping
	to the return value of job_emit_event().

	* init/event.c (event_ref, event_unref): Reference counting of events
	so we don't free those we still need.
	(event_block, event_unblock): Blocker counting that replaces the
	previous jobs member.
	(event_new): Initialise refs and blockers fields.
	(event_emit_finished): Remove this function.
	(event_poll): Handle the new done state, and deal with the blockers
	and references counts; turns out that we can fall all the way through
	this switch if these are zero without needing to check again.
	(event_pending): Remove call to event_emit_finished, the event_poll()
	loop handles this case now.
	(event_finished): Set progress to done on the way out.
	* init/event.h (EventProgress): Add new done state
	(Event): Add refs and blockers members, replacing jobs
	* init/tests/test_event.c (test_new): Check refs and blockers are
	initialised to zero.
	(test_ref, test_unref, test_block, test_unblock): Check the ref
	counting function behaviours.
	(test_emit_finished): Drop this function since it's not used
	* init/job.c (job_change_cause): Reference and block the event,
	and unblock and unreference before changing.
	(job_emit_event): Reference the event that blocks the job from
	continuing.
	(job_handle_event_finished): Unreference the blocking event again.
	(job_change_state): Make sure that blocked has been cleared before
	allowing a state change.
	* init/tests/test_job.c: Change tests to use refs/blockers on the
	cause event when counting, and also to follow the status of blocked
	since that is now ref-counted as well.

2007-05-18  Scott James Remnant  <scott@netsplit.com>

	* init/main.c (main, cad_handler, kbd_handler, pwr_handler): Use
	event_new rather than event_emit.
	* init/job.h (Job): Change type of cause and blocked to Event
	* init/job.c (job_change_goal, job_change_cause, job_emit_event) 
	(job_handle_event, job_handle_event_finished): Update all references
	to EventEmission to use Event instead.
	(job_detect_stalled): Call event_new instead of event_emit
	(job_run_process): Use the info member of cause, not event member
	* init/tests/test_job.c (test_change_goal, test_change_state) 
	(test_run_process, test_child_reaper, test_handle_event) 
	(test_handle_event_finished): Update all references to EventEmission
	to use Event instead.
	(test_detect_stalled): Correct to use right structure types.
	* init/process.c (process_setup_environment): Use cause's info member,
	rather than event member.
	* init/tests/test_process.c (test_spawn): Update to use Event.
	* init/notify.h (NotifySubscription): Change member to event
	* init/notify.c (notify_subscribe_event) 
	(notify_subscription_find, notify_job_event, notify_event) 
	(notify_event_finished): Update functions to use event member and
	Event structures.
	* init/tests/test_notify.c (test_subscribe_event) 
	(test_subscription_find, test_job, test_job_event, test_event) 
	(test_event_finished): Update to use Event instead of EventEmission
	* init/control.c (control_event_emit): Update to use event_new.
	* init/tests/test_control.c (test_event_emit) 
	(test_subscribe_events, test_unsubscribe_events): Update to use
	Event rather than EventEmission.

	* init/event.h: Fix up a few references.
	* init/tests/test_event.c (test_new): Remove reference to emission.

	* init/event.h (EventEmission): Rename to Event, and rename event
	member to info.
	* init/event.c (event_emit_next_id): Rename to event_next_id
	(event_emit): Rename to event_new, and add standard parent argument.
	(event_emit_find_by_id): Rename to event_find_by_id
	(event_poll): Iterate over Events in the list
	(event_pending, event_finished): Operate on Event
	* init/tests/test_event.c (test_emit): Rename to test_new and
	adjust for names and arguments.
	(test_emit_find_by_id): Rename to test_find_by_id and adjust for
	names.
	(test_emit_finished, test_poll): Adjust names.

	* init/cfgfile.c (cfg_stanza_start, cfg_stanza_stop) 
	(cfg_stanza_emits): Convert to use EventInfo and event_info_*.
	* init/job.c (job_copy): Use EventInfo and event_info_copy.
	(job_handle_event, job_detect_stalled): Iterate EventInfo structures
	* init/tests/test_cfgfile.c (test_stanza_start, test_stanza_stop) 
	(test_stanza_emits): Update to use EventInfo
	* init/tests/test_job.c (test_copy, test_handle_event) 
	(test_handle_event_finished, test_detect_stalled): Update to use
	EventInfo and event_info_new
	* init/event.c (event_copy): Use nih_str_array_copy here, to make the
	code somewhat simpler.
	(event_finished): Copy the arguments and environment from the old
	event, rather than stealing and reparenting.
	* init/job.c (job_copy): Use nih_str_array_copy here too.
	(job_run_process): Use nih_str_array_append to add the arguments from
	the emission onto the command run.

	* init/event.h (Event): Rename to EventInfo, since this structure
	representations information about an event, rather than an actual
	event in progress.
	* init/event.c (event_new): Rename to event_info_new, also now can
	take arguments and environment like event_emit() can.
	(event_copy): Rename to event_info_copy.
	* init/tests/test_event.c (test_new): Rename to test_info_new,
	update names in test and test being given args or env.
	(test_copy): Rename to test_info_copy and update names in test.
	(test_match, test_poll): Use EventInfo.

	* TODO: Update.

2007-04-24  Scott James Remnant  <scott@netsplit.com>

	* configure.ac: Add AM_PROG_CC_C_O since we use per-target flags
	for one of the test cases.

2007-03-16  Scott James Remnant  <scott@netsplit.com>

	* upstart/message.c (upstart_message_newv): Add va_end to match
	va_copy because the standard says so.
	* upstart/wire.c (upstart_push_packv, upstart_pop_packv): Add
	va_end here as well.

2007-03-13  Scott James Remnant  <scott@netsplit.com>

	* init/main.c: Wait until we've closed inherited standard file
	descriptors and opened the console instead before trying to open the
	control socket; otherwise we end up closing it by accident if we
	weren't opened with sufficient descriptors in the first place.
	Also wait until we've set up the logger before trying to parse the
	configuration.  In fact both of these things need to be pretty low
	down the main() function.

	* init/tests/test_job.c (test_run_process): Skip /dev/fd test cases
	if that's not available.

	* init/tests/test_control.c (test_log_priority): Make sure we know
	that the message has been sent before calling the watcher.

	* init/cfgfile.c (cfg_watch_dir): We get ENOSYS for missing inotify
	support, not EOPNOTSUPP.
	* init/tests/test_cfgfile.c (test_watch_dir): Actually make the
	directory tree before testing for inotify, since we use the same
	tree there too.

	* util/initctl.c (job_info_output): Restructure so gcc doesn't think
	name can be used uninitialised.
	* init/tests/test_cfgfile.c (test_watch_dir): Correct an error where
	i wouldn't be initialised if we skipped the inotify tests.

	* util/initctl.c (job_info_output): Restructure so gcc doesn't think
	* init/process.c (process_setup_environment): job id fits inside
	a %u now

	* upstart/message.h: Style; always refer to "unsigned int" as
	"unsigned int", and never "unsigned.
	* upstart/tests/test_message.c (my_handler): Catch a stray couple
	of "unsigned"s

	* init/control.c (control_job_query, control_job_start) 
	(control_job_stop): Change type of id argument to unsigned int,
	and call printf with %u to output it.
	* init/tests/test_control.c (check_job, check_job_instance) 
	(check_job_instance_end, check_job_status__waiting) 
	(check_job_status_end__waiting, check_job_status__starting) 
	(check_job_status_end__starting, check_job_status__running) 
	(check_job_status_end__running, check_job_status__pre_stop) 
	(check_job_status_end__pre_stop, check_job_status__stopping) 
	(check_job_status_end__stopping, check_job_status__deleted) 
	(check_job_status_end__deleted, check_job_unknown) 
	(check_job_invalid, check_job_unchanged, check_event): Change
	type of id arguments to unsigned int.
	(check_list): Change type of id to unsigned int.
	* init/tests/test_notify.c (check_job_status) 
	(check_job_status_end, check_job_finished, check_event) 
	(check_event_caused, check_event_finished): Change type of id
	arguments to unsigned int.

	* init/job.h (Job): Change the type of the id to unsigned int.
	* init/job.c (job_next_id): Change ids to be unsigned ints, and now
	we can just use %u in the nih_error call.
	(job_find_by_id): Change argument to be unsigned int
	* init/tests/test_job.c (test_find_by_id): Change id type to unsigned
	int.
	* init/event.h (Event): Change the type of the id to unsigned int.
	* init/event.c (event_emit_next_id): Change ids to be unsigned ints,
	and now we can just use %u in the nih_error call.
	(event_emit_find_by_id): Change argument to be unsigned int
	* init/tests/test_event.c (test_emit, test_emit_find_by_id) 
	(check_event, check_event_finished): Change id type to unsigned int.

	* util/initctl.c (output_name): Use an unsigned int for the job id,
	which means we can use ordinary %u for the printf argument.
	(handle_job, handle_job_finished, handle_job_instance) 
	(handle_job_instance_end, handle_job_status) 
	(handle_job_status_end, handle_job_unknown, handle_job_invalid) 
	(handle_job_unchanged, handle_event, handle_event_caused) 
	(handle_event_finished): Change argument type of id from uint32_t
	to unsigned int.
	(job_info_output): Change output type of id from %zu to %u

	* upstart/message.c (upstart_message_handle): Use unsigned int for
	ids, rather than a fixed-width type.
	* upstart/tests/test_message.c (my_handler): Use unsigned int for
	the ids, and give "unsigned int" instead of "unsigned" to va_arg as
	a matter of style.

	* upstart/wire.c (upstart_push_int, upstart_pop_int): Send over the
	wire using a plain old integer type, instead of a fixed width type;
	there's no advantage to using the fixed-width type and we could hurt
	ourselves if we tried running on ILP64.
	(upstart_push_unsigned, upstart_pop_unsigned): Likewise use a plain
	unsigned int over the wire.
	(upstart_push_string, upstart_pop_string): Use an unsigned int for
	the length of the string, technically this means that we silently
	truncate any string that's greater than 4GB on 64-bit platforms;
	it's either that or make the test cases harder (we did this before
	anyway).
	(upstart_push_header, upstart_pop_header): Type is always an unsigned
	int (best conversion from an enum)

2007-03-11  Scott James Remnant  <scott@netsplit.com>

	* configure.ac: Bump version to 0.3.9

	* NEWS: Update.

	* util/man/initctl.8: Document the new commands.

	* TODO: Update.

	* init/job.c (job_handle_event): Correct the function so we don't
	try and stop the master of an instance, and cause an assertion error.

	* util/initctl.c: Oops, correct function pointers in command table

	* util/tests/test_initctl.c (test_version_action): 

	* util/initctl.c (handle_version): Handle receipt of the version
	reply.
	(version_action): Send the version-query message to the server and
	expect one response.
	(log_priority_action): Parse the single argument into an NihLogLevel
	and send it to the server.

	* init/control.c (control_version_query, control_log_priority):
	Functions to handle the new messages from the server pov
	* init/tests/test_control.c (test_version_query) 
	(test_log_priority): Test the new messages are handled properly.
	(check_version): Check the version string matches.
	* upstart/message.h: Add messages for querying the version of the
	init daemon and changing the log priority.
	* upstart/message.c (upstart_message_newv)
	(upstart_message_handle): Marshal the new messages.
	* upstart/tests/test_message.c (test_new, my_handler) 
	(test_handle): Test the marshalling of the new messages,

	* upstart/libupstart.ver: Add enum functions to the global list.

	* util/initctl.c (start_action, stop_action): Imply --no-wait if
	we take the job id or name from an environment variable, since we'd
	end up waiting for ourselves otherwise
	* util/tests/test_initctl.c (test_start_action, test_stop_action):
	Update test cases to make sure no-wait is implied.

2007-03-09  Scott James Remnant  <scott@netsplit.com>

	* configure.ac: Bump version to 0.3.8

	* NEWS: Updated.
	* configure.ac: Increase version to 0.3.7

	* init/tests/test_job.c (test_change_state): Add a test case for
	deleting the last instance of a replaced job.
	* init/job.c (job_change_state): When moving a instance of a job into
	the deleted state, check whether we should replace the job it's an
	instance of, and if so, change that job's state too.
	* TODO: Update.

	* util/initctl.c (handle_job_list): Always allocate current_list,
	since we need it to be the parent of pointers we attach to it.
	(handle_job_list_end): Always free the current list, only suppress
	output if there aren't any entries in it.
	(initctl_recv): Check the current_list pointer, no need for in_list
	(handle_job_instance, handle_job_instance_end, handle_job_status):
	Check current_list not in_list.
	* util/tests/test_initctl.c: Correct some memory leaks.

	* init/process.c (process_setup_environment): Set the UPSTART_JOB_ID
	environment variable to the job's unique id.
	* init/tests/test_process.c (test_spawn): Make sure it's set.

	* util/man/initctl.8: Update the initctl manpage.
	* compat/sysv/man/reboot.8: Correct a minor grammar error.
	* compat/sysv/man/shutdown.8: Fix reference from runlevel to telinit.

	* README: Add a README that copies the text from the web page and
	adds some notes about recommended operating system versions.

	* util/initctl.c: Completely rewrite initctl, top to bottom; handling
	of the new messages is done natively, meaning that the commands just
	vary the requests send and number of responses expected.
	* util/tests/test_initctl.c: Test all of the new code.

	* init/main.c: Improve restarting and rescuing a little; store the
	program path in a static variable so we can always access it, and
	use the exported loglevel to pass the same to the new process.
	* TODO: Update.

	* compat/sysv/shutdown.c: More error/fatal adjustments.
	* compat/sysv/telinit.c: More error/fatal adjustments.

2007-03-08  Scott James Remnant  <scott@netsplit.com>

	* init/main.c (main, crash_handler): Promote deadly errors to nih_fatal
	* logd/main.c (main): Promote deadly errors to nih_fatal
	* compat/sysv/reboot.c (main): Promote deadly errors to nih_fatal
	* compat/sysv/shutdown.c (main, shutdown_now): Promote deadly errors
	to nih_fatal
	* compat/sysv/telinit.c (main): Promote deadly errors to nih_fatal

	* init/event.c (event_pending): The message that we're handling an
	event should be logged with --verbose.

	* init/cfgfile.c (cfg_parse_script): Remove the unnecessary check for
	a token inside a script block.

	* TODO: Update.

	* init/control.c (control_watch_jobs): Rename to control_subscribe_jobs
	and update to handle new event name.
	(control_unwatch_jobs): Rename to control_unsubscribe_jobs and update
	to handle the new event name.
	(control_watch_events): Rename to control_subscribe_events and update
	to handle the new event name.
	(control_unwatch_events): Rename to control_unsubscribe_events and
	update to handle the new event name.
	* init/tests/test_control.c (test_watch_jobs): Rename to
	test_subscribe_jobs and update to new event name.
	(test_unwatch_jobs): Rename to test_unsubscribe_jobs and update to 
	new event name.
	(test_watch_events): Rename to test_subscribe_events and update to
	new event name.
	(test_unwatch_events): Rename to test_unsubscribe events and update
	to new event name.

	* upstart/message.h: Rename the watch commands to subscribe/unsubscribe
	and regroup with new message numbers.
	* upstart/message.c (upstart_message_newv) 
	(upstart_message_handle): Marshal the updated subscription messages.
	* upstart/tests/test_message.c (test_new, my_handler) 
	(test_handle): Update tests to new names and numbers.
	* TODO: Update.

	* upstart/message.c (upstart_message_handle): Raise a the unknown
	message error if the type is unknown, rather than the invalid message
	error.
	* upstart/tests/test_message.c (test_handle): Correct test case.

	* init/job.c (job_change_state): Correct a problem here too, when
	moving from pre-stop to running, we don't want to emit a started event
	since we never emitted a stopping event and never killed the process
	anyway.  We do need to notify the job as finished, since the process
	that tried to stop it will need to be told not to wait any longer.
	* init/tests/test_job.c (test_change_state): Add a test for pre-stop
	back to running.

	* doc/states.dot: Fix an error in the state diagram; when moving from
	starting back to waiting, due to a failed respawn, we need to emit
	the stopped event otherwise it will never happen.
	* doc/states.png: Update.

2007-03-05  Scott James Remnant  <scott@netsplit.com>

	* upstart/message.c (upstart_message_new): Make this a wrapper around
	(upstart_message_newv): which has all the old code, but accepts a
	va_list instead of making its own.
	* upstart/message.h: Add prototype.

	* init/main.c (crash_handler): Simply trying to leave a SEGV handler
	doesn't work so well, we end up repeating the problem instruction.
	We really can't resume from this point, and can't even jump elsewhere
	since our state is probably buggered up.  Only thing for it is to
	re-exec ourselves with a clean state.

	* init/cfgfile.c (cfg_read_job, cfg_delete_handler): Don't try and
	free the magic (void *)-1 replacement (delete).

	* util/events.c, util/events.c, util/jobs.c, util/jobs.h: With the
	new message responses, that intermix event and job information freely,
	it no longer makes sense to distinguish between them.  So fold these
	files back into the main initctl.c
	* util/initctl.h: Drop unused header.
	* util/Makefile.am (initctl_SOURCES): Update sources list.
	(TESTS): Change which tests we build
	(test_initctl_SOURCES, test_initctl_CFLAGS, test_initctl_LDFLAGS) 
	(test_initctl_LDADD): Build the new combined test case binary, use
	an automake feature to rebuild initctl.c with -DTEST and a different
	.o file, and thus be able to define out main()

	* util/tests/test_events.c, util/tests/test_jobs.c: Collapse the two
	test case files into one single
	* util/tests/test_initctl.c

	* init/control.c (control_job_find): And implement the find function
	that returns a list of jobs matching an optional pattern.
	* init/tests/test_control.c: Make sure we do send all messages.
	(check_list): Complex function to check the responses to a job list
	(test_job_find): Test a couple of job lists.
	* init/tests/test_notify.c: Make sure we do send all messages.

	* init/control.c (control_job_query): Implement the query message,
	this just needs to return the status or instance set.
	* init/tests/test_control.c (test_job_query): Test the query command.
	(check_job_status__deleted, check_job_status_end__deleted): Pair of
	functions to check we can query deleted jobs directly.

	* init/control.c (control_send_instance): Function to send an instance
	job, collating all of its instances together.
	* init/control.h: Update.
	* init/tests/test_control.c (test_send_instance): Check we receive
	the right messages.
	(check_job_instance, check_job_instance_end): Pair of functions to
	check the instance messages.

	* upstart/message.h: Add new UPSTART_JOB_INSTANCE and
	UPSTART_JOB_INSTANCE_END messages which we'll use to communicate that
	a job is an instance, and group the instances of it together.
	* upstart/message.c (upstart_message_new, upstart_message_handle):
	Marshal the new instance messages.
	* upstart/tests/test_message.c (test_new, my_handler) 
	(test_handle): Test the new message types.

	* upstart/message.h: Restore arguments to JOB_LIST, but rename to
	pattern since that's what it is.
	* upstart/message.c (upstart_message_handle): Restore arguments
	with updated name.
	* upstart/tests/test_message.c (test_new, my_handler) 
	(test_handle): Restore tests for arguments, rename and make sure we
	include a wildcard.

2007-03-04  Scott James Remnant  <scott@netsplit.com>

	* upstart/message.h: Drop arguments to JOB_LIST.
	* upstart/message.c (upstart_message_new, upstart_message_handle):
	Drop arguments to JOB_LIST.
	* upstart/tests/test_message.c (test_new, my_handler) 
	(test_handle): Drop the arguments from the test.

	* init/control.c (control_job_start): Update to return INVALID for
	instances and replacements; add the forgotten UPSTART_JOB message.
	(control_job_stop): Update to return INVALID for replacements; add
	the forgotten UPSTART_JOB message.  Deal with instance masters
	magically by iterating all instances and stopping those instead.
	* init/tests/test_control.c (check_job_deleted): Rename to 
	check_job_invalid and check that message.
	(check_job): Function to check the job we've acted upon.
	(test_job_start): Check that we get the UPSTART_JOB message first,
	restore the check on deleted jobs causing an error and add checks
	that instance and replacement jobs also cause an error.
	(test_job_stop): Check that we get the UPSTART_JOB message first,
	restore the check on deleted jobs causing an error.  Make sure
	instances are handled.

	* upstart/message.h: More message changes; add a JOB_FIND message
	and replace UPSTART_JOB_DELETED with UPSTART_JOB_INVALID since there's
	a few more problem conditions.
	* upstart/message.c (upstart_message_new, upstart_message_handle):
	Marshal the new message and update names.
	* upstart/tests/test_message.c (test_new, my_handler) 
	(test_handle): Update tests to check the new message and update the
	values and names of the existing ones.

	* init/job.h (Job): Remove the delete flag, add replacement and
	replacement_for pointers instead.
	* init/job.c (job_new): Initialise replacement and replacement_for
	pointers to NULL.
	(job_find_by_name): Update to return what job the one we found is
	a replacement for, and to skip DELETED jobs.
	(job_instance): Make it simply illegal to call this for deleted jobs,
	instances or replacements.
	(job_change_goal): Make it illegal to change the goal of a replacement
	job.
	(job_free_deleted): Remove the previous code to handle deleted instance
	masters, because it's now bogus.
	(job_should_replace): New function to determine whether a job is
	replaceable.
	* init/tests/test_job.c (test_new): Check pointers are set.
	(test_copy): Check that replacement and replacement_for are not
	copied, since their state of an individual job.
	(test_find_by_name): Update tests to make sure we ignore deleted jobs,
	instances and replacements.
	(test_instance): Remove test that will now cause an assertion,
	and no longer check delete is set.
	(test_change_goal): Remove test that will now cause an assertion.
	(test_free_deleted): Remove test cases for deleted masters.
	(test_should_replace): Test the new check function.
	(test_change_state): Make sure that we end up in deleted for instances
	and replaced jobs, and that replacements become the real job.
	* init/cfgfile.c (cfg_read_job): Update to handle replacement jobs;
	the old job's previous replacement is discarded, and set to the
	current job; and then if the job should be replaced, it's moved
	to deleted (which should promote the new job).
	(cfg_delete_handler): Handle deletion of a job in a similar manner,
	except we sent the replacement pointer to the special -1 value since
	we have no actual replacement.
	* init/tests/test_cfgfile.c (test_watch_dir): Update tests to make
	sure that deletion and modification are handled wrt replacement.
	(test_read_job): Make sure that reparsing an existing file is handled.
	* init/tests/test_control.c (test_job_start): Remove checks that
	delete gets set to true for instances.
	(test_job_stop, test_job_start): Temporarily comment out deleted
	job behaviour, since that's been somewhat changed.

	* upstart/message.h: We're not going to return JOB_LIST for JOB_STOP
	since that's just awkward for the client; just act on the master,
	and return JOB_UNCHANGED.

	* init/notify.c (notify_job_status): Move this function to
	* init/control.c (control_send_job_status): here, since we need it for
	the new control responses.
	(control_job_query): New single function to list all jobs or a
	particular job.
	* init/control.h: Add prototype.
	* init/tests/test_control.c (test_error_handler): Simplify this a
	little to just sending a NO_OP message, since we can send an entire
	stream of messages and leave them in the queue.
	(check_job_status__stopping, check_job_process) 
	(check_job_status_end__stopping): Trio of check functions for a job
	status that's stopping, with an active main process.
	(test_send_job_status): Test the now global status function.
	(check_job_status__starting, check_job_status_end__starting): Pair
	of check functions for a starting job with no process yet.
	(test_watch_jobs, test_unwatch_jobs): Update to expect the full new
	job status messages, with an optional process part as well.
	(check_event): Function to check an event.
	(test_watch_events): Minor update to use above function.
	(check_job_status__waiting, check_job_status_end__waiting): Pair of
	check functions for the first step in starting a job (goal change only)
	(check_job_unknown, check_job_deleted, check_job_unchanged): Trio
	of functions to check common error responses.
	(test_job_start): Update tests to newer behaviour.
	(check_job_status__running, check_job_status_end__running) 
	(check_job_status__pre_stop, check_job_status_end__pre_stop): Checks
	for the states we go through when stopping a job.
	(test_job_stop): Update tests to newer behaviour.
	* init/notify.c (notify_job, notify_job_event, notify_job_finished):
	Update to call the newly exported function.
	* init/job.c: Make job_id and job_id_wrapped externally available.
	* init/job.h: Update.
	* init/event.c: Make emission_id and emission_id_wrapped externally
	available.
	* init/event.h: Update.

	* upstart/message.h: Rename UPSTART_JOB_INVALID to
	UPSTART_JOB_UNCHANGED, as it's not really invalid just a no-op
	* upstart/message.c (upstart_message_new, upstart_message_handle):
	Update the constant, fields are unchanged,
	* upstart/tests/test_message.c (test_new, my_handler) 
	(test_handle): Rename constants/messages.

	* upstart/message.h: Turns out we need extra errors to indicate that
	the job was deleted or already at that goal, otherwise the client
	would sit there waiting for the finished event.	
	* upstart/message.c (upstart_message_new, upstart_message_handle):
	Marshal the new error messages.
	* upstart/tests/test_message.c (test_new, my_handler) 
	(test_handle): Test the handling of the new messages.

	* init/tests/test_job.c (test_free_deleted): Found a bug; because
	master instances never change state, they never end up in the deleted
	state so are never reaped.  Add some test cases for cleaning them up,
	but not while they have remaining instances.
	* init/job.c (job_free_deleted): Implement the bug fix.

	* init/job.c (job_instance): Split out the instance spawning code
	into its own function, as we'll frequently need a pointer to the
	instance before we try and change the goal.
	(job_change_goal): Clean this function back up again, it no longer
	needs to return values and can assert that it's never called for
	deleted jobs or instance mastersr.
	(job_handle_event): Spawn an instance when we get a start event.
	* init/job.h: Update.
	* init/tests/test_job.c (test_instance): Check instance creation.
	(test_change_goal): Update tests now that it doesn't return a value
	again, and doesn't spawn instances itself.
	(test_handle_event): Make sure instances are spawned.

	* init/tests/test_event.c (test_poll): Needs a slight fix now that
	we generate more events than we check, and that subscriptions go
	away automatically.

	* init/notify.c (notify_job_status): Static function to handle
	sending the more complicated job status message series 
	(notify_job): Call notify_job_status() to send the new-style message
	(notify_job_event): Send the new UPSTART_EVENT_CAUSED message with
	the emission id, then call notify_job_status() to send the new-style
	common status message.
	(notify_job_finished): New function to be called when we reach the
	job rest state, notifies and unsubscribes directly subscribed
	processes, and includes failed information.
	(notify_event_finished): Unsubscribe processes after sending the
	finished event, since the event has gone away.  Also don't send
	this to processes subscribed to all events, since it's not useful
	for them.
	* init/notify.h: Add prototype.
	* init/tests/test_notify.c: Update all test cases and helper
	functions to the new message types.
	(test_job_finished): Check the new finished message is sent with
	a status message preceeding it.
	* init/job.c (job_change_state, job_change_state): Notify subscribed
	processes with notify_job_finished() when in the running (for service)
	or waiting states, just before we drop the cause.

	* upstart/message.h: Add failed, failed_process and exit_status
	arguments to UPSTART_JOB_FINISHED.
	* upstart/message.c (upstart_message_new, upstart_message_handle): 
	Marshal the new arguments.
	* upstart/tests/test_message.c (test_new, my_handler) 
	(test_handle): Test the new arguments.

	* upstart/message.h: Update the message types, introducing a more
	structured job message set and replacing the UPSTART_EVENT_JOB_STATUS
	message with UPSTART_EVENT_CAUSED which will be immediately followed
	by an ordinary UPSTART_JOB_STATUS message.
	* upstart/message.c (upstart_message_new, upstart_message_handle):
	Marshal the new messages.
	* upstart/tests/test_message.c (test_new, my_handler) 
	(test_handle): Test the new message types.
	* TODO: Update.

2007-03-03  Scott James Remnant  <scott@netsplit.com>

	* TODO: Update.

	* init/cfgfile.c (cfg_parse_exec, cfg_parse_script): Separate out
	the parsing of an exec or script stanza into separate functions,
	seeing as this is quite a common operation.  This also means we
	just need to change them in one place now.
	(cfg_parse_process): Function to call either of the above depending
	on the next argument.
	(cfg_stanza_exec): Call cfg_parse_exec instead.
	(cfg_stanza_script): Call cfg_parse_script instead.
	(cfg_stanza_pre_start, cfg_stanza_post_start) 
	(cfg_stanza_pre_stop, cfg_stanza_post_stop): Call cfg_parse_process
	with the right arguments instead of doing by hand in each function.

	* init/event.c (event_emit_next_id): Split the id assigning code into
	a static inline function for easier modification.
	* init/job.c (job_next_id): Use the same style function here too.

2007-03-02  Scott James Remnant  <scott@netsplit.com>

	* init/event.c (event_emit): Port the slightly more efficient in the
	early case code from job_new.

	* init/job.h (Job): Add a unique id to the job structure.
	* init/job.c (job_new): Assign an incrementing id to each new job
	allocated.
	(job_find_by_id): Locate a job by its unique id, sadly not very
	efficient in a hash table ;-)
	(job_name): New hash key function since name isn't the first entry
	anymore.
	(job_init): Change hash key function.
	* init/tests/test_job.c (test_find_by_id): Make sure we can find a
	job by its id.

	* init/job.c (job_change_goal): Return the new instance in that
	circumstance, and clean up a little bit.
	* init/job.h: Update prototype.
	* init/tests/test_job.c (test_change_goal): Update tests.

	* init/job.c (job_find_by_name): Skip jobs marked for deletion too.
	* init/tests/test_job.c (test_find_by_name): Update test case.

	* init/event.h, init/notify.h, upstart/message.h: Provide C-level names
	for enums, this makes the compiler generate things that gdb can get.

	* init/job.c (job_run_process, job_kill_process, job_kill_timer):
	Change process argument to be a plain ProcessType, this means we
	know exactly which process we're trying to run or kill.
	(job_change_state): Update calls to job_run_process
	and job_kill_process
	* init/tests/test_job.c (test_run_process, test_kill_process): Update
	function calls to just pass a ProcessType in.

	* upstart/enum.h: Rename JobAction to ProcessType.
	* upstart/enum.c (job_action_name): Rename to process_name.
	(job_action_from_name): Rename to process_from_name.
	* upstart/tests/test_enum.c (test_action_name, test_action_from_name):
	Rename and update to match.
	* init/job.c (job_new, job_copy, job_change_state) 
	(job_next_state): Change JOB_*_ACTION constants to PROCESS_*.
	(job_find_by_pid): Change JobAction argument to ProcessType.
	(job_emit_event): Call process_name on the failed process.
	(job_child_reaper): Update to use ProcessType instead of JobAction.
	* init/job.h (Job): Change type of failed_process to ProcessType.
	* init/tests/test_job.c (test_find_by_pid): Update to use ProcessType
	instead of JobAction in tests.
	(test_new, test_copy, test_change_goal, test_change_state) 
	(test_next_state, test_run_process, test_kill_process) 
	(test_child_reaper, test_handle_event_finished): Change JOB_*_ACTION
	constants to PROCESS_*
	* init/cfgfile.c (cfg_stanza_exec, cfg_stanza_script) 
	(cfg_stanza_pre_start, cfg_stanza_post_start) 
	(cfg_stanza_pre_stop, cfg_stanza_post_stop): Change JOB_*_ACTION
	constants to PROCESS_*
	* init/tests/test_cfgfile.c (test_stanza_exec) 
	(test_stanza_script, test_stanza_pre_start) 
	(test_stanza_post_start, test_stanza_pre_stop) 
	(test_stanza_post_stop, test_read_job, test_watch_dir): Change
	JOB_*_ACTION constants to PROCESS_*
	* init/tests/test_event.c (test_poll): Change JOB_*_ACTION constants
	to PROCESS_*
	* init/tests/test_control.c (test_job_start, test_job_stop): Change
	JOB_*_ACTION constants to PROCESS_*

	* init/cfgfile.c (cfg_watch_dir): Restore the prefix argument; pass
	as the data pointer to the inotify callbacks and visitor function.
	Change the return value to be the watch structure.
	(cfg_job_name): Add prefix argument and prepend to relative path.
	(cfg_create_modify_handler, cfg_delete_handler, cfg_visitor): Get
	the prefix for the job names from the data pointer and pass to
	cfg_job_name().
	* init/cfgfile.h: Update prototypes.
	* init/tests/test_cfgfile.c (test_watch_dir): Actually test the
	watch functions.
	* init/main.c (main): Pass NULL for the prefix for the global job
	directory, compare the return value against (void *)-1.
	* TODO: Update.

	* init/cfgfile.c (cfg_stanza_on): Drop the simple on stanza.
	* init/tests/test_cfgfile.c (test_stanza_on): Remove test case.

	* TODO: Update.

2007-03-01  Scott James Remnant  <scott@netsplit.com>

	* util/jobs.c (handle_job_status): Drop the process field from the
	output for now.
	* util/events.c (handle_event_job_status): Likewise
	* util/tests/test_jobs.c (test_start_action, test_list_action) 
	(test_jobs_action): Drop pid from messages we simulate.
	* util/tests/test_events.c (test_emit_action): Likewise.

	* upstart/message.c (upstart_message_new, upstart_message_handle):
	Remove the pid field from the job status and event job status
	messages.
	* upstart/message.h: Update description of job status and event
	job status message to remove the pid field.
	* upstart/tests/test_message.c (test_new, my_handler) 
	(test_handle): Remove checks using the pid field.

	* init/control.c (control_job_start, control_job_stop) 
	(control_job_query, control_job_list): Remove the pid field from
	the messages, it'll come back later when we get better message
	formats.
	* init/tests/test_control.c (check_job_status, check_job_waiting) 
	(check_job_started, check_job_stopped): Remove checks on the process
	id, since that field is gone from the message.
	(test_job_stop): Use the pid field of the main process.
	(test_job_start): Initialise the main action process.

	* init/notify.c (notify_job, notify_job_event): Remove the pid field
	from the message, it'll come back later when we get better message
	formats.
	* init/tests/test_notify.c (check_job_status) 
	(check_event_job_status): Remove checks on the pid, since that field
	is no longer present.

	* init/job.c (job_process_copy): Use job_process_new here, oops.

	* init/cfgfile.c (cfg_stanza_exec, cfg_stanza_script) 
	(cfg_stanza_pre_start, cfg_stanza_post_start) 
	(cfg_stanza_pre_stop, cfg_stanza_post_stop): Use job_process_new
	to allocate process structures and store in the process array.
	* init/tests/test_cfgfile.c (test_read_job, test_stanza_exec) 
	(test_stanza_script, test_stanza_pre_start) 
	(test_stanza_post_start, test_stanza_pre_stop) 
	(test_stanza_post_stop): Update test cases to use process array
	member information.

	* init/tests/test_event.c (test_poll): Update to use newer job process
	array and find the pid under there.

	* init/job.h (Job): Remove the pid and aux_pid fields; replace the
	individual JobProcess pointers with an array of them of a fixed
	minimum size; replace failed_state with failed_process.
	(JobProcess): add a pid field here, so now we can obtain the pid on
	an individual process/action basis rather than global.
	* init/job.c (job_process_new): Function to create a JobProcess
	structure, setting the initial values to FALSE/NULL/0.
	(job_process_copy): Function to copy a JobProcess.
	(job_new): Don't initialise the pid or aux_pid members, initialise
	the process array to a fixed initial size and set the members to NULL,
	initialise the failed_process member to -1.
	(job_copy): Update to use job_process_copy and copy the process array.
	(job_find_by_pid): Look through the process structures in the job's
	process array to find the pid, and optionally return which action it
	was.
	(job_change_state): Call job_kill_process in the JOB_KILLED state if
	we have a main process and that has a pid, pass in the main process.
	(job_next_state): Check the process id of the main process when
	deciding what the next state is for running.
	(job_run_process): Store the process id in the process structure
	(job_kill_process): Accept a process structure and use that to obtain
	the process id we need to send TERM too.  Remove the code that forced
	a state change if kill() failed, since we will get a child signal
	anyway and should do it there.
	(job_kill_timer): Likewise, accept a process structure and don't
	forcibly change the state anymore.
	(job_child_reaper): Rewrite to switch based on the action that died,
	rather than the state we were in; assert that the state is what we
	expected.
	(job_emit_event): The argument to the failed event is now the action
	name, rather than the state name; an action of -1 indicates that
	respawn failed.
	* init/tests/test_job.c (test_process_new, test_process_copy): Make
	sure the structure is created and copied properly.
	(test_new, test_copy): Drop checks on the pid and aux_pid members,
	add checks for the process array and pid members of processes.
	(test_find_by_pid): Update test case to make sure we can find the pid
	of any process, returning the action index rather than the process
	pointer.
	(test_run_process, test_kill_process, test_change_goal)
	(test_change_state, test_next_state, test_child_reaper): Update test
	cases to use pid fields inside process structures rather than the
	pid or aux_pid members.
	(test_handle_event, test_handle_event_finished) 
	(test_free_deleted): Update to avoid pid field checks.

	* upstart/enum.h (JobAction): Enumeration of different actions.
	* upstart/enum.c (job_action_name, job_action_from_name): Enumeration
	to string conversion functions.
	* upstart/tests/test_enum.c (test_action_name) 
	(test_action_from_name): Tests for the new functions.

	* init/cfgfile.c (cfg_read_job): Instead of trying to copy over an
	old job's state and instances into the new one, mark the old job
	as deleted.  This ensures we never end up applying a new post-stop
	script to a job started with an old pre-start script, etc.  It also
	makes life so much simpler.
	* init/tests/test_cfgfile.c (test_read_job): Update tests to make
	sure the old job is marked for deletion, instead of freed.
	* TODO: Update.

	* init/notify.c (notify_job): Split out notification to processes
	subscribed to the cause event into a new function
	(notify_job_event): We can call this when we change cause.
	* init/job.c (job_change_state): Notify anyone subscribed to the
	job after we've changed the state, rather than before, otherwise
	we won't know the new pids or anything.
	(job_change_cause): Call notify_job_event before changing the cause
	so that subscribers get a final status update.
	* init/tests/test_notify.c (test_job_event): Check the new function.
	* TODO: Update.

	* init/cfgfile.c (cfg_stanza_respawn): Remove the shortcut that
	lets you specify "respawn COMMAND".  It was confusing as it hid
	the common "[when] exec"/"[when] script" syntax, made it non-obvious
	that "exec" and "respawn" were the same flag, etc.
	* init/tests/test_cfgfile.c (test_stanza_respawn): Update tests.
	(test_stanza_service): Fix test case to not use shortcut.
	* logd/event.d/logd.in: Update to not use respawn shortcut.

2007-02-25  Scott James Remnant  <scott@netsplit.com>

	* init/job.c (job_child_reaper): Shift the signal value into the
	higher byte to make it easier to detect, and not stamp over exit
	statuses between 128 and 255.
	(job_emit_event): Detect the signal stored in the new way.
	* init/cfgfile.c (cfg_stanza_normal): Store signal in the higher bytes.
	* init/tests/test_job.c (test_copy, test_change_state) 
	(test_child_reaper): Update test cases.
	* init/tests/test_cfgfile.c (test_stanza_normal): Update test.

	* TODO: Update.

	* init/event.h (PWRSTATUS_EVENT): Add new power-status-changed event.
	* init/main.c (pwd_handler): Handle the SIGPWR signal by generating
	the new event, leave it up to a job to parse the file and do
	whatever it likes.

	* TODO: Update.

2007-02-13  Scott James Remnant  <scott@netsplit.com>

	* upstart/tests/test_message.c (test_reader, test_handle_using)
	(test_handle); Usual fix for gcc optimiser thinking that fixed
	for loops might not be.
	* init/tests/test_job.c (test_run_process, test_kill_process):
	Likewise.
	* init/tests/test_notify.c (test_subscription_find): I still don't
	know what a type-punned pointer is, nor why dereferencing such a
	thing would break strict-aliasing rules.
	* init/tests/test_cfgfile.c (test_read_job): More type-punning.
	* util/tests/test_jobs.c (test_start_action): More for-loop action.
	* util/tests/test_events.c (test_emit_action): And again.

2007-02-11  Scott James Remnant  <scott@netsplit.com>

	* init/job.c (job_change_goal): We need to be able to stop a running
	job without a process, because that's what a job-as-state is!  The
	check was added because job_child_reaper calls job_change_goal and
	then job_change_state immediately after, we should fix that instead.
	(job_child_reaper): If we call job_change_goal while in the running
	state, it will call job_change_state for us; so check for that first
	and don't change the state!
	* init/tests/test_job.c (test_change_goal): Update the test to ensure
	that we can stop a job with no running process.

	* init/cfgfile.c (cfg_stanza_normalexit): normalexit is inconsistent,
	change to "normal exit"
	* init/tests/test_cfgfile.c (test_stanza_normalexit): Update.

	* init/cfgfile.c (cfg_stanza_start, cfg_stanza_stop) 
	(cfg_stanza_pre_start, cfg_stanza_post_start) 
	(cfg_stanza_pre_stop, cfg_stanza_post_stop, cfg_stanza_respawn):
	We're not going to allow stanza keywords to be quoted, since this
	gives us an easy way to allow users to make something explicitly
	not a keyword.

2007-02-10  Scott James Remnant  <scott@netsplit.com>

	* configure.ac: Bump version to 0.3.6

	* configure.ac: Increase version to 0.3.5
	* NEWS: Update.
	* TODO: Update.

	* TODO: More notes.

	* TODO: Note an issue with using JobProcess->pid

	* init/cfgfile.c (cfg_stanza_pre_start, cfg_stanza_post_start) 
	(cfg_stanza_pre_stop, cfg_stanza_post_stop): Add a needed check
	for a token when parsing "exec".  Correct line number we expect
	to see the duplicated value on.  Correct expected error for missing
	argument from "Unexpected token" to "Expected token".

	* init/tests/test_cfgfile.c (main): Actually invoke the tests for
	the scripts.

	* init/cfgfile.c (cfg_read_job): Correct type of lineno in error.

	* TOOD: Minor notify bug

	* TODO: Big update.

	* init/tests/test_job.c (test_child_reaper): Make sure that we can
	reap post-start and pre-stop processes, and have only the aux_pid
	changed.  Also make sure that if the running process dies while
	in these states, with or without an aux process, that we don't
	transition badly.

	* init/job.c (job_find_by_pid): Check aux_pid as well.
	* init/tests/test_job.c (test_find_by_pid): Make sure we can find it.

	* init/job.h (Job): Add an auxiliary pid member.
	* init/job.c (job_new): Initialise the aux_pid member.
	(job_change_state): Run the post-start and pre-stop scripts when we
	enter the state with the same name (assuming they exist).
	(job_run_process): Store the pid in aux_pid when starting the
	post-start or pre-stop processes.
	* init/tests/test_job.c (test_change_state): Add tests for running
	the new post-start and pre-stop scripts; which get their process ids
	stored in aux_pid instead of pid.
	(test_new): Make sure the aux_pid member is initialised properly.
	(test_copy): Make sure the aux_pid member is not copied.

	* TODO: Update.

	* init/tests/test_job.c (test_change_state): Add a check for the
	daemon stanza holding the job in spawned; we snuck this in a while
	back and never tested it (there's no support to get it out of
	spawned yet).

	* init/job.h (Job): Add new post_start and pre_stop scripts.
	* init/job.c (job_new): Initialise new scripts to NULL.
	(job_copy): Copy the information from the new scripts over as well.
	* init/tests/test_job.c (test_new): Check they're initialised.
	(test_copy): Check that the information is copied properly.
	* init/cfgfile.c (cfg_stanza_post_start, cfg_stanza_pre_stop): Add
	new script stanza functions for the additional two scripts that
	we want.
	* init/tests/test_cfgfile.c (test_stanza_post_start) 
	(test_stanza_pre_stop): Add tests for the new stanzas.

	* init/cfgfile.c (cfg_stanza_exec, cfg_stanza_script): Rewrite to
	allocate a JobProcess and parse the command or script into it.
	(cfg_read_job): Fix the long broken assumption that pid_file and
	pid_binary are required for respawn, when they're actually required
	for daemon.
	(cfg_stanza_start, cfg_stanza_stop): Remove script second-level.
	(cfg_stanza_respawn): Parse into the job's process.
	(cfg_stanza_pre_start, cfg_stanza_post_stop): New stanzas for the
	processes alone.
	* init/tests/test_cfgfile.c (test_read_job): Update a few test
	cases to match reality.
	(test_stanza_start, test_stanza_stop): Remove script-related checks.

2007-02-09  Scott James Remnant  <scott@netsplit.com>

	* init/tests/test_job.c (test_kill_process): Poll the event queue
	after each test to get rid of the allocated events and make valgrind
	happy.
	* init/tests/test_control.c (test_job_start, test_job_stop)
	(test_event_emit): Poll the event queue after each test to get rid
	of the allocated events, as they make valgrind complain.
	(test_event_emit): Free args and env when done.

	* init/job.h (JobName): Drop obsolete structure
	(JobProcess): Add a new structure to represent a single process
	within the job, instead of using two variables to pick either the
	script or command.
	(Job): Change command and script to a single JobProcess called process;
	change start_script and stop_script to a JobProcess called pre_start
	and post_stop respectively.
	* init/job.c (job_new): Initialise new members to NULL.
	(job_copy): Copy the process structures across, including contents.
	(job_change_state): Call job_run_process passing in the structure;
	rather than fiddling with if statements.
	(job_run_script, job_run_command, job_run_process): Combine all of
	these three functions into a single new job_run_process function.
	* init/tests/test_job.c (test_new, test_copy, test_change_goal) 
	(test_change_state, test_child_reaper) 
	(test_handle_event_finished): Change to using JobProcess for when
	we need to construct a command.
	(test_run_script, test_run_command): Merge into single new
	(test_run_process) function.
	* init/tests/test_event.c (test_poll): Replace command with process.
	* init/tests/test_control.c (test_job_start): Change to using
	JobProcess to specify the command.

	* init/main.c (main): Run job_free_deleted each time through the
	main loop.

	* init/job.c (job_change_goal): Minor tweak to the logic; we may
	have just made the job an instance, that should still let us stop
	the one underneath.

	* TODO: Update.

	* util/jobs.c (do_job): Always expect a list of replies.

	* init/control.c (control_job_status, control_job_stop)
	(control_job_query): Reply with information about all instances of
	the job.
	* init/tests/test_control.c (test_job_status, test_job_stop)
	(test_job_query): Make sure we get the list end even for a single job;
	and make sure we get details of all instances attached to the job.

	* init/tests/test_job.c (test_change_goal): Check that starting
	an instance job actually starts a new instance of it.

	* init/cfgfile.c (cfg_stanza_limit): Support the word "unlimited" in
	limit arguments for both the soft and hard values.
	* init/tests/test_cfgfile.c (test_stanza_limit): Make sure that we
	can make limits be unlimited.

	* init/event.c (event_copy): Function to copy an event structure.
	* init/event.h: Add prototype.
	* init/tests/test_event.c (test_copy): Make sure we copy the event
	correctly, with or without arguments and/or environment.
	* init/job.c (job_copy): Function to copy a job structure, leaving
	the state as it is.
	* init/job.h: Add prototype.
	* init/tests/test_job.c (test_copy): Make sure that we copy the
	job details whether they are NULL or non-NULL, but don't copy the
	state.
	* init/init.supp: Update supression.
	* init/job.c (job_find_by_name): If we get a job that's an instance,
	return what it's an instance of.
	* init/tests/test_job.c (test_find_by_name): Restore accidentally
	deleted test function; test that we get the real job, not an instance.

	* init/job.c (job_new): instance_of is initialised to NULL.
	* init/job.h: Add a new instance_of pointer, pointing to the parent
	that we're an instance of.
	* init/tests/test_job.c (test_new): Check that.
	* init/tests/test_cfgfile.c (test_read_job): Make sure instance_of
	pointers are updated.

	* init/job.c (jobs): Store jobs in a hash table.
	(job_new): Add to hash table, not to a list.
	(job_handle_event, job_handle_event_finished, job_detect_stalled) 
	(job_free_deleted): Iterate across the hash table, rather than list.
	(job_find_by_name): Use nih_hash_lookup, we keep this function because
	we'll add "is instance or not" smarts soon!
	(job_find_by_pid): Iterate across the entire hash table.
	* init/tests/test_job.c (test_find_by_name): Drop test since this
	function is now gone.
	(test_free_deleted): Can't assume things are in a line now.
	* init/control.c (control_job_list): Iterate the hash table.

	* init/event.c: Don't hide the events list anymore
	* init/event.h: Publish it and the init function.
	* init/job.c: Don't hide the jobs list anymore.
	(job_list): Since we don't hide it, we can drop this.
	* init/job.h: Publish it and the init function.
	* init/notify.c: Don't hide the subscriptions list anymore.
	* init/notify.h: Publish it and the init function.
	* init/control.c (control_job_list): Iterate the job list directly
	* init/tests/test_control.c (test_event_emit): Use the events list
	available to us.
	* init/tests/test_event.c (test_poll): Call job_init directly and
	just use the events list available to us.
	* init/tests/test_job.c (test_new): Call job_init directly.
	(test_change_state): Use the events list available to us.
	* init/tests/test_notify.c (test_unsubscribe): Use the subscriptions
	list available to us.

	* doc/states.dot: Add updated state graph.
	* doc/Makefile.am (EXTRA_DIST): Ship the states diagram.
	(states.png): Include rules to build the png, we'll put it in bzr
	anyway, but this is useful.

	* init/cfgfile.c (cfg_delete_handler): Handle deleted jobs; mark
	the job as deleted, and if it's dormant, invoke a state change.

	* upstart/enum.h: Add a new JOB_DELETED state.
	* upstart/enum.c (job_state_name, job_state_from_name): Add the new
	state to the string functions.
	* upstart/tests/test_enum.c (test_state_name) 
	(test_state_from_name): Check the enum works.
	* init/job.c (job_change_goal): New decision; we can start a waiting
	job if it's marked delete (it might be a new instance) -- we'll use
	the new deleted state to decide that we shouldn't.
	(job_change_state): Once we reach waiting, if the job is to be deleted,
	move to the next state.
	(job_next_state): The next state for a waiting job if the goal is stop
	is deleted.  We should never call job_next_state () for a deleted job.
	(job_free_deleted): Very simple function, just detects
	deleted jobs and frees them.
	* init/job.h: Add prototype for new function.
	* init/tests/test_job.c (test_change_goal): Update test to use new
	deleted state; and don't even change the goal.
	(test_change_state): Add a check to make sure we end up in deleted.
	(test_next_state): Make sure waiting goes to deleted.
	(test_free_deleted): Check the function.

	* init/job.c (job_change_goal): Don't try and start a job if it's
	marked to be deleted and is just waiting for cleanup.
	* init/tests/test_job.c (test_change_state): Make sure that the cause
	is released when we reach waiting.

	* init/tests/test_cfgfile.c (test_read_job): Make sure that a deleted
	job gets resurrected.

	* init/cfgfile.c (cfg_visitor): Correct number of arguments and call
	to cfg_job_name.

	* TODO: Update.

	* init/cfgfile.c (cfg_stanza_daemon): Don't allow arguments anymore.
	* init/tests/test_cfgfile.c (test_stanza_daemon): Update tests.

	* init/job.c (job_handle_event_finished): Function to unblock all
	jobs blocked on a given event emission.
	(job_new, job_emit_event): Rename blocker to blocked; it's useful for
	testing for truth.
	* init/job.h: Add prototype, rename member.
	* init/tests/test_job.c (test_handle_event_finished): Test it.
	(test_new, test_change_state): Update name here too.
	* init/event.c (event_finished): Call job_handle_event_finished
	function to unblock jobs.
	* init/tests/test_event.c (test_poll): Make sure the job gets
	unblocked; a few other tests have to change since running event_poll
	always unblocks the job if nothing listens to it.

	* init/job.c (job_child_reaper): Set failed back to FALSE if
	we're respawning, since we don't want to be failing.
	* init/tests/test_job.c (test_child_reaper): cause will be NULL.
	also free and poll events when done.
	(test_handle_event): pid can never be -1
	(test_change_state): poll events when done

	* init/tests/test_job.c (test_child_reaper): Process will always
	be zero on return from reaper.

	* init/tests/test_job.c (test_child_reaper): Killed doesn't go past
	stopping; it goes to waiting, which will clear the cause.

	* init/tests/test_job.c (test_child_reaper): Fill in values before
	we test against them.

	* init/tests/test_job.c (test_kill_process): Fix violated assertion

	* init/tests/test_job.c (test_change_state): This should be failed
	because nothing cleared it.

	* init/tests/test_job.c (test_change_state): Fix a couple of array
	index problems.

	* init/tests/test_job.c (test_change_state): Why set that which
	does not change?

	* init/tests/test_job.c (test_change_state): Add newline to test.

	* init/job.c (job_emit_event): Add the job name as an argument;
	oops.

	* init/tests/test_control.c (test_job_stop): Need to kill the process
	ourselves, as we're blocked on an event.
	(test_job_query): Fix wrong value in test.
	(check_job_stopped, test_job_stop, test_unwatch_jobs): Change job
	name to match the test.

	* init/job.c (job_change_state): Must only not enter some states
	with no process now; others like killed actually usually want one!

	* init/tests/test_cfgfile.c (test_read_job): Fix test case.

	* init/tests/test_job.c (test_handle_event): Clean up tests.
	(test_detect_stalled): Clean up.

	* init/job.c (job_child_reaper): Update the reaping of the child
	processes; there's a much larger state range for the main process
	now, so that needs to be taken into account.
	* init/tests/test_job.c (test_child_reaper): New test cases.

	* init/job.c (job_next_state): Encapsulate the slightly odd three
	exit states of running in this function, otherwise we'll end up
	special-casing it in places I'd rather not think about.
	(job_change_goal): Only change the state of a running job if it
	has a process.
	* init/tests/test_job.c (test_next_state): Add a test case for the
	dead running job
	(test_change_goal): Add test case for the dead running job

	* init/tests/test_job.c (test_change_state): Add test cases for
	the forgotten stopping to killed transition.

	* init/job.c (job_kill_process, job_kill_timer): Just check the pid
	and state, and no longer any need to notify jobs since we're just
	called from one state amongst many.
	(job_change_state): Skip over the killed state if there's no process.
	* init/tests/test_job.c (test_kill_process): Update test cases.

	* init/job.c (job_run_process): Simplify a little bit, no need to
	do the state assertions here, just make sure there's no already
	a process running.
	* init/tests/test_job.c (test_run_command, test_run_script): Run
	tests in the spawned state, since that's where we run the primary
	command or script.  Drop check for process state since that's no
	longer set.

	* init/job.c (job_change_state, job_next_state): Ok, here's the big
	one ... rewrite this to use the new state transitions.  This has
	suddenly got a lot simpler and easier to read, this was definitely a
	good idea.
	(job_emit_event): Function to make emission of events easier.
	(job_failed_event): replaces this one which wasn't so easy.
	* init/tests/test_job.c (test_change_state): I can't say how much I
	wasn't looking forwards to rewriting these test cases; anyway, it's
	done now and I hope they're all right;
	(test_next_state): Make sure the state transitions are correct too.

	* init/job.h: Rename is_instance to delete and spawns_instance to
	just instance.
	* init/job.c (job_new): Update.
	* init/tests/test_job.c (test_new): Update.
	* init/cfgfile.c (cfg_stanza_instance): Update.
	* init/tests/test_cfgfile.c (test_stanza_instance): Update.

	* init/event.h: Correct the event names.

	* init/job.h: Add blocker event member.
	* init/job.c (job_new): Initialise it to NULL.
	* init/tests/test_job.c (test_new): Check it.

	* init/job.c (job_change_goal): Have a stab at this function with the
	new state machine; it gets somewhat simpler (until we introduce the
	second scripts), now we just induce things by a state change.
	* init/tests/test_job.c (test_change_goal): Made easier (for now)
	because we don't need to deal with processes and can just wait to
	be blocked on an event.

2007-02-08  Scott James Remnant  <scott@netsplit.com>

	* init/cfgfile.c (cfg_read_job): Drop check for useless respawn script
	(cfg_stanza_respawn): Drop handling of "respawn script"
	* init/tests/test_cfgfile.c (test_stanza_respawn): Drop the checks
	for "respawn script"

	* init/job.h: Move things about a bit more; remove respawn_script
	since that state is going away.
	* init/job.c (job_new): Drop initialisation of process_state.
	* init/tests/test_job.c (test_new): Improve the tests.

	* init/main.c (STATE_FD): Remove this define, not used anymore.

	* init/tests/test_event.c (test_poll): Update the event checking
	to match what's likely to happen.

	* init/event.h: Remove commented out bit.

	* init/tests/test_notify.c (check_job_status, test_job): Correct
	state usage to match a possible state.

	* init/control.c (control_job_start, control_job_stop) 
	(control_job_query, control_job_list): Drop process state and
	description from the job status messages we send back.
	* init/tests/test_control.c (test_error_handler) 
	(check_job_started, test_job_start, check_job_stopped) 
	(check_job_stopping, test_job_query, check_job_starting) 
	(test_job_list, test_watch_jobs, test_unwatch_jobs): Remove
	process_state and description, and update usage of job states.

	* init/notify.c (notify_job): Don't include process state or
	description in the job status message anymore.
	* init/tests/test_notify.c (check_job_status, test_job): Update tests

	* init/cfgfile.c (cfg_read_job): Drop the copying of the process_state
	member, since it doesn't exist anymore.
	* init/tests/test_cfgfile.c (test_read_job): Drop the check too.

	* init/job.h (Job): Drop the process_state member.

	* util/jobs.c (handle_job_status): Drop the process_state and
	description arguments; output a process id only if it's greater
	than zero.
	* util/tests/test_jobs.c (test_start_action, test_list_action) 
	(test_jobs_action): Update tests to use newer states and arguments.
	* util/events.c (handle_event_job_status): Simplify in the same way

	* upstart/message.h: Remove process_state and description from the
	job status event (we already had the foresight to not put them in
	the event job status event).
	* upstart/message.c (upstart_message_new, upstart_message_handle):
	Update handling of the messages to reduce the arguments.
	* upstart/tests/test_message.c (test_new, my_handler) 
	(test_handle): Update the tests for the new job status message.

	* upstart/enum.h (JobState): Change the job states to the new set
	of states that we've planned.
	(ProcessState): Drop process state entirely; this information is now
	contained in the single JobState field.
	* upstart/enum.c (job_state_name, job_state_from_name): Update
	strings to match the new state names.
	(process_state_name, process_state_from_name): Drop these functions.
	* upstart/tests/test_enum.c (test_state_name) 
	(test_state_from_name): Update test cases to match new names.
	(test_process_state_name, test_process_state_from_name): Drop.

	* init/main.c (main): Remove the logd hack for now.
	* init/job.c (job_new): Change the default console to none for now.
	* init/tests/test_job.c (test_new): Update test.
	* init/cfgfile.c (cfg_stanza_console): Can't guard against duplicates
	for a while.
	* init/tests/test_cfgfile.c (test_stanza_console): Comment out dup test

	* init/cfgfile.c (cfg_read_job): Remove the restriction that there
	must be either an 'exec' or 'script' for a job; jobs without either
	define states others can use.
	* init/tests/test_cfgfile.c (test_read_job): Convert the test to
	a "must work".
	* init/job.c (job_change_state): Remove restriction that we must
	have either a script or a command; having neither should just wedge
	the job at the running rest state.  Note that there's no way to get
	it out yet, because we don't force that particular state change.
	* init/tests/test_job.c (test_change_state): Make sure that works.

	* init/job.c (job_change_cause): Put the knowledge about how to
	change the cause into a separate function, since it's slightly
	tricky.
	(job_change_goal, job_change_state): Set the cause using the above
	function.

	* init/job.h (Job): Rename goal_event to cause, also shuffle things
	around so that the state is mostly together.
	* init/job.c, init/process.c, init/notify.c, init/cfgfile.c: Update
	references (and comments) to match the new name.
	* init/tests/test_job.c, init/tests/test_event.c,
	init/tests/test_process.c, init/tests/test_cfgfile.c,
	init/tests/test_notify.c: Likewise.

	* init/job.c (job_child_reaper): Don't change the goal event; the
	state changes will handle this.
	(job_change_goal): Only dereference/reference the goal event if we're
	actually changing it.
	* init/tests/test_job.c (test_change_state, test_child_reaper):
	Update tests to not assume that the goal event gets changed.
	(test_kill_process): Eliminate race condition.

	* init/job.c (job_child_reaper): Correct some problems with job and
	event failure; we now don't overwrite an existing failure record,
	and don't record failure if the main process failed and the goal was
	stop; since we likely caused it.
	* init/tests/test_job.c (test_child_reaper): More test cases.

	* logd/event.d/logd.in: Stop on the new runlevel events, not the
	shutdown event.

	* compat/sysv/shutdown.c (shutdown_now): Emit an ordinary runlevel
	change event now; including the INIT_HALT environment variable
	* compat/sysv/man/shutdown.8: Update the manual

	* compat/sysv/telinit.c: Now just sends out a runlevel event with
	an argument giving the new runlevel.
	* compat/sysv/man/telinit.8: Update description of the command.

	* upstart/message.h: Remove the UPSTART_SHUTDOWN message.
	* upstart/message.c (upstart_message_new, upstart_message_handle):
	Remove handling for the shutdown message.
	* upstart/tests/test_message.c (test_new, test_handle): Remove
	tests against the shutdown message.
	* init/control.c (control_shutdown): Remove the shutdown command
	from the server.
	* init/tests/test_control.c (test_shutdown): Remove tests for it.
	* init/event.h: Remove the shutdown event.
	* util/initctl.c: Remove the shutdown command reference.
	* util/events.c (shutdown_action): Remove the command.
	* util/events.h: Update.
	* util/tests/test_events.c (test_shutdown_action): Remove tests.

	* init/job.c (job_detect_idle): Rename to job_detect_stalled
	(job_detect_stalled): Remove the idle state detection
	(job_set_idle_event): Idle event has been removed.
	* init/job.h: Update.
	* init/tests/test_job.c (test_detect_idle): Rename to
	(test_detect_stalled): and remove idle detection tests.
	* init/main.c (main): Replace job_detect_idle with job_detect_stalled
	* init/control.c (control_shutdown): Don't set the idle event.
	* init/tests/test_control.c (test_shutdown): Don't detect the idle
	event (and thus the second event)

	* init/cfgfile.c (cfg_stanza_service): Parser for service stanza.
	* init/tests/test_cfgfile.c (test_stanza_service): Test the service
	stanza.
	(test_stanza_respawn): Check that respawn implies service.
	* TODO: Update.

	* init/job.h (Job): Add a new service member.
	* init/job.c (job_new): Service starts off as false.
	(job_change_state): Check service instead of respawn.
	* init/tests/test_job.c (test_change_state): Check with service
	instead of respawn, since that's what we really mean.

	* init/cfgfile.c (cfg_read_job): Copy a whole bunch more state
	into the newly parsed job.
	* init/job.c (job_run_process): Only output the first error.
	* init/tests/test_cfgfile.c (test_read_job): Make sure important
	things are copied.
	* TODO: Update.

	* init/main.c: Restore a much simplified version of the term
	handler that doesn't try and copy across any state.

	* compat/sysv/telinit.c: Update call to event_emit; we'll revisit
	this shortly when we get rid of the shutdown event.

	* util/events.c (handle_event): Add new id field (but ignore it)
	Functio
	(handle_event_job_status): New function to handle the new event.
	(handle_event_finished): Function to handle the end of the event.
	(emit_action): Send the newer event, and loop over replies until
	we get a finished one.
	* util/tests/test_events.c (test_emit_action): Update tests cases.

	* init/control.c (control_event_emit): New function to handle the
	new-style emit message.
	* init/tests/test_control.c (test_event_emit): Make sure the new
	message function behaves.

	* init/event.c, init/job.c, init/main.c, init/tests/test_event.c,
	init/tests/test_job.c: Completely drop the serialisation code, it's
	getting out of date and in the way.

	* init/event.h: Remove compatibility macros.
	(EventEmission): Drop the callback function; it was too error prone
	to try and do it this way, and we only ever wanted to release a job
	anyway as control requests are better handled through the notify
	interface.
	(EventEmissionCb): Drop unused typedef.
	* init/event.c (event_emit): Drop callback argument.
	(event_finished): Don't call the callback
	* init/tests/test_event.c: Update to avoid callbacks.
	* init/job.c (job_change_state): Convert to using event_emit and
	EventEmission.
	(job_detect_idle): Drop extra arguments to event_emit.
	* init/main.c (main, cad_handler, kbd_handler): Drop extra arguments
	to event_emit.
	* init/control.c (control_shutdown): Use event_emit instead of
	event_queue.
	* init/tests/test_control.c (test_shutdown): Convert to using
	EventEmission.
	(test_watch_events, test_unwatch_events): Drop extra arguments to
	event_emit.
	* init/tests/test_notify.c (test_subscribe_event, test_job) 
	(test_event, test_event_finished): Drop extra arguments to event_emit
	* init/tests/test_job.c (test_change_goal, test_change_state) 
	(test_run_script, test_child_reaper, test_detect_idle): Drop
	extra arguments to event_emit.
	* init/tests/test_process.c (test_spawn): Drop extra arguments to
	event_emit.

	* TODO: Update.

	Rewrite the notification subsystem quite significantly; now we
	have individual functions to subscribe to different types of
	notification, and can even subscribe to individual jobs or events.

	* init/notify.c (notify_subscribe_job, notify_subscribe_event) 
	(notify_unsubscribe): New subscription and unsubscription functions
	that assume one record per subscription, not process.
	(notify_subscription_find): Function to find a subscription.
	(notify_job): Send a message to anything subscribed to the goal event
	as well.
	(notify_event): Use EventEmission and include the id in the event.
	(notify_event_finished): New function, sends a finished message and
	includes both the id and whether the event failed.
	* init/notify.h (NotifySubscribe): New notify structure that is
	once per subscription, rather than per-process; and allows
	subscription to individual jobs or events.
	* init/tests/test_notify.c (test_subscribe_job) 
	(test_subscribe_event, test_unsubscribe): Test the new subscription
	functions, replacing the old
	(test_subscribe): tests.
	(test_subscription_find): Check finding works
	(check_event, test_event): Update to use emissions, and check that the
	id is correct.
	(test_event_finished): Check this one works too
	(check_event_job_status, test_job): Make sure processes subscribed
	via the goal event are notified too.
	* init/event.c (event_pending): Pass the emission directly.
	(event_finished): Notify subscribers that the event has finished.
	* init/control.c (control_error_handler): Call notify_unsubscribe
	(control_watch_jobs, control_unwatch_jobs, control_watch_events) 
	(control_unwatch_events): Update to the new subscription API.
	* init/tests/test_control.c (test_error_handler): Use new API
	(test_watch_jobs, test_unwatch_jobs, test_watch_events)
	(test_unwatch_events): Also update these to the new API; use a
	destructor to make sure the subscription is freed.

	* init/tests/test_process.c: Don't use printf, use TEST_FUNCTION

2007-02-07  Scott James Remnant  <scott@netsplit.com>

	* upstart/message.h: Allocate new grouped event messages.
	* upstart/message.c (upstart_message_new, upstart_message_handle):
	Add support for the new grouped event messages.
	* upstart/tests/test_message.c (test_new, test_handle) 
	(my_handler): Make sure the new messages are passed correctly.

	* init/job.c (job_change_state): Clear the goal event whenever we
	reach the final rest state of a job (waiting for all jobs, running
	for services).
	* init/tests/test_job.c (test_change_state): Check that the goal
	event goes away at the right times.
	* TODO: Update.

	* init/tests/test_job.c (test_child_reaper): Make sure that the
	event is marked failed properly

	* init/job.c (job_start_event, job_stop_event): There's no reason
	for these to exist as seperate functions anymore, especially since
	we want to eventually have some kind of match table.
	(job_handle_event): Perform the iterations and match calls here
	instead, since we just call job_change_goal now.
	* init/job.h: Remove prototypes.
	* init/tests/test_job.c (test_start_event, test_stop_event): Fold into
	(test_handle_event): which now handles all the cases.

	* init/job.c (job_detect_idle): Call event_emit
	* init/main.c (main, cad_handler, kbd_handler): Call event_emit
	instead of event_queue.
	* init/tests/test_event.c (test_new): Call event_poll
	* init/tests/test_job.c (test_change_state, test_child_reaper) 
	(test_detect_idle, test_change_state): Update to use newer event API.
	* TODO: Update.

	* init/job.c (job_start, job_stop): Drop these functions; call
	job_change_goal instead (which is now public).
	(job_change_state, job_child_reaper): Call job_change_goal instead.
	* init/job.h: Update.
	* init/tests/test_job.c (test_start, test_stop): Merge into new
	(test_change_goal): function.
	* init/main.c (main): Call job_change_goal instead of job_start.
	* init/control.c (control_job_start, control_job_stop): Call
	job_change_goal instead.

	* init/tests/test_job.c (test_new, test_change_state) 
	(test_run_script, test_start, test_stop, test_start_event): 

	* init/job.h (Job): goal_event is now an EventEmission, and is
	a direct pointer to the one in the events queue, rather than a copy.
	* init/process.c (process_setup_environment): Reference the event
	name and environment through the goal event, not directly.
	* init/job.c (job_run_script): Reference the event name and
	environment through the goal event, not directly.
	(job_change_state, job_child_reaper): Replace direct setting of the
	job goal with a call to job_stop; the process state is always
	PROCESS_NONE in all three cases, so this is completely safe.
	(_job_start, _job_stop): Merge these two functions together into
	(job_change_goal): which behaves a lot more like job_change_state,
	except that it doesn't loop.  This handles the changing of the
	emission.
	(job_start, job_start_event, job_stop, job_stop_event): Simplify
	these functions, now they just call job_change_goal passing in
	the emission pointer (or NULL).

	* init/main.c, init/job.c, init/job.h, init/event.c, init/event.h,
	init/tests/test_job.c, init/tests/test_event.c: Remove state
	serialisation code for the time being; maintaining it is getting
	increasingly harder, and it introduces some major bugs.  It will
	get rewritten shortly.

	* init/event.c (event_pending): Pass the emission directly to
	job_handle_event now.
	* init/job.c (job_handle_event, job_start_event, job_stop_event):
	Deal with event emissions rather than just plain events, the change
	so far doesn't do anything else other than take the structure change.
	* init/job.h: Change prototypes.
	* init/tests/test_job.c (test_start_event, test_stop_event)
	(test_handle_event): Update tests to use emissions.

	* init/tests/test_event.c (test_read_state, test_write_state): Check
	the passing of the progress information.
	* init/event.c (event_read_state, event_write_state): Add progress
	field to the serialisation (oops).

	* init/event.h: Add missing attribute for event_read_state.
	* init/cfgfile.h: Add missing attributes.
	* init/main.c (read_state): Don't discard return value.
	* TODO: Update.

	* init/main.c (read_state): Handle the Emission keyword; also handle
	Event really being an EventEmission.
	* init/event.c (event_emit): Make the next emission id a static global
	(event_read_state, event_write_state): Serialise event emission
	structures, not plain events; also send over the last id we used so
	it appears seamless.  This doesn't yet handle the callback/data bit
	of the serialisation, which turns out to be a little tricky ... oops
	* init/event.h: Update.
	* init/tests/test_event.c (test_read_state, test_write_state): Check
	that serialisation is done with EventEmissions instead, and all the
	fields are passed (except callback and data which are ... tricky).

	* init/main.c (main): Call event_poll instead of event_queue_run.

	* init/event.c (event_poll): Add the new function that replaces
	event_queue_run(); handles the new-style event emission structures
	in the list and only returns when there are no non-handling events.
	(event_pending, event_finished): Handling of particular event states
	during poll; split out for readability.
	(event_queue, event_queue_run): Drop these obsolete functions.
	(event_read_state): Force type from event_queue.
	* init/event.h: Add event_poll prototype; remove prototypes of old
	functions, replacing with #defines for now so things still compile.
	* init/tests/test_event.c (test_queue): Drop tests.
	(test_read_state, test_write_state): Force type from event_queue
	Change type we check size of.
	(test_poll): Pretty thoroughly test the new poll function.
	* init/job.c (job_change_state): Force type from event_queue
	* init/control.c (control_event_queue): Force type from event queue
	* init/tests/test_job.c (test_detect_idle): Force type from event_queue
	* init/tests/test_control.c (test_event_queue, test_shutdown):
	Force type from event_queue

	* init/event.c: Revert to a single list of events with an enum
	(event_emit): Set the progress to pending initially.
	(event_emit_find_by_id): Simplify now it just checks one list
	(event_emit_finished): Function for jobs to call once they've done
	with an event; just sets the progress to finished for the event
	queue to pick up.
	* init/tests/test_event.c (test_emit_finished): Check it.

	* init/event.h: Add prototype.
	(EventProgress): Add new enum	
	(EventEmission): And add progress member to this structure
	* init/tests/test_event.c (test_emit): Make sure the event is pending

	* init/event.c (event_emit_find_by_id): Locate an event emission
	by its id in either the pending or handling queue.
	* init/event.h: Add prototype
	* init/tests/test_event.c (test_emit): Make sure that the emission
	id is unique each time.
	(test_emit_find_by_id): Test the function.

	* init/event.c (event_emit): New function to replace event_queue();
	returns an EventEmission structure with the details filled in as
	given.
	* init/event.h: Add prototype.

	* init/event.c (event_init): Rename the single events queue to
	pending and add a new handling list.

	* init/event.h (EventEmission, EventEmissionCb): Add a new emission
	structure that wraps an event, for use in the queue.

	* util/tests/test_events.c (test_events_action): Update test now
	that nih_message is more sensible.
	* util/tests/test_jobs.c (test_start_action, test_list_action) 
	(test_jobs_action): Update test

	* util/events.c (emit_action): Actually pass the emit_env array
	* util/tests/test_events.c (test_emit_action): Make sure it does.

	* util/initctl.c (main): Catch nih_command_parser() returning a
	negative value to indicate an internal error, and always exit 1.

	* util/events.c (handle_event): Build up multiple lines to describe
	the event, including its arguments and environment.
	* util/tests/test_events.c (test_events_action): Check the new output
	format is right.

	* init/main.c (main): Take out inadvertantly leaked debugging code;
	sorry about that.

	* init/job.c (job_child_reaper): Rewrite this to make the logic a
	little easier to follow, and support signals in normalexit.  This
	also now applies to deciding whether the job failed, if it did, we
	store that information in the job so the stop and stopped events
	can get it.
	* init/tests/test_job.c (test_child_reaper): Add new test cases for
	the setting of the failed flags.

	* init/cfgfile.c (cfg_stanza_normalexit): Allow signal names in the
	arguments, which are added to the normalexit array or'd with 0x80
	* init/tests/test_cfgfile.c (test_stanza_normalexit): Check that we
	can now parse signal names correctly.

	* init/job.c (job_failed_event): Change add to addp to fix leak.

	* init/job.c (job_failed_event): Function to turn an event into one
	that includes all the necessary arguments and environment.
	(job_change_state): Call job_failed_event for the stop and stopped
	events (bit hacky at the moment, will improve later).
	* init/tests/test_job.c (test_change_state): Check that the failed
	events are generated properly.

2007-02-06  Scott James Remnant  <scott@netsplit.com>

	* init/job.c (job_change_state): Reset the failed member when
	we enter the starting state.
	* init/tests/test_job.c (test_change_state): Make sure that the
	failed member is reset when we enter the starting state.

	* init/job.h (Job): Add failed, failed_state and exit_status members.
	* init/job.c (job_new): Initialise new members.

	* init/job.c (job_child_reaper): Convert signals to names when
	outputting status messages.
	* init/tests/test_job.c (test_child_reaper): Check that the signal
	name gets converted over.

	* init/event.h (CTRLALTDEL_EVENT): Now we've broken the shared
	namespace of events and jobs, rename the control-alt-delete event
	back to control-alt-delete.

	* init/job.c (job_change_state): Replace the events generated as
	part of the job state, named for the job and state, with new state
	events that have the job name as an argument.
	* init/event.h: Define new job event names.
	* init/tests/test_job.c (test_change_state): Make sure the new
	events are correct, with the job name as an argument.

	* init/job.c (job_change_state): Remove the job event; this has
	been repeatedly proved to be confusing.
	* init/tests/test_job.c (test_change_state): Remove checks for the
	job event.

	* util/events.c (emit_action): Pass in extra arguments.
	(env_option): Function to parse an option given an environment
	variable.
	* util/events.h: Add prototype.
	* util/tests/test_events.c (test_emit_action): Make sure that the
	emit action works with no arguments and with arguments.
	(test_events_action): Send back events with the right number of args.
	(test_env_option): Check the env option parser works.
	* util/initctl.c: Give shutdown its own command and options, give
	emit a new -e option.

	* util/events.c (shutdown_action): Split out from emit, seeing as
	these are going to be different from now on.
	* util/events.h: Add prototype.
	* util/tests/test_events.c (test_shutdown_action): Copy test cases.

	* init/control.c (control_event_queue): Take the arguments and
	environment from the event queue request; and reparent into the
	event.
	* init/tests/test_control.c (test_event_queue): Check that arguments
	and environment are copied across properly.

	* init/notify.c (notify_event): Pass in the arguments and environment
	for the event.
	* init/tests/test_notify.c (check_event): Check for event arguments
	and environment from the notify process.
	(test_event): Add arguments and environment to the event we test with

	* upstart/tests/test_message.c (test_new, test_handle): Send
	arguments and environment with the UPSTART_EVENT_QUEUE and
	UPSTART_EVENT messages.
	* upstart/wire.c (upstart_pop_int, upstart_pop_unsigned): Shrink
	only once.
	(upstart_pop_string): Check the length is at least one first, as
	we may just have an 'S'.

	* upstart/message.c (upstart_message_new, upstart_message_handle):
	The UPSTART_EVENT and UPSTART_EVENT_QUEUE messages gain new array
	arguments containing the arguments and environment for the event.
	* upstart/message.h: Document the new arguments.

	* util/tests/test_events.c, util/tests/test_jobs.c: Update the
	message format checks here too.

	* upstart/tests/test_wire.c (test_pop_pack): Free the array.

	* upstart/tests/test_message.c (test_new, test_handle)
	(test_handle_using, test_reader): Update tests to include and
	expect new type markers between each field.

	* upstart/wire.c (upstart_push_int, upstart_push_unsigned):
	Take out silly asserts; it must have room!

	* upstart/wire.c (upstart_push_string, upstart_pop_string): Rewrite
	to use a type like the rest of the functions; this removes the strange
	length restriction and allows us to make the pop function
	non-destructive.
	* upstart/tests/test_wire.c (test_push_string): Update.
	(test_pop_string): Update, adding in non-destructive, wrong type
	and insufficient space for type test cases.
	(test_push_array, test_pop_array): These needed updated too,
	changing the string format changed the array format.
	(test_push_pack, test_pop_pack): And obviously the pack format changed.

	* upstart/wire.c (upstart_pop_header): Make the function
	non-destructive in the face of errors.
	* upstart/tests/test_wire.c (test_pop_header): Make sure that
	invalid headers are non-destructive on error.

	* upstart/tests/test_wire.c (test_pop_int, test_pop_unsigned):
	Make sure that insufficient space is non-destructive.

	* upstart/wire.c (upstart_push_int, upstart_pop_int) 
	(upstart_push_unsigned, upstart_pop_unsigned): Convert to array-style
	type first format.
	(upstart_push_string, upstart_push_header): Write the length and
	type fields out by hand so they don't get an 'i' prefix.
	(upstart_pop_string, upstart_pop_header): Read the length and type
	fields by hand so they don't get an 'i' prefix.
	* upstart/tests/test_wire.c (test_push_int, test_pop_int) 
	(test_push_unsigned, test_pop_unsigned): Update test cases to match.
	(test_push_pack, test_pop_pack): Pack format was changed too.

	* upstart/wire.c (upstart_push_packv, upstart_pop_packv): Add calls
	to push and pop array.
	* upstart/tests/test_wire.c (test_push_pack, test_pop_pack): Test
	support for arrays.

	* upstart/wire.c (upstart_push_array, upstart_pop_array): Implement
	new array functions; note that these use a newer format that allows
	us to transmit NULL without needing to limit the size of the array.
	* upstart/wire.h: Add prototypes.
	* upstart/tests/test_wire.c (test_push_array, test_pop_array):
	Test the new array functions.

	* init/job.c (job_run_script): Build up the argument list, appending
	those from the goal event if one is set.
	(job_run_command): Use nih_str_array_add to build up the arguments,
	but don't append those from the goal event (use script).
	* init/tests/test_job.c (test_run_script): Make sure the arguments get
	passed to the running shell scripts.

	* init/job.c (job_run_script): Only use the /dev/fd trick if we can
	actually stat /dev/fd; also don't hardcode that path ...
	* init/paths.h (DEV_FD): Add here.

	* init/process.c (process_setup_environment): Copy environment
	variables from the goal event into the job's process.
	* init/tests/test_process.c (test_spawn): Make sure the environment
	reaches the job, but doesn't override that in the job already.

	* init/tests/test_job.c (test_start_event): 

	* init/job.c (job_start_event, job_stop_event): Copy the arguments
	and environment from the event into the goal event.

	* init/job.c (job_read_state, job_write_state): Read and write
	arguments and environment for goal event.
	* init/tests/test_job.c (test_read_state, test_write_state): Test
	with arguments and environment to the goal event.

	* init/event.c (event_read_state, event_write_state): Read and write
	the arguments and environment of the event.
	* init/tests/test_event.c (test_read_state, test_write_state): Make
	sure arguments and environment are correctly serialised.

	* init/cfgfile.c (cfg_stanza_console): Fix a leak of the console
	argument in the case of duplicated options.
	(cfg_stanza_env): Drop the counting now nih_str_array_addp does it;
	and be sure to use that function.
	(cfg_stanza_umask): Fix leak of umask argument
	(cfg_stanza_nice): Fix leak of nice argument
	* init/tests/test_event.c (test_new): Call event_queue_run so init
	is called outside of a TEST_ALLOC_FAIL block.

	* init/event.c (event_new): Start off with NULL args and env, to
	match job (saves a few bytes).
	(event_match): Watch for NULL arguments!
	* init/tests/test_event.c (test_new): Check for NULL not alloc'd

	* init/cfgfile.c (cfg_stanza_on, cfg_stanza_start) 
	(cfg_stanza_stop): Parse arguments to the on stanza and store them
	directly in the event.
	* init/tests/test_cfgfile.c (test_stanza_on, test_stanza_start) 
	(test_stanza_stop): Make sure arguments are parsed into the event.

	* init/event.c (event_new): Use nih_str_array_new.
	* init/cfgfile.c (cfg_stanza_env): Rewrite to use nih_str_array.

	* init/job.c (job_run_script): Check the error returned from
	nih_io_reopen; don't just loop.  We only ever expect ENOMEM (the
	other error, EBADF, is impossible).

	* init/job.c (job_change_state): Reset the goal_event to NULL when
	we catch a run-away job (as it's not stopping for the same event
	it started with).
	(job_child_reaper): Reset the goal_event to NULL after setting the
	goal to STOP.
	* init/tests/test_job.c (test_change_state, test_child_reaper):
	Check that the goal event gets reset whenever the goal gets changed.

	* init/tests/test_event.c: Use TEST_ALLOC_FAIL

	* init/event.c (event_match): Match arguments using fnmatch() and
	allow more arguments in event1 than event2 (but not the other way
	around).
	* init/tests/test_event.c (test_match): Check the new permitted
	combinations.

	* init/event.h (Event): Add args and env members to Event.
	* init/event.c (event_new): Initialise args and env members to
	zero-length arrays.
	* init/tests/test_event.c (test_new): Use TEST_ALLOC_FAIL and
	make sure args and env are both initialised to a list containing
	just NULL.

	* util/jobs.c (start_action): Get the UPSTART_JOB environment variable
	and use that if we don't have any arguments passed to us.
	(do_job): Code split from the above function that handles a named job
	* util/tests/test_jobs.c (test_start_action): Make sure UPSTART_JOB
	is picked up.

	* init/process.h: Add necessary attributes.

	* init/process.c (process_setup_environment): Set the UPSTART_JOB
	environment variable from the job, and the UPSTART_EVENT environment
	variable from the job's goal_event member (if set).
	* init/tests/test_process.c (test_spawn): Make sure we get the
	environment in the job.

	* init/job.h: Add attributes to job_new and job_read_state.
	* init/tests/test_job.c: Use CHECK_ALLOC_FAIL on the functions we
	didn't get around to touching while we were in here.

	* init/job.c (job_start_event, job_stop_event): Set the goal_event
	member to a copy of the event we found.
	(job_read_state): Use event_new instead of trying to do it by hand.
	* init/tests/test_job.c (test_start_event, test_stop_event): Use 
	CHECK_ALLOC_FAIL; and make sure the goal_event is set properly.
	(test_start, test_stop, test_write_new): Use event_new here too

	* init/job.c (job_write_state): Output a goal_event field containing
	the event name or nothing for NULL.
	(job_read_state): Parse the goal_event field
	* init/tests/test_job.c (test_write_state): Make sure the state is
	written out properly.
	(test_read_state): Make sure that the state is parsed correctly too.

	* init/job.c (job_start, job_stop): Split all of the code except
	the goal_event setting into two new static functions that this calls
	(_job_start, _job_stop): New static functions
	(job_start_event, job_stop_event): Call _job_start and _job_stop
	instead of job_start and job_stop

	* init/job.c (job_catch_runaway): Move this function up a bit.

	* init/job.c (job_start, job_stop): Clear the goal_event member,
	these functions are called for a manual start.
	* init/tests/test_job.c (test_start, test_stop): Make sure the
	goal_event member is freed and set to NULL.

	* init/job.h (Job): Add a new goal_event member
	* init/job.c (job_new): Initialise the goal_event member to NULL.
	* init/tests/test_job.c (test_new): Check with TEST_ALLOC_FAIL;
	also make sure goal_event is initialised to NULL.

2007-02-05  Scott James Remnant  <scott@netsplit.com>

	* configure.ac: Bump version to 0.3.3

	* NEWS: Update.

	* init/process.c (process_spawn): Exit with 255 so we don't clash
	with anything that uses 1 as a normal exit code.  Note why we only
	close 0..2 (everything else is FD_CLOEXEC).
	* init/cfgfile.c (cfg_watch_dir): Mark the inotify watch descriptor
	as FD_CLOEXEC.
	* init/control.c (control_open): nih_io_set_cloexec can only ever
	return EINVAL, so no point checking it.

2007-02-04  Scott James Remnant  <scott@netsplit.com>

	* init/tests/test_control.c: Remove strange old code.

2007-02-03  Scott James Remnant  <scott@netsplit.com>

	* init/control.c (control_open_sock, control_reopen)
	(control_close_handler): Drop these functions; unconnected datagram
	sockets don't close -- so why try dealing with it?
	(control_error_handler): Don't reopen the socket on error, just log
	it -- the socket should be fine, there's no remote end to be lost,
	after all.
	* init/tests/test_control.c (test_close_handler): Drop.
	(test_error_handler): Drop the reopen tests.

	* init/tests/test_job.c (test_run_script): Control socket doesn't
	get unexpectedly opened anymore; so no need to close it.

	* init/control.c (control_open): Remove the strange behaviour that
	this can be called to get the socket.  Instead make control_io
	global; we're all adults after all.
	* init/tests/test_control.c (test_open): Remove the test for the
	silly behaviour.
	* init/notify.c (notify_job, notify_event): Use the control_io
	pointer directly, and just do nothing if we lost it somehow.

	* init/main.c (main): Being unable tp open the control socket, or
	parse the configuration, should be a fatal error; stop being so
	damned liberal! <g>   Don't reset the signal state if we're
	being restarted, as this loses any pending signals -- be happy
	that our parent left them in a good state.  Set SIGCHLD to the
	standard handler, otherwise we might lose this before we start
	the main loop (which does the same anyway).
	(term_handler): Rework so we don't need to close and open the
	control socket; instead we just close it in the child that's
	going to send the state, and notify the parent that it's safe to
	exec (which will cause it to be closed so the new init can open it).

	* init/tests/test_control.c (test_open): Fix valgrind error
	* init/tests/test_notify.c (test_subscribe): Fix valgrind error

	* init/notify.c (notify_subscribe): Make safe against ENOMEM.
	* init/tests/test_notify.c (test_subscribe): Use TEST_ALLOC_FAIL

	* init/control.c: Add needed attributes; tidy up formatting.
	(control_open): Don't let ENOMEM fail opening the control socket.
	* init/control.h: Add needed attributes.
	* init/tests/test_control.c (test_open): Test for failed allocation.
	* init/main.c (term_handler): Make sure we catch failure to open
	the control socket again.

	* TODO: Update

	* init/cfgfile.c (cfg_watch_dir): Clean this up a bit; now we only
	output a warning if inotify failed for any reason other than not
	being supported AND walking worked.

	* init/cfgfile.c (cfg_watch_dir): Update to even newer watch API;
	our create_handler is now always called if inotify is successful,
	so we just need to fall back to walking the directory when it
	isn't -- if inotify isn't supported, don't even bother complaining.
	(cfg_create_modify_handler): Check the stat of the file visited to
	make sure it's a regular file.
	(cfg_visitor): Check the stat of the file visited to make sure it's
	a regular file.

	* init/cfgfile.c: Update include to upstart/enum.h
	* init/job.c: Update include to upstart/enum.h
	* init/job.h: Update include to upstart/enum.h

	* logd/main.c: Add attribute to open_logging

	* util/initctl.c: Split out the command functions into new files;
	* util/jobs.c: This gets the job-related commands
	* util/events.h: This gets the event-related commands
	* util/initctl.h, util/jobs.h, util/events.h: Headers
	* util/tests/test_jobs.c: Test suite for job-related commands.
	* util/tests/test_events.c: Test suite for event-related commands.
	* util/Makefile.am (initctl_SOURCES): Add new files.
	(TESTS): Build new test suites.
	(test_jobs_SOURCES, test_jobs_LDFLAGS, test_jobs_LDADD):
	Details for job-related commands test suite binary.
	(test_events_SOURCES, test_events_LDFLAGS, test_events_LDADD):
	Details for event-related commands test suite binary.
	* TODO: Remove item about splitting initctl now we've done it.

	* TODO: Big update; strip anything we have a spec for.

	* upstart/message.c (upstart_message_handle): Make sure that if we
	fail to parse a message, we don't leave strings around in memory.
	* upstart/tests/test_message.c (test_open): Check that we get a
	raised EADDRINUSE if we try an open a socket twice.
	(test_handle): Add lots of checks for things like NULL names and
	incomplete messages; as well as the obvious unknown message.
	(test_reader): Make sure that errors while handling messages are
	dealt with by logging it.

	* upstart/job.c, upstart/job.h, upstart/tests/test_job.c: Rename to
	enum.c, enum.h and tests/test_enum.c; since this just includes enums
	and convert functions really.
	* upstart/Makefile.am: Update.
	* upstart/libupstart.h: Update include.
	* upstart/tests/test_message.c: Update include.

2007-02-01  Scott James Remnant  <scott@netsplit.com>

	* logd/main.c (main): Ensure we error if daemonise fails.

	* compat/sysv/shutdown.c (main): Ensure that signals and timers
	are added, even if we run out of memory.

	* upstart/tests/test_message.c: Change from assert to assert0 
	* upstart/tests/test_wire.c: Change from assert to assert0
	* init/tests/test_notify.c: Change from assert to assert0
	* init/tests/test_control.c: nih_io_message_send should always return
	a value greater than zero.

	* upstart/tests/test_wire.c: Change to use assert instead of NIH_ZERO;
	the rationale here is that in test cases we just want to fail, not
	try again repeatedly.
	* upstart/tests/test_message.c: Likewise.

	* init/tests/test_control.c: Use assert to ensure we get the expected
	return values of functions that raise errors.
	* init/tests/test_notify.c: Use assert to ensure we get the expected
	return values of functions that raise errors.

	* init/cfgfile.c (cfg_watch_dir): Port to the new NihWatch API and
	use nih_dir_walk().  This also fixes the long-standing bug where we
	wouldn't watch the configuration directory if inotify was disabled.
	Drop both the parent and prefix members for now, until we clean this
	up later.
	(cfg_create_modify_handler): Wrap cfg_read_job after figuring out
	the job name.
	(cfg_job_name): Function to figure out the job name from a path.
	(cfg_visitor): Visitor function to handle initial parsing, figuring
	out the job name; otherwise identical to the standard handler.
	* init/cfgfile.h: Update prototype for cfg_watch_dir.
	* init/main.c (main): Update call to cfg_watch_dir.

2007-01-31  Scott James Remnant  <scott@netsplit.com>

	* upstart/tests/test_message.c: Use TEST_ALLOC_FAIL to make sure
	allocations are handled properly.

2007-01-30  Scott James Remnant  <scott@netsplit.com>

	* upstart/wire.c: Note that if any of the push functions fail, the
	entire buffer should be discarded.
	* upstart/tests/test_wire.c (test_push_int, test_push_unsigned) 
	(test_push_string, test_push_header, test_push_pack): Us
	TEST_ALLOC_FAIL to ensure that failing to allocate memory is caught.

	* upstart/tests/test_message.c (my_handler): Free the name and
	description after checking; they aren't otherwise.

	* upstart/wire.c (upstart_push_packv, upstart_pop_packv): Consume
	a copy of the va_list, so these can be called multiple times on the
	same list without ill effect.

	* upstart/message.h: Add warn_unused_result attributes to
	upstart_message_handle and upstart_message_handle_using as they raise
	errors.

	* upstart/wire.c: push functions return negative values to indicate
	insufficient memory.
	* upstart/wire.h: Add warn_unused_result attributes to push functions

	* upstart/tests/test_message.c: Guard calls to nih_io_buffer_push and
	nih_io_message_add_control with NIH_ZERO to ensure they succeed.
	* upstart/tests/test_wire.c: Guard calls to nih_io_buffer_push

	* HACKING: Update from libnih with new Documentation,
	Function Attributes and Test Cases sections.

2007-01-10  Scott James Remnant  <scott@netsplit.com>

	* init/main.c (crash_handler): s/SEGV/SIGSEGV/

	* init/main.c (main): Rename variable

	* TODO: Update.

	* init/main.c (main): Change the way we clear the arguments; by
	deleting just the final NULL terminator, we fool the kernel into
	only returning one argument in cmdline.

	* init/main.c (segv_handler): Rename to crash_handler and handle
	SIGABRT as well, so we can catch assertion errors.  Of course, in
	theory, with our high test converage this should never happen in
	practice <chortle>

2007-01-09  Scott James Remnant  <scott@netsplit.com>

	* init/main.c (main): Clear arguments so that upstart only ever
	appears as /sbin/init in ps, top, etc.

	* TODO: Update.

	* util/initctl.c: Add data pointer to functions and handle calls.

	* init/control.c: Add data pointer to all functions.
	* init/tests/test_control.c: Pass data pointer to
	upstart_message_handle_using()
	* init/tests/test_notify.c: Pass data pointer to
	upstart_message_handle_using()

	* upstart/message.c (upstart_message_handle) 
	(upstart_message_handle_using): Add a data pointer argument to these
	functions and pass it to the handler.
	(upstart_message_reader): Pass the io structure's data pointer.
	* upstart/message.h (UpstartMessageHandler): Add a data pointer to
	the message handler.
	* upstart/tests/test_message.c (test_handle, test_handle_using):
	Pass a data pointer to the function call and check it's passed
	to the handler correctly.
	(test_reader): Check that the io data pointer gets passed.

	* init/tests/test_cfgfile.c (test_stanza_console, test_stanza_env) 
	(test_stanza_umask, test_stanza_nice, test_stanza_limit): Finish off
	the newer style test cases.

	* init/cfgfile.c (cfg_stanza_console, cfg_stanza_umask)
	(cfg_stanza_nice, cfg_stanza_limit, cfg_stanza_chroot)
	(cfg_stanza_chdir): Guard against duplicate uses of the stanzas.
	* init/tests/test_cfgfile.c (test_stanza_daemon) 
	(test_stanza_respawn): Check that neither daemon or respawn override
	exec if they have no arguments.
	(test_stanza_script): Add missing function
	(test_stanza_chroot, test_stanza_chdir): Add tests for these simple
	stanzas.

	* init/cfgfile.c: Change remaining uses of nih_error_raise and
	return to just nih_return_error.

	* init/cfgfile.c (cfg_stanza_exec, cfg_stanza_daemon)
	(cfg_stanza_respawn, cfg_stanza_script): Disallow duplicates,
	both of command strings, scripts, limits and of just the flags.
	* init/tests/test_cfgfile.c (test_stanza_exec) 
	(test_stanza_daemon, test_stanza_respawn, test_stanza_instance):
	Check the behaviour of these stanzas.
	
	* init/cfgfile.c (cfg_stanza_start, cfg_stanza_stop): Disallow
	duplicate values for the script.
	* init/tests/test_cfgfile.c (test_stanza_start, test_stanza_stop):
	Test cases for those two functions.

	* init/cfgfile.c (cfg_stanza_description, cfg_stanza_author) 
	(cfg_stanza_version): Don't allow stanza to be duplicated anymore.
	* init/tests/test_cfgfile.c (test_stanza_description) 
	(test_stanza_author, test_stanza_version): Test cases for these
	simple stanza; making sure duplication is not permitted.
	(test_stanza_on): Add a test case for this stanza too.

	* init/cfgfile.c (cfg_stanza_kill): Guard against duplicate uses
	of the kill timeout stanza.
	* init/tests/test_cfgfile.c (test_stanza_kill): Test the complex
	kill stanza.
	(test_stanza_pid): Check duplicate usage results in an error.

	* init/job.h (Job): Rename pidfile to pid_file and binary to pid_binary
	* init/job.c (job_new): Update names here too.
	* init/errors.h: Add a new "duplicate value" error.
	* init/cfgfile.c (cfg_read_job): Change name of variables, and catch
	the duplicate value error to add the line number.
	(cfg_stanza_pid): Change variable names, and clean this function up
	a little.  Make it an error to use a stanza more than once.
	* init/tests/test_cfgfile.c (test_stanza_pid): Write a newer test
	case function for the pid stanza.

	* init/cfgfile.c (cfg_stanza_normalexit): Use do/while instead of
	while, that we don't have to test has_token first as next_arg does
	that for us.

	* init/cfgfile.c (cfg_stanza_normalexit): Change to peek at the next
	token to see whether it's missing or not, and then just fetch each
	next argument at a time.  This is more efficient than parsing them
	all in one go, and also means we can report the error in the right
	place!
	* init/tests/test_cfgfile.c (test_stanza_normalexit): Since we've
	changed the function that parses the stanza, add a proper test case
	function for it, covering all the behaviours.

	* init/job.c (job_new): Initialise the emits member to an empty list.
	* init/job.h (Job): Add the emits member as a list.
	* init/tests/test_job.c (test_new): Check the emits list starts off
	empty.
	* init/tests/test_cfgfile.c (test_stanza_emits): Test the new emits
	stanza; this function will also serve as a prototype for cleaning up
	the config tests.

	* init/cfgfile.c (cfg_stanza_emits): Add function to parse the new
	emits stanza.

	* init/cfgfile.c (cfg_stanza_depends): Remove the depends stanza
	from the configuration file.  Dependency support has never been used,
	and is to be replaced by a more flexible event/state configuration
	and blocking on the starting/stopping events.
	* init/tests/test_cfgfile.c: Remove references and tests for the
	depends stanza.
	* init/job.h: Remove the depends list from the job structure.
	* init/job.c (job_new): No depends list to initialise.
	(job_change_state): No dependencies to release
	(job_start): No dependencies to iterate; this removes a particularly
	hairy and complex interaction between state changes.  Remove the
	dependency event.
	(job_release_depends): Drop this function.
	* init/tests/test_job.c (test_start, test_stop): Massively simplify
	these tests cases now we don't have dependencies to worry about.
	(test_release_depends): Drop tests

2007-01-08  Scott James Remnant  <scott@netsplit.com>

	* init/cfgfile.c: Rewrite using the nih_config API, rather than one
	huge function we now just have seperate handler functions for each
	stanza.  We can also use more fine-grained parsing than slurping
	all args in and counting them.
	(cfg_read_job): Catch exceptions from the configuration parser and
	add the line number where the problem occurred to an output message.
	Parser errors are now fatal, and not ignored.
	* init/errors.h: Add a file containing errors raised within the init
	daemon codebase.
	* init/Makefile.am (init_SOURCES): Build with errors.h
	* init/tests/test_cfgfile.c: Update test cases now we don't expect
	a job to be returned if there's a parser error.

	* TODO: Update

2007-01-06  Scott James Remnant  <scott@netsplit.com>

	* logd/main.c (logging_reader): Fix inadvertent shadowing of the
	len parameter.

	* compat/sysv/telinit.c: Oops, nearly forgot to port this to send
	the messages in the new way.
	* compat/sysv/shutdown.c (shutdown_now): Likewise, port this too.

	* TODO: Update.

	* util/initctl.c (handle_job_status): Output the process argument,
	not the pid argument which contains the origin of the message.

	* upstart/message.c (upstart_message_handle): Raise a new unknown
	message error if we don't have a handler  and a new illegal message
	error if the source is illegal.
	* upstart/tests/test_message.c (test_handle): Adjust tests to check
	for the new errors that we raise.
	* upstart/errors.h: Define strings for new errors.

	* util/initctl.c: Yet another makeover for this little program,
	port it to the new message/control framework using handler functions
	and NihIoMessage.  This starts to make each action function look
	very similar, so there's method to this madness.

2007-01-05  Scott James Remnant  <scott@netsplit.com>

	* logd/main.c (main): Make sure that we add the SIGTERM handler.

	* init/tests/test_job.c (test_run_script): This test case relies
	on there only being one file descriptor watch, which won't be true
	if the control socket has been opened because there's a message to
	go out.  Make sure it's closed first.

	* init/init.supp: Update supressions file now that control_init
	has been renamed to notify_init

	* init/Makefile.am: Include notify.o from all tests.
	* init/job.c (job_change_state, job_kill_process, job_start) 
	(job_stop): Use the new notify_job function name.
	* init/event.c (event_queue_run): Use the new notify_event function
	name.

	* init/control.c (control_error_handler): Handle ECONNREFUSED now
	that the process id is available to us.
	* init/tests/test_control.c (test_error_handler): Make sure children
	going away is handled properly.

	* upstart/message.c (upstart_message_new): Store the process id in
	the int_data message field.
	* upstart/tests/test_message.c (test_new): Check the int_data field
	is filled in.

	* init/main.c (main): Guard against various things returning an error
	that we weren't catching.

	* init/tests/test_notify.c: Whitespace fix.

	* init/control.c (control_watch_jobs, control_unwatch_jobs) 
	(control_watch_events, control_unwatch_events): Restore functionality
	to subscribe and unsubscribe from job and event notifications.	
	* init/tests/test_control.c (test_watch_jobs, test_unwatch_jobs) 
	(test_watch_events, test_unwatch_events): Check that the subscription
	and unsubscription messages work.
	* init/Makefile.am (test_control_LDADD): Link to notify.o

	* init/control.c: Drop unused include of upstart/errors.h

	* init/notify.c: Move functions that handle subscription and
	notification from control.c.  Other than changing the names, we're
	keeping the API the same for now; expect it to change later when we
	add the ability to subscribe to individual jobs or events.
	(notify_init): initialise the subscriptions list; we don't have a
	separate send queue now that the control I/O is always asynchronous.
	* init/notify.h: Moved notification enum, structure and prototypes
	from control.h, changing the names so they match notify_* in the
	process.
	* init/Makefile.am (init_SOURCES): Build and link notify.c using
	notify.h
	(TESTS): Build the notify test suite binary.
	(test_notify_SOURCES, test_notify_LDFLAGS, test_notify_LDADD): Details
	for notify test suite binary.
	* init/tests/test_notify.c: Rewrite test cases in the manner of
	test_control.c so that we have one function for notify_job and
	one for notify_event, each of which contains the child process that
	receives the notification,

	* init/control.c (control_open): Allow this to be called to obtain
	the control socket, which means we can make it static.
	* init/tests/test_control.c (test_open): Check that it works.

	* init/control.c, init/control.h, init/tests/test_control.c: Move
	functions that handle subscription and notification to new notify.c
	(control_init): Drop completely, no need to maintain a send queue now
	(control_open): Change to return an NihIo that uses the default
	control watcher, and our error handler.  Split socket opening into
	(control_open_sock): which can be called from other functions.
	(control_close): Use nih_io_close() to close the socket and free the
	structure in one go.
	(control_reopen): Close the open control socket and open it again
	without destroying the NihIo structure, its queues or state.
	(control_close_handler): Handle the control socket going away
	(control_error_handler): Handle errors on the control socket,
	including the connection refused error that indicates a client went
	away.
	(control_handle): Split this into a miriad of small functions with
	a table to link them to the message type; this will make expanding
	each message handler much easier in future.
	* init/control.h: Update.
	* init/tests/test_control.c: Rewrite test cases to check the new
	handler functions; as a side-effect, this gets rid of the evil giant
	child/parent functions in favour of one test function per handler
	function.

	* upstart/message.c (upstart_message_handle_using): Wrapper function
	around upstart_message_handle that ensures all messages as passed to
	a single function.
	* upstart/message.h: Update.
	* upstart/tests/test_message.c (test_handle_using): Make sure it
	calls the single function.

2007-01-04  Scott James Remnant  <scott@netsplit.com>

	* upstart/message.c (upstart_message_reader): Handle any errors
	that occurred while handling the message.

2007-01-02  Scott James Remnant  <scott@netsplit.com>

	* upstart/message.c (upstart_message_handle): Check that the name
	argument is never NULL.
	(upstart_message_reader): Simple message reader function that can
	be associated with an I/O watch and handles each message received.
	* upstart/message.h: Add prototype.
	* upstart/tests/test_message.c (test_reader): Test the reader function.

	* upstart/control.c: Rename to upstart/message.c
	* upstart/control.h: Rename to upstart/message.h
	* upstart/tests/test_control.c: Rename to upstart/tests/test_message.c
	* upstart/libupstart.h: Update includes.
	* upstart/wire.c: Include message.h
	* upstart/wire.h: Update includes.
	* upstart/tests/test_wire.c: Update includes.
	* upstart/errors.h: Rename UPSTART_INVALID_MESSAGE to
	UPSTART_MESSAGE_INVALID so that it's prefixed.
	* upstart/Makefile.am (libupstart_la_SOURCES) 
	(upstartinclude_HEADERS, TESTS): Update filenames.

	* upstart/control.c (upstart_message_new): New function that
	creates an NihIoMessage directly from its arguments, which are a type
	followed by a variable number of args depending on that type.
	(upstart_message_handler): Function to find a handler function for
	a particular message type and origin process.
	(upstart_message_handle): New function that takes an NihIoMessage
	and invokes a handler function with a variable number of args
	depending on the message type.
	(upstart_send_msg, upstart_send_msg_to, upstart_recv_msg): Drop these
	functions, leave it up to the caller to decide whether to send and
	receive the messages synchronously or asynchronously; now that the
	capability is in nih_io_*.
	* upstart/control.h (UpstartMsgType): Rename to UpstartMessageType.
	(UpstartMessageHandler): Function with variable number of arguments
	that handles a message received.
	(UpstartMsg): Drop this structure entirely, we'll encode or decode
	the wire format directly from or into a function call, rather than
	use an intermediate structure to marshal it.
	(UpstartMessage): New structure to make a table that can be passed
	to upstart_message_handle to determine which handler should be called.
	* upstart/tests/test_control.c: Test new behaviour.
	* upstart/wire.c (upstart_push_header, upstart_pop_header): Change
	structure name for type parameter.
	* upstart/wire.h: Update.
	* upstart/tests/test_wire.c: Update.

	* configure.ac (AC_COPYRIGHT): Update copyright to 2007.

2006-12-29  Scott James Remnant  <scott@netsplit.com>

	* upstart/wire.c (upstart_write_int, upstart_write_unsigned) 
	(upstart_write_string, upstart_write_header, upstart_write_packv) 
	(upstart_write_pack): Rename to *_push_*
	(upstart_read_int, upstart_read_unsigned, upstart_read_string) 
	(upstart_read_header, upstart_read_packv, upstart_read_pack): Rename
	to *_pop_*.
	All of the above modified to modify an NihIoMessage structure,
	instead of trying to carry around buffers ourself.
	* upstart/wire.h: Update to match above.
	* upstart/tests/test_wire.c: Update all tests to match the above
	changes.

2006-12-21  Scott James Remnant  <scott@netsplit.com>

	* upstart/wire.c (upstart_read_packv, upstart_write_packv): Change
	nih_assert_notreached to nih_assert_not_reached.

	* init/job.c (job_run_script): Open the NihIo structure in stream mode.
	* logd/main.c (logging_watcher): Open the NihIo structure in
	stream mode.
	(logging_reader): Need to pass the length of the size_t as a pointer
	so that it can be modified if less is read.

2006-12-17  Scott James Remnant  <scott@netsplit.com>

	* upstart/wire.c (upstart_write_packv, upstart_write_pack) 
	(upstart_read_packv, upstart_read_pack): Functions to write a pack
	of different variables to the stream, or read them from it
	* upstart/wire.h: Add prototypes.
	* upstart/tests/test_wire.c (test_write_pack, test_read_pack):
	Check we can read and write a pack of variables at once.

	* upstart/wire.c (upstart_write_header, upstart_read_header): Drop
	the version from the header, we'll just keep the protocol always
	backwards compatible.
	* upstart/wire.h: Update.
	* upstart/tests/test_wire.c (test_write_header, test_read_header):
	Check that everything works.

	* upstart/wire.c (upstart_write_string, upstart_read_string):
	Transmit the length as an unsigned, and use 0xffffffff to mean NULL
	instead of zero so we can still transmit the empty string.
	* upstart/wire.h: Update.
	* upstart/tests/test_wire.c (test_write_string, test_read_string):
	Tests for the functions to make sure the wire is at it should be.

	* upstart/wire.c (upstart_read_str, upstart_write_str): Rename to
	upstart_read_string and upstart_write_string.
	* upstart/wire.h: Update.
	
	* upstart/wire.c (upstart_write_unsigned, upstart_read_unsigned):
	Functions to send unsigned values over the wire, which we'll use
	to get a bit extra for the string lengths.
	* upstart/wire.h: Update.
	* upstart/tests/test_wire.c (test_write_unsigned) 
	(test_read_unsigned): Test the new functions.

	* upstart/wire.c (upstart_write_ints, upstart_read_ints): Drop
	these functions, we'll go with something far more generic and
	useful.
	* upstart/wire.h: Remove prototypes.

	* upstart/wire.c (upstart_write_int, upstart_read_int): Transmit
	integers as signed 32-bit values in network byte order.
	* upstart/tests/test_wire.c (test_write_int, test_read_int): Test
	the functions to make sure the wire is at it should be,

	* upstart/control.c (upstart_read_int, upstart_write_int) 
	(upstart_read_ints, upstart_write_ints, upstart_read_str) 
	(upstart_write_str, upstart_read_header, upstart_write_header): Move
	functions to new wire.c file.
	* upstart/wire.c: Source file to hold wire protocol functions.
	* upstart/wire.h: Prototypes.
	* upstart/tests/test_wire.c: (empty) test suite.
	* upstart/libupstart.h: Include wire.h
	* upstart/Makefile.am (libupstart_la_SOURCES): Build and link wire.c
	(upstartinclude_HEADERS): Install wire.h
	(TESTS): Build and run wire test suite.
	(test_wire_SOURCES, test_wire_LDFLAGS, test_wire_LDADD): Details for
	wire test suite binary.

	* upstart/control.c (MAGIC): Change to "upstart\n", the final
	character was originally \0 and then was a " " for the 0.2 series.
	* upstart/tests/test_control.c (test_recv_msg): Change to match.

2006-12-15  Scott James Remnant  <scott@netsplit.com>

	* util/initctl.c, compat/sysv/telinit.c, compat/sysv/shutdown.c:
	Update all uses of the UpstartMsg structure to avoid the
	intermediate union that no longer exists.	

	* init/control.c, init/tests/test_control.c: Update all uses of
	the UpstartMsg structure to avoid the intermediate union that no
	longer exists.	

	* upstart/control.h: Combine all the previous message structures
	into just one that has all of the fields anyway.
	* upstart/control.c, upstart/tests/test_control.c: Update all uses of
	the UpstartMsg structure to avoid the intermediate union that no
	longer exists.

	* upstart/control.h (UPSTART_API_VERSION): Define API version macro
	to be public.
	* upstart/control.c (MSG_VERSION, upstart_send_msg_to): Replacing the
	previous MSG_VERSION macro here.

	* upstart/control.c (upstart_read_int, upstart_write_int) 
	(upstart_read_ints, upstart_write_ints, upstart_read_str) 
	(upstart_write_str, upstart_read_header, upstart_write_header):
	New functions to replace the old "write a struct" protocol with
	something a little more regimented and supportable.
	(IOVEC_ADD, IOVEC_READ, WireHdr, WireJobPayload, WireJobStatusPayload)
	(WireEventPayload): Remove these structures, use the functions
	instead.
	(upstart_send_msg_to): Call write functions intead of using macros,
	this makes the code somewhat neater.
	(upstart_recv_msg): Call read functions instead of using macros,
	again making the code somewhat neater.
	* upstart/tests/test_control.c (test_recv_msg): Change wire
	tests to match new protocol, and thus actually work properly,
	previously these were endian sensitive.

2006-12-14  Scott James Remnant  <scott@netsplit.com>

	* compat/sysv/shutdown.c (wall): Construct the wall message so that
	we don't put \r into a po file; for some reason, gettext hates that
	and bitches about it.  Someone's confusing internationalisation with
	operating system portability, I expect.

	* util/man/initctl.8: Drop reference to start(8), as that's just
	a symlink to initctl now.

	* init/man/init.8: Link to initctl.

	* compat/sysv/reboot.c (main): Clear up help text a little.

	* HACKING: Correct some typos.

	* configure.ac (AC_INIT): Correct bug reporting address.

2006-12-13  Scott James Remnant  <scott@netsplit.com>

	* configure.ac: Bump version to 0.3.2

	* NEWS: Update.

	* util/initctl.c (print_job_status): Drop the newline from the
	output.

2006-12-13  Alex Smith  <alex@alex-smith.me.uk>

	* util/initctl.c (print_job_status): Clean up initctl job status
	output, which was badly converted from printf to nih_message.

2006-12-13  Scott James Remnant  <scott@netsplit.com>

	* compat/sysv/man/shutdown.8: Add missing documentation on the
	format of TIME by copying it from --help output.

2006-12-13  Alex Smith  <alex@alex-smith.me.uk>

	* init/process.c (process_setup_console): Actually send output to
	/dev/null instead of /dev/console, when CONSOLE_NONE.

2006-12-13  Scott James Remnant  <scott@netsplit.com>

	* Makefile.am (EXTRA_DIST): Distribute the nih ChangeLog as well.

	* init/tests/test_job.c: Port to the new test framework.
	* init/job.c (job_set_idle_event): Fix a slight memory leak,
	repeated setting of the idle event never freed the previous one set.

2006-12-12  Scott James Remnant  <scott@netsplit.com>

	* init/tests/test_cfgfile.c: Port to the new test framework.

	* init/tests/test_control.c: Port to the new test framework.
	* init/init.supp: Suppress the list head allocated within control_init.

	* init/control.c (control_watcher): Need to save the pid when we
	get ECONNREFUSED, otherwise we lose it when we free the message.

	* init/tests/test_process.c: Port to the new test framework.
	* init/init.supp: Suppress the list head allocated within job_init.

	* init/init.supp: Include a valgrind suppressions file.
	* init/Makefile.am (EXTRA_DIST): Distribute the suppressions file.

	* init/tests/test_event.c: Port to the new test framework.

	* logd/Makefile.am, util/Makefile.am, compat/sys/Makefile.am
	(AM_CPPFLAGS): Add -I$(srcdir), necessary for testing "programs"
	that don't have usual library path semantics.

	* upstart/tests/test_control.c: Port to the new test framework.
	* upstart/control.c (upstart_free): Drop this function, while not
	exposing libnih is a valiant effort, it already slips out because
	of the error handling.

	* upstart/tests/test_job.c: Add missing include.

	* upstart/tests/test_job.c: Port to the new test framework.
	(test_process_state_name): Check that this returns NULL.

	* HACKING: Update location of download directory.  Document
	requirement that all code have test cases.

	* logd/main.c (open_logging): Likewise.

	* init/control.c (control_open): No need to set ENOMEM, errno is
	always set anyway.

	* configure.ac (AM_INIT_AUTOMAKE): Include nostdinc so we don't get
	Automake's broken default includes.
	* upstart/Makefile.am (DEFAULT_INCLUDES): Drop override now that
	we don't need it.
	(DEFS, INCLUDES): Replace these variables with the combined
	(AM_CPPFLAGS): variable that declares everything.
	* init/Makefile.am (DEFAULT_INCLUDES): Drop override now that
	we don't need it.
	(DEFS, INCLUDES): Replace these variables with the combined
	(AM_CPPFLAGS): variable that declares everything.
	* util/Makefile.am (DEFAULT_INCLUDES): Drop override now that
	we don't need it.
	(DEFS, INCLUDES): Replace these variables with the combined
	(AM_CPPFLAGS): variable that declares everything.
	* compat/sysv/Makefile.am (DEFAULT_INCLUDES): Drop override now that
	we don't need it.
	(DEFS, INCLUDES): Replace these variables with the combined
	(AM_CPPFLAGS): variable that declares everything.
	* logd/Makefile.am (DEFAULT_INCLUDES): Drop override now that
	we don't need it.
	(DEFS, INCLUDES): Replace these variables with the combined
	(AM_CPPFLAGS): variable that declares everything.

2006-11-02  Scott James Remnant  <scott@netsplit.com>

	* util/initctl.c (start_action): Remove break calls which shouldn't
	be there.

2006-10-18  Sean E. Russell  <ser@ser1.net>

	* init/main.c: Include sys/time.h
	* init/cfgfile.c: Include sys/time.h and sys/resource.h
	* init/job.c: Include sys/time.h and sys/resource.h

2006-10-17  Scott James Remnant  <scott@netsplit.com>

	* configure.ac: Bump version to 0.3.1

	* NEWS: Update.
	* TODO: Update.

	* configure.ac (AM_GNU_GETTEXT_VERSION): Quote version number.

	* logd/Makefile.am (event.d/logd): Make the event.d sub-directory
	in case we're building outside of the source tree.

	* compat/sysv/runlevel.c (store): Don't break strict-aliasing rules
	by avoiding dereferencing type-punned pointer.  Answers on a
	postcard, please.

2006-10-13  Scott James Remnant  <scott@netsplit.com>

	* util/initctl.c (start_action, emit_action): Add missing \n

	* util/initctl.c: Rewrite using nih_command_parser.
	* util/man/initctl.8: Improve.

	* util/start.c: Remove, replaced by initctl.
	* util/man/start.8: Remove, replaced by initctl.
	* util/Makefile.am (sbin_PROGRAMS): Drop start, now just a symlink
	to initctl.
	(dist_man_MANS): Drop start.8, now a symlink to initctl.8
	(install-exec-hook): Make symlinks to initctl, add start
	(install-data-hook): Make symlinks to initctl.8, add start.8

	* initctl: Rename to util again, I don't want a separate directory
	for every single little tool; and we'll be shipping more than just
	initctl (e.g. a non-compat reboot).
	* configure.ac (AC_CONFIG_FILES): Make util/Makefile instead of
	initctl/Makefile.
	* Makefile.am (SUBDIRS): Descend into util, not initctl.

	* compat/sysv/reboot.c: Remove long options where they didn't exist
	before.  Write help text.
	* compat/sysv/man/reboot.8: Update.

	* init/main.c (main): Formatting.
	* logd/main.c (main): Formatting.
	* logd/man/logd.8: Formatting.
	* compat/sysv/runlevel.c (main): Formatting.
	* compat/sysv/telinit.c (main): Formatting.
	* compat/sysv/man/shutdown.8: Remove long options.

	* compat/sysv/shutdown.c: Remove -e/--event, it has no place in a
	compatibility tool.  Get rid of long options that never existed
	before.  Specify help text to describe the options.
	* compat/sysv/man/shutdown.8: Spruce up a bit.

	* compat/sysv/telinit.c (main): Set help text to list the valid
	runlevels.
	* compat/sysv/man/telinit.8: Refine the notes to mention runlevel(8).

	* compat/sysv/runlevel.c (main): Make the help text describe the
	options, rather than the behaviour.
	* compat/sysv/man/runlevel.8: Flesh out a little more.

	* configure.ac (AC_INIT): Change bug reporting address to the
	mailing list, since Launchpad doesn't accept random bugs without
	accounts and complicated control messages.
	* init/main.c, logd/main.c: Add a period to the synopsis.

	* init/main.c (main): Set the synopsis, and direct people to look
	at telinit in the --help output.
	* init/man/init.8: Flesh this out a little more, still a lot of
	explaining to do about jobs and events, but we'll wait until we've
	changed that code before documentating the behaviour.

	* logd/main.c (main): Correct help text to describe the options,
	rather than what the program does.  As per standard style.
	Don't become a daemon until the logging socket is open, and make
	that exclusive with waiting for SIGCONT.
	* logd/man/logd.8: Write some more extensive documentation,
	including describing the startup interlock and the socket protocol.
	* TODO: Plan to get rid of the signal interlock from  logd.

2006-10-12  Scott James Remnant  <scott@netsplit.com>

	* configure.ac: Expand AC_GNU_SOURCE so we get _GNU_SOURCE and so
	that gettext doesn't complain.
	(AM_GNU_GETTEXT_VERSION): Increase to 0.15
	(AC_PREREQ): Increase to 2.60
	* HACKING: Update autoconf and gettext requirements.

2006-10-11  Scott James Remnant  <scott@netsplit.com>

	* init/control.c (control_init): Pass NULL to nih_list_new.
	Clarify list item types.
	* init/event.c (event_init): Pass NULL to nih_list_new.
	* init/job.c (job_init): Pass NULL to nih_list_new.

	* init/main.c: Change nih_signal_add_callback to nih_signal_add_handler
	and NihSignalCb to NihSignalHandler.

	* init/cfgfile.c, init/cfgfile.h, init/control.c, init/control.h,
	init/event.c, init/event.h, init/job.c, init/job.h, init/main.c,
	init/process.c: Clean up documentation strings and parent pointer
	types.

	* compat/sysv/shutdown.c: Change nih_signal_add_callback to
	nih_signal_add_handler.

	* compat/sysv/reboot.c: Set synopsis text depending on command
	used (probably should use nih_command_parser?)
	* compat/sysv/runlevel.c: Set synopsis and help text, and correct
	usage.
	* compat/sysv/shutdown.c: Set synopsis text.
	* compat/sysv/telinit.c: Set synopsis text.

	* compat/sysv/runlevel.c, compat/sysv/shutdown.c: Clean up
	documentation strings.

	* logd/main.c: Set synopsis and help text.

	* logd/main.c: Clean up documentation strings.
	Change nih_signal_add_callback to nih_signal_add_handler.

	* upstart/control.c, upstart/control.h, upstart/job.c: Clean up
	documentation strings and correct parent pointer type.

	* HACKING: Detail function documentation requirement and format.

2006-10-10  Scott James Remnant  <scott@netsplit.com>

	* event.d/logd.in: Move to logd/event.d
	* event.d/Makefile.am: Remove
	* logd/Makefile.am: Create the logd job definition and install
	* Makefile.am (SUBDIRS): event.d directory has been removed.
	* configure.ac (AC_CONFIG_FILES): No longer make event.d/Makefile

	* configure.ac: Check for --enable-compat, default to sysv if given
	or no compat if not given.
	* compat/sysv/Makefile.am: Don't build binaries or install manpages
	unless COMPAT_SYSV is defined.

2006-10-06  Scott James Remnant  <scott@netsplit.com>

	* doc/upstart-logo.svg: Include the logo Alexandre designed.
	* doc/Makefile.am (EXTRA_DIST): Ship the logo in the tarball.
	* Makefile.am (SUBDIRS): Install under doc
	* configure.ac: Generate doc/Makefile
	* AUTHORS: Ensure he's credited fully.

2006-09-27  Scott James Remnant  <scott@netsplit.com>

	* event.d/Makefile.am (do_subst): Eliminate duplicate /s

	* man/init.8: Move to init/man
	* init/Makefile.am: Update to install man page.
	* man/logd.8: Move to logd/man
	* logd/Makefile.am: Update to install man page.
	* man/initctl.8, man/start.8: Move to initctl/man
	* initctl/Makefile.am: Update to install man pages.
	* man/reboot.8, man/runlevel.8, man/shutdown.8, man/telinit.8:
	Move to compat/sysv/man
	* compat/sysv/Makefile.am: Update to install man pages.
	* man/Makefile.am: Remove
	* configure.ac (AC_CONFIG_FILES): Remove man/Makefile
	* Makefile.am (SUBDIRS): Don't build in man

	* util: Rename to initctl
	* configure.ac (AC_CONFIG_FILES): Update.
	* Makefile.am (SUBDIRS): Update.

	* util/reboot.c: Move to compat/sysv
	* util/shutdown.c: Move to compat/sysv
	* util/Makefile.am: Update.
	* compat/sysv/Makefile.am: Update.

	* configure.ac: Replace macros with single call to NIH_INIT.
	Bump version to 0.3.0 to begin new development cycle.

2006-09-21  Scott James Remnant  <scott@netsplit.com>

	* logd/main.c: Revert the change that logged to the console, in
	practice this doesn't work so well.  I want to get rid of logd
	in the long term, or at least just have it as a simple logging
	proxy, so giving it features seems wrong.

2006-09-20  Scott James Remnant  <scott@netsplit.com>

	* configure.ac: Bump version to 0.2.8
	* NEWS: Updated.

	* logd/main.c (main): Check the kernel command-line for "quiet"
	(line_reader): Write to console unless silent or a daemon

	* man/Makefile.am (dist_man_MANS): Drop sulogin.8
	* man/sulogin.8: Drop, we don't include an sulogin

2006-09-19  Michael Biebl  <mbiebl@gmail.com>

	* event.d/Makefile.am (logd): Drop $(srcdir)
	* init/Makefile.am (init_SOURCES): Distribute paths.h

2006-09-18  Michael Biebl  <mbiebl@gmail.com>

	* configure.ac: Check for sys/inotify.h

2006-09-18  Scott James Remnant  <scott@netsplit.com>

	* util/shutdown.c (warning_message): Adjust method of constructing
	the message to not confuse poor translators who think \r and \n are
	the same thing!

2006-09-14  Scott James Remnant  <scott@netsplit.com>

	* init/job.c (job_change_state): Catch runaway respawns when we
	enter the running state, so we catch stop/start loops too.
	* init/tests/test_job.c (test_change_state): Update test.

	* event.d/logd: Rename to logd.in
	* event.d/logd.in: Replace /sbin with @sbindir@ so we can transform
	* event.d/Makefile.am: Generate logd from logd.in

	* util/reboot.c: Don't hardcode the location of /sbin/shutdown
	* util/Makefile.am (DEFS): Use autoconf to seed it
	* util/shutdown.c (sysvinit_shutdown): Don't hardcode the location
	of /dev/initctl

	* init/paths.h: Create a new configuration file that can contain
	all of the path definitions, and in particular, allow them to be
	overidden elsewhere.
	* init/Makefile.am (DEFS): Override definitions of CFG_DIR and
	TELINIT using autoconf
	* init/main.c: Include paths.h.  Don't hardcode location of telinit
	* init/job.c: Include paths.h
	* init/process.c: Include paths.h
	* init/process.h: Remove definitions from here.

	* configure.ac: Bump version to 0.2.7

2006-09-13  Scott James Remnant  <scott@netsplit.com>

	* NEWS: Updated.

	* TODO: More TODO.

2006-09-10  Scott James Remnant  <scott@netsplit.com>

	* util/reboot.c (main): Don't give -H with "halt".

2006-09-09  Scott James Remnant  <scott@netsplit.com>

	* configure.ac: Bump version to 0.2.6

	* NEWS: Update.
	* TODO: Update.

	* upstart/control.c (upstart_send_msg_to, upstart_recv_msg): Change
	the magic to be the package string.
	* upstart/tests/test_control.c (test_recv_msg): Update tests.

	* util/initctl.c (main): Set the usage string.
	* util/shutdown.c (main): Set the usage string.
	* util/start.c (main): Set the usage string.
	* compat/sysv/runlevel.c (main): Set the usage string.
	* compat/sysv/telinit.c (main): Set the usage string.

	* man/Makefile.am: Use install-data-hook and $(man8dir)
	* util/Makefile.am: Also use install-exec-hook

	* Makefile.am (SUBDIRS): Install contents of the man directory
	* configure.ac (AC_CONFIG_FILES): Generate man/Makefile
	* man/Makefile.am: Install manpages in the appropriate places.
	* man/init.8, man/logd.8, man/initctl.8, man/reboot.8,
	* man/shutdown.8, man/start.8, man/sulogin.8, man/runlevel.8,
	* man/telinit.8: Include some basic manpages so we at least have
	some level of documentation.

	* init/job.c (job_child_reaper): Don't check the exit status of
	a respawning job if the goal is to stop it.

	* compat/sysv/telinit.c (main): Generate events rather than
	starting and stopping jobs directly, the events are named
	"runlevel-X".  0, 1, 6 and s/S are shutdown events.

	* logd/main.c (main): Raise SIGSTOP before entering the main loop.
	* init/main.c (main): Interlock with logd.

	* event.d/logd: Should not be a console owner, but should stop
	on shutdown.

	* init/process.c (process_setup_console): Revert part of the previous
	change, should just output to /dev/null if we don't have logd.

	* configure.ac: Bump version to 0.2.5

	* init/main.c (main): Start the logd job if it exists.

	* init/process.c (process_setup_console): Ignore ECONNREFUSED as
	that just means that logd isn't around, handle errors by falling
	back to opening the console.

	* init/process.c (process_setup_console): Implement handling for
	CONSOLE_LOGGED and generally clean up the other handling.
	* init/process.h: Update.
	* init/main.c (main): Pass NULL for the job to setup console.
	* TODO: Update.

	* logd/main.c: Implement the logging daemon, it accepts connections
	on a unix stream socket with the abstract name
	"/com/ubuntu/upstart/logd", expects the length of the name and the
	name to follow; then sequences of lines which are logged to
	/var/log/boot, or memory until that file can be opened.

2006-09-08  Scott James Remnant  <scott@netsplit.com>

	* util/shutdown.c (event_setter): Change the event names to
	distinguish between "shutdown -h" and "shutdown -h -H".

	* init/job.c (job_handle_event): Allow jobs to react to their own
	events, this is how we'll do respawn eventually.
	* init/tests/test_job.c (test_handle_event): Remove test.

	* init/main.c (cad_handler, kbd_handler): Generate the new event
	names.
	* init/event.h (CTRLALTDEL_EVENT, KBDREQUEST_EVENT): Add definitions
	of these event names, change the ctrlaltdel event to just that.

	* logd/main.c (main): Add the code to daemonise, etc.

2006-09-07  Scott James Remnant  <scott@netsplit.com>

	* TODO: Long discussion today on #upstart, many improvements to the
	job and event model that make it more elegant.
	* AUTHORS: Include a list of thanks.

	* util/shutdown.c (shutdown_now): If we get ECONNREFUSED when we
	try and send the shutdown event to init, it probably means we're
	still in sysvinit.  So try that instead.
	(sysvinit_shutdown): Function to send a hand-crafted runlevel
	change message across /dev/initctl.

	* util/initctl.c (main): Add a shutdown command that takes an
	arbitrary event name to be issued after "shutdown".  You'll
	nearly always want the /sbin/shutdown tool instead.

	* init/job.c (job_detect_idle): Only generate the stalled event
	if at least one job handles it in its start_events list.
	* init/tests/test_job.c (test_detect_idle): Make sure that works.

	* init/event.h (STARTUP_EVENT, SHUTDOWN_EVENT, STALLED_EVENT):
	Macros to define the standard event names.
	* init/main.c (main): Use STARTUP_EVENT macro instead of "startup"
	* init/control.c (control_handle): Use SHUTDOWN_EVENT macro
	instead of "shutdown".
	* init/job.c (job_detect_idle): Use STALLED_EVENT macro instead
	of "stalled".

	* init/job.c (job_detect_idle): Add some log messages for when we
	detect the idle or stalled states.
	(job_kill_process, job_kill_timer): Increase log verbosity.
	* init/event.c (event_queue_run): Log which events we're handling
	if --debug is given.

	* compat/sysv/telinit.c (main): Send a shutdown command when
	requesting to enter runlevel 0 or runlevel 6, likewise for
	runlevel 1, s or S which all run "rc1" not "rcS".
	* init/main.c (main): When called directory (pid != 1) try and
	run telinit before complaining that we're not init.  Make sure
	errors aren't lost.

2006-09-04  Johan Kiviniemi  <johan@kiviniemi.name>

	* upstart/control.c (upstart_addr): Replace use of __builtin_offsetof
	with offsetof.
	* upstart/tests/test_control.c (test_recv_msg): Likewise.

2006-09-04  Scott James Remnant  <scott@netsplit.com>
	
	* util/shutdown.c (main): Exit normally after sending the warning
	message if -k is given.

2006-09-01  Scott James Remnant  <scott@netsplit.com>

	* configure.ac: Bump version to 0.2.2

	* NEWS: Update.
	* configure.ac: Bump version to 0.2.1

	* init/process.c (process_setup_console): Ensure that the console
	is always initialised to at least /dev/null
	* init/job.c (job_change_state): Initialise event to NULL.
	* init/event.c (event_read_state): Don't mask initialisation of
	other variable.
	* init/cfgfile.c (cfg_job_stanza, cfg_parse_script, cfg_next_token): 
	Print lineno using %zi not %d
	* compat/sysv/runlevel.c (store): Cast pointer type of timeval.

	* init/main.c: Move the kernel headers include beneath the C
	library ones, so that compilation doesn't fail on !i386.
	* util/reboot.c: Likewise.

	* init/main.c (term_handler): Close the control connection if we
	re-exec init, otherwise it won't be able to bind.  Drop debugging.

	* init/main.c (term_handler): It always helps if we dup2 the
	right file descriptor.

	* init/main.c: Use the TERM signal instead of USR1, as old init
	used that for something else.  Also rather than passing across
	file descriptor numbers, use a fixed descriptor and just pass
	"--restart".  When we get that option we need to unmask signals
	otherwise we sit there looking like a lemon.

	* init/job.c (job_change_state): Don't free the event unless we
	generate one.

	* NEWS: Update.

	* init/cfgfile.c (cfg_watcher): Ignore any file with '.' or '~'

	* TODO: Update.

	* init/main.c (main): Parse command-line arguments, specifically
	look for --state-fd which we'll use for reexec.  Don't do a couple
	of things if we're passed this.
	(read_state): Parse the line-buffered state.
	* init/job.c (job_read_state, job_write_state): Job state
	serialisation so that we can re-exec ourselves.
	* init/job.h: Update.
	* init/tests/test_job.c: Test the serialisation.
	* init/event.c (event_read_state, event_write_state): And similar
	functions for serialising the event queue.
	* init/event.h: Update.
	* init/tests/test_event.c: Test the serialisation.
	* init/cfgfile.c (cfg_read_job): Fix a bug, need to subtract current
	time to get due time.

	* upstart/job.c (job_goal_from_name, job_state_from_name) 
	(process_state_from_name): Add opposite numbers that convert a
	string back into an enumeration.
	* upstart/job.h: Update.
	* upstart/tests/test_job.c: Test the new functions.

2006-08-31  Scott James Remnant  <scott@netsplit.com>

	* init/job.h (Job): Add respawn_limit, respawn_interval,
	respawn_count and respawn_time members so that we can keep track of
	runaway processes.
	* init/job.c (job_catch_runaway): Increment the respawn_count
	within respawn_interval, or reset it if we go over.
	(job_new): Initialise respawn_limit and respawn_interval to sensible
	defaults.
	* init/tests/test_job.c (test_new): Check the defaults are set.
	(test_change_state): Check the respawning code works.
	* init/cfgfile.c (cfg_job_stanza): Parse the "respawn limit" stanza.
	* init/tests/test_cfgfile.c (test_read_job): Test the new stanza.

	* init/process.c (process_setup_console): Remove the console reset
	code, it tends to just crash X and seems to do nothing interesting.
	* init/main.c (reset_console): Instead put it here and just do it
	on startup.

	* configure.ac: Bump version to 0.2.0

	* util/Makefile.am (install-exec-local): Create symbolic links,
	not hard links.

	* init/main.c: Can't catch STOP.

	* util/reboot.c: Pause init while shutting down or rebooting.

	* init/main.c (stop_handler): Catch STOP/TSTP and CONT.
	* init/event.c (event_queue_run): Don't run the event queue while
	paused.
	* init/job.c (job_detect_idle): Don't detect idle jobs while paused.

	* util/reboot.c: if we get the -w argument ("only write to wtmp")
	we need to exit, and not behave as halt normally would.

	* compat/sysv/runlevel.c (main): Add missing newline.
	* compat/sysv/telinit.c (main): And here too.

	* init/main.c (main): Check for idle after the startup event queue
	has been run, otherwise we may just sit there.

	* compat/sysv/Makefile.am (sbin_PROGRAMS): Build and install telinit
	(telinit_SOURCES, telinit_LDFLAGS, telinit_LDADD): Details for
	telinit binary.
	* compat/sysv/telinit.c: Trivial telinit program that just runs
	the appropriate rcX job.
	* compat/sysv/runlevel.c (main): Suggest help on illegal runlevel.

	* util/Makefile.am: Tidy up.

	* configure.ac (AC_CONFIG_FILES): Create compat/sysv/Makefile
	* Makefile.am (SUBDIRS): Build things found in compat/sysv
	* compat/sysv/Makefile.am (sbin_PROGRAMS): Build and install runlevel
	(runlevel_SOURCES, runlevel_LDFLAGS, runlevel_LDADD): Details for
	runlevel binary.
	* compat/sysv/runlevel.c: Helper to store and retrieve the current
	"runlevel" from utmp/wtmp; as well as the reboot time.

	* init/main.c (main): Drop debugging set.

	* init/job.c (job_change_state): As well as the job/state events,
	send the job event when a service is running or a task is stopping.
	* init/tests/test_job.c (test_change_state): Check the events get
	sent properly.

	* util/start.c: Write a simple utility to start, stop, or query
	the status of the named jobs.
	* util/Makefile.am (sbin_PROGRAMS): Build and install start
	(start_SOURCES, start_LDFLAGS, start_LDADD): Details for start
	(install-exec-local): Also install as stop and status.
	* util/reboot.c (main): Drop the debugging set.

	* init/cfgfile.c (cfg_job_stanza): Correct nih_alloc error.

	* init/process.c (process_setup_environment): Guard memory alloc.
	* init/job.c (job_set_idle_event): Likewise.
	(job_change_state): And here too.
	(job_run_command): Likewise.
	* init/control.c (control_send): Likewise.
	* init/cfgfile.c: And throughout this file.
	* upstart/control.c (upstart_recv_msg): And once here too.

	* upstart/control.h: Abolish the separate halt, reboot and poweroff
	messages and replace with a single shutdown message that takes
	an event name (for the idle event issued afterwards).
	* upstart/control.c (upstart_send_msg_to, upstart_recv_msg): Handle
	the new shutdown event type by just treating it as an event.
	* upstart/tests/test_control.c (test_messages): Update tests.
	* init/job.c (job_set_idle_event): Store a copy of the idle event
	name.
	* init/control.c (control_send): Copy the shutdown event name.
	(control_handle): Replace individual handling with the new
	single event.
	* init/tests/test_control.c (test_watcher): Update.
	* util/initctl.c: Drop handling for things that shutdown does now.
	* util/shutdown.c: Send the UPSTART_SHUTDOWN event and let the user
	specify anything they want, just give defaults.

	This is quite a big change and abolishes level events entirely,
	along with the event history.  We now just treat events as a
	transient queue of strings that go past, may cause things to change,
	but are otherwise forgotten.  This turns out to be much easier to
	understand and has no real loss of power.

	* init/event.c: Vastly simplify; gone are the separate notions of
	edge and level events, instead we just treat them as one-shot
	things that go past and are forgotten about.
	* init/event.h (Event): Remove value member.
	Update prototypes.
	* init/tests/test_event.c: Update.
	* init/job.c (job_change_state): Change the event pattern to be
	one that includes the job name and a description of the transition
	instead of the new state.
	(job_detect_idle): Call event_queue rather than event_queue_edge.
	* init/tests/test_job.c: Update.
	* init/cfgfile.c (cfg_job_stanza): Drop "when" and "while".
	* init/tests/test_cfgfile.c (test_read_job): Drop mentions of
	"when" and "while".
	* init/control.c (control_send, control_handle): Drop cases for
	level events.
	(control_handle_event): Don't include a level in the event.
	* init/tests/test_control.c: Update
	* init/main.c: Call event_queue rather than event_queue_edge.
	* upstart/control.c (upstart_send_msg_to, upstart_recv_msg): Change
	event handling so that only a name is read.
	* upstart/control.h: Remove value/level event structures.
	* upstart/tests/test_control.c (test_messages): Update.
	* upstart/job.c (process_state_name): Not used for events, adjust
	documentation so it doesn't lie.
	* util/initctl.c (main): Drop the set function, simplify trigger.
	* util/shutdown.c (shutdown_now): Call UPSTART_EVENT_QUEUE for
	shutdown into maintenance mode.

	* init/control.c (control_handle): Place a message in the syslog
	before halting, powering off or rebooting.

	* util/shutdown.c: Adjust so that the warning message is sent out
	if shutdown is immediate, and when it actually happens.  Include
	the hostname as wall does.

2006-08-30  Scott James Remnant  <scott@netsplit.com>

	* TODO: Update.

	* util/shutdown.c: Implement shutdown utility along the same lines
	as the sysvinit one, but with rather different code.

	* util/initctl.c (main): Call setuid on the effective user id so
	that we can be made setuid root and executable by a special group.
	* util/reboot.c (main): Likewise.

	* util/initctl.c (main): Check the effective rather than the real
	user id, if we're effectively root, that's good enough.

	* util/reboot.c: Implement reboot/halt/poweroff utility.
	* util/Makefile.am (sbin_PROGRAMS): Build and install reboot
	(reboot_SOURCES, reboot_LDFLAGS, reboot_LDADD): Details for reboot
	(install-exec-local): Create hardlinks to reboot for halt and poweroff.

2006-08-29  Scott James Remnant  <scott@netsplit.com>

	* init/main.c (main): Actually run the idle-detect function.
	* init/job.c (job_detect_idle): Interrupt the main loop, otherwise
	we may end up waiting for a signal before we process the event
	we just issued.

2006-08-27  Scott James Remnant  <scott@netsplit.com>

	* util/shutdown.c: Template main function.
	* util/Makefile.am (sbin_PROGRAMS): Build and install the
	shutdown binary.
	(shutdown_SOURCES, shutdown_LDFLAGS, shutdown_LDADD): Details for
	the shutdown binary

	* util/initctl.c (main): Add commands for halt, poweroff and reboot.

	* init/event.c (event_queue_run): Remove the parameters.
	* init/event.h: Update.
	* init/main.c (main): Update.
	* init/tests/test_control.c (test_watcher): Update.
	* init/tests/test_job.c (test_detect_idle): Update.

	* upstart/control.c (upstart_send_msg_to, upstart_recv_msg): Deal
	with halting, rebooting and powering off; or at least the appropriate
	messages.
	* upstart/control.h: Add control message structures for halting,
	powering off and rebooting the machine.
	* upstart/tests/test_control.c (test_messages): Run the tests.
	* init/control.c (control_handle): Add handling for halt, power off
	and reboot that issue the shutdown event and arrange for the halt,
	poweroff or reboot to be issued the next time the system is idle.
	* init/tests/test_control.c (test_watcher): Test the events.

	* TODO: Update.

	* init/job.c (job_detect_idle): Function to detect when the system is
	stalled or idle.
	* init/job.h: Update
	* init/tests/test_job.c (test_detect_idle): Test the new function.

	* util/initctl.c (main): Handle the list command.

	* TODO: Update.

	* upstart/control.c (WireJobStatusPayload): add description to the
	job status payload.
	(upstart_send_msg_to, upstart_recv_msg): Send and receieve the
	description over the wire.
	* upstart/control.h (UpstartJobStatusMsg): add a description field
	* upstart/tests/test_control.c: Update test cases.
	* init/control.c (control_handle): Include the job description in
	the message.
	(control_send): Copy the description when we put the message on
	the queue.
	(control_handle_job): Copy the description here too
	* init/tests/test_control.c: Update test cases.

	* init/job.c (job_list): Add a function to return the job list.
	* init/job.h: Update.
	* init/control.c (control_handle): Handle the JOB_LIST message
	by sending back a list of job status messages followed by the
	JOB_LIST_END message.
	* init/tests/test_control.c (test_watcher_child): Check the
	JOB_LIST message works properly.

	* upstart/control.c (upstart_send_msg_to, upstart_recv_msg): Handle
	the JOB_LIST and JOB_LIST_END messages which have no payload.
	* upstart/control.h: Add enums and structures for job list messages.
	* upstart/tests/test_control.c (test_messages): Update tests.

	* init/main.c (main): Check that we're both uid and process #1

	* init/main.c (main): Stop handling SIGTERM, we never want people
	to kill init.  Handle SIGINT and SIGWINCH through the ordinary
	handler and SIGSEGV through a direct handler.
	(segv_handler): Write a sensible core dump handler, we use a child
	to dump core while we carry on in the parent hopefully stepping over
	the bad instruction.
	(cad_handler): Generate the control-alt-delete event.
	(kbd_handler): Generate the kbdrequest event.

2006-08-25  Scott James Remnant  <scott@netsplit.com>

	* configure.ac: Bump version to 0.1.2
	* NEWS: Update.

	* TODO: Update.

	* init/process.c (process_setup_environment): Inherit the PATH
	and TERM environment variables from the init process, so the
	console works properly.
	* init/process.h (PATH): Declare a default value for this variable
	* init/main.c (main): Set the value of PATH to the default.
	* init/tests/test_process.c (child): Update test case.

	* NEWS: Update.
	* configure.ac: Bump version to 0.1.1

2006-08-24  Scott James Remnant  <scott@netsplit.com>

	* init/cfgfile.h (CFG_DIR): Change configuration directory to
	/etc/event.d -- it's not been used by anyone, but is similar to
	other directories that have which is a good precedent.
	* event.d/Makefile.am (eventdir, dist_event_DATA): Install files
	into the new directory name.
	* Makefile.am (SUBDIRS): Rename sub directory
	* configure.ac (AC_CONFIG_FILES): Rename generated Makefile

	* init/Makefile.am (DEFAULT_INCLUDES): Set to include the right
	directories so out of tree builds work.
	* logd/Makefile.am (DEFAULT_INCLUDES): Set to include the right
	directories so out of tree builds work.
	* upstart/Makefile.am (DEFAULT_INCLUDES): Set to include the right
	directories so out of tree builds work.
	(upstartinclude_HEADERS): Install errors.h
	* util/Makefile.am (DEFAULT_INCLUDES): Set to include the right
	directories so out of tree builds work.

	* Makefile.am (SUBDIRS): Add m4 to the list
	* configure.ac (AC_CONFIG_FILES): Generate m4/Makefile
	* upstart/Makefile.am (upstartinclude_HEADERS): Add errors.h

	* upstart/control.c (upstart_open): 

	* init/control.c (control_open): Raise the error before
	performing other actions so errno is not lost.

	* TODO: Update.o
	* init/cfgfile.c (cfg_next_token): Don't count quote characters
	unless we're actually planning to dequote the file, otherwise we
	end up allocating short.

	* init/control.c (control_close): Free the io_watch using list_free
	in case a destructor has been set.
	* init/tests/test_control.c: Initialise the type of the message, and
	free job correctly.

	* upstart/tests/test_control.c: Fix overwrite of buffer.
	* init/tests/test_job.c: Clean up not-freed job.

2006-08-23  Scott James Remnant  <scott@netsplit.com>

	* init/tests/test_event.c: free the entry allocated and initialise
	the return values.

	* init/cfgfile.c (cfg_skip_token): Drop this function; we'll
	make sure *pos is pointing at the start of the thing we want
	to parse, not the first token.  Update the other functions
	accordingly.
	(cfg_read_job): Implement function to look over a job file and
	parse all of the stanzas that are found.  Also sanity checks the
	job afterwards and deals with reloading existing jobs.
	(cfg_job_stanza): Function that parses an individual stanza,
	calling out to the other parse functions; this is the main config
	file parser!
	(cfg_parse_args, cfg_parse_command): Drop requirement that filename
	and lineno be passed, so we can be called to reparse arguments after
	we've already done so.
	(cfg_parse_script): Remove requirement that it be called at the
	start of the entire stanza, and instead at the start of the script.
	When hitting EOF, return the script so far, not NULL.
	(cfg_parse_args): Correct bug where we didn't check sufficient
	characters while skipping whitespace.
	(cfg_next_token): Correct bug where we didn't copy the character
	after a slash into the text, instead of just not copying the slash.
	Adjust line numbers to match the fact that it's zero based now.
	* init/cfgfile.h: Define prototype.
	* init/tests/test_cfgfile.c (test_read_job): Pretty thoroughly
	test the config file parser code.

2006-08-22  Scott James Remnant  <scott@netsplit.com>

	* init/cfgfile.c (cfg_tokenise): Rename to cfg_next_token.
	(cfg_skip_token): Code to skip whitespace, token and whitespace.
	(cfg_parse_args): Function to parse an argument list.
	(cfg_next_token): Extend to support the removal of quotes and
	slashes from the token.

	* init/cfgfile.c (cfg_parse_script): Pass filename and lineno and
	increment the latter as we go.
	(cfg_script_end): Pass and increment lineno.

	* init/cfgfile.c: Correct a missing semi-colon in prototypes.
	(cfg_parse_command): Function to parse any stanza that requires
	a command and arguments list, e.g. exec/respawn/daemon.  We don't
	want to require that the list be quoted, etc. and do want to allow
	it to be folded over lines.
	(cfg_tokenise): Function used by the above to tokenise the file,
	handling things like \, quoted strings and newlines, etc.  Can be
	used both to determine the length of the token and to copy it.

	* init/cfgfile.c (cfg_read_script): Rename to cfg_parse_script.

	* init/cfgfile.c (cfg_read_script): Function to parse a script
	fragment ("foo script\n....end script\n") from the job file, which
	is the most complex form we can find.  Write it assuming the file is
	in a character array which may not be NULL terminated (ie. a mmap'd
	file).
	(cfg_script_end): Used by the above to detect the end of the
	fragment.
	* init/cfgfile.h: Empty header file.
	* init/Makefile.am (init_SOURCES): Build and link cfgfile.c
	using the cfgfile.h header
	(TESTS): Build and run the config file test cases.
	(test_cfgfile_SOURCES, test_cfgfile_LDFLAGS, test_cfgfile_LDADD):
	Details for config file test case binary.

	* init/main.c (main): Remove the calls to the unfinished config
	file code.

2006-08-21  Scott James Remnant  <scott@netsplit.com>

	* init/main.c: Add missing include for unistd.h
	* init/process.c (process_setup_console): Drop use of job.
	* util/initctl.c (main): Check that we're run as root.

	* init/main.c (main): Write the main function

	* init/event.c (event_queue_cb): Rename to event_queue_run.
	* init/event.h: Update.

	* init/process.c (process_setup_console): Become an exported
	function that includes the code to reset a console.

2006-08-19  Scott James Remnant  <scott@netsplit.com>

	* logd/main.c (main): Write the basic main function.

	* util/initctl.c (main): Fill in the details to give us a basic
	test client.

	* TODO: Update.

	* util/initctl.c (main): Provide the most basic main function.
	* util/Makefile.am (sbin_PROGRAMS): Build the initctl binary
	* Makefile.am (SUBDIRS): Build the utilities.
	* configure.ac (AC_CONFIG_FILES): Generate the util Makefile.

2006-08-18  Scott James Remnant  <scott@netsplit.com>

	* init/Makefile.am (test_job_LDADD): Remove the duplicate link.

	* TODO: Update.

	* init/job.c (job_handle_child): Rename to job_child_reaper.
	* init/job.h: Update.
	* init/tests/test_job.c: Update function names.

	* init/control.c (control_cb): Rename to control_watcher
	* init/tests/test_control.c: Update function names.

	* TODO: Update.

	* Makefile.am (SUBDIRS): Install the rc.d files.
	* configure.ac (AC_CONFIG_FILES): Generate the rc.d Makefile.
	* rc.d/Makefile.am (rcdir): Define rcdir to be /etc/rc.d
	(dist_rc_DATA): Install the logd file into that directory.
	* rc.d/logd: Write a simple service definition for the log daemon,
	this saves us hardcoding any information about it into init; it'll
	just need to know the name.

	* Makefile.am (SUBDIRS): Build the logd daemon
	* configure.ac (AC_CONFIG_FILES): Generate the logd Makefile.
	* logd/Makefile.am (sbin_PROGRAMS): Install the logd binary into
	the sbin directory by default.
	(logd_SOURCES): Build and link main.c
	* logd/main.c (main): Add basic main function for testing purposes.

2006-08-16  Scott James Remnant  <scott@netsplit.com>

	* init/job.c (job_start): Ignore self-dependencies; over-document
	why the dependency event prodding has a surprise in its tail.
	(job_change_state): Move the job_release_depends call to here.

	* init/event.c (event_queue_cb): Add event consumer/dispatcher.
	* init/event.h: Update.

	* init/control.c (control_send): Make the event code clearer.
	(control_handle): Handle the changed event semantics.
	(control_handle_event): Issue the new event type.
	* init/tests/test_control.c: Update tests.

	* upstart/control.c (upstart_send_msg_to, upstart_recv_msg): Adjust
	marshal code to match.
	* upstart/control.h: Update all structures appropriately to the
	previous changes.
	* upstart/tests/test_control.c: Update.

	* init/job.c (job_change_state): Change call to event_trigger_level
	to event_queue_level.

	* init/event.c (event_trigger_edge, event_trigger_level): Place
	the event on the event_queue rather than directly triggering it.
	Rename to event_queue_edge and event_queue_level respectively.
	* init/event.h: Update.
	* init/tests/test_event.c: Update test cases.

	* init/job.c (job_handle_event): Add another sanity check, jobs
	should not be able to react to their own events; that's just silly.
	* init/tests/test_job.c (test_handle_event): Check that the new
	condition does the right thing.
	
	* init/job.c (job_change_state): Make it illegal for a job to exist
	without either a command or script or both.  This is for sanity
	reasons, allowing no primary process makes no sense and can lead
	to event loops if someone is feeling nefarious.
	* init/tests/test_job.c (test_change_state): Drop test on behaviour
	we've just outlawed.

	* init/job.c (job_start): Only announce the change if we're still
	in the waiting state, we could have moved on to running already.

	* init/job.c (job_start): If holding the job, at least announce
	the goal change to subscribed clients.

	* TODO: Update.

	* init/job.c (job_start): Check for dependencies before starting
	the process, if we have any that aren't running we stay in waiting
	until they are.  Any that aren't even starting get poked with a
	dependency event to see whether that wakes them up.
	* init/tests/test_job.c (test_start): Test paths through new
	dependency code.

	* init/job.c (job_run_process): Once we've got an active process
	in the running state, release our dependencies.

	* init/job.c (job_release_depends): Function to release any waiting
	dependencies on the given job.
	* init/job.h: Update.
	* init/tests/test_job.c (test_release_depends): Test the behaviour
	of the function on its own.

	* init/job.h (Job): Add depends list field
	(JobName): New structure to hold the name of a job.
	* init/job.c (job_new): Initialise the depends list.
	* init/tests/test_job.c (test_new): Make sure the depends list is
	initialised properly.

	* init/job.c (job_next_state): Return JOB_STARTING if we're in
	JOB_WAITING and the goal is JOB_START.  This is only called when
	there's some change, and I don't want to hard-code the goal there.
	(job_start): Don't hardcode JOB_STARTING, instead just use the next
	state.
	* init/tests/test_job.c (test_next_state): Adjust test case.

	* init/control.c (control_subscribe): Allow the current
	subscription to be found by passing NOTIFY_NONE.
	(control_handle): Don't remove an existing subscription to jobs,
	a GUI will probably want a permanent one to keep the status up to
	date.

	* init/job.c (job_kill_process, job_kill_timer): Don't hardcode
	JOB_STOPPING here, instead move to the next logical state. 
	(job_kill_process): Notify subscribed processes that we killed
	the job.
	(job_start, job_stop): Notify subscribed processes of a change of
	goal that doesn't result in an immediate state change.

	* init/event.c (event_trigger_edge, event_trigger_level): Swap
	order so that events are announced before processed.

	* init/control.c (control_handle): Handle requests to watch and
	unwatch jobs and events.
	* init/tests/test_control.c (test_cb_child, test_cb): Check that
	subscriptions work.

	* init/tests/test_control.c (test_cb_child): Add a sleep to avoid
	a race that upsets gdb, have tried this with a STOP/CONT interlock
	but can't seem to find where the child should reach first.

	* init/job.c (job_change_state): Notify the control handler.
	* init/event.c (event_trigger_edge, event_trigger_level): Pass
	event to the control handler.
	* init/tests/test_control.c (test_cb_child): Expect to receive
	job status events as well.
	* init/Makefile.am (test_event_LDADD, test_process_LDADD) 
	(test_job_LDADD): Add control.o to the linkage.

	* init/control.c (control_cb): Don't display an error for
	ECONNREFUSED, just remove any subscriptions.
	* init/tests/test_control.c (test_handle_job, test_handle_error):
	Clean up our subscriptions properly.

	* init/control.c (control_handle_job): Function to send out an
	UPSTART_JOB_STATUS message to subscribed processes whenever a
	job state changes.
	(control_handle_event): Function to send out an
	UPSTART_EVENT_TRIGGERED message to subscribed processes whenever
	an event is triggered.
	* init/control.h: Update.
	* init/tests/test_control.c (test_handle_job, test_handle_event):
	Check that the functions work properly.

	* init/control.c (control_handle): Handle messages that trigger
	edge and level events; subscribe the process to receive notification
	of job changes during the event.
	* init/tests/test_control.c (test_cb_child): Check that the messages
	are handled properly (without subscription check).

	* init/control.c (control_cb): Unsubscribe a process if it stops
	listening.

	* init/control.c (control_send): Copy the pointers in the new
	event messages.
	* init/tests/test_control.c (test_send): Check the pointers are
	copied across correctly.

	* init/control.c (control_subscribe): Add function to handle
	processes that want to subscribe to changes.
	(control_init): Initialise the subscriptions list.
	* init/control.h: Add structures and prototypes.
	* init/tests/test_control.c (test_subscribe): Test the function.

	* upstart/control.h (UpstartMsgType): add messages for triggering
	edge and level events, receiving the trigger for an event and for
	watching jobs and events.
	(UpstartEventTriggerEdgeMsg, UpstartEventTriggerLevelMsg)
	(UpstartEventTriggeredMsg, UpstartWatchJobsMsg)
	(UpstartUnwatchJobsMsg, UpstartWatchEventsMsg):
	(UpstartUnwatchEventsMsg): Add structures for the new messages.
	(UpstartMsg): And add them to the union.
	* upstart/control.c (WireEventPayload): The event messages can all
	share a wire payload type; the watch messages don't need any special
	payload.
	(upstart_send_msg_to): Add the payloads onto the wire.
	(upstart_recv_msg): And take the payloads back off the wire.
	* upstart/tests/test_control.c (test_messages): Test the new
	message types.

	* upstart/control.h (UpstartJobStatusMsg): add a process id.
	* upstart/control.c (WireJobStatusPayload): and here too.
	(upstart_send_msg_to): copy the process id onto the wire.
	(upstart_recv_msg): copy the process id from the wire.
	* init/control.c (control_handle): Fill in the pid from the job.
	* upstart/tests/test_control.c (test_messages): Check the pid gets
	passed across the wire properly.

	* init/control.c (control_cb): Disable the poll for write once the
	send queue becomes empty.

	* upstart/Makefile.am (libupstart_la_SOURCES): Correct ordering.

	* init/control.c (control_handle): Add missing break.

	* upstart/job.c (job_goal_name, process_state_name): For completeness
	add these two functions as well.
	* upstart/job.h: Update.
	* upstart/tests/test_job.c (test_goal_name) 
	(test_process_state_name): Test the new functions.

	* init/job.c (job_state_name): Move this utility function from here
	* upstart/job.c (job_state_name): to here so all clients can use
	it.
	* init/job.h: Update.
	* upstart/job.h: Update.
	* init/tests/test_job.c (test_state_name): Move the test case from here
	* upstart/tests/test_job.c: to here as well.
	* upstart/Makefile.am (libupstart_la_SOURCES): Build and link job.c
	(TESTS): Run the job test cases
	(test_job_SOURCES, test_job_LDFLAGS, test_job_LDADD): Details for
	job test case binary.
	* init/Makefile.am (test_job_LDADD, test_process_LDADD) 
	(test_event_LDADD): Link to libupstart.la

	* init/control.c: Code to handle the server end of the control
	socket, a bit more complex than a client as we want to avoid
	blocking on malcious clients.
	* init/control.h: Prototypes.
	* init/tests/test_control.c: Test the control code.
	* init/Makefile.am (init_SOURCES): Build and link control.c
	using the control.h header
	(init_LDADD): Link to libupstart as well
	(TESTS): Build and run the control test suite.
	(test_control_SOURCES, test_control_LDFLAGS, test_control_LDADD):
	Details for control test suite binary.

	* upstart/control.c: Add a way to disable the safety checks.
	* upstart/tests/test_control.c (test_free): Fix bad test case.

	* upstart/control.c (upstart_recv_msg): fixed bogus return type
	for recvmsg from size_t to ssize_t so we don't infiniloop on error.

	* upstart/control.c (upstart_send_msg_to, upstart_recv_msg): Avoid
	job_start as the short-cut for assigning name, as that might become
	a more complex message eventually.  Use job_query instead.

	* upstart/control.c (upstart_free): Add wrapper function around
	nih_free so we're a proper library and don't expose libnih too much
	(upstart_recv_msg): Stash the sender pid in an argument.
	* upstart/control.h: Update.
	* upstart/tests/test_control.c (test_recv_msg): Test pid is
	returned properly.
	(test_free): Test the nih_free wrapper.

	* init/job.c (job_run_script): Document future FIXME.

	* init/exent.h, init/job.h, init/process.h: Fix up headers.

	* upstart/control.c, upstart/control.h, upstart/errors.h,
	upstart/job.h, upstart/libupstart.h: Fix up headers.

	* upstart/control.c: Write the code to handle the control socket
	and communication over it; turns out this was possible to write so
	that both ends are handled in the same code.
	* upstart/control.h: Structures and prototypes.
	* upstart/tests/test_control.c: Test the new code.

	* upstart/Makefile.am (libupstart_la_LIBADD): Link to libnih

	* upstart/errors.h: Header file containing errors raised by
	libupstart.
	* upstart/libupstart.h: Include errors.h

2006-08-15  Scott James Remnant  <scott@netsplit.com>

	* init/event.h: Add missing attribute for event_new()

	* init/job.h (JobGoal, JobState, ProcessState, ConsoleType): Move
	the enums from here
	* upstart/job.h: into here so that we can use them across the
	control socket.

	* Makefile.am (SUBDIRS): Build the libupstart library
	* configure.ac (AC_CONFIG_FILES): Generate upstart/Makefile
	* upstart/Makefile.am: Makefile for sub-directory
	* upstart/libupstart.ver: Linker version script.
	* upstart/libupstart.h: "Include everything" header file.

	* TODO: Update.

	* init/job.c (job_handle_child): Warn when processes are killed
	or exit with an abnormal status.  Warn when respawning.

	* init/job.c (job_handle_child): Respawn processes that were not
	supposed to have died.
	* init/tests/test_job.c (test_handle_child): Test the respawn code.

	* TODO: Update.

	* init/event.c (event_trigger_edge, event_trigger_level): Call
	job_handle_event so that we actually do something useful.
	* init/Makefile.am (test_event_LDADD): Link to process.o and job.o
	now that event.c calls code from job.

	* init/job.c (job_start_event): Function to start a job if an event
	matches.
	(job_stop_event): Function to stop a job if an event matches.
	(job_handle_event): Iterate the job list and dispatch the given event,
	causing jobs to be stopped or started using the above two functions.
	* init/job.h: Update.
	* init/tests/test_job.c: Test the new functions.

	* init/job.c (job_new): Initialise start_events and stop_events to
	an empty list.
	* init/job.h (Job): Add start_events and stop_events list heads.
	* init/tests/test_job.c (test_new): Check the lists are initialised
	correctly to the empty list.

	* init/event.c (event_match): Function to check events for equality.
	* init/event.h: Update.
	* init/tests/test_event.c (test_match): Test function.

	* init/job.c (job_change_state): Trigger the level event with the
	same name as the job, with the value taken from the state.
	* init/tests/test_job.c (test_change_state): Check the event
	gets set to the right values as we go.
	* init/Makefile.am (test_job_LDADD, test_process_LDADD): Link to
	event.o now that job.c uses code from there.

	* init/event.c (event_change_value): Rename event_set_value to this
	as we intended in the first place; makes it more consistent with job.
	Always change the value.
	(event_trigger_edge): Add a high-level function to trigger an edge
	event.
	(event_trigger_level): And another to trigger a level event with
	a given value, this inherits the "don't change it" functionality
	that was in event_set_value.
	* init/event.h: Update.
	* init/tests/test_event.c: Test new behaviours and functions.

	* init/event.c: Add simple code to keep track of events, whether
	they have been recorded or not and their current value if any.
	* init/event.h: Structures and prototypes.
	* init/tests/test_event.c: Test cases for event code.
	* init/Makefile.am (init_SOURCES): Build and link event.c using event.h
	(TESTS): Run the event test suite.
	(test_event_SOURCES, test_event_LDFLAGS, test_event_LDADD): Details
	for event test suite binary.

	* init/job.c (job_run_process, job_kill_process, job_kill_timer):
	Downgrade error messages to warning as they're not fatal.
	(job_change_state): Change info message to be more regular.

	* init/job.c (job_start): A very simple, but very necessary, function.
	Set the goal of the given job to JOB_START and kick it off.
	(job_stop): And its companion, cause a running job to be stopped.
	* init/job.h: Update.
	* init/tests/test_job.c: Test the functions.

	* init/job.c (job_handle_child): Child handler to kick jobs into
	the next state when their process dies.
	* init/job.h: Update.
	* init/tests/test_job.c (test_handle_child): Test the handler
	directly by just invoking it with various job states.

2006-08-14  Scott James Remnant  <scott@netsplit.com>

	* init/tests/test_process.c (test_kill): Use select rather than
	poll for consistency with other test cases.

	* init/job.c (job_kill_process): Add function to send the active
	process of a job the TERM signal, and then set a timer to follow
	up with the KILL signal if the job doesn't get cleaned up in time.
	(job_kill_timer): Timer callback to send the KILL signal; this
	does the same job as the child handler and puts the job into the
	next state as there's no point waiting around now.
	* init/job.h: Update.
	* init/tests/test_job.c (test_kill_process): Test both functions
	in one test case (as one is just the bottom half of the other).

	* init/tests/test_process.c (test_spawn): Use the right thing in
	the test case filename and unlink it to make sure.

	* init/job.c (job_change_state): Write the principal state gate
	function, called once a state has been left to enter the given new
	state (which one should determine with job_next_state).  Spawns
	the necessary processes or moves to the next appropriate state.
	* init/job.h: Update.
	* init/tests/test_job.c: Test the state changes.

	* init/job.c (job_run_process): Internal function to call
	process_spawn and update the job structure.
	(job_run_command): Simple(ish) wrapper for the above to split
	a command by whitespace, or use a shell if it needs more complex
	argument processing.
	(job_run_script): More complex wrapper that uses a shell to execute
	verbatim script, either using -c or a /dev/fd/NN and feeding the
	shell down a pipe to it.
	* init/job.h: Update.
	* init/tests/test_job.c: Test the new functions.

	* init/Makefile.am (init_SOURCES, TESTS): Reorder so that process.c,
	which is arguably lower level, comes first.
	(test_job_LDADD): Link the process code.
	(test_process_LDADD): Swap the order.

	* TODO: Update.

	* init/process.c (process_spawn): Correct typo (progress -> process),
	thanks Johan.

2006-08-12  Scott James Remnant  <scott@netsplit.com>

	* init/process.c (process_spawn): Correct formatting of function.
	* init/process.h (SHELL): Define the location of the shell, all in
	the spirit of not hard-coding stuff like this.

	* init/job.c (job_new): Initialise all structure members to zero
	as this doesn't happen automatically.

2006-08-10  Scott James Remnant  <scott@netsplit.com>

	* init/job.h (job_state_name): Declare as a const function.

2006-08-09  Scott James Remnant  <scott@netsplit.com>

	* init/job.c (job_next_state): State transition logic; this uses
	our departure from the specification (the goal) so that the state
	can always be currently accurate rather than suggestive.
	(job_state_name): Cute function to convert enum into a name.
	* init/job.h: Update.
	* init/tests/test_job.c (test_next_state): Test the transitions.
	(test_state_name): And the return values.

	* TODO: Add file to keep track of things.

	* init/job.c: Include nih/macros.h and nih/list.h
	* init/process.c: Include order fixing, include nih/macros.h
	* init/tests/test_job.c: Include nih/macros.h and nih/list.h
	* init/tests/test_process.c: Include nih/list.h

	* init/job.c: Include order fixing.
	(job_find_by_name): Function to find a job by its (unique) name.
	(job_find_by_pid): Function to find a job by the pid of its process.
	* init/job.h: Update.
	* init/tests/test_job.c (test_find_by_name, test_find_by_pid): Test
	new functions.

	* init/process.c (process_spawn): Spawn a process using the job
	details to set up the environment, etc.
	(process_setup_console): Set up the console according to the job.
	(process_setup_limits): Set up the limits according to the job.
	(process_setup_environment): Set up the environment according to
	the job.
	(process_kill): Simple function to send a kill signal or raise an
	error; mostly just a wrapper without any particular logic.
	* init/process.h: Prototypes and macros.
	* init/tests/test_process.c: Test cases.
	* init/Makefile.am (init_SOURCES): Build and link process.c and
	its header file.
	(TESTS): Run the process test suite.
	(test_process_SOURCES, test_process_LDFLAGS, test_process_LDADD):
	Details for process test sutie binary.

2006-08-08  Scott James Remnant  <scott@netsplit.com>

	* init/job.c (job_new): nih_list_free is necessary.
	* init/tests/test_job.c (test_new): Free job when done.

	* init/job.h: Header file to contain the definition of the Job
	structure and associated typedefs, etc.
	(JobGoal): In a divergence from the specification, we introduced a
	"goal" for a job which tells us which way round the state machine
	we're going (towards start, or towards stop).
	(JobState): Which means this always holds the current state, even
	if we're trying to get out of this state (ie. if we've sent the TERM
	signal to the running process, we're still in the running state until
	it's actually been reaped).
	(ProcessState): And in another divergence, we keep the state of the
	process so we know whether we need to force a state transition or
	can just expect one because something transient is happening.
	* init/job.c (job_new): Function to allocate a Job structure, set
	the pointers to NULL and other important members to sensible
	defaults.
	(job_init): Initialise the list of jobs.
	* init/tests/test_job.c: Test suite.
	* init/Makefile.am (init_SOURCES): Compile and link job.c using
	its header file.
	(TESTS): Run the job test suite.
	(test_job_SOURCES, test_job_LDFLAGS, test_job_LDADD): Details for the
	job test suite binary.

2006-08-02  Scott James Remnant  <scott@netsplit.com>

	* configure.ac: Check for C99

	* HACKING: Document dependency on libnih.

2006-07-27  Scott James Remnant  <scott@netsplit.com>

	* init/Makefile.am (DEFS): Append to the default DEFS list, rather
	than overriding, otherwise we lose HAVE_CONFIG_H

2006-07-13  Scott James Remnant  <scott@netsplit.com>

	* HACKING: Correct incorrect Bazaar URL.

	* AUTHORS: Change e-mail address to ubuntu.com.
	* HACKING: Update Bazaar and Release URLS.
	* configure.ac (AC_COPYRIGHT): Change copyright to Canonical Ltd.
	(AC_INIT): Change bug submission address to Launchpad.
	* init/main.c: Update header to use Canonical copyright and
	credit me as author.

2006-05-16  Scott James Remnant  <scott@netsplit.com>

	* init/main.c: Add the simplest template main.c
	* init/Makefile.am: Add template Makefile.am that builds init from
	main.c and links to libnih statically
	* configure.ac (AC_CONFIG_FILES): Configure nih and init subdirs.
	* Makefile.am (SUBDIRS): Recurse into nih and init subdirs.

2006-05-14  Scott James Remnant  <scott@netsplit.com>

	* ChangeLog: Initial project infrastructure created.<|MERGE_RESOLUTION|>--- conflicted
+++ resolved
@@ -1,4 +1,3 @@
-<<<<<<< HEAD
 2013-08-15  James Hunt  <james.hunt@ubuntu.com>
 
 	* configure.ac:
@@ -6,7 +5,7 @@
 	* extra/Makefile.am: Ensure source for upstart-udev-bridge is
 	  distributed, regardless of whether the local system is able to build
 	  it, or has disabled building it.
-=======
+
 2013-08-06  James Hunt  <james.hunt@ubuntu.com>
 
 	* README.tests: Explanation of the tests and how to run them.
@@ -18,7 +17,6 @@
 	  Created XDG_RUNTIME_DIR if necessary (for example if running as root).
 	* scripts/tests/test_pyupstart_system_init.py: TestSystemUpstart.setUp():
 	  Skip test if not running as root rather than asserting.
->>>>>>> 8fcb5ebb
 
 2013-07-31  James Hunt  <james.hunt@ubuntu.com>
 
