2013-07-03  James Hunt  <james.hunt@ubuntu.com>

<<<<<<< HEAD
	* Makefile.am: Remove intl directory.
	* configure.ac: Use external gettext library.

2013-07-02  James Hunt  <james.hunt@ubuntu.com>

	* lib/Makefile.am: Make nih-dbus-tool generate code into the
	  upstart/ directory as we need it there to allow the tests to run
	  against a simulated installed header directory.
	* lib/tests/test_libupstart.c: Remove unecessary include (which
	  is now included automatically by upstart.h).

2013-07-01  James Hunt  <james.hunt@ubuntu.com>

	* lib/Makefile.am:
	  - Install client library headers.
	  - Add missing backslash.
	* lib/upstart.h: Look in upstart/ sub-directory for
	  auto-generated header files.
=======
	* extra/upstart-dbus-bridge.c: main(): Check nih_str_split() return.
	* extra/upstart-event-bridge.c: main(): Check nih_str_split() return.
	* extra/upstart-file-bridge.c: main():
	  - Check nih_str_split() return.
	  - Only attempt to extract PID from UPSTART_SESSION
	    in user mode (LP: #1197225).
>>>>>>> 69fae0c6

2013-06-28  James Hunt  <james.hunt@ubuntu.com>

	* NEWS: Release 1.9

2013-06-28  James Hunt  <james.hunt@ubuntu.com>

	* init/Makefile.am:
	  - Avoid defining test list twice.
	  - Append $(EXEEXT) where appropriate to appease automake.

2013-06-27  James Hunt  <james.hunt@ubuntu.com>

	* lib/Makefile.am: Added dependency on libtest_util_common.
	* lib/tests/test_libupstart.c: 
	  - Use test_util_common.
	  - test_libupstart():
	    - Start a private D-Bus server and Session Init to handle possibility
	      of building on systems not using Upstart as PID 1.
	    - Ensure XDG_RUNTIME_DIR is available, required for
	      'initctl list-sessions'.
	  - main(): Disable tests if required environment not available (as done
	    for test_initctl).
	* test/test_util_common.c:
	  - wait_for_upstart(): Pass pid of session init to pass to
	    set_upstart_session().
	  - set_upstart_session(): Now accepts a session init pid to allow
	    filtering of sessions and remove limitations of this function.
	* test/test_util_common.h:
	  - REEXEC_UPSTART(): Updated for changed wait_for_upstart() parameter.
	* util/tests/test_initctl.c:
	  - Moved in_chroot() and dbus_configured() to test_util_common.c.

2013-06-26  James Hunt  <james.hunt@ubuntu.com>

	* extra/Makefile.am: Add man pages and conf file.
	* extra/upstart-dbus-bridge.c: Only emit events if any jobs care
	  about them.
	* extra/conf/upstart-dbus-bridge.conf: New configuration file.
	* extra/man/dbus-event.7: New man page.
	* extra/man/upstart-dbus-bridge.8: New man page.
	* extra/upstart-dbus-bridge.c:
	  - Comments and formatting.
	  - main(): Default to an appropriate bus.
	  - signal_filter(): Display signal details when run with --debug.
	* init/log.c: log_clear_unflushed(): Remove log->io assertions as the
	  state cannot be reliably determined when remote_closed is set
	  (LP: #1188642).

2013-06-24  James Hunt  <james.hunt@ubuntu.com>

	* init/Makefile.am: Added missing json file to TEST_DATA_FILES.

2013-06-21  James Hunt  <james.hunt@ubuntu.com>

	* init/quiesce.c: quiesce_show_slow_jobs(): Change message log level
	  to ensure it is displayed by default.

2013-06-20  James Hunt  <james.hunt@ubuntu.com>

	* init/quiesce.c: quiesce_show_slow_jobs(): Don't free static string
	  (LP: #1190526).

2013-06-05  James Hunt  <james.hunt@ubuntu.com>

	* init/tests/data/upstart-1.8+apparmor.json: New test data file.
	* init/tests/data/upstart-1.8+full_serialisation-apparmor.json:
	  New test data file.
	* init/tests/data/upstart-1.8+full_serialisation+apparmor.json:
	  New test data file.
	* init/tests/test_state.c:
	  - test_upgrade(): Re-initialise lists and hashes as a convenience to
	    the tests.
	  - test_upstart_with_apparmor_upgrade(): New test to ensure Upstart can
	    parse the current 1.8 format JSON with the addition of the AppArmor
	    serialisation (but crucially *without* the full serialisation data
	    (EventOperator, etc).
	  - test_upstart_full_serialise_without_apparmor_upgrade(): New test to
	    ensure Upstart can parse the current 1.8 format JSON with the
	    addition of the full serialisation data (EventOperator, etc),
	    but _without_ the AppArmor serialisation.
	  - test_upstart_full_serialise_with_apparmor_upgrade(): New test to
	    ensure Upstart can parse the current 1.8 format JSON with the
	    addition of the full serialisation data (EventOperator, etc),
	    and the AppArmor serialisation.
	* init/state.c: state_from_string(): Check if ConfSources
	  exist in the serialisation data to allow distinction between
	  ConfSources not present and failing to deserialise them.

2013-06-04  James Hunt  <james.hunt@ubuntu.com>

	* init/event.c: event_deserialise(): Revert to checking JSON for
	  blockers to avoid reliance on JSON serialisation data format version.
	* init/event_operator.h: Fix misplacement of NIH_END_EXTERN.
	* init/state.c: Remove serialisation version code since the autoconf
	  approach of detecting the format of the JSON is safer.
	* init/state.h: Remove STATE_VERSION.

2013-06-03  James Hunt  <james.hunt@ubuntu.com>

	* util/tests/test_initctl.c:
	  - test_no_inherit_job_env(): New function to test --no-inherit-env.
	  - test_job_env():
	    - Move code that sets HOME+PATH if not set from
	      test_default_job_env() so that test_no_inherit_job_env() can make
	      use of it.
	    - Session file cleanup tweaks to work with test_no_inherit_job_env().

2013-05-31  James Hunt  <james.hunt@ubuntu.com>

	* init/job_class.c: job_class_environment_init(): Copy inits environment
	  to the default job class environment for user mode where appropriate.
	  (LP: #1159895).
	* init/job_process.c: job_process_run(): Don't copy inits environment
	  into the job instances environment table as those values are now
	  already in the table.
	* util/tests/test_initctl.c: Updates for new behaviour (where
	  'list-env' will now contain the entire environment of the init
	  process, not just those variables explicitly set via set-env).
	* util/man/initctl.8: Update on behaviour.

	[ Eric S. Raymond <esr@thyrsus.com> ]
	* init/man/init.5: Fix unliftable markup (LP: #1185108).

2013-05-30  James Hunt  <james.hunt@ubuntu.com>

	* lib/Makefile.am:
	  - Use plain-text ABI dump, rather than .tar.gz version to allow
	    changes to be easily diff'ed.
	  - Pass path to official ABI to script to avoid script determining it.
	* lib/run_abi_checker.sh.in: Use provided official ABI path.
	* Renamed lib/abi_dumps/ to lib/abi/.

2013-05-27  Marc Deslauriers  <marc.deslauriers@ubuntu.com>

	* init/job.c: Don't check for user mode when trying to load an
	  AppArmor profile. User mode is supported as root, and upstart
	  can be run as a user without being in user mode.
	* init/man/init.5: Adjust man page.

2013-05-24  Marc Deslauriers  <marc.deslauriers@ubuntu.com>

	* init/job_process.c: Allow environment variables in apparmor
	  switch stanzas.
	* init/apparmor.[ch]: Use a profile name instead of a Job so we
	  can use environment variables.

	[ James Hunt <james.hunt@ubuntu.com> ]
	* init/log.c:
	  - log_clear_unflushed(): Expand assertion to handle scenario
	    where the NihIo is still valid but empty (since the data now
	    exists on the unflushed list).
	  - log_read_watch(): Handle EINTR.
	* configure.ac: Add --disable-abi-check option to allow ABI
	  check to be skipped.

2013-05-23  Marc Deslauriers  <marc.deslauriers@ubuntu.com>

	* init/tests/test_state.c: An unused process is actually supposed
          to be NULL. Fix test.
	* init/process.c: Adjust to leave unused process as NULL.

	[ James Hunt <james.hunt@ubuntu.com> ]
	* lib/Makefile.am:
	  - Fix library LDFLAGS.
	  - Added test program.
	* lib/tests/test_libupstart.c: Basic library test.

2013-05-22  James Hunt  <james.hunt@ubuntu.com>

	* Added libupstart library, built from auto-generated
	  D-Bus bindings. To avoid ABI breakage, build calls
	  abi-compliance-checker(1), if available.

2013-05-17  Marc Deslauriers  <marc.deslauriers@ubuntu.com>

	* init/process.c: Fix deserialising with PROCESS_SECURITY.
	* init/tests/data/upstart-pre-security.json: Added new file to
	  test importing serialisation data without security elements.
	* init/tests/test_state.c: Added new data format test.

2013-05-15  Marc Deslauriers  <marc.deslauriers@ubuntu.com>

	* init/apparmor.[ch]: AppArmor profile helper.
	* init/Makefile.am: Added AppArmor profile helper.
	* init/errors.h: Added SECURITY_ERROR.
	* init/job.c:
	  - Added new JOB_SECURITY state and PROCESS_SECURITY process.
	  - Fix job_deserialise() for new PROCESS_SECURITY process.
	* init/job.h: Added new JOB_SECURITY state.
	* init/job_class.[ch]: Added apparmor_switch to hold the new
	  "apparmor switch" stanza.
	* init/job_process.c:
	  - Switch to new AppArmor profile.
	  - Handle PROCESS_SECURITY process.
	* init/job_process.h: Added JOB_PROCESS_ERROR_SECURITY.
	* init/man/init.5: Document new AppArmor stanzas.
	* init/parse_job.c: Parse new "apparmor" stanzas.
	* init/process.[ch]: Add PROCESS_SECURITY.
	* init/tests/test_job.c: Add new tests, and adjust existing ones.
	* init/tests/test_job_class.c: Added apparmor_switch.
	* init/tests/test_parse_job.c: Test new AppArmor stanza parsing.
	* init/tests/test_process.c: Added PROCESS_SECURITY tests.
	* init/tests/test_state.c: Test apparmor_switch and
	  PROCESS_SECURITY.

2013-05-13  James Hunt  <james.hunt@ubuntu.com>

	* init/state.c: stateful_reexec(): Specify all values for array
	  initialiser.

2013-05-10  James Hunt  <james.hunt@ubuntu.com>

	Revert to not supporting deserialisation of JobClasses with associated
	user/chroot sessions to avoid behavioural change for now.
	
	* init/job_class.c: 
	  - job_class_deserialise(): Revert to failing if associated session is
	    non-NULL.
	  - job_class_deserialise_all(): Revert to ignoring failure to
	    deserialise a JobClass iff it has a non-NULL associated session.
	* init/state.c: 
	  - state_to_string(): Provide some diagnostics if serialisation fails.
	  - state_from_string(): Provide some diagnostics if deserialisation fails.
	  - state_deserialise_resolve_deps(): Ignore failure to lookup JobClass
	    iff it has an associated user/chroot session.
	  - state_deserialise_blocking(): Revert to ignoring failure to
	    deserialise a Blocked object that is associated with a Job whose
	    JobClass has a non-NULL session.
	* init/tests/test_state.c: test_blocking(): Revert test to assert that
	  blocked job with non-NULL session is ignored.

2013-05-09  James Hunt  <james.hunt@ubuntu.com>

	* init/job.c: job_serialise(): Corrected logic for handling 'stop on'
	  condition.
	* init/job_class.c: job_class_deserialise(): Only check type after JSON
	  queried (thanks Coverity).

2013-05-08  James Hunt  <james.hunt@ubuntu.com>

	* init/Makefile.am: Link test_util to test_event_operator.
	* init/conf.c: conf_source_deserialise_all(): Assert conf_sources is
	  empty.
	* init/control.h: control_get_job(): Use job_class_get_registered()
	  rather than redundant job_class_find().
	* init/event_operator.c:
	  - Typos and formatting.
	  - event_operator_serialise(): Conditionally encode name and env.
	  - event_operator_deserialise(): Treat env as a string array, not an
	    environ array to ensure values are not discarded unless they contain '='.
	* init/job.c:
	  - job_deserialise(): Check JSON type for 'stop on' prior to attempting value extraction.
	  - job_find():
	    - Make job_class const.
	    - Use job_class_get_registered() rather than job_class_find().
	* init/job_class.c:
	  - job_class_get_registered(): Rework.
	  - job_class_add_safe(): Re-add since required to support old
	    serialisation formats that do not encode ConfSource and ConfFile
	    objects.
	  - job_class_deserialise():
	    - Take care to only associate ConfFile with JobClass if JSON encodes
	      ConfFile objects.
	    - Check JSON type for 'start/stop on' prior to attempting value extraction.
	  - job_class_find(): Remove (redundant due to job_class_get_registered()).
	* init/state.c:
	  - Set serialisation_version to an invalid value to detect if it was
	    never set (to handle old serialisation formats).
	  - state_from_string():
	    - Make failure to read header and ConfSources warnings only, to support old
	      serialisation formats that do not encode this information.
	  - state_deserialise_blocked(): Fix bug where event blocker was being
	    incremented twice. Now, just assert it is set.
	  - state_deserialise_blocking(): Failure to deserialise a Blocked object 
	    is no longer ignored since sessions are supported.
	* init/state.h: STATE_VERSION history and notes.
	* init/tests/test_conf.c: Replace calls to job_class_find() with
	  job_class_get_registered().
	* init/tests/test_event_operator.c:
	  - test_operator_serialisation(): Check both the original string
	    serialisation format and the new full EventOperator serialisation.
	    type.
	* init/tests/test_job.c:
	  - test_deserialise_ptrace():
	    - Comments and more checks.
	    - Create ConfSource, ConfFile and JobClass manually.
	    - Call job_class_consider() as we now have a backing ConfFile.
	    - Wait for childs child.
	* init/tests/test_state.c:
	  - Simplify TestDataFile.
	  - Ensure files passed to conf_file_new() provide expected suffix.
	  - job_class_diff(): Add event_operator_diff() call.
	  - conf_source_diff(): New function.
	  - conf_file_diff(): New function.
	  - test_blocking():
	    - Extra checks.
	    - Expect ConfFiles to be recreated on re-exec.
	  - test_upgrade(): Check environment is clean before running the next test.
	  - test_upstart1_8_upgrade(): New Upstart-1.8 serialisation format test.
	  - conf_source_from_path(): New utility function.
	* init/tests/test_util.c:
	  - event_operator_diff(): New function.
	  - session_from_chroot(): New function.
	* init/tests/data/upstart-1.8.json: New test file.

2013-05-08  James Hunt  <james.hunt@ubuntu.com>

	* init/conf.c:
	  - conf_source_serialise_all(): Make failures fatal.
	* init/event_operator.c: event_operator_collapse(): Unhide but mark as
	  unused (it's still used by the tests).
	* init/job.c:
	  - job_serialise(): Remove unused variable.
	  - job_deserialise(): Check the type of the start/stop on condition in
	    the json, not the json passed to the function.
	* init/job_class.c: job_class_deserialise(): Check the type of the
	  start/stop on condition in the json, not the json passed to the
	  function.
	* init/state.c:
	  - Comments.
	  - state_read_header(): Extract header from JSON before checking for
	    serialisation version.

2013-05-07  James Hunt  <james.hunt@ubuntu.com>

	* util/man/shutdown.8: Specify default action is to bring system
	  down to single-user mode (LP: #1065851).

2013-05-02  James Hunt  <james.hunt@ubuntu.com>

	* init/event.c: event_deserialise(): Only set blockers if EventOperators
	  are serialised.
	* init/event_operator.c: event_operator_collapse(): Now only needed for
	  DEBUG.
	* init/job.c:
	  - job_deserialise(): Support old string format for 'stop_on'
	    EventOperator as well as new array format.
	* init/job_class.c:
	* init/state.c: Create a meta-header containing a serialisation version
	  number.

2013-05-02  James Hunt  <james.hunt@ubuntu.com>

	* init/conf.c:
	  - New serialisation and support functions:
	    - conf_source_serialise()
	    - conf_source_serialise_all()
	    - conf_source_deserialise()
	    - conf_source_deserialise_all()
	    - conf_source_type_enum_to_str()
	    - conf_source_type_str_to_enum()
	    - conf_file_serialise()
	    - conf_file_deserialise()
	    - conf_file_deserialise_all()
	    - conf_source_get_index()
	    - conf_file_find()
	    - debug_show_event_operator()
	    - debug_show_event_operators()
	* init/event_operator.c:
	  - event_deserialise():
	    - Fix leaked env array.
	    - Deserialise blockers count now EventOperators are also serialised.
	  - event_operator_type_enum_to_str()
	  - event_operator_type_str_to_enum()
	  - event_operator_serialise()
	  - event_operator_serialise_all()
	  - event_operator_deserialise()
	  - event_operator_deserialise_all()
	* init/job_class.c:
	  - job_class_add_safe(): Remove as no longer required.
	  - job_class_get(): Must call job_class_init().
	  - job_class_serialise():
	    - Remove error case if chroot session specified now that ConfSources
	      are serialised.
	    - Serialise start/stop on fully (as EventOperators) rather than just the original
	      string condition (LP: #1103881).
	  - job_class_deserialise():
	    - Remove error case if chroot session specified now that ConfSources
	      are serialised.
	    - Associate the JobClass with its ConfFile.
	  - job_class_serialise_all():
	    - Comments.
	    - Failure to serialise a JobClass is now a hard error since we now
	      serialise all JobClasses.
	  - job_class_deserialise():
	    - Deserialise start/stop on conditions as EventOperators rather than as a
	      string condition.
	    - Since ConfFiles are now serialised, call job_class_consider()
	      rather than job_class_add_safe().
	  - job_class_deserialise_all():
	    - Failure to deserialise a JobClass is now a hard error since we now
	      serialise all JobClasses.
	  - job_class_get_index(): New function.
	* init/state.c:
	  - state_to_string(): Serialise ConfSources and ConfFiles.
	  - state_from_string(): Deserialise ConfSources and ConfFiles.
	  - state_deserialise_resolve_deps(): Allow chroot sessions to be
	    handled now we serialise ConfSources and ConfFiles.

2013-04-30  James Hunt  <james.hunt@ubuntu.com>

	* init/Makefile.am: Added test_main.
	* init/tests/test_main.c: New test.
	* init/tests/test_job_process.c: strcmp_compar() moved to test_util.c.
	* util/tests/test_initctl.c: strcmp_compar() removed.
	* init/xdg.c: Disable loading of jobs from SYSTEM_USERCONFDIR if
	  "UPSTART_NO_SYSTEM_USERCONFDIR" envvar set (required for testing).
	* test/test_util.c: Added strcmp_compar() and get_session_file().
	* util/tests/test_initctl.c: Use get_session_file().

2013-04-30  James Hunt  <james.hunt@ubuntu.com>

	* Makefile.am: Added 'test'.
	* configure.ac: Added 'test/Makefile'.
	* init/Makefile.am: Depend on test_util archive rather than source
	  files.
	* init/state.c: Added missing config.h include.
	* util/Makefile.am: Depend on test_util archive rather than source
	  files.
	* util/tests/test_initctl.c: Moved common utility code to
	  test/test_util.c and replaced INITCTL_BINARY by get_initctl_binary().
	* test/test_util.[ch]: New location for init/tests/test_util.[ch] to
	  allow all tests access to common functionality.

2013-04-30  James Hunt  <james.hunt@ubuntu.com>

	* init/job.c: job_serialise_all(): Really serialise all JobClasses,
	* init/main.c: Add 'write-state-file' command-line option.
	  regardless of whether they have associated Jobs.
	* init/paths.h: Added STATE_FILE_ENV.
	* init/state.c:
	  - state_read_objects(): Write state file if 'write-state-file'
	    specified or STATE_FILE_ENV set.
	  - event_deserialise():
	    - Preserve the pre-reexec blockers count until JobClasses
	      are deserialised and reverse-dependencies resolved.
	    - Fix incorrect calls for failed and blockers Event attributes.
	* init/state.h: Comments.
	* init/tests/test_state.c:
	  - test_job_class_serialise(): Ensure that all JobClasses get
	    serialised, regardless of whether they have any associated
	    Jobs.
	  - test_event_serialise(): New "with failed" test.
	* init/event.c: event_deserialise(): Don't deserialise Event->blockers -
	  there is no point until we serialise EventOperators.

2013-04-29  James Hunt  <james.hunt@ubuntu.com>

	* init/conf.c:
	  - conf_reload(): Explanation of how reload works.
	  - conf_reload_path(): Defer destruction of original ConfFile until
	    newly-loaded .conf file has a chance to reference any events its
	    'start on' condition requires (LP: 1124384).
	  - debug_show_jobs(): Return if no instances.
	  - debug_show_events(): New function.
	* init/event.c: Comments.
	* init/job.c: Comment.
	* init/job_class.c:
	  - job_class_get_registered(): New function resulting from refactor of
	    job_class_consider() and job_class_reconsider().
	  - job_class_consider():
	    - Use job_class_get_registered().
	    - Call job_class_event_block() to avoid premature event destruction.
	  - job_class_reconsider(): Use job_class_get_registered().
	  - job_class_event_block(): New function to increase reference count
	    for events new JobClass specifies in its 'start on' condition that
	    old JobClass has also referenced (second part of LP: #1124384).
	* init/tests/test_conf.c:
	  - test_source_reload(): New tests:
	    - "ensure reload does not destroy a blocked event used by another job"
	    - "ensure .conf reload causes waiting job to run when 'start on' matches"
	* init/tests/test_conf.h: TEST_ENSURE_CLEAN_ENV(): Check
	  nih_child_watches too.

2013-04-22  James Hunt  <james.hunt@ubuntu.com>

	* Typo and doc changes.

2013-04-17  James Hunt  <james.hunt@ubuntu.com>

	* init/Makefile.am: Build wrap_inotify library and run test_conf
	  via test_conf_preload.sh.
	* init/tests/test_conf.c: Communicate with wrap_inotify library by
	  setting INOTIFY_DISABLE to reliably disable inotify rather than trying
	  to exhaust inotify instances (LP: #1157713).
	* init/tests/test_conf_preload.sh.in: Script to run test_conf within
	  LD_PRELOAD environment.
	* init/tests/wrap_inotify.c: Wrapper library that provides the inotify
	  API and allows test_conf to believe inotify is disabled by
	  conditionally failing all inotify calls, depending on whether
	  INOTIFY_DISABLE is set.

2013-04-02  James Hunt  <james.hunt@ubuntu.com>

	* init/main.c:
	  - main(): Allow Session Init to accept multiple --confdir values,
	    which replace all built-in values (behaviour required for testing).
	  - handle_confdir(): Operate on conf_dirs array rather than single
	    conf_dir value.
	  - conf_dir_setter(): Command-line setter function to add configuration
	    file directories to conf_dirs array.
	* init/man/init.8: Update on --confdir behaviour.
	* extra/man/file-event.7: Correct EVENT values in examples.
	* extra/man/upstart-event-bridge.8:
	  - Corrected bridge name.
	  - Explain that blocking semantics of system jobs not retained.

2013-03-28  James Hunt  <james.hunt@ubuntu.com>

	* scripts/upstart-monitor.py: on_button_press_event():
	  Handle path_info being None (LP: #1161098).
	* extra/upstart-event-bridge.c: main():
	  - Handle daemon pidfile as the upstart-event-bridge does.
	  - Write to stdout, not syslog.
	* init/job_process.[ch]: Removed now unused
	  JOB_PROCESS_ERROR_OPENPT_MASTER.

2013-03-25  James Hunt  <james.hunt@ubuntu.com>

	* extra/man/socket-event.7: Correct section number.
	* init/man/init.5: Correct section number.

2013-03-22  James Hunt  <james.hunt@ubuntu.com>

	* scripts/Makefile.am: Added missing entry for
	  man/upstart-monitor.8.

2013-03-22  James Hunt  <james.hunt@ubuntu.com>

	* NEWS: Release 1.8

2013-03-22  James Hunt  <james.hunt@ubuntu.com>

	* scripts/initctl2dot.py:
	  - footer(): Add details of session.
	  - sanitise(): Handle jobs in sub-directories.
	  - main(): Add --user and --system options and determine
	    correct session to connect to.
	* scripts/man/initctl2dot.8:
	  - Added --user and --system options.
	  - Escape dashes in options.
	  - Update date.

2013-03-21  James Hunt  <james.hunt@ubuntu.com>

	* po/POTFILES.in:
	  - Added missing entries for init/quiesce.c and init/state.c.
	  - Added upstart-monitor.py.
	* scripts/upstart-monitor.py: UpstartEventsGui(): Removed class
	  attributes and added explicit instance ones in __init__().

2013-03-18  James Hunt  <james.hunt@ubuntu.com>

	* configure.ac: Added scripts/data/Makefile.
	* scripts/Makefile.am: Added SUBDIRS=data.
	* scripts/data/Makefile.am: New Makefile.
	* scripts/data/upstart-monitor.desktop: Desktop file for
	  upstart-monitor.

2013-03-15  James Hunt  <james.hunt@ubuntu.com>

	* extra/upstart-file-bridge.c:
	  - main(): String safety for home_dir.
	  - job_add_file():
	    - Initialise events.
	    - Use nih_strdup() rather than arrays for paths.
	    - Removed unecessary error label.
	  - {create_handler,modify_handler,delete_handler}(): Remove strcpy().
	  - watched_dir_new(): Use nih_strdup() rather than arrays for path.
	  - find_first_parent(): Replace strcpy with strncpy().

2013-03-15  James Hunt  <james.hunt@ubuntu.com>

	* extra/man/file-event.7: Simplify language.
	* extra/upstart-file-bridge.c:
	  - skip_slashes(): New macro to make path matching more reliable.
	  - file_filter(): Call skip_slashes().
	  - create_handler(): Call skip_slashes().
	  - modify_handler(): Call skip_slashes().
	  - delete_handler(): Call skip_slashes().
	  - watched_dir_new(): Special case watching the root directory.
	* extra/conf/upstart-file-bridge.conf: Change start on condition
	  to ensure all filesystems are mounted before it starts.

2013-03-13  James Hunt  <james.hunt@ubuntu.com>

	* scripts/man/upstart-monitor.8: New manpage.
	* scripts/upstart-monitor.py: New cli+gui tool to monitor
	  Upstart events.
	* scripts/Makefile.am: Updated for upstart-monitor.

2013-03-11  James Hunt  <james.hunt@ubuntu.com>

	* extra/Makefile.am: Add file bridge and conf file.
	* extra/upstart-file-bridge.c: Inotify file bridge.
	* extra/conf/upstart-file-bridge.conf: Conf file for
	  file bridge.
	* extra/man/file-event.7: New man page.
	* extra/man/upstart-file-bridge.8: New man page.

2013-03-04  James Hunt  <james.hunt@ubuntu.com>

	* init/session.c: session_from_dbus(): Fixed off-by-one
	  readlink error.
	* configure.ac: Only add sbin to path if exec_prefix specified
	  (LP: #1122510).
	* NEWS: Release 1.7
	* configure.ac (NIH_COPYRIGHT): Update

2013-02-27  James Hunt  <james.hunt@ubuntu.com>

	* Removal of gcc 'malloc' function attribute resulting from
	  a clarification in its description which makes its use invalid.
	  (LP: #1123588).

2013-02-26  James Hunt  <james.hunt@ubuntu.com>

	* util/tests/test_initctl.c: test_upstart_open(): Unset
	  UPSTART_SESSION to avoid session-init environment affecting
	  test run.

2013-02-15  James Hunt  <james.hunt@ubuntu.com>

	* util/tests/test_initctl.c:
	  - timed_waitpid(): Back off if no status change.
	  - test_quiesce():
	    - Set XDG_RUNTIME_DIR to a temporary value.
	    - Remove stale session files.
	  - test_job_env(): Remove stale session files.

2013-02-15  James Hunt  <james.hunt@ubuntu.com>

	* init/event_operator.c: Typo.
	* init/job_class.c:
	  - job_class_environment_reset(): Comments.
	  - job_class_environment_set(): Apply to all running job objects too.
	  - job_class_environment_unset(): Apply to all running job objects too.
	* util/man/initctl.8: Updated on environment command semantics.
	* util/tests/test_initctl.c: test_global_and_local_job_env(): Modified
	  test for new semantics.
2013-02-15  James Hunt  <james.hunt@ubuntu.com>

	* init/job_process.c: job_process_run(): Invert meaning.
	* init/main.c: Change '--inherit-env' to '--no-inherit-env'
	  such that inheriting inits environment is now the default
	  for Session Inits.
	* init/man/init.8: Update for '--no-inherit-env'.

2013-02-14  James Hunt  <james.hunt@ubuntu.com>

	* util/tests/test_initctl.c:
	  - wait_for_upstart(): Functional replacement of WAIT_FOR_UPSTART()
	    macro. Now accepts @user.
	  - set_upstart_session(): Poll to ensure we give Upstart time to
	    initialise and write the session file.
	  - _start_upstart(): Extra @user parameter.

2013-02-14  James Hunt  <james.hunt@ubuntu.com>

	* init/Makefile.am: Added quiesce.o, now required by control.o.
	* init/main.c: main():
	  - SIGHUP+SIGUSR1 handling now applies however you run init (since
	    it should react to these signals when run as a Session Init).
	  - Qualified sessions message to avoid confusion.
	* util/initctl.c: upstart_open(): Better handling for user_mode.
	* util/tests/test_initctl.c:
	  - WAIT_FOR_UPSTART(): Made session-aware.
	  - KILL_UPSTART(): Reset user mode flag (taken from STOP_UPSTART()).
	  - set_upstart_session(): New function.
	  - self_pipe_write(): New Function.
	  - self_pipe_setup(): New Function.
	  - timed_waitpid(): New function.
	  - _start_upstart():
	     - Signal handling and extra checks.
	     - Discard init output (unless UPSTART_TEST_VERBOSE set)
	       for saner logs.
	  - test_list_sessions():
	    - Removed need for a dbus-daemon.
	    - Added required initctl reset.
	  - test_quiesce(): Tests for Session Init shutdown (both
	    system-initiated and end-session request).
	  - test_usage(): Added extra checks and tidyup.
	  - main(): Added call to test_quiesce().

2013-02-11  James Hunt  <james.hunt@ubuntu.com>

	* init/log.c: log_serialise(): Handle re-exec scenario where
	  jobs producing output have finished but where log data cannot
	  be persisted (for example where disk is full or log directory
	  is inaccessible). (LP: #1120660)

2013-02-08  James Hunt  <james.hunt@ubuntu.com>

	* dbus/com.ubuntu.Upstart.xml: Added 'EndSession' method.
	* init/Makefile.am: Updated for quiesce.[ch].
	* init/conf.c: conf_destroy(): Cleanup function.
	* init/conf.h: Prototype.
	* init/control.c: control_end_session(): 'EndSession' implemenation.
	* init/control.h: Include.
	* init/events.h: Added SESSION_END_EVENT.
	* init/job_class.c: job_class_max_kill_timeout(): New function.
	* init/job_class.h: Prototype.
	* init/job_process.c:
	  - Added disable_respawn to disallow respawns.
	  - job_process_jobs_running(): New function.
	  - job_process_stop_all(): New function.
	  - job_process_terminated(): Honours disable_respawn.
	* init/job_process.h: Prototypes.
	* init/main.c:
	  - Typos.
	  - term_handler(): Quiesce rather than re-exec on receipt of SIGTERM
	    when running as a Session Init.
	  - main(): Make quiesce() handle cleanup.
	* init/man/init.8: Update for Session Init SIGTERM handling.
	* init/man/startup.7: Update for Session Init.
	* init/session.c: session_destroy(): New function.
	* init/session.h: Prototype.
	* init/man/session-end.7: New man page.
	* init/quiesce.[ch]: New files.

2013-02-08  James Hunt  <james.hunt@ubuntu.com>

	* init/job_process.c: job_process_run(): Copy parent environment if
	  inherit_env in operation for a Session Init.
	* init/main.c: Added 'inherit-env' command-line option.
	* init/man/init.8: Documented --inherit-env.

2013-02-02  James Hunt  <james.hunt@ubuntu.com>

	* util/initctl.c: Remove ability to specify explicitly job and/or job
	  instance values to the job environment commands.
	* util/man/initctl.8: Remove job and job instance value command-line
	  options.
	* util/tests/test_initctl.c: test_global_and_local_job_env(): Remove
	  tests for --job/--instance.

2013-01-31  James Hunt  <james.hunt@ubuntu.com>

	* init/control.c:
	  - Use control_check_permission() rather than
	    control_get_origin_uid() directly.
	* init/control.h: Prototypes.
	* init/job_class.c: Change calls to job_class_environment_init()
	  to asserts as the former only needs to be called once.
	* init/main.c: main(): Make job_class_environment_init() call as
	  early as possible.
	* init/tests/test_event.c: main(): Call
	  job_class_environment_init().
	* util/tests/test_initctl.c:
	  - test_default_job_env():
	    - Set TERM and PATH if not set.
	    - Check line counts before checking expected output.
	  - test_clear_job_env():
	    - Make use of TEST_INITCTL_DEFAULT_PATH.

2013-01-30  James Hunt  <james.hunt@ubuntu.com>

	* TESTING.sessions: Removed as basic sessions have now gone.

2013-01-30  James Hunt  <james.hunt@ubuntu.com>

	* init/control.c:
	  - Typos.
	  - Improved uid checks.
	  - Replaced direct call to control_get_origin_uid() with call to new
	    control_check_permission() (as early as possible) for clarity and
	    to confine policy to one location. 
	  - control_set_log_prioity(): Added missing call to
	    control_check_permission().
	  - control_get_origin_uid(): Check message contents before allowing
	    D-Bus calls.

2013-01-29  James Hunt  <james.hunt@ubuntu.com>

	* init/control.c: More careful uid checking.

2013-01-28  James Hunt  <james.hunt@ubuntu.com>

	* init/xdg.c:
	  - get_subdir(): Remove double-check on @dir.
	  - xdg_get_runtime_dir():
	    - Don't attempt to create as unlikely to be able to if it
	      doesn't already exist.
	    - Simplify logic.

2013-01-28  James Hunt  <james.hunt@ubuntu.com>

	* util/initctl.c: list_session_action():
	  - Test for stale session earlier.
	  - Simplify checks on "UPSTART_SESSION".
	* util/tests/test_initctl.c: test_list_sessions():
	  - Added test with XDG_RUNTIME_DIR explicitly unset.
	  - Changed "with no instances" test to set XDG_RUNTIME_DIR to a
	    temporary value.
	  - Revert XDG_RUNTIME_DIR on cleanup.

2013-01-28  James Hunt  <james.hunt@ubuntu.com>

	* init/control.c:
	  - control_get_env(): Allow PID 1 environment to be queried for
	    consistency with control_list_env().
	* init/man/initctl.8:
	  - Added --job, --instance, --global options for list-env, set-env,
	    get-env, unset-env, reset-env.
	  - Explain PID 1 limitation for set-env, unset-env, reset-env.
	* util/initctl.c:
	  - get_job_details(): Fix order in which arguments are
	    checked.
	* util/Makefile.am: Define INITCTL_BINARY and UPSTART_BINARY to ensure
	  full path available to tests.
	* util/tests/test_initctl.c:
	  - New macros:
	    - _TEST_STR_ARRAY_CONTAINS()
	    - TEST_STR_ARRAY_CONTAINS()
	    - TEST_STR_ARRAY_NOT_CONTAINS()
	    - _TEST_FILE_CONTAINS()
	    - TEST_FILE_CONTAINS()
	    - TEST_FILE_NOT_CONTAINS()
	  - get_initctl(): Function to replace original INITCTL_BINARY define.
	  - test_global_and_local_job_env(): New function to test initctl
	    '--global', '--job' and '--instance' options from within and without
	    a job.

2013-01-25  James Hunt  <james.hunt@ubuntu.com>

	* init/control.c: control_session_file_create(): Simplified.
	* init/xdg.c: Added check for INITCTL_BUILD to hide certain symbols when
	  building with initctl.
	* util/Makefile.am:
	  - Define INITCTL_BUILD.
	  - Make use of xdg.[ch] in build of initctl and its test.
	* util/initctl.c:
	  - list_session_action(): Implementation of 'list-sessions' command.
	* util/man/initctl.8: Updated for 'list-sessions' command.
	* util/tests/test_initctl.c:
	  - _start_upstart(): Replacement for _START_UPSTART() macro.
	  - start_upstart_common(): Start an instance with common options.
	  - start_upstart(): Simplest way to start an instance.
	  - START_UPSTART(): Now calls start_upstart_common().
	  - test_list_sessions(): Test 'list-sessions' command.

2013-01-25  James Hunt  <james.hunt@ubuntu.com>

	* dbus/com.ubuntu.Upstart.xml:
	  - Added 'job_details' string array as first parameter for GetEnv,
	    SetEnv, UnsetEnv, ListEnv and ResetEnv to allow methods to either
	    act globally or on a specific job environment.
	* init/control.c:
	  - control_set_env():
	  - control_unset_env():
	  - control_get_env():
	  - control_list_env():
	  - control_reset_env():
	    - Disallow setting for PID 1.
	    - Operate globally or on specified job.
	* init/control.h: control_get_job(): Macro to simplify extracting job
	  from provided job details.
	* init/job.c: job_find(): New function.
	* init/job_class.c:
	  - job_class_environment_set(): Delimiter handling now moved to
	    control_set_env() so it can be shared by job and global logic.
	  - job_class_find(): New function.
	* init/state.c:
	  - Removed state_get_job() and replaced calls with job_find().
	* util/initctl.c:
	  - Updated *_action() functions for new D-Bus parameters and made use
	    of new function get_job_details().

2013-01-25  James Hunt  <james.hunt@ubuntu.com>

	* init/tests/test_xdg.c: Added test_get_session_dir().
	* init/xdg.c: get_home_subdir(): Handle unset 'HOME' immediately.
	* init/control.c: Make use of SESSION_EXT.
	* init/man/init.5: Added session files.
	* init/paths.h:
	  - Comments.
	  - Added SESSION_EXT.

2013-01-25  James Hunt  <james.hunt@ubuntu.com>

	* init/control.c:
	  - control_reload_configuration(): Added missing permission checks.
	  - control_emit_event_with_file(): Added missing permission checks.
	  - Added calls to new function control_get_origin_uid() to allow
	    D-Bus methods to be policed by filtering on uid, rather than
	    relying on the same information that used to be stored in the
	    old Session object.
	* init/job.c: Typo.
	* init/job_class.c:
	  - job_class_new(): Removed user elements from session code.
	  - job_class_serialise(): Comments.
	  - job_class_deserialise(): Comments.
	* init/job_process.c: job_process_spawn(): Removed user session
	  handling.
	* init/session.c: Removed user session handling since it is
	  about to be replaced by the ability to run Upstart as a
	  non-privileged user (aka a 'Session Init').
	* init/session.h: Updated prototypes.
	* init/state.h: Comments.
	* init/tests/test_conf.c: test_source_reload_job_dir(): Added missing
	  check.
	* init/tests/test_state.c:
	  - session_diff(): Removed user check.
	  - Updated all calls to session_new().
	* util/tests/test_initctl.c: test_notify_disk_writeable(): Ensure this
	  test is not run as root.
	* util/tests/test_user_sessions.sh: Removed.
	* init/man/init.5: Updated to reflect removal of user jobs.

2013-01-24  James Hunt  <james.hunt@ubuntu.com>

	* init/control.c:
	  - control_init(): Create session file in user mode.
	  - control_cleanup(): New function for cleanup activities.
	  - control_session_file_create(): Create session file containing
	    UPSTART_SESSION details.
	  - control_session_file_remove(): Delete the session file.
	* init/main.c: Call control_cleanup() to remove session file.
	* init/paths.h: Added INIT_XDG_SESSION_SUBDIR and SESSION_ENV.
	* init/xdg.c:
	  - get_subdir(): Refactor of get_home_subdir().
	  - get_home_subdir(): Now calls get_subdir().
	  - Replaced mkdir mode values with INIT_XDG_PATH_MODE.
	  - xdg_get_runtime_dir(): Obtain XDG_RUNTIME_DIR value.
	  - get_session_dir(): Obtain path to session directory.
	* init/xdg.h: Added INIT_XDG_PATH_MODE.

2013-01-21  Dmitrijs Ledkovs  <xnox@ubuntu.com>

	* init/xdg.[ch]: add xdg_get_cache_home and get_user_log_dir
	  functions. These retrieve XDG_CACHE_HOME and a subdir inside it
	  for upstart.
	* init/tests/test_xdg.c: reuse test_get_config_home to test both
	  xdg_get_cache_home and xdg_get_config_home. Add test for
	  get_user_log_dir.
	* init/main.c: use get_user_log_dir to setup logging
	  directory in user_mode. For now, command line argument is
	  honoured, while the environment override is not.

2013-01-21  James Hunt  <james.hunt@ubuntu.com>

	* init/log.c:log_clear_unflushed(): Simplify asserts.

2013-01-15  James Hunt  <james.hunt@ubuntu.com>

	* init/log.c:
	  - log_clear_unflushed(): Correct remote_closed assertion to handle
	    early-job-logging scenario where a job satisfies both of the
	    following conditions:
	    - ends before the log directory becomes writeable.
	    - has spawned one or more processes that continue to run after the
	      job itself has exited and which produce output before the log
	      directory becomes writeable.
	    (LP: #1096531).

2013-01-14  James Hunt  <james.hunt@ubuntu.com>

	* util/initctl.c:
	  - Grouped all environment commands in usage output.
	  - Added --global, --job and --instance options for all environment
	    commands. These are currently dummies, but --global will soon be
	    required to make changes to the global job environment table when
	    initctl is invoked from within a job.

2013-01-11  James Hunt  <james.hunt@ubuntu.com>

	* util/tests/test_initctl.c:
	  - Lots of new job environment table tests.

2013-01-10  James Hunt  <james.hunt@ubuntu.com>

	* init/man/init.5: Define job environment table.
	* init/tests/test_job_class.c(): test_environment(): Added call
	  to job_class_environment_init() which is now required to avoid
	  confusing TEST_ALLOC_FAIL().
	* util/man/initctl.8:
	  - Further details in list-env section.
	  - Escape dashes in command names.
	* util/tests/test_initctl.c:
	  - New utility macros: _WAIT_FOR_FILE(), WAIT_FOR_FILE()
	    and TEST_STR_MATCH().
	  - Initial tests for testing job environment table commands.

2013-01-09  James Hunt  <james.hunt@ubuntu.com>

	* scripts/init-checkconf.sh:
	  - Check copy is successful.
	  - Auto-start dbus-launch if not running and command is available (for
	    example in non-desktop environments) (LP: #881885).
	  - Auto-stop dbus-daemon if we started it.
	* init/man/init.5:
	  - Overhauled 'Job environment' section.
	* util/initctl.c:
	  - Added 'unset-env' and 'reset-env' commands.
	  - Added missing periods in usage text.
	  - list_env_qsort_compar(): Renamed from list_env_strcmp_compar(). Now
	    uses strcoll(3) for locale-awareness.
	* init/job_class.c:
	  - job_class_environment_set():
	    - Comments.
	    - Handle scenario where user specifies a variable without an equals.
	* util/man/initctl.8:
	  - Added details for 'get-env', 'set-env', 'unset-env', 'list-env' and
	    'reset-env'.
	  - Tidied up 'usage' stanza section.

2013-01-08  James Hunt  <james.hunt@ubuntu.com>

	* dbus/com.ubuntu.Upstart.xml:
	  - Added UnsetEnv and ResetEnv methods.
	* init/control.c:
	  - control_set_env(): Now uses job_class_environment_set() rather than
	    directly manipulating job_environ array.
	  - control_unset_env(): New function.
	  - control_get_env(): Now calls job_class_environment_get().
	  - control_list_env(): Now calls job_class_environment_get_all().
	    Comments.
	  - control_reset_env(): New function.
	* init/environ.c:
	  - environ_remove(): New function.
	* init/job_class.c:
	  - job_environ now static.
	  - job_class_environment_reset(): New function.
	  - job_class_environment_set(): New function.
	  - job_class_environment_unset(): New function.
	  - job_class_environment_get(): Simplified.
	  - job_class_environment_get_all(): New function.
	* util/initctl.c:
	  - Added following new commands:
	    - 'get-env'
	    - 'set-env'
	    - 'list-env'

2013-01-04  Dmitrijs Ledkovs  <xnox@ubuntu.com>

	* init/conf.c: add ability to apply override files from higher
	  priority configuration sources.
	* init/tests/test_conf.c: test that multiple override files are
	  correctly applied and removed.
	* init/tests/test_conf_static.c: test override file detection.

2012-12-19  James Hunt  <james.hunt@ubuntu.com>

	* dbus/com.ubuntu.Upstart.xml: Added ListEnv method.
	* init/control.c:
	  - Fixed comments.
	  - control_list_end(): New function.
	* init/control.h:
	  - Added missing prototypes for control_set_env() and
	    control_get_env().
	  - Added control_list_env().
	* init/job_class.c:
	  - job_class_environment_get(): New function.
	* init/job_class.h: Added job_class_environment_get().

2012-12-17  James Hunt  <james.hunt@ubuntu.com>

	* init/man/init.5: Document that User Jobs are not supported
	  within a chroot environment.
	* dbus/com.ubuntu.Upstart.xml: Added "GetEnv" and "SetEnv" methods.
	* init/control.c:
	  - control_set_env(): Implementation of "SetEnv" D-Bus method.
	  - control_get_env(): Implementation of "GetEnv" D-Bus method.
	* init/job_class.c:
	  - Added job_environ environment table.
	  - job_class_environ_init(): Initialise job_environ.
	  - job_class_environment: Use job_environ.
	* init/main.c: main(): Call job_class_environ_init().

2012-12-14  Steve Langasek  <steve.langasek@ubuntu.com>
	* init/job_class.[ch]: instead of assuming a fixed value (0) as the
	  default nice value for job processes, use whatever the nice value
	  of the current process is.  This will be important later for user
	  sessions where an entire session may be started with a higher nice
	  value; and it fixes running the test suite as part of a nice'd
	  build.
	* init/tests/test_job_class.c: update test suite to match.

2012-12-11  James Hunt  <james.hunt@ubuntu.com>

	* init/Makefile.am: Add explicit -lrt for tests (LP: #1088863)
	* dbus/com.ubuntu.Upstart.xml: Added "GetEnv" and "SetEnv" methods.
	* init/control.c:
	  - control_set_env(): Implementation of "SetEnv" D-Bus method.
	  - control_get_env(): Implementation of "GetEnv" D-Bus method.
	* init/job_class.c:
	  - Added job_environ environment table.
	  - job_class_environ_init(): Initialise job_environ.
	  - job_class_environment: Use job_environ.
	* init/main.c: main(): Call job_class_environ_init().

2012-12-07  James Hunt  <james.hunt@ubuntu.com>

	* NEWS: Release 1.6.1
	* configure.ac: Change version to 1.6.1

2012-12-07  James Hunt  <james.hunt@ubuntu.com>

	* init/Makefile.am:
	  - TEST_DATA_DIR: use $srcdir, not $PWD.
	  - TEST_DATA_FILES: Corrected filename.
	* dbus/com.ubuntu.Upstart.xml: Restart: Add annotation to make it
	  manifest this is an async call.
	* util/telinit.c: restart_upstart(): Use the async call to avoid the
	  client-side complaining if it detects that Upstart has severed all
	  D-Bus connections in preparation for the re-exec.

2012-12-06  James Hunt  <james.hunt@ubuntu.com>

	* init/job_class.c:
	  - job_class_add_safe(): Don't assert on name collisions for jobs
	    associated with a different session.  (LP: #1079715).
	  - job_class_serialise(): Explicitly disallow user and chroot
	    sessions from being serialised since this scenario is not
	    supported (due to our not serialising ConfSource objects yet).
	  - job_class_deserialise(): Assert that we do not have user and
	    chroot sessions to deal with, and fix potential invalid free if
	    error occurs before JobClass is created.
	  - job_class_deserialise_all(): Explicitly ignore attempted
	    deserialisation of user and chroot sessions.
	* init/state.c:
	  - state_deserialise_resolve_deps(): Ignore classes associated with
	    a user or chroot session.  Specify new session parameter to
	    state_get_job().
	  - state_serialise_blocked(): Encode session index for BLOCKED_JOB.
	    Make function non-static for testing.
	  - state_deserialise_blocked(): Extract session from index index for
	    BLOCKED_JOB to pass to state_get_job().  Default session to NULL
	    to handle upstart 1.6 serialization.  Make function non-static
	    for testing.
	  - state_get_job(): Add @session parameter to allow exact job match.
	  - state_read_objects(): Attempt to write the state to file
	    STATE_FILE if deserialisation fails as an aid to diagnosing the
	    cause of the failure.
	* init/tests/test_state.c: test_blocking(): Additional tests to check
	  that it is possible to deserialise Upstart 1.6 JSON format (which
	  does not include the "session" JSON attribute for blocked objects.
	  Add infrastructure for testing deserialization of reference json
	  files from disk.
	  New tests:
	    - "BLOCKED_JOB serialisation and deserialisation".
	    - "BLOCKED_EVENT serialisation and deserialisation".
	    - "BLOCKED_JOB with JSON session object".
	    - "ensure BLOCKED_JOB with non-NULL session is ignored".
	* dbus/com.ubuntu.Upstart.xml: Added 'GetState' method that returns
	  internal state in JSON format.
	* init/Makefile.am:
	  - Added TEST_DATA_DIR to allow tests to find data files.
	  - Added test data files to distribution.
	* init/control.c: control_get_state(): Implementation for D-Bus
	  'GetState' method.
	* init/tests/data/upstart-1.6.json: Test data used by test_state.c
	  for upgrade testing the upstart 1.6 serialization format.
	* dbus/com.ubuntu.Upstart.xml: New 'Restart' method.
	* init/control.c: control_restart(): New function to request Upstart
	  restart itself.
	* util/telinit.c: use the new dbus interface for restarts;
	  'telinit u' now fails with an error when PID 1 is not upstart,
	  instead of sending it a signal with undefined behavior.
	  (LP: #1083723)
	* util/man/telinit.8: Update for 'telinit u' behaviour if PID 1 is
	  not Upstart.

2012-11-23  James Hunt  <james.hunt@ubuntu.com>

	[ Colin King <colin.king@ubuntu.com> ]

	* init/log.c: log_serialise(): smatch-found issue where
	  additional checks required for log->unflushed to avoid any
	  possibility of NULL dereference.
	* init/state.c: state_read_objects(): smatch-found issue
	  to correct read size and ensure optimal throughput.

2012-11-18  Steve Langasek  <steve.langasek@ubuntu.com>

	* init/tests/test_job_process.c: fix test which was accidentally
	  relying on a variable persisting after it's gone out of scope.
	* init/tests/test_job_process.c: don't test the blocked/ignored
	  signal list in a spawned job; this is not testing the upstart code
	  but the characteristics of the system, and the test is wrong
	  because it assumes the signal lists in /proc/self/status fit in an
	  unsigned long int - patently untrue on mips, where we have 128
	  signals for historical reasons.

2012-11-17  Steve Langasek  <steve.langasek@ubuntu.com>

	* init/Makefile.am: set TERM=xterm, so that tests which rely on
	  TERM being set in the environment don't give different results and
	  gratuitously fail.

2012-11-15  James Hunt  <james.hunt@ubuntu.com>

	* NEWS: Release 1.6
	* configure.ac: Bump version to 1.7
	* NEWS: Begin new release

2012-11-07  James Hunt  <james.hunt@ubuntu.com>

	* Added stateful re-exec support such that when Upstart is asked
	  to restart itself using 'telinit u', the new instance of PID 1
	  will retain knowledge of all system jobs and running instances.

2012-09-10  James Hunt  <james.hunt@ubuntu.com>

	* Merged lp:~jconti/upstart/fix_empty_chroot.

2012-05-23  James Hunt  <james.hunt@ubuntu.com>

	* init/main.c: Add in "bare" re-exec handling from Ubuntu
	  branch.
	* init/main.c: Unhide "restart" option.

2012-10-22  James Hunt  <james.hunt@ubuntu.com>

	* init/parse_job.c: stanza_kill(): Actually save parsed
	  value to avoid crash if kill signal given as a numeric
	  (LP: #1049820).
	* init/tests/test_parse_job.c: test_stanza_kill(): New test:
	  "with signal and single numeric argument".
	* init/Makefile.am: test_job_process must now be linked to the 'util'
	  library for pty helper functionality.
	* init/tests/test_job_process.c:
	  - Compiler appeasement.
	  - Conditionally run tests in a pty for build environments such as
	    modern versions of sbuild(1) that do not provide a controlling
	    terminal (sbuild) (LP: #888910).

2012-08-31  Steve Langasek  <steve.langasek@ubuntu.com>

	[ A. Costa <agcosta@gis.net> ]
	* init/man/init.5, util/man/runlevel.7, util/man/initctl.8: fix a
	number of typos.

2012-08-07  James Hunt  <james.hunt@ubuntu.com>

	* init/main.c: main(): Remove checks for /dev/kmsg, /dev/null,
	  /dev/console and /dev/tty since some environments use different
	  major/minor numbers to the norm (for example on LXC, /dev/console is
	  not (5,1), but (136,*)). Do not attempt to create /dev/console again,
	  due to LXC numbering difference.

2012-08-03  James Hunt  <james.hunt@ubuntu.com>

	* init/main.c:main(): Handle hostile initramfs-less environments by
	  calling umask and creating required device nodes as early as possible.
	* init/system.c: New functions to simplify code:
	  - system_mknod()
	  - system_check_file()

2012-07-31  James Hunt  <james.hunt@ubuntu.com>

	[ Eric S. Raymond <esr@thyrsus.com> ]
	* extra/man/socket-event.7: Fixed incorrect troff (LP: #1018925).

2012-03-22  James Hunt  <james.hunt@ubuntu.com>

	* NEWS: Begin new release.
	* configure.ac: Bump version to 1.6.

2012-03-22  James Hunt  <james.hunt@ubuntu.com>

	* Changelog: Release entry.
	* configure.ac: Bump year.
	* NEWS: Release 1.5.

2012-03-16  James Hunt  <james.hunt@ubuntu.com>

	* init/tests/test_job_process:
	  - Fixed multiple TEST_FAILED() typos
	    ("unexpected" => unexpectedly").
	* job_process_spawn(): Only display single message
	  if pty setup fails. 
	* init/man/init.5: Typo.
	* init/tests/test_job_process:
	  - child(): New TEST_OUTPUT_WITH_STOP test.
	  - test_run(): New test "with multiple processes and log".
	  - test_spawn():
	    - umask reset.
	    - New test "ensure multi processes output logged".
	* dbus/com.ubuntu.Upstart.xml:
	  - added 'NotifyDiskWriteable' method.
	* init/control.c:
	  - control_notify_disk_writeable(): New function to flush early job log.
	* init/job_process.c:
	  - job_process_terminated(): Call log_handle_unflushed() to potentially
	    add log object to unflushed list (the early job log) in certain
	    scenarios.
	* init/log.c:
	  - log_flushed: bool indicating successful flush of early job log.
	  - log_unflushed_files: The "early job log" list.
	  - log_new(): Call log_unflushed_init() and initialize new log members.
	  - log_flush(): Only call log_read_watch() conditionally now.
	  - log_io_reader(): More careful consideration of errno by
	    using saved value from log member.
	  - log_io_error_handler(): Set remote_closed for the benefit of
	    log_flushed() (to avoid flushing multiple times).
	  - log_file_open: Now saves errno value from open(2).
	  - log_read_watch(): Removed log->unflushed->len assert since it was
	    erroneous: even if unflushed data exists, it will be written in
	    order when log_io_reader() calls log_file_write().
	  - log_unflushed_init(): New function to initialise the
	    log_unflushed_files list.
	  - log_handle_unflushed(): New function that potentially adds log
	    object to the log_unflushed_files list to allow the data to be
	    flushed _after_ the parent object has been destroyed.
	  - log_clear_unflushed(): New function to clear the
	    log_unflushed_files list by attempting to flush the data to disk.
	  - log_read_watch(): Set remote_closed for scenarios where
	    error handler never called. (LP: #935585)
	* init/log.h:
	  - Added new Log members: detached, remote_closed and open_errno.
	  - Updated documentation.
	  - extern for log_unflushed_files.
	  - Added prototypes for new functions: log_handle_unflushed(),
	    log_clear_unflushed() and log_unflushed_init().
	* init/tests/test_job_process.c:
	  - test_run():
	    - Call log_unflushed_init().
	    - Corrected grammar in error messages for "ensure sane fds" tests.
	    - "with single line command writing fast and exiting": Call
	      nih_child_add_watch().
	    - added waitid() calls to ensure log data not added to
	      unflushed list.
	  - test_spawn():
	    - Call log_unflushed_init().
	    - Corrected grammar in error messages for "ensure sane fds" tests.
	    - Added TEST_ALLOC_SAFE() to "simple test" to ensure
	      destructors run correctly.
	    - "read single null byte with 'console log'": Call
	      log_handle_unflushed() and added missing free.
	    - "read data from forked process": Call
	      log_handle_unflushed().
	* init/tests/test_log.c: 
	  - Updated documentation.
	  - Added calls to log_unflushed_init().
	  - "ensure logger flushes cached data on request": New test
	    for log_handle_unflushed().
	* util/initctl.c:
	  - notify_disk_writeable_action(): New function to notify
	    Upstart that the disk is writeable.
	  - commands: Added new command "notify-disk-writeable".
	* util/man/initctl.8: Updated for new notify-disk-writeable command.
	* util/tests/test_initctl.c:
	  - STOP_UPSTART(): Check return from kill(2).
	  - test_show_config(): Adding missing rmdir(2).
	  - test_check_config(): Adding missing rmdir(2).
	  - test_notify_disk_writeable(): New function embodying new test
	    "with job ending before log disk writeable".

	[ Steve Langasek <steve.langasek@ubuntu.com> ]
	* init/tests/test_job_process:
	  - close_all_files(): New function to ensure test environment
	    has only expected fds open.
	  - main(): Call close_all_files().

2012-03-07  James Hunt  <james.hunt@ubuntu.com>

	* init/job.c: job_new(): Initialize log array.
	* init/job.h: Change Log element to an array to handle scenario where
	  job has multiple simultaneous processes running (LP: #940290).
	* init/job_process.c:
	  - job_process_run(): pass ProcessType to job_process_spawn().
	  - job_process_spawn():
	    - Now accepts a ProcessType.
	    - Ensure existing matching process type log is destroyed before
	      creating a new one.
	  - job_process_terminated(): Update for log array.
	* init/job_process.h: Updated prototype for job_process_spawn().
	* init/tests/test_job.c: test_new(): Updated logic for log array.
	* init/tests/test_job_process.c: test_run():
	  - Updated logic for log array.
	  - Added ProcessType to job_process_spawn() calls.

2012-03-05  James Hunt  <james.hunt@ubuntu.com>

	* init/job_process.c: job_process_spawn(): If pty setup fails,
	  log message and disable logging for job.
	* init/man/init.5: Explain new behaviour should pty setup fail.
	* init/tests/test_job_process.c: Updated disabled test
	  "when no free ptys" for new behaviour.

2012-03-01  James Hunt  <james.hunt@ubuntu.com>

	* init/job_class.c:
	  - job_class_get_instance():
	    - Use nih_local to avoid memory leak should nih_strcat_sprintf()
	      fail.
	    - Formatting.
	  - job_class_start():
	    - Use nih_local to avoid memory leak should nih_strcat_sprintf()
	      fail.
	    - Formatting.
	* init/man/init.5: Add further pty details.

2012-02-13  James Hunt  <james.hunt@ubuntu.com>

	* init/log.c:
	  - log_flush(): Comments.
	  - log_read_watch():
	    - Improved comments.
	    - Don't re-attempt read on EAGAIN/EWOULDBLOCK since those errors are
	      nominally impossible due to the remote end of the pty already
	      having ended (LP: #926468).
	    - Added a debug-mode warning when 'badly-behaved' application
	      detected that leaks fds to its children, as this is generally a bug.
	* init/tests/test_job_process.c:
	  - test_run():
	    - "with single line command writing fast and exiting": added
	      waitpid() to ensure no EAGAIN.
	  - test_spawn():
	    - "with no such file, no shell and console log": added
	      waitpid() to ensure no EAGAIN.

2012-02-03  James Hunt  <james.hunt@ubuntu.com>

	* init/job_process.c: job_process_spawn():
	  - Set close-on-exec for pty_master.
	  - Ensure stdio buffers flushed prior to forking to ensure no data
	    leakage to child (should init be run with '--debug', or the tests
	    be run with redirected output, for example).
	  - Free log object if child process fails to exec(3) rather than just
	    closing fd. This ensures io watch is removed correctly. (LP: #922754)
	  - Only need to remap pty_master if CONSOLE_LOG in operation.
	* init/tests/test_job_process:
	  - fd_valid(): New helper function to determine if specified fd is valid.
	  - child(): Added new 'TEST_FDS' test to ensure no fd leakage to child
	    processes.
	  - test_run():
	    - New tests:
	      - "ensure sane fds with no console, no script"
	      - "ensure sane fds with no console, and script"
	      - "ensure sane fds with console log, no script"
	      - "ensure sane fds with console log, and script"
	      - "with single-line command running an invalid command, \
	         then a 1-line post-stop script"
	      - "with single-line command running an invalid command, \
	         then a 2-line post-stop script"
	      - "with single-line command running an invalid command, \
	         then a post-stop command"
	      - "with single-line command running an invalid command, \
	         then an invalid post-stop command"
	      - "with single-line command running a valid command, \
	         then a 1-line invalid post-stop command"
	    - Test "with single-line command running an invalid command":
	      - now diverts stderr output for less chatty test-run experience.
	      - Improved checking.
	    - Test "with setuid me" now diverts stderr output for less chatty
	      test-run experience.
	  - test_spawn():
	    - New tests:
	      - "with no such file, no shell and console log"
	      - "ensure sane fds with no console"
	      - "ensure sane fds with console log"
	* init/tests/test_log.c: test_log_destroy():
	  - New test "ensure watch freed when log destroyed"

2012-01-27  James Hunt  <james.hunt@ubuntu.com>

	* init/tests/test_job_process.c: test_run(): Fixed typo in
	  test "with setuid me" where uid value was being set to gid.

2012-01-25  James Hunt  <james.hunt@ubuntu.com>

	* init/job_process.c: job_process_terminated(): Free log to ensure data
	  written as soon as _any_ process ends (consider respawn jobs).
	* init/log.c:
	  - log_destroy():
	    - Improved documentation.
	    - Now calls new function log_flush().
	  - log_flush(): New function to ensure no lingering buffered job data
	    remains. Now considers EBADF (LP: #912558).
	  - log_io_reader():
	    - Added missing assert for @len.
	    - Simplified ENOSPC handling.
	    - Ensure log->io set to NULL to allow other routines to detect it
	      really has gone.
	  - log_file_write(): Added @len checks.
	  - log_read_watch(): New function to drain data from a watch descriptor
	    (which also must consider EBADF).
	* init/log.h: Added define for LOG_READ_SIZE.
	* init/tests/test_job_process.c:
	  - test_run():
	    - Added some extra pointer checks.
	    - Free class *before* checking file to ensure destructor invoked at
	      correct point.
	    - Added test "with single-line command running an invalid command"
	      (for scenario bug 912558 exposed).
	    - Added test "with single-line command writing fast and exiting".
	* init/tests/test_log.c: Changed all tests to use openpty(3) rather than
	  pipe(2) for semantic parity with actual code.
	* util/tests/test_user_sessions.sh:
	  - ensure_no_output(): Now calls check_job_output() and delete_job() to
	    simplify logic.
	  - delete_job(): Call get_job_file() rather than doing it long-hand.
	  - check_job_output(): New function.
	  - start_job(): Added allow_failure parameter.
	  - test_ensure_no_unexpected_output(): New test
	    "ensure command job does not create log file with invalid command".

2012-01-05  James Hunt  <james.hunt@ubuntu.com>

	* init/man/init.5: Explain that all job processes affected
	  by 'setuid' and 'setgid' stanzas.

2011-12-22  James Hunt  <james.hunt@ubuntu.com>

	* init/job_process.c: job_process_spawn():
	  - Set child handler to default rather than explicit ignore
	    to avoid test failures in environments that disallow
	    ignoring SIGCHLD.
	* init/tests/test_job_process.c: test_run():
	  - Changed timeout for test feature "ensure that no log
	    file written for CONSOLE_NONE".

2011-12-15  James Hunt  <james.hunt@ubuntu.com>

	* Makefile.am: Add missing TESTING.sessions to distribution.
	* contrib/vim/syntax/upstart.vim: Meta-data update and addition
	  of more standard (Ubuntu Upstart) events.
	* extra/man/upstart-udev-bridge.8: Ensure literal dashes used
	  for all command-line options.
	* extra/upstart-udev-bridge.c:
	  - udev_monitor_watcher(): Fix leak when obtaining udev value.
	  - make_safe_string(): Don't realloc since overhead too high
	  considering size of strings.
	* init/job_class.c: Typo.
	* init/job_process.c: job_process_spawn():
	  - Correct ignoring of SIGCHLD prior to grantpt(3) call.
	  - Removed redundant close(2) calls.
	  - Move declarations to top of block for
	    getpwnam(3)/getgrnam(3).
	* init/log.c:
	  - log_file_open(): Comments.
	  - log_file_write(): Added missing cast on
	    nih_io_buffer_shrink() call.
	* init/main.c: console_type_setter(): NihOptionSetter's should
	  return 0 on success.
	* init/man/init.5: lower-case all references to system jobs
	  and user jobs.
	* init/tests/test_job_process.c: Add missing include for
	  fnmatch.h.

2011-12-15  James Hunt  <james.hunt@ubuntu.com>

	* init/tests/test_job_process.c: test_run():
	  - Ensure process group killed for multi-process shell scripts.
	  - Change 'command-not-found' tests to use regex matching rather
	    than literal to allow for minor differences in /bin/sh variants
	    error output.

2011-12-13  James Hunt  <james.hunt@ubuntu.com>

	* configure.ac: Bump version to 1.5
	* NEWS: Begin new release

2011-12-13  James Hunt  <james.hunt@ubuntu.com>

	* NEWS: Release 1.4
	* configure.ac (NIH_COPYRIGHT): Update

2011-12-12  James Hunt  <james.hunt@ubuntu.com>

	Simplify logfile name encoding.
	
	* init/job_process.c: job_process_log_path(): Ditch D-Bus job name
	  encoding in path names for saner approach that simply remaps slash
	  characters (minimal surprises for users).
	* init/job_process.h: Addition of macros:
	  - JOB_PROCESS_LOG_FILE_EXT
	  - JOB_PROCESS_LOG_REMAP_FROM_CHAR
	  - JOB_PROCESS_LOG_REMAP_TO_CHAR
	* init/man/init.5: Update console section for simplified log filename
	  encoding approach.
	* init/test_job_process.c: test_log_path(): Updates for simplified
	  logfile name encoding.
	* util/tests/test_user_sessions.sh: Updates for simplified
	  logfile name encoding: removed dbus_encode() and replaced with
	  upstart_encode().

2011-12-12  James Hunt  <james.hunt@ubuntu.com>

	* extra/man/upstart-udev-bridge.8:
	  - Added new '--no-strip' option.
	  - Added missing '--daemon', '--debug' and '--help' options.
	* extra/upstart-udev-bridge.c:
	  XXX: Behavioural change: non-printable bytes are now removed
	  by default from all udev message data to handle buggy
	  hardware devices which expose this data to userland (the
	  kernel simply passes it through verbatim). To revert to old
	  behaviour (where no udev message data is modified), specify
	  the new '--no-strip' option (LP: #829980).
	  - make_safe_string(): New function to cleanse udev data.
	  - udev_monitor_watcher():
	    - Cleanse udev data unless '--no-strip' specified.
	    - Fixed possible crash should 'action' not be set.
	    - Fixed possible crash should 'devname' not be set
	      and '--debug' specified.

2011-12-09  James Hunt  <james.hunt@ubuntu.com>

	* Merge of 'setuid' + 'setgid' stanzas from
	  Evan Broder (lp:~broder/upstart/drop-privileges).

2011-12-09  James Hunt  <james.hunt@ubuntu.com>

	Introduction of 'log' argument to 'console' stanza allowing
	system job output only to be captured.
	
	* contrib/vim/syntax/upstart.vim: Added 'log' and missing
	  'none'.
	* init/Makefile.am: Update for log.c, log.h and test_log.c.
	* init/job.c: job_new(): Initialize log.
	* init/job.h: Add Log pointer to Job.
	* init/job_class.c:
	  - XXX: behaviour change: Default for 'console'
	    is now CONSOLE_LOG rather than CONSOLE_NONE.
	    Rationale is that if a job does produce output, you want to see
	    it since the chances are it will contain useful error details.
	  - Added default_console variable.
	  - job_class_console_type(): New function to parse console type
	    string.
	* init/job_class.h:
	  - Added CONSOLE_LOG to ConsoleType and updated documentation
	    for ConsoleType.
	  - Added prototype for job_class_console_type().
	* init/job_process.c:
	  - New log_dir and disable_job_logging variables.
	  - job_process_run(): Updated to reflect new parameter for
	    job_process_spawn().
	  - job_process_spawn(): Now accepts a Job rather than a
	    JobClass to allow job->log and class->console to be handled
	    appropriately. Now creates pty master and slave fds for
	    console logging. Simplified code for file descriptor
	    switching by using new job_process_remap_fd().
	  - job_process_error_read(): Added entries for:
	    - JOB_PROCESS_ERROR_OPENPT_MASTER
	    - JOB_PROCESS_ERROR_OPENPT_UNLOCKPT
	    - JOB_PROCESS_ERROR_PTSNAME
	    - JOB_PROCESS_ERROR_OPENPT_SLAVE
	  - job_process_log_path(): New function that returns full path to log
	    file for specified Job.
	  - job_process_remap_fd(): New function to ensure file
	    descriptors do not collide.
	* init/job_process.h:
	  - Updated JobProcessErrorType with new entries:
	    - JOB_PROCESS_ERROR_OPENPT_MASTER
	    - JOB_PROCESS_ERROR_OPENPT_UNLOCKPT
	    - JOB_PROCESS_ERROR_PTSNAME
	    - JOB_PROCESS_ERROR_OPENPT_SLAVE
	  - job_process_spawn(): Updated prototype.
	  - job_process_log_path(): Added prototype.
	* init/main.c:
	  - handle_logdir(): New function for overriding log directory.
	  - console_type_setter(): New Function to handle selection of
	    default console value.
	  - Added following command-line options:
	    - '--default-console'
	    - '--logdir'
	    - '--no-log'
	* init/man/init.5:
	  - Update and restructure of section on 'console' stanza.
	  - Added a FILES section.
	* init/man/init.8: Updated with details of new options:
	  - '--default-console'
	  - '--logdir'
	  - '--no-log'
	* init/parse_job.c: stanza_console(): Updated for "log".
	* init/paths.h: Added defines for JOB_LOGDIR and LOGDIR_ENV.
	* init/session.c:
	  - Added missing function headers.
	* init/system.c: system_setup_console(): Update for CONSOLE_LOG.
	* init/test_conf.c:
	  - TEST_FORCE_WATCH_UPDATE(): Removed debug.
	  - test_override(): Removed erroneous comment.
	  - test_select_job(): Added variable attributes to keep gcc 4.6 happy.
	* init/test_event.c: Explicitly set console type to CONSOLE_NONE to
	  retain behaviour of existing tests.
	* init/test_job.c:
	  - test_job_new(): Ensure log object not created on Job instantiation.
	  - test_change_state(): Explicitly set console type to CONSOLE_NONE to
	    retain behaviour of existing tests.
	* init/test_job_class.c:
	  - test_new(): Ensure console type now defaults to CONSOLE_LOG.
	  - Explicitly set console type to CONSOLE_NONE to retain behaviour of
	    existing tests.
	* init/test_job_process.c:
	  - Added various new macros to simplify test code.
	  - child(): New child_tests added for TEST_OUTPUT and TEST_SIGNALS.
	  - get_available_pty_count(): New function.
	  - Explicitly set console type to CONSOLE_NONE to retain behaviour of
	    existing tests.
	  - test_run(): Added new tests for CONSOLE_LOG.
	  - test_spawn(): Added new tests for CONSOLE_LOG.
	  - test_log_path(): New function.
	  - test_handler(): Added UPSTART_LOGDIR support to 
	  - main():
	    - Update to allow number of forks to be specified when run as a child
	      process.
	    - Added call to test_log_path().
	    - initialize various subsystems since before, functions run from
	      main() had to be run in the order specified and exactly as listed
	     (certain tests relied on previous tests initializing a subsystem
	     which gives unexpected results and thus confusing behaviour
	     if the order of tests is changed).
	* init/test_parse_job.c: Added new test to test_stanza_console() for
	  "console log".
	* util/tests/test_user_sessions.sh: Added tests for job logging
	  to ensure no unexpected output recorded for user jobs.

2011-11-16  Petr Lautrbach <plautrba@redhat.com>
	* init/parse_job.c, init/job_class.c, init/job_class.h: Added "usage"
	stanza which is used by initctl command.
	* init/tests/test_parse_job.c: Tests for "usage" stanza
	* init/man/init.5: "usage" stanza documentation.
	* util/initctl.c, util/man/initctl.8: Added "inictl usage" command.
	* util/tests/test_initctl.c: Tests for ""inictl usage" command.

2011-08-11  Scott James Remnant  <keybuk@google.com>

	* init/job_process.c (job_process_spawn): Can't return on
	dup2() error, we're in the child. Return an error back to
	the child properly.

	* init/job_process.c (job_process_spawn), init/main.c: error
	should be ENOENT

	* init/job_class.c, init/job_class.h: Move constants into the
	header file so they can be found from other source files.
	* init/job_process.c (job_process_spawn): Only adjust the OOM
	score if it isn't the default
	* init/main.c: Apply the default OOM score to the init process
	itself.

	* init/main.c: Deal with failure to setup the system console by
	falling back to /dev/null, so we don't end up without default fds
	and castrate the process.

2011-08-10  Scott James Remnant  <keybuk@google.com>

	* init/job_class.c (job_class_new): nit, use #defines for the default
	nice level and oom score adjustment.
2011-07-25  James Hunt  <james.hunt@ubuntu.com>

	* init/job_process.c: job_process_spawn():
	  - Added dup2() return check.
	* TESTING.sessions: Updated with information on user sessions.
	* init/job_process.c:
	  - job_process_spawn():
	    - Change group before user and do it as early as possible.
	    - Ensure non-priv user is able to read script fd. Default system
	      behaviour is seemingly not consistent/defined, so force it
	      to be (LP: #813052)
	    - Ensure cwd for user job is home directory by default.
	  - job_process_error_read():
	    - Added handling for JOB_PROCESS_ERROR_SETUID and
	      JOB_PROCESS_ERROR_SETGID (LP: #807293).
	    - Added new entry for JOB_PROCESS_ERROR_CHOWN.
	* init/job_process.h:
	  - Added entry for JOB_PROCESS_ERROR_CHOWN in JobProcessErrorType.
	* init/man/init.5: Update for user jobs explaining behaviour of stanzas
	  which manipulate system resource limits and when the init
	  daemon reads the users job directory.
	* util/tests/test_user_sessions.sh: New script for testing user sessions
	  (NOTE: this is *NOT* run automatically).
	* init/session.c: session_from_dbus(): Handle case where a users
	  home directory is changed or where a uid is re-used for a
	  different username.
	* init/session.h: Updated comments for Session object.
	* init/man/init.5: Explain that symbolic links are not supported.

2011-07-22  James Hunt  <james.hunt@ubuntu.com>

	* util/man/initctl.8: Clarify semantics of restart(8)
	  command (LP: #731225).

2011-07-20  James Hunt  <james.hunt@ubuntu.com>

	* util/tests/test_initctl.c:
	  - test_show_config(): /* fall through :) */
	  - test_check_config(): Manually start and stop dbus-daemon to work
	    around change in dbus autostart behaviour which causes issues when
	    running the tests in a chroot and non-X11 environment (see dbus commit
	    cea055514a9dfc74e7f0515cf4a256da10a891bc).

2011-06-14  James Hunt  <james.hunt@ubuntu.com>

	* NEWS: Release 1.3

2011-06-14  James Hunt  <james.hunt@ubuntu.com>

	* contrib/vim/syntax/upstart.vim: Updates for kill, oom, expect
	and limit.  

2011-06-07  Scott James Remnant  <scott@netsplit.com>

	* init/job_process.c (job_process_spawn): Make sure we don't close
	our own file descriptor if it already has the right value.

2011-06-06  James Hunt  <james.hunt@ubuntu.com>
	
	Add override file support.

	* init/conf.c:
	  - conf_reload_path(): Now takes an extra override_path parameter.
	  - is_conf_file() / is_conf_file_std() / is_conf_file_override(): New
	    functions to determine type of given file path.
	  - toggle_conf_name(): New function which convert a conf file
	    name to an override name and vice versa.
	  - majority of remaining functions updated to handle override
	    files.
	* init/conf.h: Prototypes.
	* init/job_class.c: Whitespace.
	* init/man/init.5: Updated to document override file support.
	* init/man/init.8: Added reference to control-alt-delete(7) man page.
	* init/paths.h: New macros CONF_EXT_OVERRIDE, CONF_EXT_STD,
	  IS_CONF_FILE_OVERRIDE and IS_CONF_FILE_STD.
	* init/parse_conf.c: Added assertion to remind us forcibly to add
	  override-handling code for directories if we ever allow content in
	  'init.conf'.
	* init/parse_job.c (parse_job): Additional parameter 'update' to
	  allow override files to replace existing Job details.
	* init/parse_job.h: Updated parse_job() prototype.
	* init/test_conf.c
	  - New macros TEST_ENSURE_CLEAN_ENV() and
	    TEST_FORCE_WATCH_UPDATE().
	  - test_override(): New function.
	  - test_toggle_conf_name(): New function.
	* init/test_parse_job.c:
	  - Updated for extra parse_job() parameter.
	  - added a test feature to test_parse_job() to exercise new
	    parameter to parse_job().
	* util/man/initctl.8: Clarified what it means to restart a job.

	Add udev and socket bridges.
	
	* Makefile.am: Added extra directory.
	* New files:
	  - extra/Makefile.am
	  - extra/conf/upstart-socket-bridge.conf
	  - extra/conf/upstart-udev-bridge.conf
	  - extra/man/socket-event.7
	  - extra/man/upstart-socket-bridge.8
	  - extra/man/upstart-udev-bridge.8
	  - extra/upstart-socket-bridge.c
	  - extra/upstart-udev-bridge.c
	* configure.ac:
	  - Check for udev (for upstart-udev-bridge).
	  - Add extra/Makefile to AC_CONFIG_FILES.
	* dbus/com.ubuntu.Upstart.xml: Add EmitEventWithFile method.
	* init/control.c:
	  - control_emit_event(): Now a wrapper for control_emit_event_with_file.
	  - control_emit_event_with_file(): New function that operates on an fd.
	* init/control.h: Prototype for control_emit_event_with_file().
	* init/event.c:
	  - event_new(): Initialize event fd.
	  - event_pending_handle_jobs(): Now calls event_operator_fds().
	* init/event.c: Add fd to Event struct.
	* init/event_operator.c: event_operator_fds(): New function.
	* init/event_operator.h: Prototype for event_operator_fds().
	* init/job.c: job_new(): Initialize fd members.
	* init/job.h: Add fds and num_fds to Job struct.

2011-06-03  James Hunt  <james.hunt@ubuntu.com>

	Add session support. Note that there are no automatically runnable and
	explicit tests yet. However, see TESTING.sessions.
	
	* TESTING.sessions: ASCII (reStructuredText) document explaining
	  how to run manual tests for session support (for chroots).
	* dbus/Upstart.conf: Simplified to support allowing users to invoke
	  all methods (since Upstart now isolates commands by user).
	* init/Makefile.am: Added session.[ch] files.
	* init/session.c: New file. Note that session_from_dbus() will disable sessions
	  (by returning the NULL session) if environment variable "UPSTART_NO_SESSIONS"
	  is set to any value (used by tests).
	* init/session.h: New file.
	* init/parse_job.h: parse_job(): Add session pointer to prototype.
	* init/parse_job.c:
	  - parse_job(): Add session parameter.
	  - Update calls to job_class_new() to pass session pointer.
	* init/job.c: job_new(): Crucial change to ensure chroot sessions have
	  a unique D-Bus name (LP:#728531).
	* init/job_class.c: 
	  - job_class_new(): Add session parameter and session support.
	  - job_class_remove(): Add session parameter to prototype.
	  - job_class_consider(): Only consider jobs from the appropriate session.
	  - job_class_reconsider(): Only consider jobs from the appropriate session.
	  - job_class_start(): Disallow out-of-session modification.
	  - job_class_stop(): Disallow out-of-session modification.
	  - job_class_restart(): Disallow out-of-session modification.
	* init/main.c: Add "--no-sessions" command-line option to disable
	  sessions and revert to traditional behaviour.
	* init/job_class.h: 
	  - job_class_new(): Add session pointer to prototype.
	  - JobClass: Add session member.
	* init/job_process.c: job_process_spawn():
	  - Call chroot(2) for chroot sessions.
	  - Call setuid(2) for user session jobs.
	* init/job.c:
	  - job_emit_event(): Set session for event.
	  - job_start(): Disallow out-of-session modification.
	  - job_stop(): Disallow out-of-session modification.
	  - job_restart(): Disallow out-of-session modification.
	* init/event.h: Event: Add session member.
	* init/event.c:
	  - event_new(): initialize session to NULL.
	  - event_pending_handle_jobs(): Add session handling.
	  - event_finished(): Set session for failure event.
	* init/control.c:
	  - control_get_job_by_name(): Add session handling.
	  - control_get_all_jobs(): Add session handling.
	  - control_emit_event(): Add session handling.
	* init/conf.c:
	  - conf_source_new(): Initialise session to NULL.
	  - conf_reload_path(): Pass session to parse_job().
	  - conf_select_job(): Add session parameter.
	* init/conf.h:
	  - ConfSource: Add session member.
	  - conf_select_job(): Add session parameter to prototype.
	* All tests updated to set "UPSTART_NO_SESSIONS" (to disable
	  sessions).

2011-06-02  James Hunt  <james.hunt@ubuntu.com>

	* contrib/bash_completion/upstart:
	  - Made function names more meaningful:
	  - _upstart_jobs: Now returns a unique list
	  - _upstart_events (nee _upstart_named_events ) now considers all
	    "emits" tokens.
	  - Updates for "check-config" and "show-config".
	  - Added "--session" option.
	  - Added "--no-wait" for emit, reload and restart.

	Man page updates.
	
	* init/man/init.5:
	  - Quoted dashes.
	  - Explain handling of duplicated stanzas.
	  - "respawn": Document default count and interval.
	  - "emits": Reference "initctl check-config".
	  - Added BUGS section.
	  - Added copyright.
	* init/man/init.8:
	  - Quoted dashes.
	  - See Also: Added control-alt-delete(7).
	* util/man/initctl.8:
	  - Quoted dashes.
	  - "restart": Clarified meaning.
	  - "list": Explained "stop/waiting" jobs.

2011-06-01  James Hunt  <james.hunt@ubuntu.com>

	Add D-Bus session support to initctl.
	
	* util/initctl.c:
	  - Added "--session" command-line option.
	  - dbus_bus_type_setter(): New function used by option parser to
	    distinguish system/session D-Bus bus type.
	  - system_bus variable now replaced by two others: use_dbus (boolean)
	    and dbus_bus_type.
	  - upstart_open(): Updated to handle multiple D-Bus bus types.
	* util/man/initctl.8: Update for "--session" option.
	* util/tests/test_initctl.c: Updated to make use of use_dbus and
	  dbus_bus_type rather than system_bus.

	Add "show-config" command to initctl.
	
	* util/initctl.c:
	  - New functions:
	    - job_class_condition_handler(): Handler function to retrieve job conditions.
	    - job_class_condition_err_handler(): Handler error function for
	      job_class_condition_handler().
	    - job_class_parse_events(): Convert RPN "start on" and "stop on" conditions to
	      human-readable format.
	    - job_class_show_emits(): Display events which job emits.
	    - job_class_show_conditions(): Make D-Bus calls to retrieve "start on" and
	      "stop on" conditions.
	    - show_config_action: Handle "show-config" command..
	* util/initctl.h: New file providing stack-handling functionality for
	  RPN parsing for "show-config" command.
	* util/Makefile.am: Added initctl.h to initctl_SOURCES.
	* util/man/initctl.8: Updated for "show-config" command and associated
	  options.
	* util/tests/test_initctl.c:
	  - New macros START_UPSTART, STOP_UPSTART, RUN_COMMAND, CREATE_FILE and DELETE_FILE.
	    These are required since due to the introduction of the
	    "show-config" initctl command, initctl is no longer solely a proxy
	    to Upstart: it now has some intelligence (it parses the 
	    "emits", "start on" and "stop on" conditions) and thus must be
	    tested directly.
	  - test_show_config(): New function to test "initctl show-config".
	  - in_chroot(): New function to detect if tests are being run from
	    within a chroot environment.
	  - dbus_configured(): New function which performs a basic check to
	    establish if D-Bus is configured correctly.
	  - main(): Added call to test_show_config(), conditional on
	    a non-chroot environment and a working D-Bus system.

	Add "check-config" command to initctl.
	
	* util/initctl.c:
	  - New functions:
	    - allow_event(): Determine if specified event is erroneous or not.
	      Handles globbing.
	    - allow_job(): Determine if specified job is erroneous or not.
	      Handles variables (such as instance variables).
	    - check_condition(): High-level function to handle checking start
	      on/stop on conditions.
	    - check_config_action: Handler for "check-config" command.
	    - display_check_errors(): Display errors from expression tree nodes
	      that are in error.
	    - eval_expr_tree(): Evaluate expression tree.
	    - ignored_events_setter(): handler for '--ignore-events' command-line
	      option for "check-config" command.
	    - tree_filter(): Used for filtering expression tree nodes.
	  - show_config_action(): Update for check-config mode.
	  - job_class_parse_events(): Update for check-config mode.
	  - job_class_show_emits(): Update for check-config mode.
	* util/initctl.h:
	  - Added structs for JobCondition, CheckConfigData and ExprNode.
	  - New macros: MAKE_EXPR_NODE() and MAKE_JOB_CONDITION().
	* util/tests/test_initctl.c:
	  - test_check_config(): New function to test "initctl check-config".
	  - main(): Added call to test_check_config(), conditional on
	    a non-chroot environment and a working D-Bus system.
	* util/man/initctl.8: Updated for "check-config" command and associated
	  options.
	* conf/rc-sysinit.conf: Added "emits" stanza, required by
	"check-config".

	Addition of initctl2dot script for visualisation.
	
	* Makefile.am: Added scripts directory.
	* configure.ac: Updated AC_CONFIG_FILES for scripts/Makefile.
	* scripts/Makefile.am: Makefile for scripts.
	* scripts/initctl2dot.py: Python script to produce dot(1) graphs of
	  "initctl show-config" output.
	* scripts/man/initctl2dot.8: Man page for initctl2dot.py script.

	Addition of init-checkconf script.
	
	* scripts/init-checkconf.sh: Script to determine if specified job
	  config file is valid or not.
	* scripts/man/init-checkconf.8: Man page for init-checkconf.sh.
	* scripts/Makefile.am: Added init-checkconf script and man
	  page.

2011-05-31  James Hunt  <james.hunt@ubuntu.com>

	Add command-line option to use D-Bus session bus (for testing).
	
	* init/control.c:
	  - Added new boolean use_session_bus.
	  - Updated comments.
	  - control_handle_bus_type(): New function to allow selection of
	    session bus via env var "UPSTART_USE_SESSION_BUS".
	    Also logs use of session bus if use_session_bus set.
	  - control_bus_open(): Now connects to either D-Bus system bus or session bus.
	* init/control.h: New define for USE_SESSION_BUS_ENV.
	* init/main.c: Addition of "--session" command-line option.
	* init/man/init.8: Update for new "--session" command-line option.

	* Corrected copyright notices.

	Add option to allow alternate location for job config files.
	
	* init/main.c:
	  - Added "--confdir <dir>" command-line option.
	  - handle_confdir(): New function to select alternate confdir using env
	    var "UPSTART_CONFDIR" or command-line option (for testing).
	* init/paths.h: Added define for CONFDIR_ENV.
	* init/man/init.8: Update for new "--confdir" command-line option.

	Add ability to suppress initial event and/or change its name.
	
	* init/main.c: New command-line options: "--no-startup-event" and
	  "--startup-event". If "--no-startup-event" specified, log message as a
	  debug aid.
	* init/man/init.8: Documentation for new command-line options:
	  "--no-startup-event" and "--startup-event".

2011-05-12  Marc - A. Dahlhaus  <mad@wol.de>

	* init/job_class.h (JobClass): Add kill signal member
	* init/job_class.c (job_class_new): Initialise kill signal
	* init/tests/test_job_class.c (test_new): Check kill signal initialised
	correctly.
	* init/system.c (system_kill): Change to accept a signal rather than
	a boolean.
	* init/system.h: Update prototype
	* init/tests/test_system.c (test_kill): Update tests to pass signals
	by value.
	* init/job_process.c (job_process_kill, job_process_kill_timer): Pass
	the configured kill signal, or SIGKILL, to the function rather than
	TRUE/FALSE.
	* init/parse_job.c (stanza_kill): Add parsing for kill signal.
	* init/tests/test_parse_job.c (test_stanza_kill): Check parsing works
	* init/errors.h: Add illegal signal error and string.
	* init/man/init.5: Update documentation

	* init/job_class.h (JobClass): Replace oom_adj with oom_score_adj
	* init/job_class.c (job_class_new): Replace oom_adj with oom_score_adj.
	* init/job_process.c (job_process_spawn): Write the new score
	adjustment, falling back to calculating and writing the old value if
	necessary.
	* init/parse_job.c (stanza_oom): Parse both the new and old values,
	converting the old value to the new value if present.
	* init/errors.h: Add new error string.
	* init/man/init.5: Documentation update.
	* init/tests/test_job_class.c (test_new): Update check.
	* init/tests/test_parse_job.c (test_stanza_oom): Update tests.

2011-05-12  Scott James Remnant  <scott@netsplit.com>

	* init/job_process.c (job_process_run): Always make the shell script
	fd 9, since that's the highest that shells are required by POSIX to
	support.  Pass the file descriptor to job_process_spawn()
	(job_process_run): Accept the extra file descriptor, moving it to fd 9.
	(job_process_error_read): Add handling for error condition.
	* init/job_process.h: Adjust prototypes, add constant
	* init/tests/test_job_process.c (test_spawn): Add argument to call in
	tests

2011-03-22  Scott James Remnant  <scott@netsplit.com>

	* configure.ac: Bump version to 1.3
	* NEWS: Begin new release

	* NEWS: Release 1.2

	* init/job_process.c (job_process_run): Correct shell redirection;
	the form we used dosen't work with at least pdksh

2011-03-16  Scott James Remnant  <scott@netsplit.com>

	* configure.ac: Bump version to 1.2
	* NEWS: Begin new release

	* NEWS: Release 1.1

	* configure.ac (NIH_COPYRIGHT): Update

	* init/main.c: Don't close the console until initialization is
	complete.

	* util/Makefile.am (uninstall-hook): Clean up symlinks on uninstall

	* init/environ.c (environ_all_valid): Only verify that an = is present
	(environ_valid): Drop this function, the part of POSIX I read about
	valid environment variable names only applies to other things defined
	by POSIX, elsewhere it explicitly says Applications may do whatever
	they like (and even encourages to avoid conflict)
	(environ_expand_until): Remove validity check for name.
	* init/environ.h: Update header.
	* init/tests/test_environ.c (test_valid): Drop tests.
	(test_all_valid): Drop name tests.
	(test_expand): Remove illegal expansion test.
	* init/tests/test_control.c (test_emit_event): Remove the test case for
	an invalid name in the environment.
	* init/tests/test_job_class.c (test_start, test_stop)
	(test_restart): Change the invalid argument tests to use an entry
	without an = as the invalid test.

	* util/reboot.c: pass '-H' to shutdown when called as 'halt'

	* init/job_process.c (job_process_handler): Check the job's normal exit
	list, decrease log priority of messages from warning to information if
	the exit status or signal is in the list.
	* init/tests/test_job_process.c (test_handler): Change the normal exit
	test cases to not expect the warning

	* init/job_process.c (job_process_run): Prepend a shell command to the
	pasted script to force the shell to close the file descriptor being
	used to paste the script. The shell will already have a new copy when
	it opened the path.

2011-03-15  James Hunt  <james.hunt@ubuntu.com>

	* init/conf.c (conf_source_reload, conf_source_reload_dir): Fix typos
	in doc-strings
	* init/job_process.c (job_process_run): Fix typo in doc-string
	* init/parse_job.c (stanza_env): Fix typo in doc-string

2011-03-15  Patty Langasek  <harmoney@dodds.net>

	* init/man/init.5: Grammar fixes

2011-03-15  Jacek Konieczny  <jajcus@jajcus.net>

	* contrib/vim/syntax/upstart.vim: Further improve syntax hilighting

2011-03-01  Scott James Remnant  <scott@netsplit.com>

	* configure.ac: Bump version to 1.1
	* NEWS: Begin new release

	* NEWS: Release 1.0

2011-02-17  Scott James Remnant  <scott@netsplit.com>

	* configure.ac, NEWS: Bump version to 1.0
	* TODO: Update.

	* init/tests/test_conf.c (test_source_reload_job_dir): Add tests for
	a crasher bug when a file is created called ".conf"
	* init/conf.c (conf_dir_filter): Apply fix for the crasher; check that
	the character before the ".conf" extension is not "/"
	* NEWS: Update.

2011-01-06  Petr Lautrbach  <plautrba@redhat.com>

	* init/job_process.c (job_process_termianted): Don't rewind the
	utmp file between updates.
	* init/tests/test_job_process.c (test_utmp): Add test case for
	newer mingetty behaviour.

2010-12-21  James Hunt  <james.hunt@ubuntu.com>

	* contrib/bash_completion/upstart: Add bash completion script.
	* contrib/Makefile.am (EXTRA_DIST): Include in tarball.
	* NEWS: Update.

2010-12-20  Scott James Remnant  <scott@netsplit.com>

	* NEWS: update.

2010-12-20  Petr Lautrbach  <plautrba@redhat.com>

	* init/job_process.c (job_process_terminated): On termination of
	a job, update the utmp file replacing any existing entry for that
	pid with a DEAD_PROCESS entry; likewise append an entry to wtmp.
	* init/tests/test_job_process.c (test_utmp): Test utmp handling.

	* util/shutdown.c: Exit non-zero if unable to shutdown the system.

2010-12-14  Scott James Remnant  <scott@netsplit.com>

	* configure.ac: Bump version to 0.6.8
	* NEWS: Begin new release

	* NEWS: Release 0.6.7

	* dbus/com.ubuntu.Upstart.Job.xml (start_on, stop_on, emits): Add new
	properties to return the job's relationship to events.
	* init/job_class.c (job_class_get_start_on)
	(job_class_get_stop_on, job_class_get_emits): Implement the properties
	* init/job_class.h: Add prototypes.
	* init/tests/test_job_class.c (test_get_start_on)
	(test_get_stop_on, test_get_emits): Test the new properties too

2010-12-14  James Hunt  <james.hunt@ubuntu.com>

	* init/parse_job.c (stanza_manual): New function to handle manual
	stanza.
	* init/tests/test_parse_job.c (test_stanza_manual): New function to
	test manual stanza.
	* init/man/init.5: Update for manual stanza.

2010-12-14  James Hunt <james.hunt@ubuntu.com>

	* init/job_class.h: Added debug member.
	* init/job_class.c: Initialized debug member.
	* init/job_process.c: Pause child using raise(3).
	* init/main.c: Display PID+PPID for debug builds.
	* init/parse_job.c: Added new function stanza_debug.
	* init/tests/test_job_process.c (test_spawn): Added test for debug stanza.

2010-12-10  Scott James Remnant  <scott@netsplit.com>

	* dbus/upstart.h (DBUS_SERVICE_UPSTART, DBUS_ADDRESS_UPSTART):
	For debugging purposes, when -DDEBUG is given, change the values of
	these constants.  You'll need to modify your own D-Bus configuration
	of course.

2010-12-09  Scott James Remnant  <scott@netsplit.com>

	* init/tests/test_job.c (test_change_state): Add missing
	DBUS_TYPE_INVALID to dbus_message_get_args() call.

2010-12-08  Colin Watson  <cjwatson@debian.org>

	* dbus/com.ubuntu.Upstart.Instance.xml (GoalChanged, StateChanged)
	(Failed): New signals.
	* init/job.c (job_change_goal): Emit GoalChanged signal after
	(job_change_state): Emit StateChanged signal after changing state.
	(job_failed): Emit Failed signal after marking job as failed.
	* init/tests/test_job.c (test_change_goal): Test for this.
	(test_change_state): Test for this.
	* NEWS: Update.

2010-12-08  James Hunt  <james.hunt@ubuntu.com>

	* init/event.c, init/event_operator.c: Fix grammar and factual errors
	in comments.
	* init/man/init.5: Fix grammar errors and clarify export behaviour.

2010-12-08  Clint Byrum  <clint@ubuntu.com>

	* init/man/init.5: Typo existing -> exiting

2010-08-12  Scott James Remnant  <scott@netsplit.com>

	* init/job_process.c (job_process_spawn): We can fail to open the
	system console for various reasons, sometimes because there isn't
	a console (ENXIO or ENODEV) but worse due to kernel race conditions
	on SMP/multi-core systems (EIO).  If "console output" is used, and
	these happen, fall back to /dev/null.

2010-04-27  Scott James Remnant  <scott@netsplit.com>

	* configure.ac: Bump version to 0.6.7
	* NEWS: Begin new release

	* NEWS: Release 0.6.6

	* configure.ac: Bump the requirement of libnih to 1.0.2 after
	verifying that building using --with-local-libnih and an earlier
	version installed still works.

2010-04-24  Scott James Remnant  <scott@netsplit.com>

	* configure.ac: Replace the --with-local-libnih code with an
	expansion of the NIH_WITH_LOCAL_LIBNIH macro that now contains it.
	* README: Bump libnih version.

2010-03-31  Colin Watson  <cjwatson@ubuntu.com>

	* init/man/init.5 (env): Document behaviour when the environment
	variable's value is omitted.
	* init/parse_job.c (stanza_env): Document that arguments may be
	simply VAR as well as VAR=VALUE.

2010-03-02  Michael Biebl  <mbiebl@gmail.com>

	* configure.ac: Remove double-quoting from NIH_CFLAGS and
	NIH_DBUS_CFLAGS when using --with-local-libnih

2010-02-26  Scott James Remnant  <scott@netsplit.com>

	* NEWS: Update.

	* init/job_process.c (job_process_run): Since /proc is always mounted,
	guaranteed because we mount it ourselves if it isn't, we don't need
	to check for it and can always use /proc/self/fd/NNN when we want.
	* init/tests/test_job_process.c (test_run): Since /proc is always
	mounted, we don't need to check for it and skip tests.

	* init/system.c (system_mount): Add function to mount a kernel
	filesystem (ie. /proc and /sys)
	* init/system.h: Add header.
	* init/main.c: Mount /proc and /sys on initialisation.

	* init/paths.h (DEV_FD): Drop this definition, it's needless.
	* init/job_process.c (job_process_run): Rather than using /dev/fd,
	use /proc/self/fd which is more Linuxish and is always guaranteed to
	exist when /proc is mounted - needing no symlinks.
	* init/tests/test_job_process.c (test_run): Adjust test to match.

2010-02-09  Scott James Remnant  <scott@netsplit.com>

	* configure.ac: Use NIH_COPYRIGHT instead of AC_COPYRIGHT

2010-02-04  Scott James Remnant  <scott@netsplit.com>

	* configure.ac: Bump version to 0.6.6
	* NEWS: Begin new release

	* NEWS: Release 0.6.5

	* util/tests/test_initctl.c (test_reload_action): Don't send
	SIGHUP to the server process, it'll be terminated anyway since
	reload doesn't loop.

	* init/event_operator.c (event_operator_match): Support operator
	negation using !=
	* init/tests/test_event_operator.c (test_operator_update): Add
	test cases for negation.
	* init/man/init.5: Add negation to documentation

	* init/man/init.8: Improve reference to init(5) to make it more
	obvious that this is where documentation can be found.
	* init/man/init.5: Add Upstart to the title to make it show up
	with man -k upstart

	* init/man/init.8: Add missing OPTIONS section, documenting the
	--verbose option.

	* init/main.c (main): After resetting the system console, close it
	again and reopen /dev/null for ourselves so we don't hold the
	system console open.

	* init/job_process.c (job_process_error_abort): Free the error
	before exiting.

	* util/initctl.c (reload_action): Add a reload command, this obtains
	the pid of the main process of the given job instance and sends
	SIGHUP to it.  It might not be in its final form, but it's damned
	useful for now.
	* util/tests/test_initctl.c (test_reload_action): Add test cases.
	* util/man/initctl.8: Add documentation for the reload command,
	and missing documentation for restart.
	* util/Makefile.am (install-data-hook, install-exec-hook): Create
	additional reload symlinks.

	* util/reboot.c (main): Restore the sync() system call before
	calling reboot(); the Linux kernel says we have to do this, and I
	suspect that ext4 is no longer forcing this before power off.

	* init/main.c (hup_handler): Move call to reconnect to D-Bus system
	bus into new function
	(usr1_handler): This is because a config reload "forgets" existing
	state, such as events that were pending.
	(main): Add SIGUSR1 signal handler.

	* init/job_process.c (job_process_handler): Reduce priority of the
	stopped/continued by signal messages to informational.

2010-02-03  Scott James Remnant  <scott@netsplit.com>

	* util/shutdown.c (shutdown_now): Free error before exiting.

2010-02-03  Johan Kiviniemi  <johan@kiviniemi.name>

	* conf/rc-sysinit.conf: Don't replace DEFAULT_RUNLEVEL with an
	empty string when there is no "initdefault" line in /etc/inittab

2010-02-03  Scott James Remnant  <scott@netsplit.com>

	Update code to work with libnih 1.0.1

	* init/tests/test_event.c (test_new): Replace TEST_ALLOC_ORPHAN(env)
	with TEST_ALLOC_PARENT(env, NULL); discard environment after creating
	event from it
	* init/tests/test_event_operator.c (test_operator_new): Replace
	TEST_ALLOC_ORPHAN(env) with TEST_ALLOC_PARENT(env, NULL); discard
	environment after creating event from it
	* init/tests/test_control.c (test_emit_event): Discard event
	environment after emission
	* init/init.supp: Add nih_alloc_ref_new() to init functions

	libnih is now released as its own project, so rather than expecting
	to include it with the source we depend on it being outside of it.

	* Makefile.am (SUBDIRS): Remove m4 directory along with the nih bits.
	(EXTRA_DIST): Remove ChangeLog.nih
	* configure.ac (AM_INIT_AUTOMAKE): Remove dist-bzip2, since we don't
	actually use it; add color-tests and silent-rules.
	(AM_SILENT_RULES): Use silent rules by default
	(AM_MAINTAINER_MODE): Enable maintainer mode by default (as before),
	but allow it to be disabled
	(AM_GNU_GETTEXT_VERSION): Bump to 0.17
	(NIH_INIT): Replace with the expanded out calls that we actually need.
	(AC_CONFIG_FILES): Remove nih directories
	Add magic to allow use of a local libnih source tree.
	* init/Makefile.am (AM_CFLAGS): Add NIH_CFLAGS and NIH_DBUS_CFLAGS
	(init_LDADD, test_system_LDADD, test_environ_LDADD, test_process_LDADD)
	(test_job_class_LDADD, test_job_process_LDADD, test_job_LDADD)
	(test_event_LDADD, test_event_operator_LDADD)
	(test_blocked_LDADD, test_parse_job_LDADD)
	(test_parse_conf_LDADD, test_conf_LDADD, test_control_LDADD):
	Replace library paths with NIH_LIBS and NIH_DBUS_LIBS
	($(com_ubuntu_Upstart_OUTPUTS)),
	($(com_ubuntu_Upstart_Job_OUTPUTS)),
	($(com_ubuntu_Upstart_Instance_OUTPUTS)): Use external nih-dbus-tool
	and obey silent rules.
	(test_system_LDFLAGS, test_environ_LDFLAGS)
	(test_process_LDFLAGS, test_job_class_LDFLAGS)
	(test_job_process_LDFLAGS, test_job_LDFLAGS, test_event_LDFLAGS)
	(test_event_operator_LDFLAGS, test_blocked_LDFLAGS)
	(test_parse_job_LDFLAGS, test_parse_conf_LDFLAGS)
	(test_conf_LDFLAGS, test_control_LDFLAGS): Drop -static
	* util/Makefile.am (AM_CFLAGS): Add NIH_CFLAGS and NIH_DBUS_CFLAGS
	(initctl_LDADD, reboot_LDADD, runlevel_LDADD, shutdown_LDADD)
	(test_initctl_LDADD, test_utmp_LDADD, test_sysv_LDADD)
	(test_telinit_LDADD): Replace library paths with NIH_LIBS and
	NIH_DBUS_LIBS
	($(com_ubuntu_Upstart_OUTPUTS)):
	($(com_ubuntu_Upstart_Job_OUTPUTS)):
	($(com_ubuntu_Upstart_Instance_OUTPUTS)): Use external nih-dbus-tool
	and obey silent rules.
	(initctl_LDFLAGS, reboot_LDFLAGS, runlevel_LDFLAGS)
	(shutdown_LDFLAGS, telinit_LDFLAGS, test_initctl_LDFLAGS)
	(test_utmp_LDFLAGS, test_sysv_LDFLAGS, test_telinit_LDFLAGS): Drop
	-static
	* README: Add libnih to the dependencies.
	* HACKING: Remove the instructions for checking out libnih, replace
	with a description about how to use a libnih source tree instead of
	the installed one.

	* configure.ac: Bump version to 0.6.5, bump copyright year to 2010.
	* NEWS: Begin new release.

2009-08-02  Scott James Remnant  <scott@netsplit.com>

	* NEWS: Release 0.6.3

2009-08-01  Scott James Remnant  <scott@netsplit.com>

	* init/tests/test_job_process.c (test_handler): Add a missing test
	case for the running process exiting while we're in the stopping
	state.
	* init/job_process.c (job_process_terminated): Don't change the
	state or record failure information if we're in the stopping state
	when the main process dies, otherwise we hit an assertion later;
	just wait for the stopping event to finish and carry on as before.

2009-07-31  Scott James Remnant  <scott@netsplit.com>

	* dbus/upstart.h: Allow the service name and address to be overriden

2009-07-29  Michael Biebl  <mbiebl@gmail.com>

	* init/tests/test_job_process.c: Add missing sys/ptrace.h include

2009-07-21  Scott James Remnant  <scott@netsplit.com>

	* configure.ac: Bump version to 0.6.3
	* NEWS: Begin new release

	* NEWS: Release 0.6.2

	* init/main.c (crash_handler): Restore missing chdir ("/") call.

	* init/tests/test_job_process.c (test_handler): We should allow
	a job to exec() before it calls fork() to allow shell scripts to
	exec daemons.
	* init/job_process.c (job_process_trace_exec): Continue the traced
	process instead of detaching if it has not yet forked.

	* init/job.c (job_change_state): Obvious bug fix; the set of states
	into which we can enter JOB_STOPPING includes JOB_STARTING because
	we can get the "stop" event or command there.

2009-07-16  Scott James Remnant  <scott@netsplit.com>

	* configure.ac: Bump version to 0.6.2
	* NEWS: Begin new release

	* NEWS: Release 0.6.1

	* util/runlevel.c: Output the path before the error message,
	to make it clear that it's the utmp file missing not runlevel.

	* util/runlevel.c: If there is no current runlevel because the
	environment variable is empty, output "unknown" instead of "N N".

2009-07-15  Scott James Remnant  <scott@netsplit.com>

	* README: Now that D-Bus 1.2.16 proper has been released, update
	our requirements.

2009-07-14  Scott James Remnant  <scott@netsplit.com>

	* TODO: Update

	* init/tests/test_job_process.c (test_handler): Rework the existing
	ptrace fork handler test case to make sure we test the case where
	we get the fork event before the stopped child.  Add a second test
	case for the opposite (stopped child before the fork event) which
	we don't currently handle.
	* init/job_process.c (job_process_trace_fork): Test for the missed
	child event using ptrace(), if it succeeds the child is ready so
	we can just assume we had the event.

	* util/Makefile.am (EXTRA_DIST): Distribute the valgrind suppressions
	file

	* util/tests/test_utmp.c (test_write_shutdown): Additional instance
	of the same test.

	* util/tests/test_utmp.c (test_write_runlevel): Looks like glibc
	is fixed to return the right error code.

2009-07-11  Scott James Remnant  <scott@netsplit.com>

	* init/control.c (control_server_open): Don't hardcode the server
	address, otherwise the test suite can't test this function.
	* init/tests/test_control.c (test_server_open)
	(test_server_connect, test_server_close): Change the server
	address in the tests.

	* configure.ac: Bump version to 0.6.1
	* NEWS: Begin new release

2009-07-09  Scott James Remnant  <scott@netsplit.com>

	* NEWS: Release 0.6.0

	* README: Note that we need D-Bus GIT HEAD.
	* NEWS: Update.

	* init/man/inittab.5: People keep trying "man inittab", so explain
	that it's gone.
	* init/Makefile.am (dist_man_MANS): Install it

	* NEWS: Declare the "lacks documentation" bug fixed

	* init/man/init.8: Refresh and turn it into more of an overview
	of Upstart now that we have lots of other pages to refer to.
	* init/man/upstart.7: Since it's an overview, people might go
	"man upstart" so redirect to it.
	* init/man/init.5: Actually document the configuration format.
	* init/Makefile.am (dist_man_MANS): Install the configuration
	documentation, and the redirect.

	* util/man/runlevel.8, util/man/telinit.8, util/man/shutdown.8,
	* util/man/reboot.8: Add environment and files sections.

	* init/man/startup.7, init/man/starting.7, init/man/started.7,
	* init/man/stopping.7, init/man/stopped.7
	* init/man/control-alt-delete.7, init/man/keyboard-request.7,
	* init/man/power-status-changed.7: Write manual pages for each
	of the events generated by the init daemon by default.
	* init/Makefile.am (dist_man_MANS): Distribute and install the
	new manpages.
	* util/man/runlevel.7: Indent the example, don't boldface

	* init/job.c (job_start, job_stop, job_restart): Restructure
	slightly to avoid gcc warning
	* init/job_class.c (job_class_start, job_class_restart): Make the
	same change to these too
	* util/shutdown.c: Warn if we can't change directory
	* util/telinit.c: Assert that we don't fall out of the switch
	* init/tests/test_job_class.c (test_get_version)
	(test_get_author, test_get_description, test_get_name): Initialise
	alloc-safe variables to NULL to avoid gcc warning
	* util/tests/test_initctl.c (test_job_status, test_start_action)
	(test_stop_action, test_restart_action, test_status_action)
	(test_list_action, test_emit_action)
	(test_reload_configuration_action, test_version_action)
	(test_log_priority_action, test_upstart_open): Initialise alloc-safe
	variables to NULL and diverted return values to 0 to avoid gcc
	warnings.
	(test_start_action, test_stop_action, test_restart_action):
	Replace sigsetjmp/siglongjmp with a call to _exit() in the handler
	* util/tests/test_sysv.c (test_change_runlevel): Initialise alloc-safe
	variables to NULL to avoid gcc warnings

	* util/man/runlevel.7: Formatting fixes, and mention that rcS
	runs rc-sysinit again.
	* util/man/runlevel.8: s/utilities/tools/
	* util/man/telinit.8: s/utilities/tools/
	* util/man/shutdown.8: s/utilities/tools/
	* util/man/reboot.8: s/utilities/programs/
	* util/man/initctl.8: s/utility/tool/

	* init/job_class.h (JobClass): Drop the leader option; at the time
	it seemed to make sense that Upstart would provide a "daemon"-like
	environment, but it really doesn't in practice.  Software should
	feel safe to daemonise on its own, and I'd rather fix supervision
	of those; freeing up Upstart jobs to run as new sessions by default
	again.  This is also the only real option that would change the
	behaviour between 0.6 and 0.10 in an awkwardly compatible way.
	* init/job_class.c (job_class_new): Remove leader initialisation
	* init/tests/test_job_class.c (test_new): Drop the initialisation
	check for leader
	* init/parse_job.c (stanza_session): Drop the stanza
	* init/tests/test_parse_job.c (test_stanza_session): Drop the
	stanza test cases.
	* init/job_process.c (job_process_spawn): Drop the double-fork.
	This means we don't need to read the pid of our extra child either.
	(job_process_error_read): we no longer need a fork error.
	* init/job_process.h (JobProcessErrorType): Drop the fork error.
	* init/tests/test_job_process.c (test_spawn): Replace the simple job
	test case with the session leader test case, now that's the default.
	(test_run, test_spawn, test_kill, test_handler): Remove all the
	class->leader = TRUE from the tests, we only ever really tested
	session leaders anyway since that's all the test suite could follow
	* init/tests/test_job.c (test_change_goal, test_change_state):
	Remove the leader flag from test jobs
	* init/tests/test_event.c (test_pending, test_finished): Remove
	the leader flag from test jobs.

	* init/job_process.c (job_process_catch_runaway): Use a monotonic
	clock, not the realtime clock, for respawn interval detection.
	* init/tests/test_job_process.c (test_kill, test_handler): Use the
	monotonic clock in test cases too
	* init/Makefile.am (init_LDADD): Link with librt
	* NEWS: Update.

	* util/utmp.c (utmp_write_runlevel): Don't write 'N' to utmp or
	wtmp for the previous runlevel, this will force writing reboot
	records if prevlevel='N'/0 since read_runlevel will always return
	'N' in that case.
	* util/tests/test_utmp.c (test_write_runlevel): Add test case for
	passing 'N' and having it treated as zero
	(test_read_runlevel): Add a couple of test cases for the problems
	we found last night where shutdown and corrupt utmp records result
	in the wrong data being returned.
	* util/tests/test_sysv.c (test_change_runlevel): Add a test case
	for switching from sysinit to the first runlevel

	* init/conf.h,
	* init/control.h,
	* init/event.h,
	* init/job_class.h: Variable declarations in header files need to
	be prefixed with "extern", the NIH_BEGIN_EXTERN stuff only applies
	to C++.

	* util/reboot.c: Reboot can't write the shutdown time before
	calling shutdown, otherwise shutdown won't be able to get the
	current runlevel anymore.
	* util/man/reboot.8: Update, we don't write the shutdown time
	before calling shutdown - it's up to the shutdown scripts to
	call reboot -w before remounting the root filesystem.

	* util/tests/test_utmp.c (test_get_runlevel): Replace test case
	with one that expects 'N' rather than fall-through.
	* util/tests/test_sysv.c (test_change_runlevel): Expect N when
	there is no previous runlevel

	* util/utmp.c (utmp_read_runlevel): Also catch a zero runlevel from
	utmp, replacing with 'N' - these functions should never return 0
	* util/sysv.c (sysv_change_runlevel): Should set prevlevel to N
	when we don't find one

	* util/utmp.c (utmp_read_runlevel): Catch a negative runlevel from
	corrupt utmp data, convert to 'N'
	(utmp_get_runlevel): Return N when RUNLEVEL is set but empty,
	rather than falling through

	* util/telinit.c: Catch a missing argument separately so we don't
	output "(null)"

	* README: Update requirements.
	* TODO: Update.

	* conf/rc-sysinit.conf: Fix typo.

2009-07-08  Scott James Remnant  <scott@netsplit.com>

	* conf/rc-sysinit.conf: Michael Biebl pointed out that by setting
	the runlevel to "S" during sysinit, we end up with the runlevel
	after boot being "S 2" - and that means scripts in rc2.d that
	are also in rcS.d won't get started.  The way we had it before
	("N 2") was correct.  This happily fixes the one corner case our
	reboot handling didn't cover - crashing in single user mode and
	rebooting.

	* util/telinit.c: Fix missing ret = from kill

	* conf/rc-sysinit.conf: Ignore -s/single if we're already coming
	from single-user-mode.

	* util/telinit.c (options): Unignore the -t option
	* NEWS: Update.

	* init/main.c (hup_handler): Also try and reconnect to the message
	bus if we've lost the connection.

	* init/conf.c (conf_source_reload_dir): Don't blacklist certain
	patterns from the configuration directory, instead just filter
	to whitelist.
	(conf_dir_filter): Whitelist filter, only accept files ending
	in .conf
	(conf_reload_path): Strip .conf from the filename to generate
	the job name.
	(conf_file_filter): Add the extra is_dir argument.
	* init/tests/test_conf.c (test_source_reload_job_dir)
	(test_source_reload_conf_dir, test_source_reload_file)
	(test_source_reload): Append .conf to all our filenames
	* init/tests/test_control.c (test_reload_configuration): Append
	.conf to filenames here too
	* NEWS: Update.

	* init/job_process.c (job_process_run): Stop being stingy, the
	post-stop script can have the stop environment too
	* init/tests/test_job_process.c (test_run): Add a test case to
	make sure it is.

2009-07-08  Michael Biebl  <mbiebl@gmail.com>

	* contrib/vim/syntax/upstart.vim: Upstart job syntax highlighting
	* contrib/vim/ftdetect/upstart.vim: Use for the /etc/init directory
	* contrib/Makefile.am: Include the vim syntax files in the
	distribution
	* configure.ac (AC_CONFIG_FILES): Create contrib/Makefile
	* Makefile.am (SUBDIRS): Recurse into the contrib sub-directory

2009-07-08  Scott James Remnant  <scott@netsplit.com>

	* conf/rc.conf: This doesn't need to be an instance job, Upstart
	will do the right thing and stop the task before starting it again
	with the new environment (I spent so much time on that, you'd think
	I'd remember :p)

	* conf/control-alt-delete.conf: Default job for Control-Alt-Delete
	* conf/rc-sysinit.conf: Default job for system initialisation
	* conf/rc.conf: A fully wacky instance job that runs the rc script
	for runlevel changes
	* conf/rcS.conf: And a job for single-user-mode, which calls back
	to rc-sysinit
	* conf/Makefile.am (dist_init_DATA): Install the default files
	into the /etc/init directory
	* configure.ac (AC_CONFIG_FILES): Create conf/Makefile
	* Makefile.am (SUBDIRS): Recurse into the conf directory.

	* util/initctl.c (upstart_open, start_action, stop_action)
	(restart_action, status_action, list_action): Don't auto-start
	the init daemon, it makes no sense.
	(upstart_open): When not running from the test suite, and not as
	root, it makes sense to default to using the system bus daemon.
	* util/tests/test_initctl.c (test_upstart_open): Make sure that
	auto-start is FALSE, not TRUE.
	* NEWS: Update.

	* util/Makefile.am (dist_man_MANS): Oops, had the wrong name for
	the runlevel(7) manpage.

	* util/shutdown.c: Gets a bit of a redress, but not much of rewrite
	since this is largely just compatibility madness.
	(shutdown_now): Port to use sysv_change_runlevel()
	(warning_message): Construct plural forms a little better.
	(wall): use utmpx, rather than utmp
	* util/man/shutdown.8: Minor tweaks and improvements
	* NEWS: Update.

	* util/reboot.c: Following the pattern of the previous, remove much
	of the reboot code, but in the process adding support for reboot
	implying --force in runlevel 0 or 6, and writing the shutdown
	wtmp record.
	* util/man/reboot.8: Minor updates.
	* NEWS: Update.

	* util/telinit.c: Drop quite a bit of the code of telinit too,
	just becoming a wrapper about sysv_change_runlevel() - also support
	Qq/Uu by using kill()
	* util/tests/test_telinit.c (test_env_option): Since we have an
	env option, we should test it.	
	* util/man/telinit.8: Update the manual page.
	* util/man/runlevel.8: Typo (/var/run/wtmp -> /var/log/wtmp)
	* util/Makefile.am (TESTS): Run the new test
	(test_telinit_SOURCES, test_telinit_CFLAGS)
	(test_telinit_LDFLAGS, test_telinit_LDADD): Details for the
	test suite binary
	* NEWS: Update.

	* util/runlevel.c: Drop about 90% of the code, this just becomes
	a wrapper around utmp_get_runlevel()
	* util/man/runlevel.8: Update the runlevel manpage.
	* util/man/runlevel.7: Also put together a manual page that
	describes the runlevel event, as well as the implementation in
	Upstart.
	* util/Makefile.am (dist_man_MANS): Install the new manpage.
	* NEWS: Update.

	* util/Makefile.am (reboot_SOURCES, runlevel_SOURCES): Compile and
	link the utmp handling source, depending on the header.
	(reboot_LDADD, runlevel_LDADD): Drop dependency on libupstart
	(shutdown_SOURCES, telinit_SOURCES): Compile and link both the
	utmp handling and sysv compat source, depending on the headers
	(nodist_shutdown_SOURCES, nodist_telinit_SOURCES): Also link in
	the auto-generated bindings
	(shutdown_LDADD, telinit_LDADD): Drop dependencies on libupstart,
	replacing with dependencies on libnih-dbus and the D-Bus libs.
	(runlevel_SOURCES, runlevel_LDFLAGS, runlevel_LDADD)
	(shutdown_SOURCES, shutdown_LDFLAGS, shutdown_LDADD)
	(telinit_SOURCES, telinit_LDFLAGS, telinit_LDADD): Remove duplicate
	entries mistakenly copied from compat/sysv

	* util/sysv.c (sysv_change_runlevel): Pretty much the core compat
	function for System V, generate a runlevel event and store the
	appropriate things in utmp and wtmp.
	* util/sysv.h: Prototype.
	* util/tests/test_sysv.c: Test cases for the new function.
	* util/Makefile.am (TESTS): Run the sysv test cases
	(test_sysv_SOURCES, nodist_test_sysv_SOURCES, test_sysv_LDFLAGS)
	(test_sysv_LDADD): Details for the sysv test cases, which obviously
	depend on the auto-generated bindings code.

	* util/utmp.c (utmp_write_runlevel): Make sure that it's ok to
	have no previous runlevel.
	* util/tests/test_utmp.c (test_write_runlevel): Add no previous
	runlevel test.

	* util/utmp.c (utmp_read_runlevel): Don't call utmpxname() if we
	don't pass a utmp_file, letting glibc pick the default.
	* util/tests/test_utmp.c (test_read_runlevel): Add a test case for
	no filename.

	* util/util.supp: utmpname leaks memory, so suppress it from valgrind

	* util/utmp.c: Set of functions for dealing with utmp and wtmp
	(utmp_read_runlevel): Read the current runlevel from the file
	(utmp_get_runlevel): Obtain the current runlevel from the
	environment, or the file if not set
	(utmp_write_runlevel): Write a runlevel change record, and also
	deal with the reboot record if the utmp or wtmp files don't quite
	match.
	(utmp_write_shutdown): Write a shutdown time record
	(utmp_entry, utmp_write, wtmp_write): utility functions for creating
	and writing utmp and wtmp records.
	* util/utmp.h: Prototypes for new functions.
	* util/tests/test_utmp.c: Test cases.
	* util/Makefile.am (test_utmp_SOURCES, test_utmp_LDFLAGS)
	(test_utmp_LDADD): Details for utmp test cases
	(tests): Move to the bottom of the file and make PHONY

2009-07-07  Scott James Remnant  <scott@netsplit.com>

	* util/man/initctl.8: Improve the manpage.

2009-07-06  Scott James Remnant  <scott@netsplit.com>

	* util/initctl.c: Rewrite from scratch, utilising the current
	D-Bus API and auto-generated method functions for it.
	* util/tests/test_initctl.c: Rewrite from scratch to test all
	of the new methods.
	* util/Makefile.am (test_initctl_CFLAGS): Include AM_CFLAGS
	(install-data-hook, install-exec-hook): Install a symlink for
	"restart" as well.
	* NEWS: Update.

2009-07-03  Scott James Remnant  <scott@netsplit.com>

	* dbus/com.ubuntu.Upstart.Instance.xml (Start, Stop, Restart): add
	wait arguments to the instance commands as well.
	* init/job.c (job_start, job_stop, job_restart): Add wait arguments,
	when TRUE the functions behave as before; when FALSE the methods
	return after changing the goal and no blocked entries are created.
	* init/job.h: Amend prototypes.
	* init/tests/test_job.c (test_start, test_stop, test_restart): 
	Pass TRUE for wait and check for a blocking entry in existing tests,
	add tests for passing FALSE and making sure that there's no blocking
	but we still get the reply.

	* dbus/com.ubuntu.Upstart.Job.xml (Start, Stop, Restart): Add wait
	arguments to these too
	* init/job_class.c (job_class_start, job_class_stop)
	(job_class_restart): Add wait arguments, when TRUE the functions
	behave as before; when FALSE the methods return after changing
	the goal and no blocked entries are created.
	* init/job_class.h: Amend prototypes.
	* init/tests/test_job_class.c (test_start, test_stop, test_restart): 
	Pass TRUE for wait and check for a blocking entry in existing tests,
	add tests for passing FALSE and making sure that there's no blocking
	but we still get the reply.
	(test_get_name, test_get_description, test_get_author)
	(test_get_version): Add missing code to free the class on enomem

	* dbus/com.ubuntu.Upstart.xml (EmitEvent): Add wait argument
	* init/control.c (control_emit_event): Add wait argument, when TRUE
	this behaves as before; when FALSE the method returns after queuing
	the event and no blocked entry is created for it.
	* init/control.h: Amend prototype.
	* init/tests/test_control.c (test_emit_event): Pass TRUE for wait
	and check for a blocking entry in existing tests, add a test for
	passing FALSE and making sure that there's no blocking but we
	still get the reply.

	* dbus/com.ubuntu.Upstart.Instance.xml: Add a "processes" property
	to obtain the list of current job processes, both their type and
	their pid.
	* init/job.c (job_get_processes): Implement the new property accessor
	* init/job.h: Add prototype
	* init/tests/test_job.c (test_get_processes): Add test cases for
	returning process arrays.
	(test_get_name, test_get_goal, test_get_state): Add missing free
	for job class.

	* init/tests/test_control.c (test_emit_event): Directly acess
	the number from an NihDBusError

	* dbus/com.ubuntu.Upstart.xml: Add a "version" property to obtain
	the version of the init daemon, and a "log_priority" property to
	get and set the daemon's log priority.
	* init/control.c (control_get_version, control_get_log_priority)
	(control_set_log_priority): Methods to support the new properties
	* init/control.h: Prototypes.
	* init/tests/test_control.c (test_get_version)
	(test_get_log_priority, test_set_log_priority): Add tests for the
	property accessor functions.

2009-07-02  Scott James Remnant  <scott@netsplit.com>

	* dbus/Upstart.conf: Need to adjust the security configuration
	* dbus/upstart.h: And the constants as well.

	* dbus/com.ubuntu.Upstart.xml,
	* dbus/com.ubuntu.Upstart.Job.xml,
	* dbus/com.ubuntu.Upstart.Instance.xml: Now we don't hardcode the
	interface name anywhere, we can version it properly.
	* init/Makefile.am ($(com_ubuntu_Upstart_OUTPUTS)): 
	($(com_ubuntu_Upstart_Job_OUTPUTS)): 
	($(com_ubuntu_Upstart_Instance_OUTPUTS)): Update default interface
	names.
	* util/Makefile.am ($(com_ubuntu_Upstart_OUTPUTS)): 
	($(com_ubuntu_Upstart_Job_OUTPUTS)): 
	($(com_ubuntu_Upstart_Instance_OUTPUTS)): Update here too.

	* dbus/Makefile.am (EXTRA_DIST): Make sure we distribute it
	* dbus/upstart.h: Add a header file with the usual D-Bus constants.
	* init/control.h: Drop CONTROL_ROOT, replace with DBUS_PATH_UPSTART
	* init/control.c (control_server_open, control_bus_open)
	(control_register_all): Replace CONTROL_* constants with the new ones
	(control_get_job_by_name): Use DBUS_INTERFACE_UPSTART when constructing
	error names.
	* init/job_class.c (job_class_new, job_class_register)
	(job_class_unregister): Construct paths using DBUS_PATH_UPSTART
	(job_class_get_instance)
	(job_class_get_instance_by_name, job_class_start)
	(job_class_stop, job_class_restart): Use DBUS_INTERFACE_UPSTART to
	construct error names
	* init/job.c (job_new): Construct path using DBUS_PATH_UPSTART
	(job_finished, job_start, job_stop, job_restart): Use
	DBUS_INTERFACE_UPSTART to construct error names.
	* init/event.c (event_finished): Use DBUS_INTERFACE_UPSTART to
	construct error name.
	* init/tests/test_control.c (test_server_open): Don't hardcode
	the address, extract the abstract path from the constant.
	(test_server_connect, test_bus_open, test_emit_event): Don't
	harcode addresses, paths or interfaces - use the constants
	* init/tests/test_job_class.c (test_consider, test_reconsider)
	(test_register, test_unregister, test_start, test_stop)
	(test_restart, test_get_instance, test_get_instance_by_name):
	Use the constants instead of harcoding.
	(test_new): Derive the expected path from the constant
	* init/tests/test_job.c (test_new): Derive the paths from the
	constant, check for jobs by that interface constant.
	(test_change_state): Use DBUS_INTERFACE_UPSTART_JOB
	(test_start, test_stop, test_restart): Use DBUS_INTERFACE_UPSTART_INSTANCE,
	and generate errors from DBUS_INTERFACE_UPSTART

	* dbus/com.ubuntu.Upstart.xml,
	* dbus/com.ubuntu.Upstart.Job.xml,
	* dbus/com.ubuntu.Upstart.Instance.xml: Remove the empty symbol
	annotation for the interfaces.
	* init/Makefile.am ($(com_ubuntu_Upstart_OUTPUTS)): 
	($(com_ubuntu_Upstart_Job_OUTPUTS)): 
	($(com_ubuntu_Upstart_Instance_OUTPUTS)): Define the default
	interface and build-time instead.
	* util/Makefile.am ($(com_ubuntu_Upstart_OUTPUTS)): 
	($(com_ubuntu_Upstart_Job_OUTPUTS)): 
	($(com_ubuntu_Upstart_Instance_OUTPUTS)): Likewise for util

2009-06-30  Scott James Remnant  <scott@netsplit.com>

	* dbus/Upstart.conf: It doesn't make much sense to restrict getting
	the values of properties, or looking up jobs or interfaces, so make
	these public.

2009-06-23  Scott James Remnant  <scott@netsplit.com>

	* Makefile.am (SUBDIRS): Add util to the list of sub-directories
	again.
	* configure.ac (AC_CONFIG_FILES): Generate util/Makefile
	* util/Makefile.am (AM_CFLAGS): Append D-Bus CFLAGS
	(AM_CPPFLAGS): Make sure the build directory is also in the quoted
	include path
	(nodist_initctl_SOURCES): Build and link the generated D-Bus
	bindings, but don't distribute them
	(initctl_LDADD): Drop the libupstart dependency, instead put
	libnih-dbus and DBUS_LIBS in there.
	(com_ubuntu_Upstart_OUTPUTS, com_ubuntu_Upstart_XML)
	($(com_ubuntu_Upstart_OUTPUTS)): Auto-generate D-Bus binding code
	to proxy the manager object
	(com_ubuntu_Upstart_Job_OUTPUTS, com_ubuntu_Upstart_Job_XML)
	($(com_ubuntu_Upstart_Job_OUTPUTS)): Auto-generate D-Bus binding
	code to proxy job class objects
	(com_ubuntu_Upstart_Instance_OUTPUTS)
	(com_ubuntu_Upstart_Instance_XML)
	($(com_ubuntu_Upstart_Instance_OUTPUTS)): Auto-generate D-Bus
	binding code to proxy job instance objects
	(BUILT_SOURCES, CLEANFILES): Built sources have to come first
	and be cleaned up
	(test_initctl_LDADD): Tests need to be linked to libnih-dbus
	and the D-Bus libraries, as well as the auto-generated output
	* init/Makefile.am (EXTRA_DIST): Drop the EXTRA_DIST for the
	sources, already handled since they're in a different directory

	* COPYING: Change licence to version 2 of the GNU GPL.
	All files have been updated to reflect this.

	* init/paths.h (CONFFILE): Add new macro
	* init/Makefile.am (AM_CPPFLAGS): Add CONFFILE definition
	(install-data-local): No need to make conf.d or jobs.d
	* init/main.c: Only parse CONFFILE (/etc/init.conf) as a
	configuration file source and CONFDIR (/etc/init) as a job
	configuration source.

	* configure.ac: Bump version to 0.6.0
	* NEWS: Copy in news from 0.5.3; that release doesn't appear in
	this ChangeLog since it was made on a separate branch.  Begin
	new release.

2009-06-18  Casey Dahlin  <cdahlin@redhat.com>

	* util/man/initctl.8: Fix formatting of SYNOPSIS

2009-06-18  Scott James Remnant  <scott@netsplit.com>

	* dbus/com.ubuntu.Upstart.xml, dbus/com.ubuntu.Upstart.Job.xml,
	dbus/com.ubuntu.Upstart.Instance.xml: Add a comment to these files
	to clarify that you may communicate and interact with Upstart
	through these interfaces without restriction.  It also makes sense
	that these files be copied into software that does so to turn into
	their own bindings, so use the FSF permissive licence for them.

2009-06-17  Scott James Remnant  <scott@netsplit.com>

	* configure.ac: Bump version to 0.5.3

	* NEWS: Copy in news from 0.5.2; that release doesn't appear in
	this ChangeLog since it was made on a separate branch.

	* NEWS: Include 0.3.10 release, which happened from a separate branch.

	* init/parse_job.c (stanza_kill, stanza_respawn, stanza_nice)
	(stanza_oom): Check errno after using strtol() to avoid overflows.
	(stanza_normal, stanza_umask, stanza_limit): Also check with
	strtoul() too
	* init/tests/test_parse_job.c (test_stanza_kill)
	(test_stanza_respawn): Add test cases for the two that don't
	check for overflow already.
	(test_stanza_limit): Add test for the too large case where we don't
	already cope.

	* dbus/Upstart.conf: Allow root to obtain properties

	* dbus/com.ubuntu.Upstart.Instance.xml: Add name, goal and state
	properties to the instance
	* init/job.c (job_get_name, job_get_goal, job_get_state): Add methods
	to return the property values
	* init/job.h: Add prototypes.
	* init/tests/test_job.c (test_get_name, test_get_goal)
	(test_get_state): Test cases.

	* dbus/com.ubuntu.Upstart.Job.xml: Add name, description, author
	and version properties to the job
	* init/job_class.c (job_class_get_name)
	(job_class_get_description, job_class_get_author)
	(job_class_get_version): Add methods to return the property values.
	* init/job_class.h: Add prototypes

	* init/job_process.c (job_process_error_abort): Don't abort() from
	a child process, it confuses people; just exit with an interesting
	error code (which we ignore anyway).

	* dbus/Upstart.conf: Update the D-Bus configuration based on newer
	D-Bus recommended practice with a proper deny-by-default D-Bus,
	making sure to not use send_interface without send_destination.
	Allow introspection as well.

2009-06-17  Jeff Oliver  <Jeffrey.Oliver@panasonic.aero>

	* init/job_process.c (job_process_spawn): Only attempt to set
	the OOM adjustment if set in the class, avoiding issue where /proc
	is not mounted for the first job.
	
2009-06-17  Scott James Remnant  <scott@netsplit.com>

	* init/tests/test_job_process.c (test_handler): Add test cases for a
	respawning job failing while it's post-start or pre-stop processes
	are still running while making sure that it still respawns afterwards.
	* init/job_process.c (job_process_terminated): To fix it, check for
	a running post-start or pre-stop process before checking for a the
	respawn.  That's not enough because then we won't respawn when the
	existing process finishes, so use the goal as a hint.
	* init/job.c (job_next_state): Use that hint goal here, remembering
	to set the goal back to JOB_START afterwards.
	(job_change_goal): Nothing to do in the respawn case
	(job_goal_name, job_goal_from_name): Add the new values
	* init/job.h (job_goal): Add the respawn goal
	* init/tests/test_job.c (test_next_state): Add tests for the respawn
	goal
	(test_goal_name, test_goal_from_name): Tests for the new values

	* configure.ac (AC_CONFIG_FILES): dbus goes before init just in case
	we ever do anything to them later

	* init/job_class.c (job_class_register, job_class_unregister): Update
	name of signal functions that we call.
	(job_class_interfaces): No need to declare this separately
	* init/job.c (job_register, job_change_state): Update name of signal
	functions.
	(job_interfaces): Drop, it comes from the generated header now
	* init/control.c (manager_interfaces): Drop, comes from the header
	as control_interfaces
	(control_register_all): Change array name
	* init/tests/test_job_class.c,
	* init/tests/test_job.c,
	* init/tests/test_control.c,
	* init/tests/test_blocked.c: Rename conn member of NihDBusMessage
	to connection

	* dbus/com.ubuntu.Upstart.xml,
	* dbus/com.ubuntu.Upstart.Job.xml,
	* dbus/com.ubuntu.Upstart.Instance.xml: Use annotation to mark the
	methods as async, rather than a namespaced attribute.  Omit the
	interface symbol.
	* init/Makefile.am (AM_CPPFLAGS): Add builddir to the quoted includes
	(init_SOURCES): Don't distribute the auto-generated outputs
	($(com_ubuntu_Upstart_OUTPUTS))
	($(com_ubuntu_Upstart_Job_OUTPUTS))
	($(com_ubuntu_Upstart_Instance_OUTPUTS)): Generate using the new
	binary tool.
	(BUILT_SOURCES): Remind myself why these are BUILT_SOURCES
	(MAINTAINERCLEANFILES): Change to ordinary CLEANFILES
	(EXTRA_DIST): outputs aren't distributed

2009-05-22  Scott James Remnant  <scott@netsplit.com>

	* init/tests/test_conf.c: Remove nih/inotify.h include

	* COPYING: Change licence from GPL-2+ to GPL-3 only.

2009-05-17  Scott James Remnant  <scott@netsplit.com>

	* init/tests/test_job.c,
	* init/tests/test_job_class.c,
	* init/tests/test_control.c: Include nih-dbus/errors.h

2009-05-09  Scott James Remnant  <scott@netsplit.com>

	* init/init.supp: setenv on tls/i686/cmov

	* init/job_class.c (job_class_get_instance, job_class_start)
	(job_class_stop, job_class_restart): Clean up the code by using
	nih_error_steal()

	* init/conf.c (conf_source_reload_file, conf_source_reload_dir): 
	Steal the error that we stash instead of getting it, otherwise we'll
	fail if another one occurs.

	* init/conf.c (conf_reload_path): Simply return, no need to re-raise
	the error.
	* init/job_class.c (job_class_get_instance, job_class_start)
	(job_class_stop, job_class_restart): If not ENOMEM, we need to
	re-raise the error as a D-Bus one, that means we now have to free
	the old error first (saving the msssage)
	* init/job_process.c (job_process_error_read): Replace call to
	nih_error_raise_again() with nih_error_raise_error()

	* init/Makefile.am ($(com_ubuntu_Upstart_OUTPUTS)): 
	($(com_ubuntu_Upstart_Job_OUTPUTS)): 
	($(com_ubuntu_Upstart_Instance_OUTPUTS)): Use the Python variant
	of nih-dbus-tool for now

2009-03-27  Scott James Remnant  <scott@netsplit.com>

	* init/tests/test_process.c (test_from_name): Cast -1 to ProcessType
	* init/tests/test_job_process.c (test_kill, test_handler): Cast -1
	to ProcessType
	* init/tests/test_job.c (test_new, test_change_state): Cast -1
	to ProcessType
	(test_goal_from_name): Cast -1 to JobGoal
	(test_state_from_name): Cast -1 to JobState
	* init/tests/test_control.c (test_bus_open): Add braces

	* init/Makefile.am (tests): Add rule to build test cases
	* util/Makefile.am (tests): Likewise

	* init/job.c (job_interfaces): Put static first
	(job_emit_event): Cast -1 to ProcessType
	(job_emit_event): Cast -1 to ProcessType
	* init/job_class.c (job_class_interfaces): Put static first.
	* init/job_process.c (job_process_kill_timer): Cast -1 to ProcessType
	* init/control.c (manager_interfaces): Put static first

	* init/Makefile.am (AM_CPPFLAGS): Use -iquote$(srcdir) instead of -I
	since we only need it to pick those paths up.
	* util/Makefile.am (AM_CPPFLAGS): Likewise.

2009-02-20  Scott James Remnant  <scott@netsplit.com>

	* util/initctl.c (handle_job_instance_end, handle_job_process)
	(handle_job_status_end, handle_event),
	* util/shutdown.c (main): No need for new_* temporary variable when
	looping over nih_realloc with NIH_MUST.

	* util/initctl.c (job_info_output, output_name, handle_job_list)
	(handle_job_instance, handle_job_instance_end)
	(handle_job_status, handle_job_process, handle_job_status_end)
	(handle_event, env_option),
	* util/telinit.c (main),
	* util/shutdown.c (main, shutdown_now, timer_callback, wall): 

	* init/event.c (event_init, event_pending_handle_jobs, event_finished),
	* init/event_operator.c (event_operator_events),
	* init/job.c (job_emit_event, job_name),
	* init/job_class.c (job_class_init, job_class_start)
	(job_class_stop, job_class_restart),
	* init/job_process.c (job_process_run, job_process_error_read)
	(job_process_kill),
	* init/conf.c (conf_init, conf_source_reload_file)
	(conf_reload_path),
	* init/control.c (control_init, control_server_connect)
	(control_bus_open): Set variable outside of NIH_MUST macro.

	* init/event.c (event_pending_handle_jobs): Set variable outside
	of NIH_SHOULD macro.

	* init/Makefile.am ($(com_ubuntu_Upstart_OUTPUTS)): 
	($(com_ubuntu_Upstart_Job_OUTPUTS)): 
	($(com_ubuntu_Upstart_Instance_OUTPUTS)): Update expected path
	of nih-dbus-tool

	* configure.ac: Create nih-dbus-tool Makefile
	* Makefile.am (SUBDIRS): Build in nih-dbus-tool

2009-01-29  Scott James Remnant  <scott@netsplit.com>

	* configure.ac: Bump version to 0.5.2
	* NEWS: Begin 0.5.2

	* NEWS: Copy in news from 0.5.1; that release doesn't appear in
	this ChangeLog since it was made on a separate branch.

	* init/tests/test_blocked.c (test_new),
	* init/tests/test_control.c (test_get_job_by_name)
	(test_get_all_jobs, test_emit_event),
	* init/tests/test_event.c (test_finished),
	* init/tests/test_job.c (test_change_state),
	* init/tests/test_job_class.c (test_get_instance)
	(test_get_instance_by_name, test_get_all_instances): Continue the
	battle with the gcc optimiser which declares variables first used
	inside TEST_ALLOC_FAIL as used uninitialized.

	* init/parse_job.c (parse_exec, parse_script, stanza_instance)
	(stanza_description, stanza_author, stanza_version)
	(stanza_start, stanza_stop, stanza_chroot, stanza_chdir):
	Unreference members when replacing them instead of freeing; not
	strictly necessary but the style is the thing.

	* init/job_process.c (job_process_terminated): Unreference the
	kill timer instead of freeing

	* init/job_class.c (job_class_get_instance): Use nih_local for
	instance environment and name
	(job_class_start, job_class_stop, job_class_restart):
	Unreference job environment instead of freeing

	* init/job.c (job_change_state, job_start, job_stop, job_restart):
	Unreference job environment instead of freeing
	(job_name): Discard job name in case a reference was taken.

	* init/event.c (event_pending_handle_jobs): Unreference the job
	environment instead of freeing

	* init/environ.c (environ_add): should unreference the old environment
	string in case anyone took a ref elsewhere
	(environ_set): use nih_local for str
	(environ_expand_until): Should set *str to NULL if we free it,
	just in case.

	* init/conf.c (conf_source_reload): File should be unreferenced,
	not freed.
	(conf_source_reload_file): Use nih_local for dpath
	(conf_delete_handler): Watch and file should be unreferenced,
	not freed.
	(conf_reload_path): File should be unreferenced, not freed;
	use nih_local for file buffer

	* init/blocked.c (blocked_new),
	* init/conf.c (conf_source_new, conf_file_new),
	* init/event.c (event_new),
	* init/event_operator.c (event_operator_new),
	* init/job.c (job_new),
	* init/job_class.c (job_class_new): No need to cast function
	argument to nih_alloc_set_destructor()

	* init/tests/test_job_process.c (test_handler): We can't just
	assume that our child is sitting at the signal otherwise we might
	end up sending the CONT signal before it's even stopped.  Use
	waitid() to wait for the child to stop first.

	* init/init.supp: More expressions for environment memory which
	valgrind can't deal with

	* init/conf.c (conf_source_reload): The ConfFile destructor has
	side-effects that involve the iteration of the sources and their
	files, so we can't simply call it while iterating because of the
	cursor.  Move the sources into a deleted list first, and delete
	them from there.
	* init/conf.h: Fix prototype.
	* init/tests/test_conf.c (test_source_reload_job_dir): Test pointers
	with TEST_EQ_P not TEST_EQ

2009-01-28  Scott James Remnant  <scott@netsplit.com>

	* init/job_class.c (job_class_start): We can't create the blocked
	until we know we're going to block, otherwise we could ref and unref
	the message (freeing it).  Wait until the job is created, which
	means we can't fail to create the blocked item (we'll already have
	announced the new instance).
	(job_class_stop, job_class_restart): For consistency, don't fail
	if OOM when making blocked.

	* init/tests/test_job.c (test_new): Initialise a bunch of subsystems
	outside of TEST_ALLOC_FAIL

	* init/environ.c (environ_add): We can't allocate nih_local with
	a context, it won't be freed; so don't, but then remember to
	reference it when we do just use it.

	* init/event.c (event_pending_handle_jobs): Must reset the start_on
	operator in case of error.

	* init/job_process.c (job_process_kill_timer): Oops, move the
	assert that we have a process pid to after we know which process
	we have.
	* init/tests/test_job_process.c (test_run): Initialise the
	error context and NihIo outside of TEST_ALLOC_FAIL
	(test_kill): Initialise timers and the event system.
	* init/init.supp: Reference from the jobs hash to the bins is
	still reachable, obviously; as is the string inside job_name()
	either way it is allocated

	* init/tests/test_parse_job.c (test_parse_job): Initialise the
	error context outside of TEST_ALLOC_FAIL

	* init/init.supp: Update suppressions for new nih_alloc()

	* init/job_process.c (job_process_run): Had the shell variable
	setting round the wrong way, now it should be ok.

	* init/tests/test_blocked.c (test_new): in the case of allocation
	failure, the message should not be referenced; which we test by
	trying to discard it and seeing whether that works.

	* init/job.c (job_emit_event): event_new() only references the
	environment now, so use nih_local to make sure we clean it up
	if that doesn't happen

	* init/job.h (Job): Add kill_process member
	* init/job.c (job_new): Initialise to -1
	* init/job_process.c (job_process_kill): Store the process to be
	killed in the kill_process member for the timer, since we can't
	pass two sets of data.  Assert that it's not set to anything, this
	all needs fixing, obviously.
	(job_process_kill_timer): Take the job as the data argument,
	eliminating the need for nih_alloc_parent().  Sanity check the job
	and reset kill_timer and kill_process when done.
	(job_process_terminated): Clear the kill_process field too.
	* init/tests/test_job.c (test_new): Check it's -1
	(test_change_state): Check kill_process is set to PROCESS_MAIN
	when active, or -1 when not.
	* init/tests/test_job_process.c (test_kill): Make sure the
	kill_process member is set and cleared.
	(test_handler): Set the kill_process member for the timer and make
	sure it's cleared when appropriate.

	* init/job_class.c (job_class_start, job_class_stop)
	(job_class_restart): Use nih_local to eliminate nih_alloc_reparent,
	and to clean up some of the code too.

	* init/job_class.c: Update documentation to match new nih_alloc()

	* init/parse_job.c (parse_on_operator, parse_on_collect):
	Use an nih_ref/nih_unref pair instead of nih_alloc_reparent; this
	is not ideal, but then this code is rather messy and leaves a lot
	of allocated data attached to the object on the assumption that
	it will be thrown away.

	* init/event_operator.c: Update documentation to match new nih_alloc()
	(event_operator_match): Use nih_local on expanded value.
	(event_operator_environment): Make evlist nih_local, it will be
	referenced by the environment array on success

	* init/event_operator.c (event_operator_new): Reference the
	event instead of reparenting it.

	* init/event.c: Update documentation to match new nih_alloc()
	(event_finished): Use nih_local to tidy up a slight bit.

	* init/event.c (event_new): Reference the event, don't reparent
	(event_pending_handle_jobs): Use nih_local for environment array
	and for the job name, damn I love this thing.  Reference the array
	into the job to avoid freeing.

	* init/parse_job.c (parse_job): Update documentation to match
	new nih_alloc()
	(parse_process, parse_on_operator, stanza_start, stanza_stop)
	(stanza_expect, stanza_kill, stanza_respawn, stanza_normal)
	(stanza_session, stanza_console, stanza_nice, stanza_umask)
	(stanza_oom, stanza_limit): Use nih_local for all the temporary
	arguments where we can.

	* init/parse_job.c (parse_on_operand, stanza_env, stanza_export)
	(stanza_emits): Make temporary string variables use nih_local,
	this gives us a massive code clean-up and makes nih_str_array_addp
	safe to take a reference.

	* init/job_process.c (job_process_run): Make argv, env, script and
	cmd all use nih_local, this cleans up the code a little and makes
	nih_str_array_addp safe to take a reference.

	* init/environ.c: Update documentation to match new nih_alloc()

	* init/tests/test_job_process.c (test_run): Check that trailing
	newlines are ignored when running a script (can verify r1025 is
	fixed with gdb)

	* init/tests/test_environ.c (test_expand): Add a test case for the
	bug fixed in r1027, the implicit case of the gap in the environment
	string being the same size as the value replacing it.

	* init/environ.c (environ_add): Use nih_local for new_str, making
	the code paths a little simpler and ensuring we pass something that
	can be referenced to nih_str_array_addp()

	* init/tests/test_event.c (test_new): Make sure that env is an
	orphan with TEST_ALLOC_ORPHAN.
	* init/tests/test_event_operator.c (test_operator_new): Make sure
	that env is an orphan with TEST_ALLOC_ORPHAN.
	(test_operator_copy): Drop pointless NULL parent check.

	* init/tests/test_control.c: Include limits.h

	* init/blocked.c (blocked_new): Take a reference to the message,
	otherwise it will be freed; we free the Blocked structure when we're
	done, so will automatically unref the message.
	* init/tests/test_blocked.c (test_new): Add tests to make sure the
	reference is taken.
	* init/tests/test_job.c (test_start, test_stop, test_restart):
	Make sure the message is referenced when an error is not returned
	but not referenced when one is.
	* init/tests/test_job_class.c (test_start, test_stop)
	(test_restart): Make sure the message is referenced when an error
	is not returned but not referenced when one is.
	* init/tests/test_control.c (test_emit_event): Make sure that
	the message is referenced.

	* init/tests/test_blocked.c: Change nih/dbus.h include to
	nih-dbus/dbus_message.h
	* init/tests/test_control.c: Change nih/dbus.h include to error,
	connection and object; include D-Bus test macros.
	* init/tests/test_job.c: Change nih/dbus.h include to error, message
	and object; include D-Bus test macros
	* init/tests/test_job_class.c: Change nih/dbus.h include to error,
	message and object; include D-Bus test macros

	* init/job_class.h: Change nih/dbus.h include to
	nih-dbus/dbus_message.h and include the actual D-Bus header
	* init/job_class.c: Change nih/dbus.h include to error, message,
	object and util.

	* init/job.h: Change nih/dbus.h include to nih-dbus/dbus_message.h
	and include the actual D-Bus header
	* init/job.c: Change nih/dbus.h include to error, message, object
	and util.

	* init/control.h: Change nih/dbus.h include to nih-dbus/dbus_message.h
	and include the actual D-Bus header
	* init/control.c: Change nih/dbus.h include to error, connection,
	message and object includes.

	* init/blocked.h: Change nih/dbus.h include to nih-dbus/dbus_message.h
	* init/blocked.c: Change nih/dbus.h include to nih-dbus/dbus_message.h

2009-01-27  Scott James Remnant  <scott@netsplit.com>

	* init/Makefile.am: Update paths to libnih-dbus dependencies.

2009-01-26  Scott James Remnant  <scott@netsplit.com>

	* configure.ac (AC_CONFIG_FILES): Add nih-dbus sub-directory
	* Makefile.am (SUBDIRS): Add nih-dbus sub-directory

	* configure.ac: Bump copyright to 2009

	* configure.ac: Matching libnih, we now mandate libtool 2.2.x
	* HACKING: Update dependency requirement to 2.2.4

	* init/init.supp: Adjust suppression for glibc 2.8

	* init/tests/test_event.c (test_finished): Remove erroneous test
	of free'd memory.

	* configure.ac: Bump version to 0.5.1

	* init/tests/test_event_operator.c (test_operator_handle): Add a
	test for duplicate events when already matched.
	* init/event_operator.c (event_operator_handle): Skip if already
	matched.

	* README: Update features and requirements.
	* NEWS: Copy in news from 0.5.0; that release doesn't appear in
	this ChangeLog since it was made on a separate branch.

2009-01-26  Casey Dahlin  <cdahlin@redhat.com>

	* init/environ.c (environ_expand_until): Handle the implicit case
	of the gap in the string being the same size of the value.

	* init/job_process.c (job_process_handler): Handle the case of a
	child being continued by a signal, otherwise we'll assert.

	* init/job_process.c (job_process_run): Double-check that the
	newline(s) we see are at the end of the script before stripping,
	since we can fall through if the newline is mid-script but /dev/fd
	isn't mounted.

2008-07-05  Scott James Remnant  <scott@netsplit.com>

	* TODO: Update.

2008-07-01  Scott James Remnant  <scott@netsplit.com>

	* init/Makefile.am ($(com_ubuntu_Upstart_OUTPUTS)): 
	($(com_ubuntu_Upstart_Job_OUTPUTS)): 
	($(com_ubuntu_Upstart_Instance_OUTPUTS)): Must be newer than the
	source for the dbus tool, and ensure the dbus tool is built

2008-06-30  Scott James Remnant  <scott@netsplit.com>

	* init/Makefile.am: Update along with libnih so that we leave the
	D-Bus bindings in the dist tarball, meaning Python is no longer a
	build-dependency.

2008-06-11  Scott James Remnant  <scott@netsplit.com>

	* Makefile.am (SUBDIRS): List dbus before init in case we need to
	generate anything in that directory later on.
	
	* Makefile.am (SUBDIRS): List po last so that update-po is run after
	generating any sources.

2008-06-08  Scott James Remnant  <scott@netsplit.com>

	* init/Makefile.am (EXTRA_DIST): Ship the built sources, don't
	clean them.
	(maintainer-clean-local): Well, not unless maintainer-clean anyway

	* init/job.c, init/job_class.c: Add missing errno.h include

	* dbus/com.ubuntu.Upstart.Job.xml (GetInstance): Add method to get
	an instance name in the same basic manner as start and stop would,
	though this one's synchronous.
	* init/job_class.c (job_class_get_instance): Implementing by copying
	the relevant bit of Stop.
	* init/job_class.h: Add prototype.
	* init/tests/test_job_class.c (test_get_instance): Add tests.
	* TODO: Continue to document the C&P madness.

	* init/conf.c (conf_reload_path): Read file directly into memory,
	not using mmap.

	* compat/sysv/reboot.c, compat/sysv/runlevel.c, compat/sysv/shutdown.c,
	* compat/sysv/telinit.c: Move into the util directory; we're going
	to support limited SysV-a-like commands without full compatibility
	which is what we always did, and I'm not going to worry about adding
	others.
	* compat/sysv/man/reboot.8, compat/sysv/runlevel.8,
	* compat/sysv/man/shutdown.8, compat/sysv/telinit.8: Move as well.
	* compat/sysv/Makefile.am, util/Makefile.am: Merge.
	* configure.ac: Remove the (commented out) compat/sysv and logd
	Remove the --enable-compat option.
	* Makefile.am (SUBDIRS): Remove (commented out) compat/sysv and logd

	* logd/Makefile.am, logd/main.c, logd/man/logd.8, logd/jobs.d/logd.in:
	Consign logd to oblivion.  We haven't supported it for ages, it has
	non-working issues, and there's got to be a better way to do this.

	* TODO: Update.

	* init/job.c (job_change_goal): Adjust the documentation.  After
	careful thought, there's no way this can return after freeing the
	job, since it'll either block on an event, a process or do nothing.

	* init/job.c (job_start, job_stop, job_restart): Clear the start
	and stop environment, shouldn't necessarily make a difference, but
	it pays to be consistent.

	* dbus/com.ubuntu.Upstart.Job.xml (Start, Stop, Restart): Add methods
	to control jobs, all take an environment array and both Start and
	Restart return an instance path so properties, etc. can be obtained
	afterwards.
	* init/job_class.c (job_class_start, job_class_stop)
	(job_class_restart): Add the code for the top halves of the methods
	* init/job_class.h: Add prototypes for the new methods.
	* init/job.c (job_finished): And the bottom halves go here.
	* init/tests/test_job_class.c (test_start, test_stop)
	(test_restart): Add test cases for the methods.
	* init/blocked.h (blocked_type): Add enums for the new methods.
	* init/blocked.c (blocked_new): Handle the new methods here.
	* init/tests/test_blocked.c (test_new): Add add tests for handling.

2008-06-07  Scott James Remnant  <scott@netsplit.com>

	* init/job_process.c (job_process_terminated): Don't check the goal
	to see whether the main process was allowed to terminate, check the
	state.  A termination is only not a failure if we're on the KILLED
	state (ie. we killed it), otherwise it can still be a failure even
	if it was going to stop anyway.
	* init/tests/test_job_process.c (test_handler): Add a test case.

	* init/control.c (control_emit_event): Use environ_all_valid here(),
	also reorder the blocking stuff to be less strange, it's ok to free
	environment.
	* init/tests/test_control.c (test_emit_event): The event array should
	be a child of message, which means it doesn't matter if the function
	we call frees it.

	* init/environ.c (environ_all_valid): Add a validation function for
	external input.
	* init/environ.h: Add prototype.
	* init/tests/test_environ.c (test_all_valid): Test function.

	* init/environ.c: Note that we can call this in a loop with OOM,
	since the resulting table will always be the same.

	* init/event_operator.c (event_operator_environment): Use
	environ_append(), and while we're at it, there's no reason this should
	use NIH_MUST.
	* init/event_operator.h: Adjust prototype.
	* init/tests/test_event_operator.c (test_operator_environment): Allow
	for failure.
	* init/event.c (event_pending_handle_jobs): Call with NIH_MUST,
	which is actually safe.

	* init/job_class.c (job_class_environment): Use environ_append()

	* init/environ.c (environ_append): There are multiple cases where we
	append one environment table onto another, so we should have a
	function to do that.
	* init/environ.h: Prototype for it.
	* init/tests/test_environ.c (test_append): Test the new function.

	* init/job_process.c (job_process_run): Invert the logic; we nearly
	always want to pass the script with /dev/fd/NNN.  The only times we
	don't are if it doesn't exist, or if we're dealing with a single-line
	shell script.
	* init/tests/test_job_process.c (test_run): Update test cases to
	only expect an argv-execution for single-line scripts.

	* init/job.c (job_restart): Wrote the blocking bit slightly weirdly
	without neededing to, so leave it as it should be.

	* TODO: Update.

	* dbus/com.ubuntu.Upstart.Instance.xml (Start, Stop, Restart): Add
	simple instance control methods, these only change the goal of an
	existing instance - thus cannot pass environment.
	* init/job.c (job_start, job_stop, job_restart): Add methods, which
	look spookily similar to each other, except for the subtle yet
	important differences.
	(job_finished): Implement bottom halves.
	* init/job.h: Add prototypes.
	* init/tests/test_job.c (test_start, test_stop, test_restart): Add
	tests for the new methods.
	* init/blocked.h (blocked_type): Add enums for methods.
	* init/blocked.c (blocked_new): Handle methods here too
	* init/tests/test_blocked.c (test_new): Add tests for them.

2008-06-06  Scott James Remnant  <scott@netsplit.com>

	* init/blocked.h (blocked_type): Having a single message type won't
	work for the job cases, so expand to have many.
	* init/blocked.c (blocked_new): We'll just have to list them all here.
	* init/control.c (control_emit_event): Happily we create them
	individually anyway.
	* init/event.c (event_finished): And since we have to handle them
	individually, it'll actually protect us replying to the wrong one.

	* init/tests/test_conf.c (test_source_reload): Clean up the temporary
	directory.
	* init/tests/test_control.c (test_reload_configuration): That goes
	for this one too.

	* init/tests/test_control.c (my_connect_handler): Use TEST_DBUS_MESSAGE
	instead of a pop/read/write loop.
	(test_emit_event): Renamed TEST_DBUS_CONN to TEST_DBUS_OPEN.
	* init/tests/test_job.c (test_new, test_register)
	(test_change_state): Use TEST_DBUS_OPEN and TEST_DBUS_CLOSE to setup
	and tear down D-Bus connections and TEST_DBUS_MESSAGE instead of
	a loop.
	* init/tests/test_job_class.c (test_consider, test_reconsider)
	(test_register, test_unregister): Likewise.

	* init/control.c (control_get_job_by_name): Sanity check the name
	of a job in the same way; we don't need to sanity check the instance
	name because "" is valid (and the default for singletons).
	* init/tests/test_control.c (test_get_job_by_name): Test.

	* dbus/com.ubuntu.Upstart.xml (EmitEvent): Add an asynchronous
	method to emit an event, providing the name and accompanying
	environment.  No return value, it either works or you get an
	error.
	* init/control.c (control_emit_event): Implement top half of the
	method, blocking the message in the event.
	* init/control.h: Add prototype.
	* init/event.c (event_finished): Implement the bottom half which
	sends the reply or error, these are actually tested along with
	the top for sanity reasons.
	* init/tests/test_control.c (test_emit_event): Test the various
	ways the method may be used and abused; the async nature means
	we actually need a real D-Bus server to do this.
	* TODO: Update.

	* init/event.c (event_new): There's no reason this shouldn't be
	allowed to return insufficient memory, so do so.
	(event_finished): Wrap call.
	* init/tests/test_event.c (test_new): Add alloc failed test.
	* init/job.c (job_emit_event): Must create the event.
	* init/main.c (main, cad_handler, kbd_handler, pwr_handler): Wrap
	with NIH_MUST

2008-06-05  Scott James Remnant  <scott@netsplit.com>

	* TODO: Update.

	* init/job.c (job_unblock): Rename to job_finished, since this
	does not behave like event_unblock but more like event_finished
	(job_change_state, job_failed): Change name in call.
	* init/job.h: Update prototype.
	* init/tests/test_job.c (test_unblock): Rename to test_finished
	* init/event.c (event_pending_handle_jobs): Update calls here.

	* init/job.h (Job): Rename blocked to blocker to match event, since
	it has the same use as event->blockers except it's a toggle
	* init/job.c (job_new, job_change_state): Rename where used
	* init/event.c (event_finished): Rename here also since its reset
	* init/tests/test_job.c, init/tests/test_job_process.c,
	* init/tests/test_event.c: Rename in test cases too.

	* init/job.c (job_emit_event): Add a Blocked record to the event's
	blocking list for the starting and stopping events.
	* init/tests/test_job.c (test_emit_event): Add tests for the record
	being added to the list with the right details.
	(test_change_goal): Make sure that a Blocked record is added
	(test_change_state): Make sure that Blocked records are added
	* init/tests/test_job_process.c (test_handler): Also make sure
	that Blocked records are added.

	* init/event.c (event_finished): Clear jobs referenced in the
	blocking list, rather than iterating the entire jobs hash.
	(event_finished_handle_jobs): Drop this function.
	* init/tests/test_event.c (test_finished, test_finished_handle_jobs):
	Merge tests again and test using both the blocking list and job's
	blocked member.

	* init/event.h (event): Add blocking member.
	* init/event.c (event_new): Initialising blocking list.
	* init/tests/test_event.c (test_new): Make sure it's initialised
	to an empty list.

	* init/tests/test_job_process.c (test_handler): Update tests to use
	Blocked.

	* init/event.c (event_pending_handle_jobs): Collect environment
	and events independantly, which means we don't have to worry about
	the list contents or freeing them up in case of error.
	* init/event_operator.c (event_operator_events): Fix parent.
	* init/tests/test_event.c (test_pending_handle_jobs): Update tests.
	* init/init.supp: Update collect suppression.

	* init/event_operator.c (event_operator_collect): Break in two.
	(event_operator_environment): Collect the environment from the event,
	appending the list of event names if necessary.
	(event_operator_events): Block events and pass them to the
	given list.
	* init/event_operator.h: Update prototypes.
	* init/tests/test_event_operator.c (test_operator_collect): Also
	split into two new functions
	(test_operator_environment, test_operator_events): Adjust

	* init/event_operator.c (event_operator_collect): Placed Blocked
	structures in the list, rather than ordinary entries; I strongly
	suspect that while it's nice to iterate the operator tree only once,
	this needs to be three functions really.
	* init/tests/test_event_operator.c (test_operator_collect): Update
	test suite.

	* init/job.h (Job): Make blocking a statically defined list.
	* init/job.c (job_new): Initialise rather than setting to NULL.
	(job_unblock): Assume that blocking members are Blocked structures
	and that the list itself is always iterable.
	* init/tests/test_job.c (test_new): Check the list is empty, rather
	than NULL.
	(test_change_state, test_failed, test_unblock): Change tests cases
	to expect blocking to always be present, and create members as Blocked
	structures.

	* init/blocked.c (blocked_new): Set destructor (forgotten)

	* init/init.supp: Add setenv, which has crept in

	* init/blocked.h: Header containing enum, struct and prototype.
	* init/blocked.c (blocked_new): Function to allocate the structure
	with the right details.
	* init/tests/test_blocked.c (test_new): Tests for the new function.
	* init/Makefile.am (init_SOURCES): Compile using blocked.c and header
	(TESTS): Build blocked test suite
	(test_process_LDADD, test_job_class_LDADD)
	(test_job_process_LDADD, test_job_LDADD, test_event_LDADD)
	(test_event_operator_LDADD, test_parse_job_LDADD)
	(test_parse_conf_LDADD, test_conf_LDADD, test_control_LDADD):
	Link blocked.o to most test suites.
	(test_blocked_SOURCES, test_blocked_LDFLAGS, test_blocked_LDADD):
	Details for test suite.

	* init/main.c: Also remove SIGTERM handling, we don't re-exec
	properly and this is a dangerous signal to use anyway.
	(term_handler): Drop function.

	* init/main.c: Remove handling for stop/cont; there's no reason
	a user should be able to pause the event queue.
	(stop_handler): Drop function.
	* init/event.c (event_poll): Remove paused handling.

	* init/control.c: Fix doc string.

	* dbus/com.ubuntu.Upstart.xml (ReloadConfiguration): Add method
	that's effectively the same as the HUP signal.
	* init/control.c (control_reload_configuration): Unsurprisingly,
	the implementation is identical.
	* init/control.h: Add prototype.
	* init/tests/test_control.c (test_reload_configuration): Make sure
	the method works as expected.
	(test_get_job_by_name, test_get_all_jobs): Add missing free calls for
	message in cases of out of memory.

	* dbus/com.ubuntu.Upstart.xml (JobAdded, JobRemoved): Add signals
	for when new jobs are added to the known list and when existing jobs
	are removed, this allows GUIs to always show an up-to-date list.
	* dbus/com.ubuntu.Upstart.Job.xml (InstanceAdded, InstanceRemoved):
	Also add matching signals for when instances are added to the list
	for a job and when they're removed again.
	* init/job_class.c (job_class_register): Emit the JobAdded signal
	for this job when registering if the new signal argument is TRUE;
	pass on the signal argument to job_register()
	(job_class_add): Emit signals when registering jobs with existing
	connections.
	(job_class_unregister): Emit signals when unregistering a job.
	* init/job.c (job_register): Likewise, emit the InstanceAdded signal
	for the job class if the new signal argument is TRUE.
	(job_new): Emit signals when registering instances with existing
	connections.
	(job_change_state): Emit the instance removed signal when destroying
	an inactive instance.
	* init/job_class.h, init/job.h: Add signal argument to prototypes
	* init/control.c (control_register_all): When registering job classes
	on a new connection, do not emit a signal since they will already
	exist at the point when the name appears on the bus or the connection
	is complete.
	* init/tests/test_control.c (test_bus_open): Add comment that we
	are testing for signal non-emission already with the fake server,
	since it was this test that actually made me realise we had to
	not emit them :p
	* init/tests/test_job_class.c (test_register): Test that the signal
	is emitted when signal is TRUE and not emitted when signal is FALSE
	(test_unregister): Test that the JobRemoved signal is emitted
	(test_get_instance_by_name, test_get_all_instances): Free message
	if allocation failed.
	(test_consider, test_reconsider): Test that the JobAdded and
	JobRemoved signals are emitted (or not) when appropriate.
	* init/tests/test_job.c (test_register): Make sure that the
	InstanceAdded signal is emitted when TRUE is passed, and not when
	FALSE is passed.
	(test_new): Make sure the InstanceAdded signal is emitted when the
	job is registered on the bus.
	(test_change_state): Make sure the InstanceRemoved signal is sent
	when deleting an instance.

2008-06-02  Scott James Remnant  <scott@netsplit.com>

	* init/tests/test_job.c (test_new, test_register): Also use a private
	dbus server to avoid session bus problems.

	* init/tests/test_job_class.c (test_consider, test_reconsider)
	(test_register, test_unregister): Use a private dbus server instead
	of connecting to the session bus, which might not be there.

	* init/tests/test_control.c (test_disconnected): Simplify using a
	private dbus server rather than faking one.

	* init/tests/test_control.c (test_bus_close): Don't rely on being
	able to connect to the various buses, instead use a special private
	one.

2008-06-01  Scott James Remnant  <scott@netsplit.com>

	* dbus/com.ubuntu.Upstart.Job.xml (GetAllInstances): And also add
	a similar method to return the object path of all instances of a
	particular job.
	* init/job_class.c (job_class_get_all_instances): Implement the
	method, pretty much the same as the other.
	* init/job_class.h: Add prototype.
	* init/control.c: Fix comment.
	* init/tests/test_control.c (test_get_all_jobs): Ensure that the
	individual paths are children of the array.

	* dbus/com.ubuntu.Upstart.xml (GetAllJobs): Add method to return
	the object path of all known jobs.
	* init/control.c (control_get_all_jobs): Implement the method,
	somewhat simple happily.
	* init/control.h: Add prototype for the method.
	* init/tests/test_control.c (test_get_all_jobs): Test that the
	right data is returned.

	* dbus/com.ubuntu.Upstart.xml, dbus/com.ubuntu.Upstart.Job.xml,
	* dbus/com.ubuntu.Upstart.Instance.xml: Add libnih XML NS to the
	files so that we can tag methods as sync or async later.

	* init/control.c (control_get_job_by_name): Remove const from
	return parameter.
	* init/control.h: Update prototype.
	* init/tests/test_control.c (test_get_job_by_name): Remove const
	from path type.

	* init/job_class.c (job_class_get_instance_by_name): Remove wrong
	const from parameter now that we've fixed the bindings generator.
	* init/job_class.h: Update prototype to match.
	* init/tests/test_job_class.c (test_get_instance_by_name): Change
	type of path to match.

	* HACKING (Dependencies): clarify that autoreconf and configure need
	to be run for libnih first.

	* init/Makefile.am (test_process_LDADD, test_job_class_LDADD)
	(test_job_process_LDADD, test_job_LDADD, test_event_LDADD)
	(test_event_operator_LDADD, test_parse_job_LDADD)
	(test_parse_conf_LDADD, test_conf_LDADD, test_control_LDADD): Link
	the auto-generated D-Bus code in, otherwise the tests won't be
	complete.

2008-05-24  Scott James Remnant  <scott@netsplit.com>

	* HACKING: Changed branch location again, of both upstart and
	libnih.

2008-05-16  Scott James Remnant  <scott@netsplit.com>

	* init/job_class.c (job_class_consider, job_class_reconsider): Find
	the best class first and compare against the current class before
	acting, this avoids the re-register jump every time a job stops.
	(job_class_select): Rename to job_class_add() since this is takes
	a class and is the direct opposite to job_class_remove().

2008-05-15  Scott James Remnant  <scott@netsplit.com>

	* init/event.c (event_new): We can't rely on the event poll function
	being the last in the main loop, it's often the first, so after
	adding an event to the queue ensure the loop is iterated at least
	once so that the event poll occurs for it.

2008-05-09  Scott James Remnant  <scott@netsplit.com>

	* TODO (Anytime): Update.

	* dbus/com.ubuntu.Upstart.Instance.xml: format to match others

	* dbus/com.ubuntu.Upstart.Job.xml (GetInstanceByName): Add method
	* init/job_class.c (job_class_get_instance_by_name): Implementation.
	* init/job_class.h: Add prototype.
	* init/tests/test_job_class.c (test_get_instance_by_name): Tests
	for new method.

	* init/job_class.h (JobClass): Make instances a hash table.
	* init/job_class.c (job_class_new): Initialise instances as a hash
	table now.
	(job_class_register): Iterate instances as hash table.
	(job_class_remove): Slightly odd construct needed to return FALSE
	if there's anything in the hash table.
	(job_class_unregister): Likewise to assert on no instances.
	* init/tests/test_job_class.c (test_new): Check that instances is
	now a hash table.
	* init/job.h (Job): Make name the first member.
	* init/job.c (job_new): Add to instances as hash table.
	(job_instance): Drop entirely, replaced by a hash lookup.
	* init/tests/test_job.c (test_instance): Drop.
	* init/job_process.c (job_process_find): Iterate instances as a
	hash table.
	* init/event.c (event_pending_handle_jobs)
	(event_finished_handle_jobs): Iterate instances as hash table.
	(event_pending_handle_jobs): Replace job_instance call with an
	ordinary hash lookup.
	* init/tests/test_event.c: Update to use hash table.
	* init/tests/test_conf.c: Update instances stealing for hash table

	* init/job_class.c (job_class_new): initialise instance to the
	empty string.
	* init/tests/test_job_class.c: Update job_new() calls.
	(test_new): Check instance against the empty string.
	* init/job.c (job_new): name may no longer be NULL.
	* init/tests/test_job.c: Update job_new() calls.
	(test_instance): Reset back to "" when done.
	* init/event.c (event_pending_handle_jobs): Always expand the
	name, since the class->instance is always non-NULL.
	* init/tests/test_event.c: Update job_new calls.
	* init/tests/test_conf.c: Update job_new calls.
	* init/tests/test_job_process.c: Update job_new calls.

	* init/job.c (job_new): Singleton jobs have a fixed name of "",
	rather than a NULL name, and a D-Bus name of "_".
	(job_instance): Which rather simplifies this function (in fact,
	it makes this function look like a common one).
	(job_emit_event): Always set INSTANCE variable.
	(job_name): Still distinguish in output, to avoid ugly "()" but
	check character rather than NULL.
	* init/tests/test_job.c (test_new): Check name is set to ""
	and path to ".../_"
	(test_change_state, test_emit_event): Update test cases to assume
	an empty INSTANCE variable
	(test_instance): Update to pass "" instead of NULL.
	* init/job_process.c (job_process_run): Always set UPSTART_INSTANCE
	* init/tests/test_job_process.c (test_run): Always assume an
	UPSTART_INSTANCE variable, it may just be empty.
	* init/tests/test_event.c (test_pending_handle_jobs): Expect
	the name to be set to the empty string.

	* init/Makefile.am (com.ubuntu.Upstart.c com.ubuntu.Upstart.h)
	(com.ubuntu.Upstart.Job.c com.ubuntu.Upstart.Job.h)
	(com.ubuntu.Upstart.Instance.c com.ubuntu.Upstart.Instance.h):
	Drop setting of data-type, turns out it doesn't work anyway.

	* dbus/Upstart.conf: Add configuration file.
	* dbus/Makefile.am (dbussystemdir, dist_dbussystem_DATA): Install
	the configuration file into the right place.

	* dbus/com.ubuntu.Upstart.xml (GetJobByName): Add method
	* init/control.c (control_get_job_by_name): Implementation.
	* init/control.h: Prototype.
	* init/tests/test_control.c (test_get_job_by_name): Test the
	method using a fake message.

2008-05-08  Scott James Remnant  <scott@netsplit.com>

	* dbus/com.ubuntu.Upstart.xml, dbus/com.ubuntu.Upstart.Job.xml,
	* dbus/com.ubuntu.Upstart.Instance.xml: Add DTDs.

	* init/control.c (manager_interfaces): Export the general
	com.ubuntu.Upstart interface
	* init/job_class.c (job_class_interfaces): Export the
	com.ubuntu.Upstart.Job interface
	* init/job.c (job_interfaces): Export the
	com.ubuntu.Upstart.Instance interface

	* init/Makefile.am (BUILT_SOURCES)
	(com.ubuntu.Upstart.c com.ubuntu.Upstart.h)
	(com.ubuntu.Upstart.Job.c com.ubuntu.Upstart.Job.h)
	(com.ubuntu.Upstart.Instance.c com.ubuntu.Upstart.Instance.h):
	Generate C code and header files from the XML files which produce
	object bindings.
	(init_SOURCES): Link the built sources.
	(CLEANFILES): Clean them up afterwards

	* dbus/com.ubuntu.Upstart.xml: Initially empty description for
	manager object interface(s).
	* dbus/com.ubuntu.Upstart.Job.xml: Initially empty description
	for job class object interface(s).
	* dbus/com.ubuntu.Upstart.Instance.xml: Initially empty
	description for job instance object interface(s).
	* dbus/Makefile.am: Distribute the three interface files,
	they're used as sources elsewhere.
	* configure.ac (AC_CONFIG_FILES): Generate dbus/Makefile
	* Makefile.am (SUBDIRS): Descend into the dbus sub-directory.

	* init/job_class.c (job_class_consider, job_class_reconsider):
	Separate out the actual meat of the functions, since it's largely
	duplicated between the two.  This makes the difference between
	the two functions clearer, consider always stages an election
	no matter which is registered, reconsider only stages an election
	if the current class is registered.
	(job_class_select, job_class_remove): Functions containing the
	common code, which now also handle registering and unregistering
	the class with D-Bus.  Here is the right place, not in new, since
	we only export the current best class of a given name.
	(job_class_register, job_class_unregister): Function to register
	a job and its instances, and to unregister a job (we assert that
	there must be no instances for us to do this).
	* init/job_class.h: Add prototypes.
	* init/tests/test_job_class.c (test_consider, test_reconsider):
	Check that D-Bus registration and unregistration happens as
	expected.
	(test_register, test_unregister): test on their own.
	* init/job.c (job_new): Register instances with D-Bus, since
	instances can only ever exist for active classes, all instances
	are always registered on the bus.
	(job_register): Function to register an instance on the bus.
	* init/job.h: Add prototype.
	* init/tests/test_job.c (test_new): Test creating a job with an
	active d-bus connection, which should have it registered.
	(test_register): Test registration on its own.
	* init/control.c (control_register_all): Make this always succeed,
	and register existing jobs on the new connection.
	(control_server_connect, control_bus_open): registration is
	always successful.
	* init/tests/test_control.c (test_server_connect, test_bus_open):
	Test with existing jobs when we get a connection or create the
	bus connection, ensure that the jobs and instances are registered.

	* init/tests/test_job.c (test_change_state): Check for a bug where
	a job with multiple instances will be freed when one instance is
	deleted rather than the last instance.
	* init/job.c (job_change_state): Add debugging messages when we
	destroy a job that's no longer the current one or an instance
	that's no longer active; also ensure that we never destroy a job
	that's the current one.
	* init/event.c (event_pending_handle_jobs): Add a debugging message
	when we create a new instance of a job.
	* init/conf.c (conf_file_destroy): Add a debugging message when
	we destroy a job that's no longer the current one.

2008-05-07  Scott James Remnant  <scott@netsplit.com>

	* init/control.c (control_server_open, control_server_close)
	(control_server_connect): Create and manage a listening d-bus server
	that is used for private direct connections to Upstart for when the
	d-bus daemon is not available.  Each new connection has the same
	objects as the d-bus system bus, they only differ in their method.
	(control_conns, control_init): Cache the open connections, including
	the bus daemon and any private connections; we'll iterate this list
	when sending signals.
	(control_bus_open): Store connection in the list, don't worry about
	setting close-on-exec, we check that by test case and rely on d-bus
	to do it.
	(control_bus_disconnected): Rename to control_disconnected
	(control_disconnected): Work for system bus and private connections,
	remove from the connections list.
	* init/control.h: Add prototypes, remove global definition of bus
	name to just being private again.
	* init/tests/test_control.c (test_server_open, test_server_close)
	(test_server_connect): Test the new functions.
	(test_bus_open): add check for list entry
	(test_bus_disconnected): rename to test_disconnected
	* init/main.c: Open the listening server, warning if we're unable
	to do so (but we won't treat it as a hard error since there's the
	d-bus daemon as the default anyway).
	* init/init.supp: suppress the fact that the control connections
	list stays around.

	* init/job_process.c (job_process_run): Use NIH_ZERO instead of
	NIH_MUST and == 0

2008-05-06  Scott James Remnant  <scott@netsplit.com>

	* init/environ.c (environ_expand_until): Odd gcc optimiser warning,
	it reckons arg_start and end may be used uninitialised, but I don't
	see how they can be.

	* init/main.c (main): Warn if we can't set the root directory.
	* init/job_process.c (job_process_spawn)
	(job_process_error_abort): loop on the return of write()
	* init/tests/test_job_process.c (child, main): assert getcwd() works
	(test_handler): initialise list and entry for gcc's blind spot.
	(test_run): initialise ret for gcc's blind spot
	* init/tests/test_job.c (test_name): jump through hoops for gcc
	(test_change_state): list and entry.
	* init/tests/test_event.c (test_finished_handle_jobs, test_finished)
	(test_pending_handle_jobs, test_poll, test_pending): initialise to
	NULL and buy gcc glasses
	* init/tests/test_event_operator.c (test_operator_collect): another
	NULL to make gcc happy.

2008-05-01  Scott James Remnant  <scott@netsplit.com>

	* TODO: Update.

	* init/init.supp: Suppress a few test case artefacts caused by
	valgrind hating reachable memory at exec() time.

	* init/tests/test_job_process.c: Fix a few cases where we were
	still dup'ing the name argument to job_new().
	* init/tests/test_parse_job.c: Include missing signal.h

	* init/event.c (event_pending_handle_jobs)
	(event_finished_handle_jobs): Land the old job event handling
	functions here as static functions, right now they're immense but
	we'll actually move much of the code back out again as we go.
	* init/tests/test_event.c (test_pending_handle_jobs)
	(test_finished_handle_jobs): Also land the test cases in renamed
	and somewhat restructued functions, since we now have to do the
	testing through event_poll().
	(test_poll, test_pending, test_finished): It never hurts to improve
	test cases while you're in there.

2008-04-30  Scott James Remnant  <scott@netsplit.com>

	* init/job.c (job_change_state): Change calls to job_process_run
	and job_process_kill.
	* init/main.c: Change to job_process_handler

	* init/job_process.c, init/job_process.h: Land the code from job.c
	and defs from job.h that deal specifically with a job's processes,
	rename the functions to job_process_*() in the process.
	* init/tests/test_job_process.c: And land the test cases as well.

	* init/job.c: Strip of everything not related to creation and finding
	of instances and the core state machine; process stuff will move to
	job_process.c and event handling to event.c, class (nee config) stuff
	is already moved to job_class.c
	(job_new): Don't reparent the name, it doesn't help anything, just
	take a copy.
	(job_name, job_failed, job_unblock, job_emit_event): Make extern since
	we need to use these outside or just want to test them.
	* init/job.h: Clean out also.
	* init/tests/test_job.c: Also clean out.
	(test_name, test_failed, test_unblock, test_emit_event): Add test cases
	for newly extern functions.

	* init/main.c: Include events.h to get the ones we need.

	* init/control.c (control_job_config_path, control_job_path)
	(control_path_append): Drop these functions (replaced by the more
	generic nih_dbus_path() function)
	* init/control.h: Make CONTROL_ROOT public, and drop other prototypes.
	* init/tests/test_control.c (test_job_config_path)
	(test_job_path): Drop tests.

2008-04-29  Scott James Remnant  <scott@netsplit.com>

	* init/event.c, init/event.h, init/tests/test_event.c: Strip out the
	event operator code and events list.

	* init/job_class.c, init/job_class.h: We only need the event operator
	code here now.

	* init/events.h, init/event_operator.c, init/event_operator.h,
	init/tests/test_event_operator.c: Separate out the event operator
	code and the list of events into separate source files.
	* init/Makefile.am (init_SOURCES): Build and link event operator code
	and use the lists of events.
	(TESTS): Build and run the event operator test suite.
	(test_event_operator_SOURCES, test_event_operator_LDFLAGS)
	(test_event_operator_LDADD): Details for the event operator test
	suite.
	(test_process_LDADD, test_job_class_LDADD)
	(test_job_process_LDADD, test_job_LDADD, test_event_LDADD)
	(test_parse_job_LDADD, test_parse_conf_LDADD, test_conf_LDADD)
	(test_control_LDADD): Link the event operator code.

	* init/job_class.c, init/main.c: Correct includes and some function
	names.

	* init/process.c, init/process.h, init/tests/test_process.c: Land
	original Process code (used by job class and similar).

	* init/process.c, init/process.h, init/tests/test_process.c: Break
	into two pieces, one part becomes job_process which requires both
	job information and process information, the other becomes system
	which requires no job information.
	* init/errors.h: Update error name.
	* init/Makefile.am (init_SOURCES): Build and link job process code
	and header along with system code and header.
	(TESTS): Build and run job process and system test suites.
	(test_job_process_SOURCES, test_job_process_LDFLAGS)
	(test_job_process_LDADD): Details for job process test suite.
	(test_system_SOURCES, test_system_LDFLAGS, test_system_LDADD):
	Details for system test suite.
	(test_process_LDADD, test_job_class_LDADD, test_job_LDADD)
	(test_event_LDADD, test_parse_job_LDADD, test_parse_conf_LDADD)
	(test_conf_LDADD, test_control_LDADD): Link job process and system
	code.

	* init/parse_conf.c: Remove parse_job include.

	* init/init.supp: Update leak check for class init; remove
	valgrind workaround since it's gone away with the change of that
	function.

	* init/conf.h (ConfFile): Change type of job member, but leave name.
	Add prototype for new function.
	* init/conf.c (conf_reload_path): Somewhat simplify the case of
	having parsed a job, we only need to call job_class_consider() now
	to have it dealt with.
	(conf_file_destroy): Likewise after removing the ConfFile from the
	source (so it won't get considered) and marking the job class as
	deleted, we only need to call job_class_reconsider() and check the
	return value to see whether we've been replaced.
	(conf_select_job): In return we provide the function to decide which
	of the available job sources is the best one.
	* init/tests/test_conf.c: Update types in tests.
	(test_select_job): Test the new function.

	* init/parse_job.h: Update to include job_class.h and update prototype
	to return JobClass, we'll keep the name though since we'll never
	parse jobs and otherwise things get annoying.
	* init/parse_job.c: Update to work on job classes.
	* init/tests/test_parse_job.c: Update to match.

	* init/job_class.h (JobClass): Factor out old JobConfig object into
	a new JobClass object with the same properties, but in its own source
	file.
	(ExpectType): Rename old JobExpect to this to match other enums.
	(ConsoleType): Move along with the object that uses it.
	* init/job_class.c (job_class_init, job_class_new)
	(job_class_environment): Bring along methods that only operate on
	a JobClass, cleaning them up in the process.
	(job_class_consider, job_class_reconsider): Replace job_config_replace
	with these two functions that may be used for a new job class and
	when discarding or finishing with an old one respectively.
	* init/tests/test_job_class.c: Tests for the functions.
	* init/Makefile.am (init_SOURCES): Build and link job class source
	and header.
	(TESTS): Build and run job class test suite.
	(test_job_class_SOURCES, test_job_class_LDFLAGS)
	(test_job_class_LDADD): Details for job class test suite.
	(test_process_LDADD, test_job_LDADD, test_event_LDADD)
	(test_parse_job_LDADD, test_parse_conf_LDADD, test_conf_LDADD)
	(test_control_LDADD): Link job class code to other tests too.

2008-04-28  Scott James Remnant  <scott@netsplit.com>

	* init/control.c (control_job_config_path, control_job_path): Add
	functions to generate D-Bus object paths for jobs and instances
	(control_path_append): and a static function used by both to append
	escaped path elements.
	* init/control.h: Add prototypes.
	* init/tests/test_control.c (test_job_config_path)
	(test_job_path): Add test cases for the new functions.
	* init/job.h (JobConfig, Job): Add path member to both structures.
	* init/job.c (job_config_new, job_new): Initialise the path members.
	* init/tests/test_job.c (test_config_new, test_new): Make sure
	the path members are initialised to something sensible.
	* init/init.supp: Valgrind whines, I do not know why.

	* init/control.c (control_bus_open): Call out to register objects
	on the new bus connection.
	(control_register_all): Start off by registering the connection
	manager object, no methods/signals for now.
	* init/tests/test_control.c (test_bus_open): Make sure the manager
	object is registered.

2008-04-27  Scott James Remnant  <scott@netsplit.com>

	* init/tests/test_control.c (test_bus_open): Correct name of
	error macro.

	* init/job.c (job_emit_event): Make INSTANCE the second variable.
	* init/tests/test_job.c (test_next_state): Update tests.

2008-04-25  Scott James Remnant  <scott@netsplit.com>

	* init/tests/test_control.c (test_bus_open): Use D-bus macros for
	error strings instead of naming them by hand.

2008-04-22  Scott James Remnant  <scott@netsplit.com>

	* init/tests/test_control.c (test_bus_close): Add another missing
	call to dbus_shutdown.

2008-04-21  Scott James Remnant  <scott@netsplit.com>

	* init/tests/test_control.c (test_bus_open): Under valgrind we seem
	to get NoReply instead of Disconnected which is a wee bit odd.
	Add missing call
	(test_bus_disconnected): Add missing call to dbus_shutdown.

2008-04-19  Scott James Remnant  <scott@netsplit.com>

	* init/process.c: Add missing limits.h include

	* init/job.h (JobConfig): Merge instance and instance_name; if
	instance is set, the job is multi-instance with the name derived
	from that; if unset the job is singleton.  We will not support
	unlimited instances.
	* init/job.c (job_config_new): Initialise instance to NULL.
	(job_new): Assert that name is set for instance jobs.
	(job_instance): Alter to only deal with singleton and instance
	jobs, the unlimited instances case is gone.
	(job_handle_event): Use instance instead of instance_name
	* init/tests/test_job.c (test_config_new): Check instance is NULL
	(test_find_by_pid): Adjust the way instance jobs are made, which
	means we have to pass a name to job_config_new now.
	(test_instance): Adjust tests to remove unlmited-instance tests
	and pass name to job_config_new
	(test_change_state, test_run_process): Pass instance name to
	job_new as an allocated argument rather than waiting to set it
	until afterwards.
	(test_handle_event): Set instance instead of instance_name
	* init/parse_job.c (stanza_instance): Make the argument mandatory.
	* init/tests/test_parse_job.c (test_stanza_instance): Remove the
	checks for without argument, and make sure that without argument
	is an error.

	* init/parse_job.c (stanza_oom): Oops, forgot to free never arg.

	* init/job.h (JobConfig): NihList is rather overkill for emits,
	which is static configuration; turn into a NULL-terminated array
	which'll make it easier to turn into a D-Bus property later.
	* init/job.c (job_config_new): Initialise to NULL now.
	* init/tests/test_job.c (test_config_new): Make sure it's NULL.
	* init/parse_job.c (stanza_emits): Store in an array instead.
	* init/tests/test_parse_job.c (test_stanza_emits): Redo tests.

	* init/job.c (job_emit_event): Append exported variables to the
	job event without overwriting the builtins.
	* init/tests/test_job.c (test_change_state): Check that exported
	environment is added to the job events.

	* init/parse_job.c (stanza_export): Parse a new export stanza,
	which takes one or more environment variable names.
	* init/tests/test_parse_job.c (test_stanza_export): Test the new
	stanza.

	* init/job.h (JobConfig): Add new export member.
	* init/job.c (job_config_new): Initialise to NULL.
	* init/tests/test_job.c (test_config_new): Make sure it's NULL.

	* init/environ.c (environ_add, environ_set): Add a replace argument
	which when FALSE does not replace existing entries in the environment
	table.
	* init/environ.h: Adjust prototypes.
	* init/tests/test_environ.c (test_add): Add tests for non-replacement
	mode, including corner cases.
	(test_set): Replace should be TRUE in this test.
	* init/event.c (event_operator_collect): Always replace existing
	environment members.
	* init/job.c (job_config_environment, job_run_process): Always replace
	existing environment members.
	(job_emit_event): Always replace existing environment members, and
	rework this function to get rid of the confusing gotos.

	* init/tests/test_job.c (test_change_state): Add tests to make sure
	we include the INSTANCE variable in the event environment.

2008-04-18  Scott James Remnant  <scott@netsplit.com>

	* init/process.c (process_kill): Make sure we do send the signal to
	the process group; in practice this makes no difference, but it pays
	to be explicit in such things.
	* init/tests/test_process.c (test_kill): Add a test case for when
	the session leader is no more.

	* init/job.h (JobConfig): Another day, another obscure job config
	detail.  This one is for adjusting how likely you are to be killed
	by the OOM Killer.
	* init/job.c (job_config_new): Set to zero by default.
	* init/tests/test_job.c (test_config_new): And make sure it is zero.
	* init/parse_job.c (stanza_oom): And it helps to have a function
	to set that one.
	* init/tests/test_parse_job.c (test_stanza_oom): Test it.
	* init/errors.h: And we need an error if its out of bounds.
	* init/conf.c (conf_reload_path): Which also needs to be caught.
	* init/process.c (process_spawn): Of course, we have to do something
	with the oom adjustment.
	(process_error_read): message for failure error.
	* init/process.h (processErrorType): And need an error if it fails

	* init/main.c: Drop the legacy configuration directory, the format
	of jobs has changed sufficiently to not support it.
	* init/Makefile.am (AM_CPPFLAGS): Remove LEGACY_CONFDIR definition.
	(install-data-local): Don't create it, either.

	* init/enum.c, init/enum.h, init/tests/test_enum.c: Remove these
	source files, a hold-over from when we had them in a separate
	library and passed around the integer values.
	* init/job.c, init/job.h, init/tests/test_job.c: Restore in their
	proper place.
	* init/Makefile.am: Remove enum.* from build instructions.

	* init/main.c: Attempt to connect to the system bus on startup,
	but don't expect it to work.

	* init/control.c (control_bus_open, control_bus_disconnected)
	(control_bus_close): Functions to open a connection to the D-Bus
	system bus, clean up if disconnected or disconnect ourselves
	explicitly.
	* init/control.h: Prototypes.
	* init/tests/test_control.c (test_bus_open)
	(test_bus_disconnected, test_bus_close): Test the functions using
	a fake D-Bus system bus daemon.
	* init/errors.h: Add error for "name taken".
	* init/Makefile.am (init_SOURCES): Build and link control.c and
	control.h
	(TESTS): Build and run control test suite.
	(test_control_SOURCES, test_control_LDFLAGS, test_control_LDADD):
	Details for control test suite.
	(test_process_LDADD, test_job_LDADD, test_event_LDADD)
	(test_parse_job_LDADD, test_parse_conf_LDADD, test_conf_LDADD):
	Link control.o

2008-04-16  Scott James Remnant  <scott@netsplit.com>

	* init/job.h (JobConfig): Add leader member.
	* init/job.c (job_config_new): Initialise leader to FALSE.
	* init/tests/test_job.c (test_config_new): Make sure leader is FALSE.
	(test_change_goal, test_change_state, test_run_process)
	(test_kill_process, test_child_handler, test_handle_event)
	(test_handle_event_finished): Jobs have to be leaders now to allow
	waitpid() to work in test cases.
	* init/parse_job.c (stanza_session): Parse "session leader" stanza
	to set to TRUE.
	* init/tests/test_parse_job.c (test_stanza_session): Test new
	stanza parsing.
	(test_stanza_console): Add missing "missing argument" test.
	* init/process.c (process_error_read): Deal with new fork error.
	(process_spawn): If we're not to be a session leader, fork again and
	write the pid back on the open socket.
	* init/process.h (ProcessErrorType): Introduce new fork error.
	* init/tests/test_process.c (test_spawn): Test that we can't start
	a non-session-leader and still have process details.
	(test_spawn, test_kill): Other jobs have to be leaders now to
	allow waitpid() to work.
	* init/tests/test_event.c (test_poll): Jobs have to be leaders now
	to allow waitpid() to work.

2008-04-12  Scott James Remnant  <scott@netsplit.com>

	* configure.ac (NIH_INIT): Require that libnih build D-Bus support,
	failing configure if we can't get it.
	* init/Makefile.am (AM_CFLAGS): Build with D-Bus CFLAGS,
	(init_LDADD, test_process_LDADD, test_job_LDADD, test_event_LDADD)
	(test_parse_job_LDADD, test_parse_conf_LDADD, test_conf_LDADD): and
	link with libnih-dbus.la and D-Bus LIBS.
	(init_LDFLAGS): No need for -static now since libnih will only exist
	statically anyway.

	* init/main.c: Use a better name for kbdrequest
	* init/event.h (KBDREQUEST_EVENT): Rename event to keyboard-request

	* init/main.c: Drop the attempt to rescue a crashed system by
	carrying on with no state
	(crash_handler): After the child has core dumped, the parent will
	die and the kernel will panic.  That's the best we can do, I think.

	* init/job.c (job_change_state): Don't generate the stalled event;
	there's nothing useful you can do with it other than start a root
	shell and that's just a security hole waiting to happen.
	(job_new): Don't increment the instances counter.
	* init/job.h: Remove extern for instances counter.
	* init/tests/test_job.c (test_new): Remove the check that the
	instance counter is incremented.
	(test_change_state): Remove the test for the stalled event.
	* init/event.h (STALLED): Remove stalled event definition,
	* TODO: Update.

	* init/job.h (Job): And while we're at it, the instance name is
	guaranteed unique for a given job name, which is also guaranteed
	to be unique - so don't bother with job ids either, since they
	also get reused in bad cases.
	* init/job.c (job_next_id): Drop this function.
	(job_new): Don't assign an id anymore.
	(job_find_by_id): Drop this function.
	(job_run_process): Set UPSTART_INSTANCE to the instance name if set.
	(job_name): Function to create the string used in messages.
	(job_change_goal, job_change_state, job_run_process)
	(job_kill_process, job_kill_timer, job_child_handler)
	(job_process_terminated, job_process_trace_new)
	(job_process_trace_new_child, job_process_trace_signal)
	(job_process_trace_fork, job_process_trace_exec): Use the instance
	name in messages (if set) in place of the job id.
	* init/tests/test_job.c (test_new): Drop checks on the id field.
	(test_find_by_id): Drop test.
	(test_run_process): Check that UPSTART_INSTANCE is set only for
	named job instances, and contains the instance name.
	(test_change_state, test_run_process, test_child_handler): Remove
	id setting and update error message checks.
	* TODO: Update.

	* init/event.h (Event): We don't use the id field for anything;
	and it can't be guaranteed to be unique since it can wrap over
	and get reused.  Drop it.
	* init/event.c (event_next_id): Drop this function.
	(event_new): Don't assign an id anymore.
	(event_find_by_id): Drop this function.
	* init/tests/test_event.c (test_new): Drop checks on the id field
	(test_find_by_id): Drop test.
	(test_poll): Drop id setting which was needless anyway.

2008-04-11  Scott James Remnant  <scott@netsplit.com>

	* init/tests/test_job.c (test_child_handler): Add tests to make
	sure that respawn works for both services and tasks; the only
	difference we want for tasks is that zero is a normal exit code.
	* init/job.c (job_process_terminated): Status need not be non-zero
	if the job is not a task.

	Change the default job type from task to service, which will
	finally match people's expectations.

	* init/job.h (JobConfig): Replace service member with task
	* init/job.c (job_config_new): Initialise task to FALSE
	(job_change_state): Unblock if not a task instead of if a service
	* init/tests/test_job.c (test_config_new): Make sure task is FALSE
	(test_change_state): Check service by default, task with flag;
	this also means we expect blockers to be cleared if we end up in
	running for the other checks
	(test_child_handler): Expect blockers to be cleared if we end up
	in running now that service is the default.
	* init/tests/test_event.c (test_poll): Test with a task since
	we want to remain blocked for longer.
	* init/parse_job.c (stanza_respawn): Don't set service to TRUE
	(stanza_service): Rename to stanza_task and set task flag instead
	* init/tests/test_parse_job.c (test_stanza_respawn): Remove checks
	for setting of service flag
	(test_stanza_service): Rename to test_stanza_task and test task

	* init/job.c (job_init): Create hash using nih_hash_string_new()
	* init/conf.c (conf_source_new): Likewise.

2008-03-08  Scott James Remnant  <scott@netsplit.com>

	* HACKING: Terminology changes: Bazaar-NG is now just Bazaar;
	Malone is now just Launchpad's bug tracking system.  Update bugs
	URL to match modern form.

	* init/enum.h (JobWaitType): Rename to JobExpect
	* init/job.h (JobConfig): Rename wait_for to expect
	* init/job.c (job_config_new, job_change_state, job_run_process)
	(job_process_stopped, job_process_trace_new_child): Rename wait_for
	to expect in all occurances.
	* init/tests/test_job.c: Likewise rename all occurances.
	* init/parse_job.c (stanza_wait): Rename to stanza_expect and drop
	the intermediate argument.
	* init/tests/test_parse_job.c (test_stanza_wait): Rename to
	test_stanza_expect and adjust tests to match new syntax.
	* init/tests/test_process.c (test_spawn): Remove set of wait_for.

	* doc/states.dot: Remove the state transition from starting to
	waiting ("emit_stopped" in the graph); we don't have a "respawning
	too fast" exit here anymore, so always go to stopping.
	* doc/states.png: Regenerate.

	* TODO: Document the problems with overflowing ids and instance
	counter before I forget about them.

2008-03-07  Scott James Remnant  <scott@netsplit.com>

	* TODO: Update.

	* init/job.h (JobConfig): Add instance_name member.
	(Job): Add name member.
	* init/job.c (job_config_new): Initialise instance name to NULL.
	(job_new): Accept the name as an argument, reparenting and stealing
	(job_handle_event): Expand the instance name and pass to job_new
	(job_instance): Accept a name and look that up in the list of current
	instances returning the instance if found.
	* init/tests/test_job.c: Add extra argument to all job_new calls
	(test_config_new): Make sure instance name is initialised to NULL.
	(test_handle_event): Make sure the job name is set from the instance,
	and make sure an existing instance is reused if we can.
	(test_instance): Make sure that the existing instance is returned.
	* init/parse_job.c (stanza_instance): Check for an optional argument
	and store it in the instance_name member if it exists, otherwise
	free and reset the instance_name member.
	* init/tests/test_parse_job.c (test_stanza_instance): Check the new
	argument is handled properly and stored in the right place.
	* init/tests/test_conf.c (test_source_reload_job_dir)
	(test_file_destroy): Add extra NULL to job_new
	* init/tests/test_event.c (test_poll): Add extra NULL to job_new

	* init/event.c (event_operator_match): Accept an environment array
	and expand the operator value against it before attempting to match.
	(event_operator_handle): Also accept the environment array and pass
	through to calls to event_operator_match().
	* init/event.h: Update prototypes.
	* init/tests/test_event.c (test_operator_match): Add extra NULL
	argument to most tests, and add tests for known and unknown variable
	references.
	(test_operator_handle): Add extra NULL arguments to most tests, and
	add test for passing of environment through.
	(test_operator_reset): Add extra NULL argument to call.
	* init/job.c (job_handle_event): Pass the job environment for the
	stop event handling, but NULL for the start event.
	* init/tests/test_job.c (test_handle_event): Make sure that a stop
	operator is expanded from the job environment before being matched
	against the stop event.

	* init/event.c, init/event.h, init/environ.c: Documentation tweaks.

	* init/job.c (job_change_state): Remove the code to check for runaway
	jobs from here, we'll always let people explicitly start an instance.
	(job_process_terminated): Call job_catch_runaway when actually doing
	the respawn instead.
	* init/tests/test_job.c (test_change_state): Remove "too fast" checks,
	we're going to allow start/stop requests to restart jobs as much as
	they like since this is an external request.
	(test_handle_event, test_handle_event_finished): No need to remove
	a respawn limit with this behaviour.
	(test_child_handler): Instead check that the respawn counter is
	dealt with by the child handler.

	* TODO: Update, I found a bug with the current model.

	* init/tests/test_environ.c (test_expand): Check that a string
	without an expansion still works ok.

2008-03-06  Scott James Remnant  <scott@netsplit.com>

	* init/event.c (event_operator_collect): Just use strcat functions.

2008-03-03  Scott James Remnant  <scott@netsplit.com>

	* init/environ.c (environ_valid): New function to check the validity
	of an environment variable name, should call before accepting any.
	(environ_expand_until): New function to expand variable references
	in a string using an environment table; supports a few common
	shell-like expressions.
	(environ_getn): Change to return the value of the string, not the
	entire environment string.
	* init/environ.h: Add prototypes.
	* init/errors.h: Add errors raised by new functions.
	* init/tests/test_environ.c (test_valid, test_expand): Add test
	cases for the new functions.
	(test_get, test_getn): Change test case to check for the variable
	value instead of returning the whole string.

	* TODO: Add thoughts on blocking commands.

	* TODO: Update.

	* init/event.h (Event): Remove the refs member; we now never hold
	a reference to an event we're blocking since we always copy the
	environment out if we want to keep it.
	(EventOperator): Events are always blocked while we hold them,
	so drop the blocked member.
	(EventProgress): The done state is no longer needed, we can free
	in finished now.
	* init/event.c (event_ref, event_unref): Drop these functions.
	(event_new): Don't ininitialise the refs member since it's gone.
	(event_poll): Remove the done state since it's directly freed
	in event_finished again
	(event_finished): No done state, event is freed before return.
	(event_operator_new): No blocked member.
	(event_operator_copy): Always block the event after copying.
	(event_operator_destroy): Simply unblock.
	(event_operator_handle): Simply block the event on match.
	(event_operator_collect): Always block the copied event
	(event_operator_unblock): This function is no longer required, since
	it has an identical effect to reset.
	(event_operator_reset): Simply unblock the event.
	* init/tests/test_event.c (test_new): Drop the check for refs
	being initialised to zero.
	(test_ref, test_unref, test_operator_collect): Drop test for
	functions that have been dropped in the code.
	(test_operator_new): Drop the check for blocked being initialised
	to FALSE.
	(test_block, test_unblock, test_operator_destroy): Drop any references
	to the refs member.
	(test_operator_destroy): Actually fix the function to test things.
	(test_poll): Drop the check for remaining in the done state.
	(test_operator_new, test_operator_copy): Drop the checks for blocked.
	(test_operator_handle, test_operator_collect, test_opreator_reset):
	Drop references to refs and blocked.
	* init/job.c (job_unblock, job_handle_event): Drop the call to
	event_unref() since the next call was always event_unblock() and
	that's the one that we didn't delete.
	* init/tests/test_job.c (test_change_state, test_child_handler)
	(test_handle_event, test_handle_event_finished): Events don't
	have references anymore, so remove calls to reference, unreference
	and checks for the reference count - it's all done with blocks now.
	(test_new): Remove check that the operator is not blocked for a
	new job since there's no such thing now.
	(test_handle_event): Operators don't have a blocked member anymore,
	if there's an event, it's blocked.

	* init/job.c (job_change_state): Don't reference the event we're
	blocked on, we'll always know when it's finished.
	(job_handle_event_finished): Likewise no reason to unreference it.
	* init/tests/test_job.c (test_change_goal, test_child_handler)
	(test_handle_event, test_change_state)
	(test_handle_event_finished): Remove the expectation that the blocked
	event is referenced by the job.
	* init/tests/test_event.c (test_poll): Don't reference the event,
	since the job would not have.

	* init/job.c (job_emit_event): Use environ_add/set for style
	reasons.

	* init/job.c (job_handle_event): Reset the stop_on operator after
	processing the event, thus the expression needs to be completely
	reevaluated before the job can be stopped again by it.  At last,
	correct behaviour!
	(job_change_state): No reason to reset the stop_on operator when
	starting since it's always reset after evaluating to TRUE now;
	likewise no reason to reset on re-entering running or waiting,
	job_unblock() is sufficient.
	(job_failed): No reason to iterate stop_on to set failed, it's
	empty - job_unblock() does what we want.
	* init/tests/test_job.c (test_handle_event): Check that the operator
	is actually reset and the event not referenced when handling from
	the event.
	(test_change_state, test_child_handler): Don't put anything in stop_on
	and thus don't expect anything to come out of it -- event environment
	is all done in stop_env and blocking done in blocking.

	* init/job.c (job_handle_event): Collect the stop events and store
	them in the blocking list, unblocking any that were there before
	such as the start events.
	(job_change_state): Unblock blocking events when returning to running
	from pre-stop.
	* init/tests/test_job.c (test_handle_event): Make sure the stop
	events are collected and replace any previously blocking events.
	(test_change_state, test_child_handler): Test that stop events in
	the blocking list are kept and unblocked when necessary.

2008-03-02  Scott James Remnant  <scott@netsplit.com>

	* init/job.c (job_change_state): Shouldn't emit the started event
	on pre-stop cancellation, and shouldn't unblock the job because
	it's a service.

	* init/job.c (job_change_state): Throw away the stop environment
	when starting and returning to running.
	* init/tests/test_job.c (test_change_state): Make sure the stop
	environment is actually thrown away.

	* init/job.c (job_run_process): Append the environment from the
	stop events if given the pre-stop process to run; do this before
	the special events so they can never be overriden.
	* init/tests/test_job.c (test_run_process): Check that the stop event
	environment is included for pre-stop and not for other jobs.

	* init/job.c (job_handle_event): Remove setting of UPSTART_JOB
	and UPSTART_JOB_ID, we set that when we run the process.
	* init/tests/test_job.c (test_handle_event): Don't check for
	UPSTART_JOB and UPSTART_JOB_ID since we no longer copy it in here.

	* init/job.c (job_run_process): Copy the environment to pass it to
	the job, appending the UPSTART_JOB and UPSTART_JOB_ID variables here;
	we never want to be able to match these, etc.
	* init/tests/test_job.c (test_run_process): Add tests to make sure
	that the environment is actually set in the processes we run.

	* init/job.h (Job): Add stop_env member to store environment from
	stop events for the stop script.
	* init/job.c (job_new): Initialise stop_env to NULL.
	(job_handle_event): Copy environment from the stop_on operator into
	the stop_env member.
	* init/tests/test_job.c (test_new): Check that stop_env is NULL.
	(test_handle_event): Add lots of tests to make sure that the
	environment is collected from the events and stored in stop_env
	properly, overwriting what was there already if necessary.

	* init/init.supp (job-run-process-args): Add a suppression for the
	fact that job_run_process will leak its arguments to a new process
	assuming that it will call exec() or exit()

	* init/tests/test_job.c (test_child_handler): Remove bogus free tag
	of the list, which we don't use in this test (valgrind failure)

	* init/job.h (Job): Remove the start_on member.
	* init/job.c (job_new): Don't initialise start_on since it's gone.
	(job_change_state): Drop call to unblock the start_on operator since
	the events are already unblocked by job_unblock.
	(job_failed): Drop setting of start_on events to failed since this
	is already done by job_unblock.  This results in a slight change in
	behaviour, now when a job fails to start - the event or command will
	be immediately unblocked since there's no point waiting until it
	stops again - it was waiting for it to start.
	* init/tests/test_job.c (test_new): Remove start_on checks
	(test_change_state, test_child_handler, test_handle_event): Remove
	all references to start_on, instead relying on the blocking checks
	instead.
	* init/tests/test_event.c (test_poll): Remove solitary reference
	to job's start_on, this wasn't necessary anyway - we proved that it
	was the right event by affecting the job.  Revert previous commit
	that temporarily increased the number of references, they should be
	one again now only the blocking list holds them.

	* init/job.h (job): Add blocking member, a list of events that we're
	blocking from finishing.
	* init/job.c (job_new): Initialise blocking member to NULL.
	(job_handle_event): Collect the list of events from the operator
	and store them in the job's blocking list (unblocking any existing
	first); if the job is already running, unblock unref and discard.
	(job_unblock): New function to deal with unblocking the events we're
	holding onto and resetting the blocking list; this will be extended
	later to also unblock any command.
	(job_change_state): Unblock events in running for services and in
	waiting for everything.
	(job_failed): Unblock events and mark them as failed.
	* init/tests/test_job.c (test_new): Check that it's initialised to NULL
	(test_handle_event): Extend the test cases to check the value of the
	blocking list, and to make sure that the previous blocking list is
	overwritten when necessary.
	(test_change_state, test_child_handler): Extend test cases so that
	wherever we're had a blocked event in start_on, we also have that in
	the blocking list.
	* init/tests/test_event.c (test_poll): Temporarily increase the
	expected number of references/blockers to the event in the poll
	test.

	* init/job.h (Job): Add start_env member, this stores the environment
	to use when starting the event so it doesn't overwrite the current
	environment of a restarting job.
	* init/job.c (job_handle_event): Do the heavy lifting of starting a
	new job instance here; construct the environment from the built-ins
	and configured, append that collected from the start events, locate
	or create a new instance, add the job name and id then copy into
	the new start_env member before starting the job.  At some point
	this will probably all become a function since it'll be similar for
	the control functions.
	(job_change_state): Copy the start_env member into the env member
	when in the starting state; thus the job environment remains the same
	until restarted.
	(job_new): Remove code to initialise the environment, we now do that
	when actually starting the instance.
	* init/tests/test_job.c (test_handle_event): Add test cases for
	starting the job, making sure that the environment is correctly
	copied into the right field and also checking what happens if it's
	already stopping or running.
	(test_change_state): Make sure that start_env is correctly copied
	over into env, overwriting what is there if non-NULL or keeping it
	if NULL.
	(test_new): Remove checks for environment setup, since we don't do
	that anymore here; replace with checking for NULL and restore the
	alloc fail tests.
	* TODO: Update.

	* init/environ.c (environ_add): Allow it to accept NULL length, since
	we can't always keep that around.

	* init/process.c (process_spawn): Accept the environment list as
	a parameter, then finally we can change this function to take a
	JobConfig as the first argument.
	(process_error_read): Remove the associated error handler.
	* init/process.h: Change prototype.
	(ProcessErrorType): Remove error enum for environment.
	* init/tests/test_process.c (test_spawn): Update calls in test to
	just pass in an environment array (direct testing).
	* init/job.c (job_run_process): Pass configuration and environment
	to process_spawn.

	* init/process.c (process_spawn): Take the environment directly out
	the job structure, rather than recreating it.
	(process_environment): Drop function, absorbed elsewhere.
	* init/process.h: Remove prototype.
	* init/tests/test_process.c (test_spawn): Set the job_id variable
	before calling job_new and set config->start_on instead of
	job->start_on so that job_new can pick up both.
	(test_environment): Remove test cases.

	* init/job.h (Job): finally gains env pointer of its own.
	* init/job.c (job_new): Initialise the environment, moving the last
	of the code from process_environment -- this is only temporary
	though in the interests of refactoring, it'll move out of here again
	soon enough.
	* init/tests/test_job.c (test_new): Make sure that the environment is
	set in a manner which tests the overriding of things by other things;
	we have to temporarily comment out the alloc fail stuff though :-(

	* init/event.c (event_operator_collect): Make list the last argument
	for consistency with future functions.
	* init/event.h: Update prototype.
	* init/tests/test_event.c (test_operator_collect): Swap arguments.
	* init/process.c (process_environment): Update.

	* init/job.c (job_config_environment): Function to generate an
	environment table from a JobConfig, code largely moved from process.c
	* init/job.h: Add protoyype.
	(JOB_DEFAULT_ENVIRONMENT): List of environment variables to always
	copy from the environment (moved from process.h)
	* init/tests/test_job.c (test_config_environment): Add test case,
	again largely copied from test_process.c
	* init/process.c (process_environment): Call job_config_environment
	instead of the code moved out.
	* init/process.h (PROCESS_ENVIRONMENT): Move to job.h
	* TODO: Update.

	* TODO: Update.

2008-03-01  Scott James Remnant  <scott@netsplit.com>

	* init/event.c (event_operator_collect): Create a mega-function to
	iterate an EventOperator tree (filtering out those bits that aren't
	TRUE) and collect the events, adding them to a linked list, adding
	their environment to a table and making a string list for another
	environment variable.  Fundamentally this function marshals data
	out of the Event subsystem into the right format for the Job subsystem.
	* init/event.h: Add prototype.
	* init/tests/test_event.c (test_operator_collect): Tests for the
	collector function; some bits may seem similar to test_process.c
	* init/process.c (process_environment): Use event_operator_collect
	to gather the environment, instead of its own code (which pretty
	much got pasted into event_operator_collect anyway).  Force everything
	else to allocate matching the caller.
	* init/tests/test_process.c (test_spawn, test_environment): Had
	forgotten to set the value of the intermediate AND operator to TRUE,
	necessary now.

	* init/process.c (process_environment_add): Move and rename this
	function, since it's not really process associated
	(process_environment): Change to use environ_add or environ_setf
	instead.
	* init/process.h: Remove prototype.
	* init/environ.c (environ_add): New name/location of
	process_environment_add, modified to not take a copy of the string
	(environ_set): Wrapper for the above for common dealing with
	environment we want to set from a format string.
	(environ_get, environ_getn, environ_lookup): Functions to get an
	environment variable entry; largely cripped from event.c but
	bug-fixed at the same time.
	* init/environ.h: Function prototypes.
	* init/event.c (event_operator_match): Change to use environ_lookup
	* init/tests/test_process.c (test_environment_add): Move the tests.
	* init/tests/test_environ.c: Test suite for environment handling
	* init/Makefile.am (init_SOURCES): Build environ.c and environ.h
	(TESTS): Build environment test suite
	(test_environ_SOURCES, test_environ_LDFLAGS, test_environ_LDADD):
	Details for environment test suite
	(test_process_LDADD, test_job_LDADD, test_event_LDADD)
	(test_parse_job_LDADD, test_parse_conf_LDADD, test_conf_LDADD):
	Link environ.o to other test suites

	* init/job.c (job_new): Increment the number of instances.
	(job_instance): Simplify the function, it now only returns the
	existing instance or NULL.  This makes it easier to extend when
	we have env-limited instances later on.
	(job_handle_event): If job_instance returns NULL, create
	a new instance with job_new() and always reset the operator afterwards.
	* init/tests/test_job.c (test_new): Check that the instances variable
	is incremented when a new job is created.
	(test_instance): Change to check that it returns NULL when there is
	no active instance, or for multi-instance jobs, instead of creating
	a new one itself.
	(test_config_replace, test_find_by_pid)
	(test_find_by_id, test_change_goal, test_change_state)
	(test_next_state, test_run_process, test_kill_process)
	(test_child_handler, test_handle_event)
	(test_handle_event_finished): Call job_new to create a new instance
	from a config, instead of job_instance.

	* init/tests/test_conf.c (test_source_reload_job_dir)
	(test_file_destroy): Call job_new to create a new instance from a
	config, instead of job_instance.
	* init/tests/test_event.c (test_poll): Call job_new to create a new
	instance from a config, instead of job_instance.
	* init/tests/test_process.c (test_spawn, test_environment): Call
	job_new to create a new instance from a config, instead of job_instance

2008-02-29  Scott James Remnant  <scott@netsplit.com>

	* configure.ac: Compare the evaluated $sbindir against the common
	things we put in PATH, if it doesn't match, define EXTRA_PATH to
	contain it.
	* init/paths.h: Append EXTRA_PATH to PATH if defined.

	* init/Makefile.am (AM_CPPFLAGS): Replace TELINIT definition with
	SBINDIR, pointing at the common directory.
	* compat/sysv/Makefile.am (AM_CPPFLAGS): Replace SHUTDOWN definition
	with SBINDIR, pointing at the common directory.
	* init/paths.h (TELINIT): Redefine to be SBINDIR with "/telinit"
	on the end; define SBINDIR if necessary.
	* compat/sysv/reboot.c (SHUTDOWN): Redefine to be SBINDIR with
	"/shutdown" on the end; define SBINDIR if necessary.

2008-02-22  Scott James Remnant  <scott@netsplit.com>

	* init/event.c (event_operator_match): Rewrite to match both
	positionally and by name.
	* init/tests/test_event.c (test_operator_match): Update tests to
	check the new behaviour works.

	* init/parse_job.c (parse_on_operand): Add arguments to env list
	rather than args; sanity check afterwards to ensure that positional
	doesn't follow name-based -- when parsing the job is the right place
	to catch this.
	* init/tests/test_parse_job.c (test_stanza_start)
	(test_stanza_stop): Change args to env when checking operators.
	Check that arguments may be quoted in manners that we expect to be
	sane.  Check that positional arguments cannot follow name-based ones.
	* init/errors.h: Add new error.
	* init/conf.c (conf_reload_path): Treat expected variable as a
	permanent error.

	* init/tests/test_process.c (test_spawn, test_environment): 
	Update event_new() calls to remove extra argument.

	* init/main.c (main, cad_handler, kbd_handler, pwr_handler):
	Update event_new() calls to remove extra argument.

	* init/job.c (job_change_state): Update event_new () call.
	(job_emit_event): Update to put failure information in environment.
	* init/tests/test_job.c (test_new, test_instance)
	(test_child_handler, test_handle_event)
	(test_handle_event_finished): Remove extra argument to event_new,
	rename args to env in operator where necessary.
	(test_change_state): Update to check emitted event by full environment.

	* init/event.h (Event): Remove args member.
	(EventOperator): Rename args member to env.
	Update prototypes to match.
	* init/event.c (event_new): Remove args member.
	(event_finished): Remove copying of args member to failed event.
	(event_operator_new): Rename args member to env.
	(event_operator_copy): Rename args copying to env.
	(event_operator_match): ??
	* init/tests/test_event.c (test_new): Update test to remove args.
	(test_operator_new): Update test to rename args to env.
	(test_operator_copy): Update test to rename args to env.
	(test_operator_match): ???

	* TODO: Update with job atomicity notes.

2008-02-20  Scott James Remnant  <scott@netsplit.com>

	* init/job.c: Switch around job_find_by_pid and job_find_by_id
	* init/job.h: Likewise.

	* init/job.h: Update prototypes to match variable names in the
	code.

2008-02-17  Scott James Remnant  <scott@netsplit.com>

	* init/process.c (process_kill): Change to accept a JobConfig rather
	than a Job, since in theory this should only ever need that in a
	future where we can specify a kill signal (right now it's not used
	for anything!)
	* init/process.h: Update prototype.
	* init/tests/test_process.c (test_kill): Update test cases.
	* init/job.c (job_kill_process, job_kill_timer): Pass in JobConfig
	instead of Job.

	* init/process.c (process_spawn): Accept trace as an argument instead
	of using a random piece of job state to determine whether to trace
	or not.
	* init/process.h: Update prototype.
	* init/tests/test_process.c (test_spawn): Update tests to pass in
	via argument whether to trace the job or not.
	* init/job.c (job_run_process): Pass in the trace variable rather
	than relying on it working it out for itself; this means we don't
	need to set the state until after, therefore don't need to reset it.

	* AUTHORS, logd/jobs.d/logd.in: Update e-mail addresses.

	* README: Update kernel recommendation to 2.6.24, since that's
	the oldest version that the test suite will complete under.

2008-01-17  Scott James Remnant  <scott@netsplit.com>

	* TODO: Update.

	* init/job.c (job_run_process): Don't append the list of event
	names, they can be found in $UPSTART_EVENTS now.  This is better
	since it's consistent for exec and script.
	* init/tests/test_job.c (test_run_process): Drop test case.

	* init/process.c (process_environment): Function to build an
	environment table for a job containing built-in variables, those
	from the configuration, events and finally the upstart job ones.
	(process_environment_add): Helper function for the above that
	handles adding a variable to the array; dealing with fetching the
	value from init's environment if necessary.
	(process_setup_environment): This function now gets dropped in
	favour of the new ones.
	(process_spawn): Call the new process_environment() function and set
	the environ variable directly.
	* init/process.h (PROCESS_ENVIRONMENT): Define built-in environment
	variables that are always copied from our own environment.
	Add prototypes.
	* init/tests/test_process.c (test_environment): Check that the
	environment is built correctly and that each bit overrides the
	right other bit.
	(test_environment_add): Check that the array is built correctly.
	(test_spawn): Adjust order and values of expected environment
	to match what's now set.

2008-01-16  Scott James Remnant  <scott@netsplit.com>

	* init/job.c (job_failed): Separate the logic that marks the job
	and its associated events as failed into its own function, since
	it's a large enough amount of code that we were otherwise duplicating
	everywhere else (and in a few places, failing to mark the events as
	failed as well).
	(job_change_state, job_process_terminated): Call job_failed instead
	of doing it ourselves.
	(job_emit_event): De-nest the logic and fix so that we don't add
	environment to the failed respawn event.
	* init/tests/test_job.c (test_change_state): Add checks on whether
	the event was marked as failed or not.

	* TODO: Update.

	* configure.ac (AC_COPYRIGHT): Update copyright to 2008.

	* TODO: Update.

	* init/tests/test_job.c (test_child_handler): Don't run the signal
	and ptrace tests while in valgrind, sometimes signals (specifically
	SIGCONT after SIGSTOP) don't behave right and we kinda need that
	reliability.

	* init/tests/test_job.c (test_child_handler): After adding extra
	processes, make sure we clean up again so each test is roughly
	independant.  Fix the final test case to not rely on previous
	setup and work on its own.

	* init/tests/test_job.c (test_change_state): Remove useless check
	of job->start_on from a killed/post-stop check (noticed while
	writing the other).

	* init/job.c (job_change_state): Check the return value of
	job_run_process() and if particular processes fail, change the
	goal to stop and push the job into the next state; setting the job
	as failed along the way.
	(job_emit_event): If the exit_status is -1 then it means the job
	failed to spawn, so don't place EXIT_SIGNAL or EXIT_STATUS in the
	event environment.
	* init/tests/test_job.c (test_change_state): Check what happens when
	each process type fails, make sure that the job is stopped for
	pre-start, spawned and post-stop and the failure is ignored for
	post-start and pre-stop.

2008-01-15  Scott James Remnant  <scott@netsplit.com>

	* init/main.c: Selectively compile out certain pieces when make is
	run with CPPFLAGS=-DDEBUG, giving us a build that'll happily run from
	a user terminal.
	* init/event.h: Change the startup event to "debug" when built like
	that, so we don't accidentally do bad things.

	* init/job.c (job_run_process): Catch PROCESS_ERROR and abort the
	attempt to run the process, returning a non-temporary error condition.
	* init/tests/test_job.c (test_run_process): Add test case for
	attempting to spawn a file that doesn't exist.

	* init/process.c (process_error_read): Avoid the word process, since
	it's likely included in the higher error message.

	* init/process.c (process_spawn): Call process_error_abort() on any
	error condition.
	* init/tests/test_process.c (test_spawn): Add a test case for failing
	to spawn a process and receiving ProcessError correctly; fix other
	cases to ensure they return a pid.

	* init/errors.h: Add PROCESS_ERROR to the enum, but not to the string
	list since there's no specific defined string for this one.
	* init/process.h (ProcessError): Structure that builds on NihError
	to add additional information for a process error.
	(ProcessErrorType): enum of different process error types.
	* init/process.c (process_spawn): After forking read the error in
	the parent, returning if we raise one.
	Ensure we close the pipe if the fork fails.
	Re-order so that we set the environment, umask and priority after the
	resource limits (which should apply to them).
	(process_error_abort): New function to immediately abort with an
	error, writing it on the pipe first.
	(process_error_read): Counterpart function to read the error from
	the pipe and raise it, with appropriate error messages.

	* init/process.c (process_spawn): Create a pipe to use for
	communication with the child, ensuring its closed before the parent
	returns and ensuring that the writing end is close-on-exec in the
	child.

	* init/job.c (job_run_process): Change to return a value indicating
	whether there's been a non-temporary error (always returns zero so
	far).
	* init/job.h: Update prototype.
	* init/tests/test_job.c (test_run_process): Check that job_run_process
	always returns zero.

	* init/job.c (job_change_goal): Document in which states this function
	has unexpected side-effects such as freeing the job, since we do
	attempt to call it from within job_change_state().

	* init/process.c (process_setup_limits): Integrate this function back
	into process_spawn() since there's no reason for it to be separate.
	(process_setup_console): Alter this function so it closes the original
	console descriptors, opens the new ones and can reset them to if
	required -- in particular, this no longer takes a Job parameter.
	(process_spawn): Use the new process_setup_console function and
	integrate code from process_setup_limits().
	* init/process.h: Update function prototype.
	* init/main.c (main): Use the new process_setup_console() argument
	form.  Move syslog opening to the end of the function, rather than
	where it is now where it could be at risk of being closed again
	immediately.  Change the root directory in case we're run in some
	weird way.
	(reset_console): Remove function since the code is now in
	process_setup_console()
	* init/enum.h (console_type): Remove CONSOLE_LOGGED and make the
	CONSOLE_NONE constant be zero.
	* init/parse_job.c (stanza_console): Drop parsing of "logged"
	* init/tests/test_parse_job.c (test_stanza_console): Drop testing
	of "logged" parsing.

2008-01-14  Scott James Remnant  <scott@netsplit.com>

	* HACKING: Correct bzr URLs to trunk.

2007-12-15  Scott James Remnant  <scott@netsplit.com>

	* init/process.c (process_spawn): Fix some documentation strings.
	
	* init/process.c (process_kill): Move to beneath the process setup
	functions.
	* init/process.h: Adjust ordering here too.

	* init/process.c (process_spawn): Group console closing and setup
	together, becoming the session and process group leader first.

2007-12-07  Scott James Remnant  <scott@netsplit.com>

	* init/process.c (process_spawn): Drop the debug message since
	it's always repeated by the caller.
	* init/job.c (job_run_process): Drop the word Active which is a
	hold-over from when we had different process states.

	* TODO: Update.

	* init/job.c (job_child_handler): Add code to handle the trapped
	signal and ptrace event cases, distinguishing between a trapped
	signal and process stopped after exec or fork using our trace
	state member.  Call out to other functions to do the work.
	(job_process_trace_new): Called after the first exec to set the
	ptrace options, update the trace state and allow the process to
	continue without delivering the signal.  Also called after the
	fork to do the same.
	(job_process_trace_new_child): Called after a fork for the new child;
	increments the fork counter and if it goes over the number we want,
	detaches from the process and allows it to move to running.  Otherwise
	calls job_process_trace_new() instead.
	(job_process_trace_signal): Called when a signal is trapped, simply
	delivers it to the process unchanged.
	(job_process_trace_fork): Called before a fork for the parent, obtains
	the new child process id from the event, updating the job structure,
	and detaches from the parent which we're no longer interested in.
	(job_process_trace_exec): Called after an exec other than the first,
	assumed to be the end of forking so detaches from the process and
	allows it to move to running.
	* init/tests/test_job.c (test_child_handler): Add test cases for
	the various ptrace states.

	* init/job.c (job_run_process): Set process trace state to new for
	the main job if we need to wait for the daemon or fork; otherwise
	reset the state.
	* init/tests/test_job.c (test_run_process): Add test cases to make
	sure the trace state is set right and picked up by process_spawn.

	* init/process.c (process_spawn): Set a ptrace before execing the
	binary if the trace state is TRACE_NEW, set by the caller.
	* init/tests/test_process.c (test_spawn): Make sure that a job is
	ptraced if set up properly.
	(child): Add a simple case that just exits immediately for testing
	the above.

	* init/job.h (Job): Add new trace_forks member to keep count of how
	many forks we've seen and trace_state member to track whether we've
	just started the trace or just forked.
	* init/enum.h (TraceState): Add enumeration to keep track of ptrace
	state to differentiate between a signal and an event.
	* init/job.c (job_new): Initialise new members.
	* init/tests/test_job.c (test_new): Check new members are initialised

	* init/enum.h (JobWaitType): Add new daemon and fork wait types.
	* init/parse_job.c (stanza_wait): Add parsing for daemon and fork.
	* init/tests/test_parse_job.c (test_stanza_wait): Add tests too.

	* init/job.h (JobConfig): Remove daemon and pid members.
	(Job): Remove pid_timer member.
	(JOB_DEFAULT_PID_TIMEOUT): Remove this constant.
	* init/job.c (job_config_new, job_new): Remove initialisation of
	removed members.
	(job_change_state): Stay in spawned unless we're not waiting for
	anything -- remove the daemon flag.
	* init/tests/test_job.c (test_config_new, test_new): Remove checks
	for initialisation of removed members.
	(test_change_state): Remove daemon flag stays in spawned check since
	the daemon flag has gone.
	* init/parse_job.c (stanza_daemon, stanza_pid): Remove these
	functions since they have no members to set.
	* init/tests/test_parse_job.c (test_stanza_daemon, test_stanza_pid):
	Remove the tests for the now non-existant functions.

	* init/process.c (process_spawn): raise the system error before
	calling another syscall, in case we overwrite errno.

2007-12-06  Scott James Remnant  <scott@netsplit.com>

	* init/job.c (job_child_handler): Implement a combined child event
	handler to replace the multiple separate ones.  This handler deals
	with adding appropriate messages to the log and decoding any state
	information before calling specific action functions.
	(job_child_reaper): Remove, moving the bulk of the code into new
	(job_process_terminated): function that handles it cleanly.
	(job_child_minder): Remove, moving the bulk of the code into new
	(job_process_stopped): function that's a lot cleaner.
	* init/job.h: Update prototypes.
	* init/tests/test_job.c (test_child_reaper, test_child_minder):
	Combine unit tests from both functions into single new
	(test_child_handler): function.
	* init/main.c (main): Call the combined function on child events
	instead of separate ones.

	* init/job.c (job_child_minder): Add informational message and
	improve style and documentation.

2007-12-02  Scott James Remnant  <scott@netsplit.com>

	* init/enum.h (JobWaitType): Introduce a new enum that specifies
	how to transition the job from spawned to running; either we don't
	wait, or we wait for it to emit the stopped signal.
	* init/job.h (JobConfig): Add the wait_for member.
	Add protoype for job_child_minder.
	* init/job.c (job_config_new): Initialise to JOB_WAIT_NONE.
	(job_child_minder): New function to catch when a process is stopped
	by a signal, and move it to the next state when it does so.
	* init/tests/test_job.c (test_config_new): Check the initialisation
	of wait_for to JOB_WAIT_NONE.
	(test_child_minder): Tests for the new function.
	(test_change_state): Copy the daemon test case to refer to waiter.
	* init/main.c (main): Call job_child_minder whenever the job is
	stopped by a signal
	* init/parse_job.c (stanza_wait): Parse a new "wait" stanza that
	specifies what to wait for before leaving the spawned state.
	* init/tests/test_parse_job.c (test_stanza_wait): Check the new
	stanza.

2007-11-29  Scott James Remnant  <scott@netsplit.com>

	* init/tests/test_job.c (test_change_state): Add a few sets to NULL
	so gcc is happy.

2007-11-15  Scott James Remnant  <scott@netsplit.com>

	* init/job.c (job_child_reaper): Update argument names and types
	to match new NihChildHandler pattern; switch on event instead,
	which can now have three values not two (it always could, this was
	a bug) to output warning and assume that status is always non-zero
	if killed so no need to check that separately.
	* init/job.h: Update prototype.
	* init/tests/test_job.c (test_child_reaper): Update calls to
	job_child_reaper to pass an NihChildEvents member instead of FALSE
	or TRUE for killed.
	* init/main.c: Adjust call to nih_child_add_watch to indicate which
	events we want to pass to the reaper; we don't use NIH_CHILD_ALL
	since we're going to add ptrace stuff to a different function.

2007-11-07  Scott James Remnant  <scott@netsplit.com>

	* init/main.c (main): Tidy up.

2007-11-04  Scott James Remnant  <scott@netsplit.com>

	Complete the simplification of job config; rather than try and
	precompute job replacements, keeping them all in the same hash table
	and chaining them together, we just work it out when it's actually
	necessary based on what's in the conf_sources list.

	* init/job.h (JobConfig): Remove the replacement and replacement_for
	members and put a deleted member in instead.
	* init/job.c (job_config_new): Initialise deleted to FALSE; don't
	replace the job into the hash table, since we only want the current
	one in there now.
	(job_config_find_by_name): Now that there is only ever one job
	config in the hash table, we don't need any special function and
	can just use nih_hash_lookup directly, so drop this function.
	(job_config_should_replace): Rename to job_config_replace
	(job_config_replace): Rework, it now checks to see whether there
	are instances, and if not removes the job from the hash table
	before selecting a new one (which might be the same job).
	* init/tests/test_job.c (test_config_new): Update test to check
	deleted starts off as FALSE and that the job isn't in the hash.
	(test_config_find_by_name): Drop.
	(test_config_should_replace): Rename and rewrite to test replacement
	actually works as we expect.
	(test_change_state): Update tests for entering the waiting mode and
	replacing jobs.
	(test_find_by_pid, test_find_by_id, test_handle_event)
	(test_handle_event_finished): Add jobs to the hash table, otherwise
	we can't find them
	(test_child_reaper): Add job to the hash table, and also create a
	source for it since we end up with it in the waiting state so need
	to be able to keep it.
	* init/Makefile.am (test_process_LDADD, test_job_LDADD)
	(test_event_LDADD): Need the full .o file list now.
	* init/conf.c (conf_file_destroy): Rewrite to mark the job deleted,
	call job_config_replace if it's the current job and free it if
	it isn't the current job either before or after that call.
	(conf_reload_path): Handle job replacement here; look up the
	old job in the hash table, if it exists attempt a replacement
	otherwise add the new job to the hash table.
	* init/tests/test_conf.c (test_source_reload_job_dir)
	(test_source_reload_conf_dir, test_source_reload_file): Update
	tests to check job->deleted and use nih_hash_lookup to see whether
	it's the current job.
	(test_file_destroy): Write tests to check the common cases, we don't
	need to worry about the intermediate now since they can't happen.
	* init/parse_job.c (parse_job): Massively simplify, this only creates
	the config and parses it now.
	* init/tests/test_parse_job.c (test_parse_job): Remove the replacement
	checks.
	* init/tests/test_event.c (test_poll): Add configs to the hash
	table so they can be found.
	* TODO: Update.

2007-11-03  Scott James Remnant  <scott@netsplit.com>

	* init/conf.h (ConfSource): Remove priority, we'll place these
	in a linked list and use that order instead.
	(ConfSourcePriority): Drop accordingly.
	(ConfItem): Drop this structure; permitting jobs and states to be
	defined inside larger conf files made things complicated for no
	benefit; move the item union into
	(ConfFile): here, instead of the items list.
	(ConfItemType): Drop accordingly.
	* init/conf.c (conf_init): Store sources in a linked list, instead
	of a hash table; no idea why it ever was.
	(conf_source_new): Drop priority argument and add to list not hash.
	(conf_file_new): Set data to NULL instead of initialising items,
	set destructor to conf_file_destroy.
	(conf_item_destroy): Rename to conf_file_destroy
	(conf_file_destroy): and adjust to refer to ConfItem instead,
	getting the item type through the source.
	(conf_item_new): Drop.
	(conf_reload): Iterate as linked list not hash table.
	(conf_reload_path): Simplify handling of old files and items a
	little, just look it up and always free if it exists before parsing
	the new file.
	(conf_file_get): No longer any need for this function.
	* init/tests/test_conf.c (test_file_get, test_item_new): Drop
	test functions for those that have been removed.
	(test_item_destroy): Rename to test_file_destroy.
	(test_source_new): Don't pass or check priority, or hash lookup.
	(test_file_new): Check data is set correctly.
	(test_source_reload_job_dir, test_source_reload_conf_dir)
	(test_source_reload_file): Update tests accordingly.
	* init/parse_conf.c (stanza_job): Drop the job stanza, jobs
	may only be defined in dedicated directories.  
	* init/tests/test_parse_conf.c (test_parse_conf): Simply check to only
	make sure the file is parsed.
	(test_stanza_job): Drop function.
	* init/main.c: Update calls to conf_source_new.
	* init/init.supp: Update intermediate function in suppression.

2007-10-26  Scott James Remnant  <scott@netsplit.com>

	* init/process.c (process_spawn): Mask out all signals across the
	fork() rather than just SIGCHLD; reset the signal handlers to default
	before unmasking again.  The original rationale was we needed to
	avoid SIGCHLD occurring before we'd stashed the pid, but that's no
	longer a problem; the new rationale is that we want to avoid the
	signal handlers running in the newly forked child.

2007-10-20  Scott James Remnant  <scott@netsplit.com>

	* init/job.c (job_init): The job's name is the first item in the
	structure again, so we can use nih_hash_string_key.
	(job_config_name): Drop this function, then.

	* init/conf.h (ConfSourcePriority): Add a priority enum
	(ConfSource): Add priority member.
	* init/conf.c (conf_source_new): Take priority as an argument and
	set it in the structure.
	* init/tests/test_conf.c (test_source_new): Make sure priority
	is set from the argument.
	(test_file_new, test_file_get, test_item_new)
	(test_source_reload_job_dir, test_source_reload_conf_dir)
	(test_source_reload_file, test_source_reload, test_item_destroy):
	Pass in a priority when creating a ConfSource.
	* init/tests/test_parse_conf.c (test_parse_conf): Likewise.
	* init/main.c (main): Set relative priorities for the configuration
	directories.

	* init/conf.h (conf_file, conf_item): Add source and file members
	respectively that point to the parent structure.
	* init/conf.c (conf_file_new, conf_item_new): Set the members.
	* init/tests/test_conf.c (test_file_new, test_file_get)
	(test_item_new): Make sure the new members are set properly.

	* util/Makefile.am (install-data-hook, install-exec-hook): Apply
	transform to source and destination of both manpage and program
	symlinks.
	* compat/sysv/Makefile.am (install-data-hook, install-exec-hook): 
	Likewise for the compatibility symlinks.

	* TODO: Update.

	* init/tests/test_process.c (test_spawn): Make the event a child
	of the operator so it doesn't get freed first.

	* init/job.c (job_instance): Increment an instances counter each
	time we spawn an instance.
	(job_change_state): Decrement the instances counter again.
	(job_detect_stalled): Drop the main loop function, since we perform
	active detection of stall now.
	* init/job.h: Update header.
	* init/tests/test_job.c (test_change_state): Check that we get the
	stalled event for the last instance.
	(test_detect_stalled): Drop the test.
	* init/main.c: Remove job_detect_stalled from the main loop.

	* init/event.c (event_operator_destroy): Destructor for an
	EventOperator that unblocks and unreferences the event first.
	(event_operator_new): Set the operator.
	(event_operator_copy): Remove error handling since it's unnecessary
	with the destructor in place.
	* init/event.h: Add prototype.
	* init/tests/test_event.c (test_operator_destroy): Make sure it
	works properly.
	(test_operator_copy): Don't unblock or unref events before freeing
	them, since that's now taken care of when it's referenced.
	* init/job.c (job_new): Remove unnecessary error handling.
	* init/tests/test_job.c (test_run_process): Reference the event
	when setting it, otherwise we'll assert when we try to free it.
	* TODO: Update.

	* init/job.c (job_new): Drop the parent argument for consistency.
	(job_instance): Update call to job_new.
	* init/job.h: Update prototype.
	* init/tests/test_job.c (test_new): Adjust call, check the parent
	and make sure that start_on and stop_on are copied over properly.
	* TODO: Update.

	* init/conf.c (conf_file_get): Split out the allocation code from here
	(conf_file_new): into this new function.
	* init/conf.h: Add prototype.
	* init/tests/test_conf.c (test_file_new): New tests.
	* TODO: Update.

	* init/job.c (job_change_state): Hardcode the next state when we
	catch a runaway job to be JOB_WAITING.
	(job_next_state): Change next state for JOB_STARTING when goal is
	JOB_STOP to be JOB_STOPPING for consistency with the others; otherwise
	if our goal is stopped during our starting event, we'll never emit
	a stopping event to match it.
	* init/tests/test_job.c (test_next_state): Update test case.
	* doc/states.dot: Adjust the state transitions.
	* doc/states.png: Regenerate.
	* TODO: Update.

2007-10-19  Scott James Remnant  <scott@netsplit.com>

	Dealing with instances has always been tricky since they're copies
	that exist in the hash table; this patch changes that so the job's
	configuration is separated from its state.  The only difference
	between instance and non-instance jobs now is that non-instance
	jobs only ever have one entry in their instances list.

	* init/job.h (Job): Separate out the members that come from the
	configuration into a new JobConfig structure which can be shared
	amongst all of the instances; this means we can drop instance_of.
	(JobConfig): Add instances list.
	(JobProcess): Remove pid member, replaced by pid list in Job.
	Update prototypes of functions to match.
	* init/job.c (job_new): Split off initialisation of configuration
	pieces into new job_config_new function leaving the state here;
	copy the start_on and stop_on members from JobConfig
	(job_copy): Drop this function, we don't need to copy jobs now.
	(job_name): Rename to job_config_name.
	(job_init): Set key function to job_config_name.
	(job_process_new): Drop initialisation of pid.
	(job_process_copy): Drop this function entirely, we don't need it.
	(job_find_by_name): Rename to job_config_find_by_name; massively
	simplify now we won't find instances or deleted jobs in the list.
	(job_should_replace): Rename to job_config_should_replace; simplify
	now that we can do a simple check to see whether a job exists or not
	(job_find_by_pid, job_find_by_id): Loop through the instances after
	looping through the hash table.
	(job_instance): Simplify, now all it needs to do is call job_new()
	if there isn't anything in the instances list, or it's multi-instance.
	(job_change_goal): Document that job should not be used on return.
	No need to check for instance jobs anymore.  Place the job id in
	the output.
	(job_change_state): Document that job should not be used on return.
	Place the job id in the output.  Check for information in the job's
	config.  Merge the waiting and deleted states, so that a job instance
	is automatically deleted when it finishes.
	(job_next_state): Assert that we never call job_next_state when
	in JOB_WAITING since there's no possible next state.  Check config
	for whether a main process exists.
	(job_emit_event): Obtain config-replaced pieces from the job's config
	(job_run_process): Obtain process information from the job's config
	but store the pid in the Job.  Put job id in the output.
	(job_kill_process, job_kill_timer): We don't need to obtain the
	JobProcess just the pid from the job.  Put job id in the output.
	(job_child_reaper): Put job id in the output.  Check job config.
	(job_handle_event): Iterate job instances and process their stop_on
	operators, but process the start_on from the job configs.
	(job_handle_event_finished): Loop through the instances too.
	(job_detect_stalled): Check start_on from the config and just
	check whether there are any instances in the list.
	(job_free_deleted): No deleted state, so drop this function.
	* init/tests/test_job.c (test_new): Split into test_new and
	new test_config_new function.  Create JobConfig object and spawn
	Job instances from that.
	(test_copy): Drop the tests.
	(test_process_new): Drop check of pid.
	(test_process_copy): Drop test.
	(test_find_by_name): Rename to test_config_find_by_name.
	(test_should_replace): Rename to test_config_should_replace.
	(test_instance): Create JobConfig object, and adjust tests to ensure
	that we always get a Job object.
	(test_find_by_pid, test_find_by_id, test_change_goal): Create
	JobConfig object and spawn Job instances from that.
	(test_change_state): Create JobConfig object and spawn Job
	instances from that.  Adjust tests that previously checked for
	JOB_WAITING to check for job being freed.  Drop checks for JOB_DELETED.
	(test_next_state): Create JobConfig object and spawn Job instances
	from that.  Drop JOB_DELETED and JOB_WAITING checks.
	(test_run_process, test_kill_process, test_child_reaper)
	(test_handle_event, test_detect_stalled): Create JobConfig object
	and spawn Job instances from that.
	(test_free_deleted): Drop.
	* init/main.c: Don't add job_free_deleted to the main loop.
	* init/enum.h (JobState): Drop JOB_DELETED.
	* init/enum.c (job_state_name, job_state_from_name): Drop JOB_DELETED.
	* init/tests/test_enum.c (test_state_name, test_state_from_name):
	Drop tests that use the JOB_DELETED value.
	* init/process.c (process_spawn, process_setup_limits)
	(process_setup_environment, process_setup_console): Get details
	from the job config.  Put job id in the output.
	* init/tests/test_process.c (test_spawn, test_kill): Create
	a JobConfig object and make Job instances from that.
	* init/tests/test_event.c (test_poll): Create a JobConfig object
	and make Job instances from that.
	(test_operator_copy): Set pointers to NULL to avoid gcc complaining.
	* init/conf.h (ConfItem): Make the type for a job be JobConfig.
	* init/conf.c (conf_item_destroy): Don't attempt to replace the
	new middle-man target, if it was due to be replaced it would have
	already been.  If we can replace the config, ensure nothing points
	at it and then free it, rather than kicking state.
	* init/tests/test_conf.c (test_source_reload_job_dir)
	(test_source_reload_conf_dir, test_source_reload_file)
	(test_source_reload, test_item_destroy): Call job_config_new to
	create JobConfig objects, track when they are freed rather than
	marked in the deleted state.  Create instances with job_instance,
	and fetch from the instances list.  Expect the job to be freed
	with the item.
	* init/tests/test_parse_conf.c (test_parse_conf)
	(test_stanza_job): Change expected type from Job to JobConfig.
	* init/parse_job.c: Update prototypes of all functions to refer to
	JobConfig instead of Job.
	(parse_job): If the old job already has a replacement, remove the
	replacement from the hash table -- but don't free it because it's
	linked by a ConfItem -- this is temporary.  Likewise for when we
	replace the old job.
	* init/parse_job.h: Update prototype.
	* init/tests/test_parse_job.c: Update all functions to use JobConfig
	instead of Job.
	(test_parse_job): Create an instance.
	* doc/states.dot: Remove the deleted state.
	* doc/states.png: Regenerate.
	* TODO: Update with notes from the conversion.

2007-10-16  Scott James Remnant  <scott@netsplit.com>

	Update to catch up with changes in libnih that make code a little
	bit easier to follow (we hope).

	* init/tests/test_process.c (test_spawn, test_kill): Replace calls
	to nih_list_free() with nih_free()
	* init/event.c (event_poll): Replace nih_list_free with nih_free
	since the former function has gone from libnih.
	(event_new): Adjust setting of the destructor.
	(event_operator_new): Set destructor for the tree node.
	* init/tests/test_event.c (test_new, test_find_by_id, test_ref)
	(test_unref, test_block, test_unblock, test_poll)
	(test_operator_match): Replace nih_list_free with nih_free.
	(test_poll): Use TEST_FREE_TAG and TEST_FREE rather than abusing
	destructors.
	* init/job.c (job_new): Set destructor to nih_list_destroy.
	(job_copy, job_free_deleted): Use nih_free instead of nih_list_free
	* init/tests/test_job.c (test_new, test_copy, test_find_by_name)
	(test_find_by_pid, test_find_by_id, test_instance)
	(test_change_goal, test_change_state, test_next_state)
	(test_should_replace, test_run_process, test_kill_process)
	(test_child_reaper, test_handle_event)
	(test_handle_event_finished, test_detect_stalled)
	(test_free_deleted): Replace all uses of nih_list_free with nih_free
	(test_child_reaper, test_free_deleted): Replace destructor abuse
	with TEST_FREE, etc.
	* init/conf.c (conf_reload_path): Use nih_free instead of nih_list_free
	(conf_source_new, conf_file_get, conf_item_new): Set destructor
	(conf_source_reload, conf_delete_handler): Use nih_free not the
	custom conf_file_free() function.
	(conf_reload_path): Use nih_free not the custom conf_item_free()
	function.
	(conf_delete_handler): Use nih_free not nih_watch_free()
	(conf_source_free, conf_file_free): Drop these functions, since
	all the free chaining happens properly with destructors.
	(conf_item_free): Rename to conf_item_destroy and turn into destructor
	* init/conf.h: Update prototypes.
	* init/tests/test_conf.c (test_source_new, test_file_get)
	(test_item_new, test_source_reload_job_dir)
	(test_source_reload_conf_dir, test_source_reload_file)
	(test_item_free): Replace nih_list_free calls with nih_free
	(test_source_reload_job_dir, test_source_reload_conf_dir)
	(test_source_reload_file, test_source_reload, test_item_free): Replace
	calls to conf_source_free with nih_free
	(test_source_free, test_file_free): Drop functions.
	(test_item_free): Rename to test_item_destroy
	(test_item_new): Assign a job before freeing, otherwise the destroy
	function will foul up as it expects one.
	* init/parse_conf.c (stanza_job): Replace nih_list_free with nih_free
	* init/tests/test_parse_conf.c (test_parse_conf)
	(test_stanza_job): Replace conf_source_free() with nih_free()
	(test_parse_conf, test_stanza_job): Replace conf_item_free()
	with nih_free()
	* init/parse_job.c (parse_job, parse_on_paren, parse_on_collect):
	Replace nih_list_free with nih_free
	(parse_on): always cut out the stack head before returning (it won't
	be empty on error) otherwise we end up with a bunch of list entries
	pointing to it -- and it's way out of scope when we try and free them
	(parse_on_operator, parse_on_operand): Use the job as the context
	not the operator for consistency of freeing.
	* init/tests/test_parse_job.c: Replace all instances of nih_list_free
	with nih_free (too many functions to list).

2007-10-15  Scott James Remnant  <scott@netsplit.com>

	Strip out all of the IPC code, removing it and consigning it to the
	great revision control history in the sky.  We're going to switch
	from home-brew to D-BUS. so all this is somewhat obsolete.  Rather
	than maintain this while we carry on developing, we'll strip it out
	now and put the D-BUS code in ater once the rest of the core changes
	are done (otherwise we'd just be dragging those through maintenance
	too).

	* Makefile.am (SUBDIRS): Remove the upstart sub-directory entirely;
	comment out util, compat/sysv & logd since we'll fix them up later
	* configure.ac (AC_CONFIG_FILES): Remove from here too.
	* upstart/enum.c, upstart/enum.h, upstart/tests/test_enum.c: Move
	these files into the init/ sub-directory; strictly speaking we'll
	probably need to share them again later in some way, but for now
	they can live with the rest of the daemon code.
	* upstart/: Delete.
	* init/Makefile.am (init_SOURCES): Remove control.c, control.h,
	notify.c and notify.h;  add enum.c and enum.h
	(TESTS): Remove test_control and test_notify; add test_enum
	(test_control_SOURCES, test_control_LDFLAGS, test_control_LDADD)
	(test_notify_SOURCES, test_notify_LDADD): Remove.
	(test_enum_SOURCES, test_enum_LDFLAGS, test_enum_LDADD): Add details
	(init_LDADD): Remove libupstart
	(test_process_LDADD, test_job_LDADD, test_event_LDADD)
	(test_parse_job_LDADD, test_parse_conf_LDADD, test_conf_LDADD): Remove
	libupstart, control.o and notify.o; add enum.o
	* init/control.c, init/control.h, init/tests/test_control.c: Delete
	* init/notify.c, init/notify.h, init/tests/test_notify.c: Delete
	* init/enum.c, init/job.c, init/job.h: Update include path for enum.h
	* init/parse_job.c: Remove unnecessary enum.h include
	* init/tests/test_enum.c: Update to reflect where it is.
	* init/main.c (main): Drop control socket opening.
	* init/tests/test_job.c: Remove unnecessary control.h include
	* init/event.c (event_pending, event_finished): Remove calls to
	notify_event and notify_event_finished
	* init/job.c (job_change_goal, job_change_state): Remove calls
	to notify_job.
	* init/tests/test_parse_conf.c: Remove calls to notify_init
	* init/tests/test_parse_job.c: Remove calls to notify_init
	* init/tests/test_event.c (test_poll): Strip out the part of the
	test that checks processes are notified.
	(check_event, check_event_finished): Remove.

	* configure.ac: Bump Autoconf dependency to 2.61 to match libnih
	* HACKING: Bump dependency in docs too.

	* NEWS: Copy in news from 0.3.9; that release doesn't appear in
	this ChangeLog since it was made on a separate branch by backporting
	bug fixes made here.
	* configure.ac: Bump version to 0.5.0, which is where development
	is heading for.

2007-10-12  Scott James Remnant  <scott@netsplit.com>

	* HACKING: Change URL for libnih.

2007-10-08  Scott James Remnant  <scott@netsplit.com>

	* configure.ac (AM_GNU_GETTEXT_VERSION): Bump to 0.16.1 since this
	version of gettext is needed for compatibility with Automake 1.10
	* HACKING: Bump version in the docs too.

	* compat/sysv/Makefile.am: Only create symlinks if COMPAT_SYSV is
	enabled, otherwise we leave dangling ones.

	* Makefile.am (ACLOCAL_AMFLAGS): Specify that aclocal install
	ordinarily system-wide macros into m4 (libtool.m4, specifically).
	This makes it easier for packagers to modify autoconfery since
	aclocal is no longer a destructive event.
	* configure.ac (AM_INIT_AUTOMAKE): Increase Automake requirement to
	1.10 to ensure we have aclocal --instal
	* HACKING: Increase Automake version in the docs.

2007-09-21  Scott James Remnant  <scott@netsplit.com>

	* init/job.c (job_detect_stalled, job_free_deleted): Call job_init()
	on entry, since we don't have a Job pointer passed to us, we need
	to make sure we don't dereference a potentially NULL list.

2007-06-22  Scott James Remnant  <scott@netsplit.com>

	* TODO: Update.

	* init/job.h: Update prototype of job_change_goal.
	(Job): Remove cause member.
	* init/job.c (job_change_goal): Drop additional argument since cause
	is no longer used.
	(job_change_state, job_child_reaper, job_handle_event): Only pass
	two arguments to job_change_goal.
	* init/control.c (control_job_start, control_job_stop): Only pass
	two argumenst to job_change_goal.
	* init/tests/test_job.c (test_change_goal, test_change_state): Only
	pass two arguments to job_change_goal.

	* init/job.c (job_new): Drop setting of cause.
	(job_change_cause): Drop this function entirely.
	(job_change_goal, job_change_state): Drop calls to job_change_cause
	(job_change_state, job_child_reaper): Don't pass job->cause to
	job_change_goal calls.

	* init/tests/test_job.c: Remove all tests that checked the value of
	job->cause, since that variable is going away.
	(test_change_goal): Remove the specific tests that checked whether
	cause was updated or not.

	* init/job.c (job_run_process): Replace the arguments from the event
	with a list of event names.
	* init/tests/test_job.c (test_run_process): Update test case to
	supply arguments from the list of events.

	* init/process.c (process_setup_environment): Drop the UPSTART_EVENT
	environment variable; it doesn't make sense when you can have multiple
	events.
	(process_setup_environment): Put all variables from the job's start
	events into the job's environment; replacing the UPSTART_EVENT variable

	* init/job.c (job_change_cause): Don't notify the job event
	subscribers when changing the cause.
	* init/notify.c (notify_job_finished): Instead notify them when
	the job reaches a rest state.

	* init/notify.c (notify_job): Call notify_job_event regardless,
	since this now looks over the start_on and stop_on fields.
	(notify_job_event): Rewrite to iterate over start_on and stop_on,
	and notifying for each cause event found.
	(notify_job_event_caused): Static function that is the guts of the
	above function.
	* init/tests/test_notify.c (test_job, test_job_event): Modify tests
	to refer exclusively to the start_on/stop_on expressions rather than
	the cause.

	* init/job.c (job_change_cause): Only notify the job event and
	update the cause member, we don't need to ref or block it anymore
	since that's handled by start_on and stop_on.
	* init/tests/test_job.c (test_change_goal): Drop checks on cause
	being referenced and blocked.
	(test_change_state, test_child_reaper, test_handle_event): Update
	test cases to not reference ->cause, and not count any references
	or blockers towards it.
	* init/tests/test_event.c (test_poll): Update expected reference
	and block counts for events handled by jobs.
	
	* init/tests/test_process.c (test_kill): Make sure that all processes
	in the process group are killed, rather than just the lone one.
	* init/process.c (process_kill): Send the signal to all processes
	in the same process group as the pid.
	* init/tests/test_job.c (test_change_state, test_kill_process):
	After spawning a child, call setpgid() to put it in its own process
	group otherwise we could end up TERMing ourselves.

	* init/tests/test_job.c (test_child_reaper): Update test cases to
	include checking of the start_on and stop_on expression trees.
	* init/job.c (job_child_reaper): Mark all blocked events in the
	start_on and stop_on trees as failed; since these are copies of
	the cause event, we can drop that setting already.

	* TODO: Update again, still thinking about the atomicity of event
	expressions.

2007-06-21  Scott James Remnant  <scott@netsplit.com>

	* init/tests/test_job.c (test_change_state): Include tests on a job's
	start_on and stop_on event expression trees, and make sure that events
	are unblocked and unreferenced at the appropriate moments.
	* init/job.c (job_change_state): Unblock the events that started the
	job in running (if a service), and reset when we reach waiting (leave
	referenced otherwise so the environment is always present).
	Unblock and unreference the events that stopped the job in
	starting (for restarting), running (if coming from pre-stop) and
	waiting.
	
	* init/tests/test_job.c (test_handle_event): Rewrite tests using
	event expressions, and make sure events are referenced and blocked
	correctly matching how jobs are affected.  Include tests for correct
	instance behaviour.
	(test_instance): Make sure that instances copy across the expression
	state, and reset the parent.
	* init/job.c (job_instance): After spawning a new instance, reset
	the start_on expression of the master job.

	* init/event.c (event_operator_copy): Change to making the parent
	of copies nodes be the actual tree parent, rather than the top
	parent; otherwise you can't free an entire tree in one go.
	* init/tests/test_event.c (test_operator_copy): Check parents of
	copied nodes.
	* init/tests/test_job.c (test_copy): Update parent checks here too.

	* init/tests/test_job.c (test_copy): Make sure that the job copy
	references and blocks the event; and in the event of failure, doesn't
	* init/job.c (job_copy): Reset the start_on and stop_on expressions
	in the event of failure.

2007-06-20  Scott James Remnant  <scott@netsplit.com>

	* TODO: Update.

	* init/parse_job.c (parse_on): New generic parsing function to deal
	with event expressions, including operators, parentheses, etc.
	(parse_on_operator): Function called by parse_on() to deal with an
	operator or operand.
	(parse_on_paren): Function called by parse_on() to deal with a
	parenthesis.
	(parse_on_operand): Function called by parse_on_operator() to deal
	with a non-operator token.
	(parse_on_collect): Function called by all of the above to collect
	the operators on the stack and deposit them into the output box,
	either for collection by a later operator or for returning from
	parse_on().
	(stanza_start, stanza_stop): Call the new parse_on() function to
	deal with "start on" and "stop on", storing it in the appropriate
	part of the job.
	* init/tests/test_parse_job.c (test_parse_job): Replace list empty
	checks for start_events/stop_events with NULL checks on the new
	start_on/stop_on members.
	(test_stanza_start, test_stanza_stop): Test new stanza code.

	* init/errors.h (PARSE_EXPECTED_EVENT, PARSE_EXPECTED_OPERATOR)
	(PARSE_MISMATCHED_PARENS): Add numerics and strings for the errors
	that can be generated by parsing an event expression.
	* init/conf.c (conf_reload_path): Handle the new errors properly,
	including the line number where they occurred.
	* logd/jobs.d/logd.in: Update "stop on" to work with the new parser.

	* init/parse_job.c (stanza_emits): Each entry in the emits list
	is now an NihListEntry with the event name as the string data
	pointer, rather than an EventInfo structure (since that structure
	is gone).
	* init/tests/test_parse_job.c (test_stanza_emits): Update test
	case to check for NihListEntry structures.

	* init/parse_job.c: Where the stanza function parses an argument and
	can possibly reject it, save the position and line number and do not
	return that unless we're happy with the argument.  This ensures errors
	are raised pointing *at* the argument, rather than past it.
	* init/tests/test_parse_job.c: Fix several test case errors where
	the buffer was built incorrectly.  Pedantically check pos and lineno
	after successful parsing, and after errors, to make sure they are
	where they should be.

2007-06-18  Scott James Remnant  <scott@netsplit.com>

	* init/job.h (Job): Replace the start_events and stop_events NihLists
	with start_on and stop_on EventOperators.
	* init/job.c (job_new): Drop list initialising, and instead just set
	the new start_on/stop_on members to NULL.
	(job_copy): Copy the entire event operator tree to the new job,
	including references and blockers.  emits has changed to a list of
	NihListEntry with embedded strings, so copy them that way.
	(job_run_process): Drop "->info."
	(job_handle_event): Instead of iterating the events lists, call
	event_operator_handle and check the return value and top node value.
	(job_detect_stalled): Modify to iterate the start_on tree.
	* init/tests/test_job.c (test_change_state, test_detect_stalled): 
	Drop references to "->info." since we can get the variables directly.
	(test_new): Check that start_on and stop_on are NULL.
	(test_copy): Adjust tests of copying start_on and stop_on trees as
	well as the emits list.
	(test_handle_event, test_handle_event_finished) 
	(test_detect_stalled): Change references from start_events to start_on,
	stop_events to stop_on and construct using EventOperators instead.
	(test_handle_event): Update number of blockers now that the event
	expressions themselves will block the event.
	* init/tests/test_event.c (test_poll): Update number of blockers since
	both the events and cause will block it for now; also change
	start_events and stop_events to start_on and stop_on respectively.

	* init/event.c (event_operator_copy): Copy the children nodes as well.
	* init/tests/test_event.c (test_operator_copy): Test copying
	with children nodes.

	* init/tests/test_control.c (test_event_emit): Drop "->info."

	* init/notify.c (notify_event, notify_event_finished): Drop
	"->info." from event references.

	* init/process.c (process_setup_environment): Drop "->info." from
	cause references
	* init/tests/test_process.c (test_spawn): Likewise.

	* init/event.h (Event): Directly include the name, args and env
	fields rather than using an interim structure; this makes more sense
	since we use them differently than a match does.
	(EventOperatorType, EventOperator): New structure to build event
	expression trees that combine a match with "or" and "and" boolean
	operators; solve some problems by holding the reference and blocker
	on the matched event inside this structure directly and provide
	methods to unblock and reset them.
	(EventInfo): Drop this structure completely now that it is unused.
	* init/event.c (event_info_new): Rename this structure to
	event_operator_new() and initialise the new fields properly.
	(event_info_copy): Likewise rename to event_operator_copy and deal
	with copying event references and blockers over to the new structure,
	since the state is useful to copy.
	(event_match): Rename to event_operator_match and switch the arguments
	around since it makes slightly more sense that way.
	(event_operator_update): Function to update the value of an EVENT_OR
	or EVENT_AND operator based on the value of the two children.
	(event_operator_handle): Function to iterate an entire expression
	tree looking for a given event, and update the values of other
	operators if matched.
	(event_operator_unblock): Function to iterate an expression tree
	and release any events we're blocking.
	(event_operator_reset): Function to iterate an expression tree,
	unreferencing any events and resetting all values back to FALSE.
	(event_new, event_pending, event_finished): Update references to
	the Event structure to discard the intermediate "->info."
	* init/tests/test_event.c (test_info_new): Rename to
	test_operator_new() and test various features of the function added
	in the converstion.
	(test_info_copy): Likewise rename to test_operator_copy() and add a
	few more tests, especially that blockers and references are copied.
	(test_match): Rename to test_operator_match() and adjust argument
	order to match the change.
	(test_new) Call event_init() to avoid a valgrind error and update
	references to drop "->info."
	(test_poll): Use EventOperators in the job to test event polling,
	rather than the old structures.
	(test_operator_update, test_operator_handle, test_operator_unblock)
	(test_operator_reset): Test behaviour of the new functions.

2007-06-13  Scott James Remnant  <scott@netsplit.com>

	* TODO: Update utmp/wtmp thoughts.

2007-06-12  Scott James Remnant  <scott@netsplit.com>

	* init/paths.h: Remove extra /, oops.
	* init/Makefile.am (install-data-local): Make destination
	configuration directories as part of "make install".
	(AM_CPPFLAGS): Define LEGACY_CONFDIR to be $(sysconfdir)/event.d
	* logd/Makefile.am (jobs.d/logd): Replace mkdir_p with MKDIR_P
	* init/main.c: Use macro to pick up /etc/event.d so it can be moved
	by configure

	* TODO: Update.

	* init/Makefile.am (AM_CPPFLAGS): Define CONFDIR to be
	$(sysconfdir)/init, replacing the old CFG_DIR definition.
	* init/paths.h (CFG_DIR): Replace with CONFDIR definition,
	and set the default to /etc/init
	* init/main.c: Load configuration from /etc/init/init.conf,
	/etc/init/conf.d and /etc/init/jobs.d; retain loading from /etc/event.d
	for the time being.
	* init/man/init.8: Change reference to directory.
	* logd/Makefile.am: Replace references of eventdir with jobsdir,
	and event.d with jobs.d
	* logd/event.d: Rename to logd/jobs.d

	* init/conf.c (conf_reload): Ignore ENOENT, it's not interesting
	in the general case.

	* init/tests/test_conf.c (test_source_reload): Test the general
	reload function.

	* init/tests/test_conf.c (test_source_free): s/unlink/rmdir/
	(test_source_reload_file): Test that configuration files work, and
	are parsed with anything alongside ignored automatically.
	* init/conf.c (conf_file_filter): As well as not filtering out the
	source path itself, we also need to not filter out the path we're
	watching which is different in the case of files; we need to know
	about it because we handle its removal.
	(conf_delete_handler): Compare the path deleted against the path
	we're watching, rather than the source path, since this means the
	watch needs to be freed.

	* compat/sysv/shutdown.c: Use nih pidfile functions since they're
	more reliable than doing it ourselves.

2007-06-11  Scott James Remnant  <scott@netsplit.com>

	* init/conf.c (conf_reload_path): Call parse_conf for mixed files
	and directories.  Make a correction to the old_items code, was
	passing the wrong arguments to nih_list_add; the effect we wanted
	was that we add the old items head into the list, and remove the
	existing head (what we did was add the first item to the old_items
	list and then cut the rest out).
	* init/tests/test_conf.c (test_source_reload_dir): Rename to
	test_source_reload_job_dir, since that's what this does.
	(test_source_reload_conf_dir): Add another function that tests
	directories of mixed configuration.

	* init/parse_conf.c (parse_conf): Parse a configuration file that
	defines jobs by name.
	(stanza_job): Job stanza, slightly trickier than it would appear to
	need to be, to parse the block in-place and keep pos/lineno
	consistent.
	* init/parse_conf.h: Prototype for external function.
	* init/tests/test_parse_conf.c: Test suite for mixed configuration
	parsing.
	* init/Makefile.am (init_SOURCES): Build and link parse_conf.c and
	parse_conf.h
	(TESTS): Build and run parse_conf tests
	(test_parse_conf_SOURCES, test_parse_conf_LDFLAGS) 
	(test_parse_conf_LDADD): Details for parse_conf test suite.
	(test_conf_LDADD): Add parse_conf.o and conf.o since this calls
	them now.

	* init/conf.c (conf_source_reload, conf_source_reload) 
	(conf_reload_path): Add some debugging messages.

	* init/conf.c (conf_source_new): Add missing call to conf_init()

	* init/conf.c (conf_item_new): Drop source parameter, since it's
	unused in the function and makes it harder to call this when we
	only have one data pointer.
	(conf_reload_path): Drop source from conf_item_new() call.
	* init/conf.h: Update prototype.
	* init/tests/test_conf.c (test_item_new, test_item_free) 
	(test_file_free): Drop source parameter from calls.

2007-06-10  Scott James Remnant  <scott@netsplit.com>

	* init/main.c (main): Add a handler for the SIGHUP signal
	(hup_handler): Handler for SIGHUP, just calls conf_reload().

	* init/main.c (main): Read the configuration again.

	* TODO: Update.

	* init/tests/test_conf.c (test_source_reload_dir): Reset the priority
	and clean up consumed inotify instances.
	(test_source_free, test_file_free, test_item_free): Test the free
	functions on their own, paying special attention to conf_item_free()
	even though this really duplicates other tests.

	* init/conf.c (conf_reload_path): In the case where we fail to map
	the file into memory, we still need to purge all the items that
	previously existed.
	* init/tests/test_conf.c (test_source_reload): Rename to
	test_source_reload_dir, so that we can keep this and the file
	tests separate to make it easier to deal with.
	(test_source_reload_dir): Add tests for physical and parse errors
	when re-loading jobs with and without inotify, and for inotify-based
	modification handling of jobs.

	* init/tests/test_conf.c (test_source_reload): Add test for walk
	of non-existant directory with and without inotify; also test for
	what happens when the top-level directory is deleted, again with
	and without inotify.
	* init/conf.c (conf_delete_handler): Handle the case of the top-level
	directory being deleted by freeing the watch (so next time we asked
	to reload, we can restore it).

	* init/tests/test_conf.c (test_source_reload): Add a test for
	deletion of a running job.

	* init/conf.c (conf_item_free): Fix this up; when deleting an item
	from a source, we first mark it for deletion unless it's already
	marked for replacement.  Then if it's the replacement for something
	else, we mark that to be replaced by whatever we're being replaced
	by (so there are no references to us) and change that state if
	necessary.  Finally we replace our own item and free the record
	before returning.
	* init/tests/test_conf.c (test_source_reload): Check that we handle
	the cases of modiciation of a running job, modification of a
	replacement of a running job and deletion of a replacement for a
	running job.

	* init/parse_job.c (parse_job): Instead of freeing the previous
	replacement, which could leave invalid references to it, mark it
	for deletion and change the state.
	* init/tests/test_parse_job.c (test_parse_job): Adjust the test so
	that we hold a reference to the replacement job and make sure that
	the state is changed to deleted, rather than checking for a destructor
	being called on it.

	* init/init.supp (conf-init): Add valgrind suppression for the
	configuration sources hash table.

	* init/conf.c (conf_item_free): Don't overwrite any previous
	replacement, only mark us for deletion if we wouldn't otherwise
	be replaced.  Add some commented possible code for testing.
	* init/tests/test_conf.c (test_source_reload): Test replacement of
	jobs works properly; test modification with direct write and with
	atomic rename replace; test deletion.

	* init/conf.c (conf_reload_path): It turns out that the flag trick
	doesn't work for items since we often reparse them within the same
	file tag (it works with files because they're atomic and reparsed).
	Store the old items in a different list instead.
	(conf_source_free): We need to be careful about freeing sources,
	so have a function to do it properly.
	(conf_item_new): Since the flag member isn't useful, don't bother
	setting it.
	* init/conf.h: Add conf_source_free prototype.
	(ConfFile): Remove flag member.
	* init/tests/test_conf.c (test_source_reload): Add test for inotify
	create detection.

	* init/conf.c (conf_file_delete): Rename to conf_file_free and match
	the pattern of those kinds of functions.
	(conf_item_delete): Likewise rename to conf_item_free and match the
	pattern of these kinds of functions.
	* init/conf.h: Add prototypes.

	* init/conf.c (conf_reload_path): Fix bug with job name generation.
	Allow non-parsing errors to be returned from the function.
	(conf_item_delete): Drop all replacement management code, we'll put
	this back through testing.
	* init/tests/test_conf.c (test_source_reload): Test reloading adds
	the right inotify watch and parses the files, also check that loading
	without inotify and mandatory reloading work.

	* init/conf.c (conf_source_reload): Move the item deletion detection
	code from this function, where it would only happen on a mandatory
	reload
	(conf_reload_path): to this function, where it will happen every time
	the file is parsed; which is actually what we want.

2007-06-08  Scott James Remnant  <scott@netsplit.com>

	* init/conf.h (ConfItem): Drop the name and replace it with a type.
	(ConfItemType): Enum for different types of configuration items
	(ConfFile): Change items from a hash table to a list.
	* init/conf.c (conf_file_get): Initialise the items member as a list.
	(conf_item_set): Rename to conf_item_new again.
	(conf_item_new): Allocates a new ConfItem and adds it to the file's
	list, we won't reuse items anymore since it doesn't really make sense.
	(conf_source_reload): Adjust clean-up code now that items is a list.
	(conf_reload_path): Work out the name of jobs found by filename,
	allocate a new item for them and parse the job into it.  Perform
	handling of errors by outputting a warning.
	(conf_item_delete): Takes both source and file so we can make
	intelligent decisions.
	(conf_file_delete): Takes a source and passes it to conf_item_delete
	(conf_delete_handler): Pass both source and file to conf_file_delet
	* init/tests/test_conf.c (test_file_get): Check that the items
	list is empty; rather than the hash being unallocated.
	(test_item_set): Rename back to test_item_new and only allocate a
	single item which should get added to the list.

2007-06-06  Scott James Remnant  <scott@netsplit.com>

	* init/parse_job.c (stanza_respawn): Permit the word "unlimited",
	raise a specific error for illegal limit and illegal interval.
	(stanza_pid, stanza_kill, stanza_normal, stanza_umask) 
	(stanza_nice, stanza_limit): Raise specific errors rather than
	a generic "illegal value" error.
	* init/tests/test_parse_job.c (test_stanza_respawn): Check that
	we can use "unlimited", also check for new error return.
	(test_stanza_pid, test_stanza_kill, test_stanza_normal) 
	(test_stanza_umask, test_stanza_nice, test_stanza_limit): Check
	for new specific errors.
	* init/errors.h: Replace CFG_ILLEGAL_VALUE with a series of parse
	errors.

	* init/conf.c: Comments.

	* init/conf.c (conf_item_set): Call out to conf_item_delete() to
	handle unsetting of an item's data.
	(conf_source_reload): Add code to deal with mandatory reloading,
	calls conf_file_delete() and/or conf_item_delete() as appropriate.
	(conf_delete_handler): Call conf_file_delete() on the ConfFile that
	we find.
	(conf_file_delete): Function to delete all items in a file.
	(conf_item_delete): Placeholder function to delete an item.

	* init/conf.c (conf_file_new): Rename to conf_file_get; in practice
	we never just want to allocate one of these, we always want to
	return the existing entry if it exists.
	(conf_item_new): Rename to conf_item_set; again in practice we always
	want to update an existing item.  This function will grow the "deal
	with replacement" stuff.
	(conf_reload): Start putting in place the code that will allow
	mandatory reloads, as well as initial setup.  This function iterates
	over the sources and deals with errors.
	(conf_source_reload): Function to reload an individual source, calls
	out to one of the following two functions and will eventually perform
	the deleted items scan.
	(conf_source_reload_file): Set up a watch on a file, and reload it.
	(conf_source_reload_dir): Set up a watch on a directory and reload it.
	(conf_file_filter): Filter for watching parent directory of files.
	(conf_create_modify_handler): File creation and modification handler.
	(conf_delete_handler): File deletion handler.
	(conf_file_visitor): Tree walk handler.
	(conf_reload_path): Function that deals with files themselves,
	currently just sorts out the ConfFile structure and maps the file
	into memory.
	* init/conf.h: Add new prototypes, update existing ones.
	* init/tests/test_conf.c (test_file_new): Rename to test_file_get,
	also test repeated calls when already in the table.
	(test_item_new): Rename to test_item_set, also test repeated calls
	when already in the table.
	(test_source_reload): Start of test for reloading sources.

2007-06-05  Scott James Remnant  <scott@netsplit.com>

	* init/conf.c: Make a start on the new configuration management
	routines, which will allow finer-grained tracking of configuration
	and support mandatory reloading.
	(conf_source_new, conf_file_new, conf_item_new): Start off with the
	functions to allocate the tracking structures we need to use.
	* init/conf.h: Structures and prototypes
	* init/tests/test_conf.c: Test suite for allocation functions.
	* init/Makefile.am (init_SOURCES): Build and link conf.c and conf.h
	(TESTS): Run the conf test suite.
	(test_conf_SOURCES, test_conf_LDFLAGS, test_conf_LDADD): Details for
	the conf test suite.

2007-06-04  Scott James Remnant  <scott@netsplit.com>

	* init/parse_job.c (stanza_description, stanza_author, stanza_version)
	(stanza_chroot, stanza_chdir, stanza_pid): Instead of erroring when
	the string has already been allocated, free it and replace it with the
	new one. Attempting to forbid duplicates is just too inconsistent,
	especially for the integer ones which we compare against the default;
	using the last one allows us to be entirely consistent.
	(stanza_daemon, stanza_respawn, stanza_service, stanza_instance):
	Don't error if the flag is already set, just ignore it.
	(stanza_respawn, stanza_pid, stanza_kill, stanza_console) 
	(stanza_umask, stanza_nice): Don't compare the current value against
	the default, just overwrite it!
	(parse_exec, parse_script): Free existing process command string
	before setting a new one over the top.
	(parse_process, stanza_exec, stanza_script, stanza_limit): Instead of
	erroring if the structure is already set and allocated, just don't
	allocate a new one and allow its members to be overwritten.
	* init/tests/test_parse_job.c (test_stanza_exec) 
	(test_stanza_script, test_stanza_pre_start) 
	(test_stanza_post_start, test_stanza_pre_stop) 
	(test_stanza_post_stop, test_stanza_description) 
	(test_stanza_author, test_stanza_version, test_stanza_daemon) 
	(test_stanza_respawn, test_stanza_service, test_stanza_instance) 
	(test_stanza_pid, test_stanza_kill, test_stanza_console) 
	(test_stanza_umask, test_stanza_nice, test_stanza_limit) 
	(test_stanza_chroot, test_stanza_chdir): Replace tests that check
	for an error in the case of duplicate stanzas with tests that make
	sure the last of the duplicates is used.
	* init/errors.h (CFG_DUPLICATE_VALUE, CFG_DUPLICATE_VALUE_STR): Drop
	this error, since we don't consider this a problem anymore.

	* upstart/Makefile.am (libupstart_la_LIBADD): Add $(LTLIBINTL)
	* init/Makefile.am (init_LDADD): Reorder and add $(LTLIBINTL)
	* util/Makefile.am (initctl_LDADD): Reorder and add $(LTLIBINTL)
	* compat/sysv/Makefile.am (reboot_LDADD): Reorder and add $(LTLIBINTL)
	(runlevel_LDADD): add $(LTLIBINTL)
	(shutdown_LDADD): Reorder and add $(LTLIBINTL)
	(telinit_LDADD): Reorder and add $(LTLIBINTL)
	* logd/Makefile.am (logd_LDADD): Add $(LTLIBINTL)

2007-06-03  Scott James Remnant  <scott@netsplit.com>

	* init/tests/test_job.c (test_run_process): Add a test case for a
	crasher when the event has no arguments.
	* init/job.c (job_run_process): Fix the bug, we need to check the
	arguments before trying to append them.

	* init/cfgfile.c, init/cfgfile.h, init/tests/test_cfgfile.c: Rename
	to parse_job and strip out all functions except the parsing and stanza
	ones.
	* init/Makefile.am (init_SOURCES): Build and link parse_job.c and h
	(TESTS): Run the parse job test suite
	(test_cfgfile_SOURCES, test_cfgfile_LDFLAGS, test_cfgfile_LDADD):
	Rename and update.
	* init/parse_job.c: Rename all cfg_stanza_*() functions to just
	stanza_*(), rename all cfg_parse_*() functions to just parse_*().
	(parse_job, parse_process, stanza_exec, stanza_script, stanza_start)
	(stanza_stop, stanza_emits, stanza_normal, stanza_env, stanza_limit):
	Don't use NIH_MUST, it's fine to be out of memory and we should fail
	in that case with a useful error.  The user can always reload the
	config file.
	(cfg_read_job, cfg_watch_dir, cfg_job_name, cfg_create_modify_handler)
	(cfg_delete_handler, cfg_visitor): Drop these functions for now.
	* init/parse_job.h: Update so it just contains the one prototype.
	* init/tests/test_parse_job.c: Update all tests to pass a string
	to parse_job(), and check errors raised; rather than mucking around
	with file descriptors all of the time.  Spend the effort while we're
	in here to run TEST_ALLOC_FAIL where we can.
	* init/main.c: Drop config file loading for now since it's missing.

2007-05-27  Scott James Remnant  <scott@netsplit.com>

	* init/cfgfile.h (CFG_DIR): Drop this define, since it's in paths.h
	(CfgDirectory): 

	* init/cfgfile.c (cfg_read_job): Separate out the job-handling code
	into a new function that we could call from a stanza if we want
	later; this one now just maps the file into memory and deals with
	exceptions from the parsing.
	(cfg_parse_job): Function containing the seperated out code; parses
	a new job, marking it as a replacement for any existing job with the
	same name.  Drop the warnings for using pid options without a daemon,
	since these are actually useful for other things later.
	* init/tests/test_cfgfile.c (test_read_job): Drop the check on
	unexpected daemon options, since we don't issue these warnings
	anymore.

2007-05-20  Scott James Remnant  <scott@netsplit.com>

	* init/event.c (event_match): Change to accept Event as the first
	argument and EventInfo as the second, making it obvious that this
	matches a received Event against known EventInfo rather than just
	comparing two info structs (since the order matters).
	* init/event.h: Update prototype.
	* init/tests/test_event.c (test_match): Update test accordingly.
	(test_poll): Fix typo.
	* init/job.c (job_handle_event): Pass in the event as the first
	argument to event_match, rather than its info.
	* TODO: Update.

	* init/job.c (job_emit_event): Return the event that we emit; don't
	bother tracking block status or setting blocked, leave that to the
	state loop so things are more obvious.
	(job_change_state): Set the blocked flag here for starting and stopping
	to the return value of job_emit_event().

	* init/event.c (event_ref, event_unref): Reference counting of events
	so we don't free those we still need.
	(event_block, event_unblock): Blocker counting that replaces the
	previous jobs member.
	(event_new): Initialise refs and blockers fields.
	(event_emit_finished): Remove this function.
	(event_poll): Handle the new done state, and deal with the blockers
	and references counts; turns out that we can fall all the way through
	this switch if these are zero without needing to check again.
	(event_pending): Remove call to event_emit_finished, the event_poll()
	loop handles this case now.
	(event_finished): Set progress to done on the way out.
	* init/event.h (EventProgress): Add new done state
	(Event): Add refs and blockers members, replacing jobs
	* init/tests/test_event.c (test_new): Check refs and blockers are
	initialised to zero.
	(test_ref, test_unref, test_block, test_unblock): Check the ref
	counting function behaviours.
	(test_emit_finished): Drop this function since it's not used
	* init/job.c (job_change_cause): Reference and block the event,
	and unblock and unreference before changing.
	(job_emit_event): Reference the event that blocks the job from
	continuing.
	(job_handle_event_finished): Unreference the blocking event again.
	(job_change_state): Make sure that blocked has been cleared before
	allowing a state change.
	* init/tests/test_job.c: Change tests to use refs/blockers on the
	cause event when counting, and also to follow the status of blocked
	since that is now ref-counted as well.

2007-05-18  Scott James Remnant  <scott@netsplit.com>

	* init/main.c (main, cad_handler, kbd_handler, pwr_handler): Use
	event_new rather than event_emit.
	* init/job.h (Job): Change type of cause and blocked to Event
	* init/job.c (job_change_goal, job_change_cause, job_emit_event) 
	(job_handle_event, job_handle_event_finished): Update all references
	to EventEmission to use Event instead.
	(job_detect_stalled): Call event_new instead of event_emit
	(job_run_process): Use the info member of cause, not event member
	* init/tests/test_job.c (test_change_goal, test_change_state) 
	(test_run_process, test_child_reaper, test_handle_event) 
	(test_handle_event_finished): Update all references to EventEmission
	to use Event instead.
	(test_detect_stalled): Correct to use right structure types.
	* init/process.c (process_setup_environment): Use cause's info member,
	rather than event member.
	* init/tests/test_process.c (test_spawn): Update to use Event.
	* init/notify.h (NotifySubscription): Change member to event
	* init/notify.c (notify_subscribe_event) 
	(notify_subscription_find, notify_job_event, notify_event) 
	(notify_event_finished): Update functions to use event member and
	Event structures.
	* init/tests/test_notify.c (test_subscribe_event) 
	(test_subscription_find, test_job, test_job_event, test_event) 
	(test_event_finished): Update to use Event instead of EventEmission
	* init/control.c (control_event_emit): Update to use event_new.
	* init/tests/test_control.c (test_event_emit) 
	(test_subscribe_events, test_unsubscribe_events): Update to use
	Event rather than EventEmission.

	* init/event.h: Fix up a few references.
	* init/tests/test_event.c (test_new): Remove reference to emission.

	* init/event.h (EventEmission): Rename to Event, and rename event
	member to info.
	* init/event.c (event_emit_next_id): Rename to event_next_id
	(event_emit): Rename to event_new, and add standard parent argument.
	(event_emit_find_by_id): Rename to event_find_by_id
	(event_poll): Iterate over Events in the list
	(event_pending, event_finished): Operate on Event
	* init/tests/test_event.c (test_emit): Rename to test_new and
	adjust for names and arguments.
	(test_emit_find_by_id): Rename to test_find_by_id and adjust for
	names.
	(test_emit_finished, test_poll): Adjust names.

	* init/cfgfile.c (cfg_stanza_start, cfg_stanza_stop) 
	(cfg_stanza_emits): Convert to use EventInfo and event_info_*.
	* init/job.c (job_copy): Use EventInfo and event_info_copy.
	(job_handle_event, job_detect_stalled): Iterate EventInfo structures
	* init/tests/test_cfgfile.c (test_stanza_start, test_stanza_stop) 
	(test_stanza_emits): Update to use EventInfo
	* init/tests/test_job.c (test_copy, test_handle_event) 
	(test_handle_event_finished, test_detect_stalled): Update to use
	EventInfo and event_info_new
	* init/event.c (event_copy): Use nih_str_array_copy here, to make the
	code somewhat simpler.
	(event_finished): Copy the arguments and environment from the old
	event, rather than stealing and reparenting.
	* init/job.c (job_copy): Use nih_str_array_copy here too.
	(job_run_process): Use nih_str_array_append to add the arguments from
	the emission onto the command run.

	* init/event.h (Event): Rename to EventInfo, since this structure
	representations information about an event, rather than an actual
	event in progress.
	* init/event.c (event_new): Rename to event_info_new, also now can
	take arguments and environment like event_emit() can.
	(event_copy): Rename to event_info_copy.
	* init/tests/test_event.c (test_new): Rename to test_info_new,
	update names in test and test being given args or env.
	(test_copy): Rename to test_info_copy and update names in test.
	(test_match, test_poll): Use EventInfo.

	* TODO: Update.

2007-04-24  Scott James Remnant  <scott@netsplit.com>

	* configure.ac: Add AM_PROG_CC_C_O since we use per-target flags
	for one of the test cases.

2007-03-16  Scott James Remnant  <scott@netsplit.com>

	* upstart/message.c (upstart_message_newv): Add va_end to match
	va_copy because the standard says so.
	* upstart/wire.c (upstart_push_packv, upstart_pop_packv): Add
	va_end here as well.

2007-03-13  Scott James Remnant  <scott@netsplit.com>

	* init/main.c: Wait until we've closed inherited standard file
	descriptors and opened the console instead before trying to open the
	control socket; otherwise we end up closing it by accident if we
	weren't opened with sufficient descriptors in the first place.
	Also wait until we've set up the logger before trying to parse the
	configuration.  In fact both of these things need to be pretty low
	down the main() function.

	* init/tests/test_job.c (test_run_process): Skip /dev/fd test cases
	if that's not available.

	* init/tests/test_control.c (test_log_priority): Make sure we know
	that the message has been sent before calling the watcher.

	* init/cfgfile.c (cfg_watch_dir): We get ENOSYS for missing inotify
	support, not EOPNOTSUPP.
	* init/tests/test_cfgfile.c (test_watch_dir): Actually make the
	directory tree before testing for inotify, since we use the same
	tree there too.

	* util/initctl.c (job_info_output): Restructure so gcc doesn't think
	name can be used uninitialised.
	* init/tests/test_cfgfile.c (test_watch_dir): Correct an error where
	i wouldn't be initialised if we skipped the inotify tests.

	* util/initctl.c (job_info_output): Restructure so gcc doesn't think
	* init/process.c (process_setup_environment): job id fits inside
	a %u now

	* upstart/message.h: Style; always refer to "unsigned int" as
	"unsigned int", and never "unsigned.
	* upstart/tests/test_message.c (my_handler): Catch a stray couple
	of "unsigned"s

	* init/control.c (control_job_query, control_job_start) 
	(control_job_stop): Change type of id argument to unsigned int,
	and call printf with %u to output it.
	* init/tests/test_control.c (check_job, check_job_instance) 
	(check_job_instance_end, check_job_status__waiting) 
	(check_job_status_end__waiting, check_job_status__starting) 
	(check_job_status_end__starting, check_job_status__running) 
	(check_job_status_end__running, check_job_status__pre_stop) 
	(check_job_status_end__pre_stop, check_job_status__stopping) 
	(check_job_status_end__stopping, check_job_status__deleted) 
	(check_job_status_end__deleted, check_job_unknown) 
	(check_job_invalid, check_job_unchanged, check_event): Change
	type of id arguments to unsigned int.
	(check_list): Change type of id to unsigned int.
	* init/tests/test_notify.c (check_job_status) 
	(check_job_status_end, check_job_finished, check_event) 
	(check_event_caused, check_event_finished): Change type of id
	arguments to unsigned int.

	* init/job.h (Job): Change the type of the id to unsigned int.
	* init/job.c (job_next_id): Change ids to be unsigned ints, and now
	we can just use %u in the nih_error call.
	(job_find_by_id): Change argument to be unsigned int
	* init/tests/test_job.c (test_find_by_id): Change id type to unsigned
	int.
	* init/event.h (Event): Change the type of the id to unsigned int.
	* init/event.c (event_emit_next_id): Change ids to be unsigned ints,
	and now we can just use %u in the nih_error call.
	(event_emit_find_by_id): Change argument to be unsigned int
	* init/tests/test_event.c (test_emit, test_emit_find_by_id) 
	(check_event, check_event_finished): Change id type to unsigned int.

	* util/initctl.c (output_name): Use an unsigned int for the job id,
	which means we can use ordinary %u for the printf argument.
	(handle_job, handle_job_finished, handle_job_instance) 
	(handle_job_instance_end, handle_job_status) 
	(handle_job_status_end, handle_job_unknown, handle_job_invalid) 
	(handle_job_unchanged, handle_event, handle_event_caused) 
	(handle_event_finished): Change argument type of id from uint32_t
	to unsigned int.
	(job_info_output): Change output type of id from %zu to %u

	* upstart/message.c (upstart_message_handle): Use unsigned int for
	ids, rather than a fixed-width type.
	* upstart/tests/test_message.c (my_handler): Use unsigned int for
	the ids, and give "unsigned int" instead of "unsigned" to va_arg as
	a matter of style.

	* upstart/wire.c (upstart_push_int, upstart_pop_int): Send over the
	wire using a plain old integer type, instead of a fixed width type;
	there's no advantage to using the fixed-width type and we could hurt
	ourselves if we tried running on ILP64.
	(upstart_push_unsigned, upstart_pop_unsigned): Likewise use a plain
	unsigned int over the wire.
	(upstart_push_string, upstart_pop_string): Use an unsigned int for
	the length of the string, technically this means that we silently
	truncate any string that's greater than 4GB on 64-bit platforms;
	it's either that or make the test cases harder (we did this before
	anyway).
	(upstart_push_header, upstart_pop_header): Type is always an unsigned
	int (best conversion from an enum)

2007-03-11  Scott James Remnant  <scott@netsplit.com>

	* configure.ac: Bump version to 0.3.9

	* NEWS: Update.

	* util/man/initctl.8: Document the new commands.

	* TODO: Update.

	* init/job.c (job_handle_event): Correct the function so we don't
	try and stop the master of an instance, and cause an assertion error.

	* util/initctl.c: Oops, correct function pointers in command table

	* util/tests/test_initctl.c (test_version_action): 

	* util/initctl.c (handle_version): Handle receipt of the version
	reply.
	(version_action): Send the version-query message to the server and
	expect one response.
	(log_priority_action): Parse the single argument into an NihLogLevel
	and send it to the server.

	* init/control.c (control_version_query, control_log_priority):
	Functions to handle the new messages from the server pov
	* init/tests/test_control.c (test_version_query) 
	(test_log_priority): Test the new messages are handled properly.
	(check_version): Check the version string matches.
	* upstart/message.h: Add messages for querying the version of the
	init daemon and changing the log priority.
	* upstart/message.c (upstart_message_newv)
	(upstart_message_handle): Marshal the new messages.
	* upstart/tests/test_message.c (test_new, my_handler) 
	(test_handle): Test the marshalling of the new messages,

	* upstart/libupstart.ver: Add enum functions to the global list.

	* util/initctl.c (start_action, stop_action): Imply --no-wait if
	we take the job id or name from an environment variable, since we'd
	end up waiting for ourselves otherwise
	* util/tests/test_initctl.c (test_start_action, test_stop_action):
	Update test cases to make sure no-wait is implied.

2007-03-09  Scott James Remnant  <scott@netsplit.com>

	* configure.ac: Bump version to 0.3.8

	* NEWS: Updated.
	* configure.ac: Increase version to 0.3.7

	* init/tests/test_job.c (test_change_state): Add a test case for
	deleting the last instance of a replaced job.
	* init/job.c (job_change_state): When moving a instance of a job into
	the deleted state, check whether we should replace the job it's an
	instance of, and if so, change that job's state too.
	* TODO: Update.

	* util/initctl.c (handle_job_list): Always allocate current_list,
	since we need it to be the parent of pointers we attach to it.
	(handle_job_list_end): Always free the current list, only suppress
	output if there aren't any entries in it.
	(initctl_recv): Check the current_list pointer, no need for in_list
	(handle_job_instance, handle_job_instance_end, handle_job_status):
	Check current_list not in_list.
	* util/tests/test_initctl.c: Correct some memory leaks.

	* init/process.c (process_setup_environment): Set the UPSTART_JOB_ID
	environment variable to the job's unique id.
	* init/tests/test_process.c (test_spawn): Make sure it's set.

	* util/man/initctl.8: Update the initctl manpage.
	* compat/sysv/man/reboot.8: Correct a minor grammar error.
	* compat/sysv/man/shutdown.8: Fix reference from runlevel to telinit.

	* README: Add a README that copies the text from the web page and
	adds some notes about recommended operating system versions.

	* util/initctl.c: Completely rewrite initctl, top to bottom; handling
	of the new messages is done natively, meaning that the commands just
	vary the requests send and number of responses expected.
	* util/tests/test_initctl.c: Test all of the new code.

	* init/main.c: Improve restarting and rescuing a little; store the
	program path in a static variable so we can always access it, and
	use the exported loglevel to pass the same to the new process.
	* TODO: Update.

	* compat/sysv/shutdown.c: More error/fatal adjustments.
	* compat/sysv/telinit.c: More error/fatal adjustments.

2007-03-08  Scott James Remnant  <scott@netsplit.com>

	* init/main.c (main, crash_handler): Promote deadly errors to nih_fatal
	* logd/main.c (main): Promote deadly errors to nih_fatal
	* compat/sysv/reboot.c (main): Promote deadly errors to nih_fatal
	* compat/sysv/shutdown.c (main, shutdown_now): Promote deadly errors
	to nih_fatal
	* compat/sysv/telinit.c (main): Promote deadly errors to nih_fatal

	* init/event.c (event_pending): The message that we're handling an
	event should be logged with --verbose.

	* init/cfgfile.c (cfg_parse_script): Remove the unnecessary check for
	a token inside a script block.

	* TODO: Update.

	* init/control.c (control_watch_jobs): Rename to control_subscribe_jobs
	and update to handle new event name.
	(control_unwatch_jobs): Rename to control_unsubscribe_jobs and update
	to handle the new event name.
	(control_watch_events): Rename to control_subscribe_events and update
	to handle the new event name.
	(control_unwatch_events): Rename to control_unsubscribe_events and
	update to handle the new event name.
	* init/tests/test_control.c (test_watch_jobs): Rename to
	test_subscribe_jobs and update to new event name.
	(test_unwatch_jobs): Rename to test_unsubscribe_jobs and update to 
	new event name.
	(test_watch_events): Rename to test_subscribe_events and update to
	new event name.
	(test_unwatch_events): Rename to test_unsubscribe events and update
	to new event name.

	* upstart/message.h: Rename the watch commands to subscribe/unsubscribe
	and regroup with new message numbers.
	* upstart/message.c (upstart_message_newv) 
	(upstart_message_handle): Marshal the updated subscription messages.
	* upstart/tests/test_message.c (test_new, my_handler) 
	(test_handle): Update tests to new names and numbers.
	* TODO: Update.

	* upstart/message.c (upstart_message_handle): Raise a the unknown
	message error if the type is unknown, rather than the invalid message
	error.
	* upstart/tests/test_message.c (test_handle): Correct test case.

	* init/job.c (job_change_state): Correct a problem here too, when
	moving from pre-stop to running, we don't want to emit a started event
	since we never emitted a stopping event and never killed the process
	anyway.  We do need to notify the job as finished, since the process
	that tried to stop it will need to be told not to wait any longer.
	* init/tests/test_job.c (test_change_state): Add a test for pre-stop
	back to running.

	* doc/states.dot: Fix an error in the state diagram; when moving from
	starting back to waiting, due to a failed respawn, we need to emit
	the stopped event otherwise it will never happen.
	* doc/states.png: Update.

2007-03-05  Scott James Remnant  <scott@netsplit.com>

	* upstart/message.c (upstart_message_new): Make this a wrapper around
	(upstart_message_newv): which has all the old code, but accepts a
	va_list instead of making its own.
	* upstart/message.h: Add prototype.

	* init/main.c (crash_handler): Simply trying to leave a SEGV handler
	doesn't work so well, we end up repeating the problem instruction.
	We really can't resume from this point, and can't even jump elsewhere
	since our state is probably buggered up.  Only thing for it is to
	re-exec ourselves with a clean state.

	* init/cfgfile.c (cfg_read_job, cfg_delete_handler): Don't try and
	free the magic (void *)-1 replacement (delete).

	* util/events.c, util/events.c, util/jobs.c, util/jobs.h: With the
	new message responses, that intermix event and job information freely,
	it no longer makes sense to distinguish between them.  So fold these
	files back into the main initctl.c
	* util/initctl.h: Drop unused header.
	* util/Makefile.am (initctl_SOURCES): Update sources list.
	(TESTS): Change which tests we build
	(test_initctl_SOURCES, test_initctl_CFLAGS, test_initctl_LDFLAGS) 
	(test_initctl_LDADD): Build the new combined test case binary, use
	an automake feature to rebuild initctl.c with -DTEST and a different
	.o file, and thus be able to define out main()

	* util/tests/test_events.c, util/tests/test_jobs.c: Collapse the two
	test case files into one single
	* util/tests/test_initctl.c

	* init/control.c (control_job_find): And implement the find function
	that returns a list of jobs matching an optional pattern.
	* init/tests/test_control.c: Make sure we do send all messages.
	(check_list): Complex function to check the responses to a job list
	(test_job_find): Test a couple of job lists.
	* init/tests/test_notify.c: Make sure we do send all messages.

	* init/control.c (control_job_query): Implement the query message,
	this just needs to return the status or instance set.
	* init/tests/test_control.c (test_job_query): Test the query command.
	(check_job_status__deleted, check_job_status_end__deleted): Pair of
	functions to check we can query deleted jobs directly.

	* init/control.c (control_send_instance): Function to send an instance
	job, collating all of its instances together.
	* init/control.h: Update.
	* init/tests/test_control.c (test_send_instance): Check we receive
	the right messages.
	(check_job_instance, check_job_instance_end): Pair of functions to
	check the instance messages.

	* upstart/message.h: Add new UPSTART_JOB_INSTANCE and
	UPSTART_JOB_INSTANCE_END messages which we'll use to communicate that
	a job is an instance, and group the instances of it together.
	* upstart/message.c (upstart_message_new, upstart_message_handle):
	Marshal the new instance messages.
	* upstart/tests/test_message.c (test_new, my_handler) 
	(test_handle): Test the new message types.

	* upstart/message.h: Restore arguments to JOB_LIST, but rename to
	pattern since that's what it is.
	* upstart/message.c (upstart_message_handle): Restore arguments
	with updated name.
	* upstart/tests/test_message.c (test_new, my_handler) 
	(test_handle): Restore tests for arguments, rename and make sure we
	include a wildcard.

2007-03-04  Scott James Remnant  <scott@netsplit.com>

	* upstart/message.h: Drop arguments to JOB_LIST.
	* upstart/message.c (upstart_message_new, upstart_message_handle):
	Drop arguments to JOB_LIST.
	* upstart/tests/test_message.c (test_new, my_handler) 
	(test_handle): Drop the arguments from the test.

	* init/control.c (control_job_start): Update to return INVALID for
	instances and replacements; add the forgotten UPSTART_JOB message.
	(control_job_stop): Update to return INVALID for replacements; add
	the forgotten UPSTART_JOB message.  Deal with instance masters
	magically by iterating all instances and stopping those instead.
	* init/tests/test_control.c (check_job_deleted): Rename to 
	check_job_invalid and check that message.
	(check_job): Function to check the job we've acted upon.
	(test_job_start): Check that we get the UPSTART_JOB message first,
	restore the check on deleted jobs causing an error and add checks
	that instance and replacement jobs also cause an error.
	(test_job_stop): Check that we get the UPSTART_JOB message first,
	restore the check on deleted jobs causing an error.  Make sure
	instances are handled.

	* upstart/message.h: More message changes; add a JOB_FIND message
	and replace UPSTART_JOB_DELETED with UPSTART_JOB_INVALID since there's
	a few more problem conditions.
	* upstart/message.c (upstart_message_new, upstart_message_handle):
	Marshal the new message and update names.
	* upstart/tests/test_message.c (test_new, my_handler) 
	(test_handle): Update tests to check the new message and update the
	values and names of the existing ones.

	* init/job.h (Job): Remove the delete flag, add replacement and
	replacement_for pointers instead.
	* init/job.c (job_new): Initialise replacement and replacement_for
	pointers to NULL.
	(job_find_by_name): Update to return what job the one we found is
	a replacement for, and to skip DELETED jobs.
	(job_instance): Make it simply illegal to call this for deleted jobs,
	instances or replacements.
	(job_change_goal): Make it illegal to change the goal of a replacement
	job.
	(job_free_deleted): Remove the previous code to handle deleted instance
	masters, because it's now bogus.
	(job_should_replace): New function to determine whether a job is
	replaceable.
	* init/tests/test_job.c (test_new): Check pointers are set.
	(test_copy): Check that replacement and replacement_for are not
	copied, since their state of an individual job.
	(test_find_by_name): Update tests to make sure we ignore deleted jobs,
	instances and replacements.
	(test_instance): Remove test that will now cause an assertion,
	and no longer check delete is set.
	(test_change_goal): Remove test that will now cause an assertion.
	(test_free_deleted): Remove test cases for deleted masters.
	(test_should_replace): Test the new check function.
	(test_change_state): Make sure that we end up in deleted for instances
	and replaced jobs, and that replacements become the real job.
	* init/cfgfile.c (cfg_read_job): Update to handle replacement jobs;
	the old job's previous replacement is discarded, and set to the
	current job; and then if the job should be replaced, it's moved
	to deleted (which should promote the new job).
	(cfg_delete_handler): Handle deletion of a job in a similar manner,
	except we sent the replacement pointer to the special -1 value since
	we have no actual replacement.
	* init/tests/test_cfgfile.c (test_watch_dir): Update tests to make
	sure that deletion and modification are handled wrt replacement.
	(test_read_job): Make sure that reparsing an existing file is handled.
	* init/tests/test_control.c (test_job_start): Remove checks that
	delete gets set to true for instances.
	(test_job_stop, test_job_start): Temporarily comment out deleted
	job behaviour, since that's been somewhat changed.

	* upstart/message.h: We're not going to return JOB_LIST for JOB_STOP
	since that's just awkward for the client; just act on the master,
	and return JOB_UNCHANGED.

	* init/notify.c (notify_job_status): Move this function to
	* init/control.c (control_send_job_status): here, since we need it for
	the new control responses.
	(control_job_query): New single function to list all jobs or a
	particular job.
	* init/control.h: Add prototype.
	* init/tests/test_control.c (test_error_handler): Simplify this a
	little to just sending a NO_OP message, since we can send an entire
	stream of messages and leave them in the queue.
	(check_job_status__stopping, check_job_process) 
	(check_job_status_end__stopping): Trio of check functions for a job
	status that's stopping, with an active main process.
	(test_send_job_status): Test the now global status function.
	(check_job_status__starting, check_job_status_end__starting): Pair
	of check functions for a starting job with no process yet.
	(test_watch_jobs, test_unwatch_jobs): Update to expect the full new
	job status messages, with an optional process part as well.
	(check_event): Function to check an event.
	(test_watch_events): Minor update to use above function.
	(check_job_status__waiting, check_job_status_end__waiting): Pair of
	check functions for the first step in starting a job (goal change only)
	(check_job_unknown, check_job_deleted, check_job_unchanged): Trio
	of functions to check common error responses.
	(test_job_start): Update tests to newer behaviour.
	(check_job_status__running, check_job_status_end__running) 
	(check_job_status__pre_stop, check_job_status_end__pre_stop): Checks
	for the states we go through when stopping a job.
	(test_job_stop): Update tests to newer behaviour.
	* init/notify.c (notify_job, notify_job_event, notify_job_finished):
	Update to call the newly exported function.
	* init/job.c: Make job_id and job_id_wrapped externally available.
	* init/job.h: Update.
	* init/event.c: Make emission_id and emission_id_wrapped externally
	available.
	* init/event.h: Update.

	* upstart/message.h: Rename UPSTART_JOB_INVALID to
	UPSTART_JOB_UNCHANGED, as it's not really invalid just a no-op
	* upstart/message.c (upstart_message_new, upstart_message_handle):
	Update the constant, fields are unchanged,
	* upstart/tests/test_message.c (test_new, my_handler) 
	(test_handle): Rename constants/messages.

	* upstart/message.h: Turns out we need extra errors to indicate that
	the job was deleted or already at that goal, otherwise the client
	would sit there waiting for the finished event.	
	* upstart/message.c (upstart_message_new, upstart_message_handle):
	Marshal the new error messages.
	* upstart/tests/test_message.c (test_new, my_handler) 
	(test_handle): Test the handling of the new messages.

	* init/tests/test_job.c (test_free_deleted): Found a bug; because
	master instances never change state, they never end up in the deleted
	state so are never reaped.  Add some test cases for cleaning them up,
	but not while they have remaining instances.
	* init/job.c (job_free_deleted): Implement the bug fix.

	* init/job.c (job_instance): Split out the instance spawning code
	into its own function, as we'll frequently need a pointer to the
	instance before we try and change the goal.
	(job_change_goal): Clean this function back up again, it no longer
	needs to return values and can assert that it's never called for
	deleted jobs or instance mastersr.
	(job_handle_event): Spawn an instance when we get a start event.
	* init/job.h: Update.
	* init/tests/test_job.c (test_instance): Check instance creation.
	(test_change_goal): Update tests now that it doesn't return a value
	again, and doesn't spawn instances itself.
	(test_handle_event): Make sure instances are spawned.

	* init/tests/test_event.c (test_poll): Needs a slight fix now that
	we generate more events than we check, and that subscriptions go
	away automatically.

	* init/notify.c (notify_job_status): Static function to handle
	sending the more complicated job status message series 
	(notify_job): Call notify_job_status() to send the new-style message
	(notify_job_event): Send the new UPSTART_EVENT_CAUSED message with
	the emission id, then call notify_job_status() to send the new-style
	common status message.
	(notify_job_finished): New function to be called when we reach the
	job rest state, notifies and unsubscribes directly subscribed
	processes, and includes failed information.
	(notify_event_finished): Unsubscribe processes after sending the
	finished event, since the event has gone away.  Also don't send
	this to processes subscribed to all events, since it's not useful
	for them.
	* init/notify.h: Add prototype.
	* init/tests/test_notify.c: Update all test cases and helper
	functions to the new message types.
	(test_job_finished): Check the new finished message is sent with
	a status message preceeding it.
	* init/job.c (job_change_state, job_change_state): Notify subscribed
	processes with notify_job_finished() when in the running (for service)
	or waiting states, just before we drop the cause.

	* upstart/message.h: Add failed, failed_process and exit_status
	arguments to UPSTART_JOB_FINISHED.
	* upstart/message.c (upstart_message_new, upstart_message_handle): 
	Marshal the new arguments.
	* upstart/tests/test_message.c (test_new, my_handler) 
	(test_handle): Test the new arguments.

	* upstart/message.h: Update the message types, introducing a more
	structured job message set and replacing the UPSTART_EVENT_JOB_STATUS
	message with UPSTART_EVENT_CAUSED which will be immediately followed
	by an ordinary UPSTART_JOB_STATUS message.
	* upstart/message.c (upstart_message_new, upstart_message_handle):
	Marshal the new messages.
	* upstart/tests/test_message.c (test_new, my_handler) 
	(test_handle): Test the new message types.
	* TODO: Update.

2007-03-03  Scott James Remnant  <scott@netsplit.com>

	* TODO: Update.

	* init/cfgfile.c (cfg_parse_exec, cfg_parse_script): Separate out
	the parsing of an exec or script stanza into separate functions,
	seeing as this is quite a common operation.  This also means we
	just need to change them in one place now.
	(cfg_parse_process): Function to call either of the above depending
	on the next argument.
	(cfg_stanza_exec): Call cfg_parse_exec instead.
	(cfg_stanza_script): Call cfg_parse_script instead.
	(cfg_stanza_pre_start, cfg_stanza_post_start) 
	(cfg_stanza_pre_stop, cfg_stanza_post_stop): Call cfg_parse_process
	with the right arguments instead of doing by hand in each function.

	* init/event.c (event_emit_next_id): Split the id assigning code into
	a static inline function for easier modification.
	* init/job.c (job_next_id): Use the same style function here too.

2007-03-02  Scott James Remnant  <scott@netsplit.com>

	* init/event.c (event_emit): Port the slightly more efficient in the
	early case code from job_new.

	* init/job.h (Job): Add a unique id to the job structure.
	* init/job.c (job_new): Assign an incrementing id to each new job
	allocated.
	(job_find_by_id): Locate a job by its unique id, sadly not very
	efficient in a hash table ;-)
	(job_name): New hash key function since name isn't the first entry
	anymore.
	(job_init): Change hash key function.
	* init/tests/test_job.c (test_find_by_id): Make sure we can find a
	job by its id.

	* init/job.c (job_change_goal): Return the new instance in that
	circumstance, and clean up a little bit.
	* init/job.h: Update prototype.
	* init/tests/test_job.c (test_change_goal): Update tests.

	* init/job.c (job_find_by_name): Skip jobs marked for deletion too.
	* init/tests/test_job.c (test_find_by_name): Update test case.

	* init/event.h, init/notify.h, upstart/message.h: Provide C-level names
	for enums, this makes the compiler generate things that gdb can get.

	* init/job.c (job_run_process, job_kill_process, job_kill_timer):
	Change process argument to be a plain ProcessType, this means we
	know exactly which process we're trying to run or kill.
	(job_change_state): Update calls to job_run_process
	and job_kill_process
	* init/tests/test_job.c (test_run_process, test_kill_process): Update
	function calls to just pass a ProcessType in.

	* upstart/enum.h: Rename JobAction to ProcessType.
	* upstart/enum.c (job_action_name): Rename to process_name.
	(job_action_from_name): Rename to process_from_name.
	* upstart/tests/test_enum.c (test_action_name, test_action_from_name):
	Rename and update to match.
	* init/job.c (job_new, job_copy, job_change_state) 
	(job_next_state): Change JOB_*_ACTION constants to PROCESS_*.
	(job_find_by_pid): Change JobAction argument to ProcessType.
	(job_emit_event): Call process_name on the failed process.
	(job_child_reaper): Update to use ProcessType instead of JobAction.
	* init/job.h (Job): Change type of failed_process to ProcessType.
	* init/tests/test_job.c (test_find_by_pid): Update to use ProcessType
	instead of JobAction in tests.
	(test_new, test_copy, test_change_goal, test_change_state) 
	(test_next_state, test_run_process, test_kill_process) 
	(test_child_reaper, test_handle_event_finished): Change JOB_*_ACTION
	constants to PROCESS_*
	* init/cfgfile.c (cfg_stanza_exec, cfg_stanza_script) 
	(cfg_stanza_pre_start, cfg_stanza_post_start) 
	(cfg_stanza_pre_stop, cfg_stanza_post_stop): Change JOB_*_ACTION
	constants to PROCESS_*
	* init/tests/test_cfgfile.c (test_stanza_exec) 
	(test_stanza_script, test_stanza_pre_start) 
	(test_stanza_post_start, test_stanza_pre_stop) 
	(test_stanza_post_stop, test_read_job, test_watch_dir): Change
	JOB_*_ACTION constants to PROCESS_*
	* init/tests/test_event.c (test_poll): Change JOB_*_ACTION constants
	to PROCESS_*
	* init/tests/test_control.c (test_job_start, test_job_stop): Change
	JOB_*_ACTION constants to PROCESS_*

	* init/cfgfile.c (cfg_watch_dir): Restore the prefix argument; pass
	as the data pointer to the inotify callbacks and visitor function.
	Change the return value to be the watch structure.
	(cfg_job_name): Add prefix argument and prepend to relative path.
	(cfg_create_modify_handler, cfg_delete_handler, cfg_visitor): Get
	the prefix for the job names from the data pointer and pass to
	cfg_job_name().
	* init/cfgfile.h: Update prototypes.
	* init/tests/test_cfgfile.c (test_watch_dir): Actually test the
	watch functions.
	* init/main.c (main): Pass NULL for the prefix for the global job
	directory, compare the return value against (void *)-1.
	* TODO: Update.

	* init/cfgfile.c (cfg_stanza_on): Drop the simple on stanza.
	* init/tests/test_cfgfile.c (test_stanza_on): Remove test case.

	* TODO: Update.

2007-03-01  Scott James Remnant  <scott@netsplit.com>

	* util/jobs.c (handle_job_status): Drop the process field from the
	output for now.
	* util/events.c (handle_event_job_status): Likewise
	* util/tests/test_jobs.c (test_start_action, test_list_action) 
	(test_jobs_action): Drop pid from messages we simulate.
	* util/tests/test_events.c (test_emit_action): Likewise.

	* upstart/message.c (upstart_message_new, upstart_message_handle):
	Remove the pid field from the job status and event job status
	messages.
	* upstart/message.h: Update description of job status and event
	job status message to remove the pid field.
	* upstart/tests/test_message.c (test_new, my_handler) 
	(test_handle): Remove checks using the pid field.

	* init/control.c (control_job_start, control_job_stop) 
	(control_job_query, control_job_list): Remove the pid field from
	the messages, it'll come back later when we get better message
	formats.
	* init/tests/test_control.c (check_job_status, check_job_waiting) 
	(check_job_started, check_job_stopped): Remove checks on the process
	id, since that field is gone from the message.
	(test_job_stop): Use the pid field of the main process.
	(test_job_start): Initialise the main action process.

	* init/notify.c (notify_job, notify_job_event): Remove the pid field
	from the message, it'll come back later when we get better message
	formats.
	* init/tests/test_notify.c (check_job_status) 
	(check_event_job_status): Remove checks on the pid, since that field
	is no longer present.

	* init/job.c (job_process_copy): Use job_process_new here, oops.

	* init/cfgfile.c (cfg_stanza_exec, cfg_stanza_script) 
	(cfg_stanza_pre_start, cfg_stanza_post_start) 
	(cfg_stanza_pre_stop, cfg_stanza_post_stop): Use job_process_new
	to allocate process structures and store in the process array.
	* init/tests/test_cfgfile.c (test_read_job, test_stanza_exec) 
	(test_stanza_script, test_stanza_pre_start) 
	(test_stanza_post_start, test_stanza_pre_stop) 
	(test_stanza_post_stop): Update test cases to use process array
	member information.

	* init/tests/test_event.c (test_poll): Update to use newer job process
	array and find the pid under there.

	* init/job.h (Job): Remove the pid and aux_pid fields; replace the
	individual JobProcess pointers with an array of them of a fixed
	minimum size; replace failed_state with failed_process.
	(JobProcess): add a pid field here, so now we can obtain the pid on
	an individual process/action basis rather than global.
	* init/job.c (job_process_new): Function to create a JobProcess
	structure, setting the initial values to FALSE/NULL/0.
	(job_process_copy): Function to copy a JobProcess.
	(job_new): Don't initialise the pid or aux_pid members, initialise
	the process array to a fixed initial size and set the members to NULL,
	initialise the failed_process member to -1.
	(job_copy): Update to use job_process_copy and copy the process array.
	(job_find_by_pid): Look through the process structures in the job's
	process array to find the pid, and optionally return which action it
	was.
	(job_change_state): Call job_kill_process in the JOB_KILLED state if
	we have a main process and that has a pid, pass in the main process.
	(job_next_state): Check the process id of the main process when
	deciding what the next state is for running.
	(job_run_process): Store the process id in the process structure
	(job_kill_process): Accept a process structure and use that to obtain
	the process id we need to send TERM too.  Remove the code that forced
	a state change if kill() failed, since we will get a child signal
	anyway and should do it there.
	(job_kill_timer): Likewise, accept a process structure and don't
	forcibly change the state anymore.
	(job_child_reaper): Rewrite to switch based on the action that died,
	rather than the state we were in; assert that the state is what we
	expected.
	(job_emit_event): The argument to the failed event is now the action
	name, rather than the state name; an action of -1 indicates that
	respawn failed.
	* init/tests/test_job.c (test_process_new, test_process_copy): Make
	sure the structure is created and copied properly.
	(test_new, test_copy): Drop checks on the pid and aux_pid members,
	add checks for the process array and pid members of processes.
	(test_find_by_pid): Update test case to make sure we can find the pid
	of any process, returning the action index rather than the process
	pointer.
	(test_run_process, test_kill_process, test_change_goal)
	(test_change_state, test_next_state, test_child_reaper): Update test
	cases to use pid fields inside process structures rather than the
	pid or aux_pid members.
	(test_handle_event, test_handle_event_finished) 
	(test_free_deleted): Update to avoid pid field checks.

	* upstart/enum.h (JobAction): Enumeration of different actions.
	* upstart/enum.c (job_action_name, job_action_from_name): Enumeration
	to string conversion functions.
	* upstart/tests/test_enum.c (test_action_name) 
	(test_action_from_name): Tests for the new functions.

	* init/cfgfile.c (cfg_read_job): Instead of trying to copy over an
	old job's state and instances into the new one, mark the old job
	as deleted.  This ensures we never end up applying a new post-stop
	script to a job started with an old pre-start script, etc.  It also
	makes life so much simpler.
	* init/tests/test_cfgfile.c (test_read_job): Update tests to make
	sure the old job is marked for deletion, instead of freed.
	* TODO: Update.

	* init/notify.c (notify_job): Split out notification to processes
	subscribed to the cause event into a new function
	(notify_job_event): We can call this when we change cause.
	* init/job.c (job_change_state): Notify anyone subscribed to the
	job after we've changed the state, rather than before, otherwise
	we won't know the new pids or anything.
	(job_change_cause): Call notify_job_event before changing the cause
	so that subscribers get a final status update.
	* init/tests/test_notify.c (test_job_event): Check the new function.
	* TODO: Update.

	* init/cfgfile.c (cfg_stanza_respawn): Remove the shortcut that
	lets you specify "respawn COMMAND".  It was confusing as it hid
	the common "[when] exec"/"[when] script" syntax, made it non-obvious
	that "exec" and "respawn" were the same flag, etc.
	* init/tests/test_cfgfile.c (test_stanza_respawn): Update tests.
	(test_stanza_service): Fix test case to not use shortcut.
	* logd/event.d/logd.in: Update to not use respawn shortcut.

2007-02-25  Scott James Remnant  <scott@netsplit.com>

	* init/job.c (job_child_reaper): Shift the signal value into the
	higher byte to make it easier to detect, and not stamp over exit
	statuses between 128 and 255.
	(job_emit_event): Detect the signal stored in the new way.
	* init/cfgfile.c (cfg_stanza_normal): Store signal in the higher bytes.
	* init/tests/test_job.c (test_copy, test_change_state) 
	(test_child_reaper): Update test cases.
	* init/tests/test_cfgfile.c (test_stanza_normal): Update test.

	* TODO: Update.

	* init/event.h (PWRSTATUS_EVENT): Add new power-status-changed event.
	* init/main.c (pwd_handler): Handle the SIGPWR signal by generating
	the new event, leave it up to a job to parse the file and do
	whatever it likes.

	* TODO: Update.

2007-02-13  Scott James Remnant  <scott@netsplit.com>

	* upstart/tests/test_message.c (test_reader, test_handle_using)
	(test_handle); Usual fix for gcc optimiser thinking that fixed
	for loops might not be.
	* init/tests/test_job.c (test_run_process, test_kill_process):
	Likewise.
	* init/tests/test_notify.c (test_subscription_find): I still don't
	know what a type-punned pointer is, nor why dereferencing such a
	thing would break strict-aliasing rules.
	* init/tests/test_cfgfile.c (test_read_job): More type-punning.
	* util/tests/test_jobs.c (test_start_action): More for-loop action.
	* util/tests/test_events.c (test_emit_action): And again.

2007-02-11  Scott James Remnant  <scott@netsplit.com>

	* init/job.c (job_change_goal): We need to be able to stop a running
	job without a process, because that's what a job-as-state is!  The
	check was added because job_child_reaper calls job_change_goal and
	then job_change_state immediately after, we should fix that instead.
	(job_child_reaper): If we call job_change_goal while in the running
	state, it will call job_change_state for us; so check for that first
	and don't change the state!
	* init/tests/test_job.c (test_change_goal): Update the test to ensure
	that we can stop a job with no running process.

	* init/cfgfile.c (cfg_stanza_normalexit): normalexit is inconsistent,
	change to "normal exit"
	* init/tests/test_cfgfile.c (test_stanza_normalexit): Update.

	* init/cfgfile.c (cfg_stanza_start, cfg_stanza_stop) 
	(cfg_stanza_pre_start, cfg_stanza_post_start) 
	(cfg_stanza_pre_stop, cfg_stanza_post_stop, cfg_stanza_respawn):
	We're not going to allow stanza keywords to be quoted, since this
	gives us an easy way to allow users to make something explicitly
	not a keyword.

2007-02-10  Scott James Remnant  <scott@netsplit.com>

	* configure.ac: Bump version to 0.3.6

	* configure.ac: Increase version to 0.3.5
	* NEWS: Update.
	* TODO: Update.

	* TODO: More notes.

	* TODO: Note an issue with using JobProcess->pid

	* init/cfgfile.c (cfg_stanza_pre_start, cfg_stanza_post_start) 
	(cfg_stanza_pre_stop, cfg_stanza_post_stop): Add a needed check
	for a token when parsing "exec".  Correct line number we expect
	to see the duplicated value on.  Correct expected error for missing
	argument from "Unexpected token" to "Expected token".

	* init/tests/test_cfgfile.c (main): Actually invoke the tests for
	the scripts.

	* init/cfgfile.c (cfg_read_job): Correct type of lineno in error.

	* TOOD: Minor notify bug

	* TODO: Big update.

	* init/tests/test_job.c (test_child_reaper): Make sure that we can
	reap post-start and pre-stop processes, and have only the aux_pid
	changed.  Also make sure that if the running process dies while
	in these states, with or without an aux process, that we don't
	transition badly.

	* init/job.c (job_find_by_pid): Check aux_pid as well.
	* init/tests/test_job.c (test_find_by_pid): Make sure we can find it.

	* init/job.h (Job): Add an auxiliary pid member.
	* init/job.c (job_new): Initialise the aux_pid member.
	(job_change_state): Run the post-start and pre-stop scripts when we
	enter the state with the same name (assuming they exist).
	(job_run_process): Store the pid in aux_pid when starting the
	post-start or pre-stop processes.
	* init/tests/test_job.c (test_change_state): Add tests for running
	the new post-start and pre-stop scripts; which get their process ids
	stored in aux_pid instead of pid.
	(test_new): Make sure the aux_pid member is initialised properly.
	(test_copy): Make sure the aux_pid member is not copied.

	* TODO: Update.

	* init/tests/test_job.c (test_change_state): Add a check for the
	daemon stanza holding the job in spawned; we snuck this in a while
	back and never tested it (there's no support to get it out of
	spawned yet).

	* init/job.h (Job): Add new post_start and pre_stop scripts.
	* init/job.c (job_new): Initialise new scripts to NULL.
	(job_copy): Copy the information from the new scripts over as well.
	* init/tests/test_job.c (test_new): Check they're initialised.
	(test_copy): Check that the information is copied properly.
	* init/cfgfile.c (cfg_stanza_post_start, cfg_stanza_pre_stop): Add
	new script stanza functions for the additional two scripts that
	we want.
	* init/tests/test_cfgfile.c (test_stanza_post_start) 
	(test_stanza_pre_stop): Add tests for the new stanzas.

	* init/cfgfile.c (cfg_stanza_exec, cfg_stanza_script): Rewrite to
	allocate a JobProcess and parse the command or script into it.
	(cfg_read_job): Fix the long broken assumption that pid_file and
	pid_binary are required for respawn, when they're actually required
	for daemon.
	(cfg_stanza_start, cfg_stanza_stop): Remove script second-level.
	(cfg_stanza_respawn): Parse into the job's process.
	(cfg_stanza_pre_start, cfg_stanza_post_stop): New stanzas for the
	processes alone.
	* init/tests/test_cfgfile.c (test_read_job): Update a few test
	cases to match reality.
	(test_stanza_start, test_stanza_stop): Remove script-related checks.

2007-02-09  Scott James Remnant  <scott@netsplit.com>

	* init/tests/test_job.c (test_kill_process): Poll the event queue
	after each test to get rid of the allocated events and make valgrind
	happy.
	* init/tests/test_control.c (test_job_start, test_job_stop)
	(test_event_emit): Poll the event queue after each test to get rid
	of the allocated events, as they make valgrind complain.
	(test_event_emit): Free args and env when done.

	* init/job.h (JobName): Drop obsolete structure
	(JobProcess): Add a new structure to represent a single process
	within the job, instead of using two variables to pick either the
	script or command.
	(Job): Change command and script to a single JobProcess called process;
	change start_script and stop_script to a JobProcess called pre_start
	and post_stop respectively.
	* init/job.c (job_new): Initialise new members to NULL.
	(job_copy): Copy the process structures across, including contents.
	(job_change_state): Call job_run_process passing in the structure;
	rather than fiddling with if statements.
	(job_run_script, job_run_command, job_run_process): Combine all of
	these three functions into a single new job_run_process function.
	* init/tests/test_job.c (test_new, test_copy, test_change_goal) 
	(test_change_state, test_child_reaper) 
	(test_handle_event_finished): Change to using JobProcess for when
	we need to construct a command.
	(test_run_script, test_run_command): Merge into single new
	(test_run_process) function.
	* init/tests/test_event.c (test_poll): Replace command with process.
	* init/tests/test_control.c (test_job_start): Change to using
	JobProcess to specify the command.

	* init/main.c (main): Run job_free_deleted each time through the
	main loop.

	* init/job.c (job_change_goal): Minor tweak to the logic; we may
	have just made the job an instance, that should still let us stop
	the one underneath.

	* TODO: Update.

	* util/jobs.c (do_job): Always expect a list of replies.

	* init/control.c (control_job_status, control_job_stop)
	(control_job_query): Reply with information about all instances of
	the job.
	* init/tests/test_control.c (test_job_status, test_job_stop)
	(test_job_query): Make sure we get the list end even for a single job;
	and make sure we get details of all instances attached to the job.

	* init/tests/test_job.c (test_change_goal): Check that starting
	an instance job actually starts a new instance of it.

	* init/cfgfile.c (cfg_stanza_limit): Support the word "unlimited" in
	limit arguments for both the soft and hard values.
	* init/tests/test_cfgfile.c (test_stanza_limit): Make sure that we
	can make limits be unlimited.

	* init/event.c (event_copy): Function to copy an event structure.
	* init/event.h: Add prototype.
	* init/tests/test_event.c (test_copy): Make sure we copy the event
	correctly, with or without arguments and/or environment.
	* init/job.c (job_copy): Function to copy a job structure, leaving
	the state as it is.
	* init/job.h: Add prototype.
	* init/tests/test_job.c (test_copy): Make sure that we copy the
	job details whether they are NULL or non-NULL, but don't copy the
	state.
	* init/init.supp: Update supression.
	* init/job.c (job_find_by_name): If we get a job that's an instance,
	return what it's an instance of.
	* init/tests/test_job.c (test_find_by_name): Restore accidentally
	deleted test function; test that we get the real job, not an instance.

	* init/job.c (job_new): instance_of is initialised to NULL.
	* init/job.h: Add a new instance_of pointer, pointing to the parent
	that we're an instance of.
	* init/tests/test_job.c (test_new): Check that.
	* init/tests/test_cfgfile.c (test_read_job): Make sure instance_of
	pointers are updated.

	* init/job.c (jobs): Store jobs in a hash table.
	(job_new): Add to hash table, not to a list.
	(job_handle_event, job_handle_event_finished, job_detect_stalled) 
	(job_free_deleted): Iterate across the hash table, rather than list.
	(job_find_by_name): Use nih_hash_lookup, we keep this function because
	we'll add "is instance or not" smarts soon!
	(job_find_by_pid): Iterate across the entire hash table.
	* init/tests/test_job.c (test_find_by_name): Drop test since this
	function is now gone.
	(test_free_deleted): Can't assume things are in a line now.
	* init/control.c (control_job_list): Iterate the hash table.

	* init/event.c: Don't hide the events list anymore
	* init/event.h: Publish it and the init function.
	* init/job.c: Don't hide the jobs list anymore.
	(job_list): Since we don't hide it, we can drop this.
	* init/job.h: Publish it and the init function.
	* init/notify.c: Don't hide the subscriptions list anymore.
	* init/notify.h: Publish it and the init function.
	* init/control.c (control_job_list): Iterate the job list directly
	* init/tests/test_control.c (test_event_emit): Use the events list
	available to us.
	* init/tests/test_event.c (test_poll): Call job_init directly and
	just use the events list available to us.
	* init/tests/test_job.c (test_new): Call job_init directly.
	(test_change_state): Use the events list available to us.
	* init/tests/test_notify.c (test_unsubscribe): Use the subscriptions
	list available to us.

	* doc/states.dot: Add updated state graph.
	* doc/Makefile.am (EXTRA_DIST): Ship the states diagram.
	(states.png): Include rules to build the png, we'll put it in bzr
	anyway, but this is useful.

	* init/cfgfile.c (cfg_delete_handler): Handle deleted jobs; mark
	the job as deleted, and if it's dormant, invoke a state change.

	* upstart/enum.h: Add a new JOB_DELETED state.
	* upstart/enum.c (job_state_name, job_state_from_name): Add the new
	state to the string functions.
	* upstart/tests/test_enum.c (test_state_name) 
	(test_state_from_name): Check the enum works.
	* init/job.c (job_change_goal): New decision; we can start a waiting
	job if it's marked delete (it might be a new instance) -- we'll use
	the new deleted state to decide that we shouldn't.
	(job_change_state): Once we reach waiting, if the job is to be deleted,
	move to the next state.
	(job_next_state): The next state for a waiting job if the goal is stop
	is deleted.  We should never call job_next_state () for a deleted job.
	(job_free_deleted): Very simple function, just detects
	deleted jobs and frees them.
	* init/job.h: Add prototype for new function.
	* init/tests/test_job.c (test_change_goal): Update test to use new
	deleted state; and don't even change the goal.
	(test_change_state): Add a check to make sure we end up in deleted.
	(test_next_state): Make sure waiting goes to deleted.
	(test_free_deleted): Check the function.

	* init/job.c (job_change_goal): Don't try and start a job if it's
	marked to be deleted and is just waiting for cleanup.
	* init/tests/test_job.c (test_change_state): Make sure that the cause
	is released when we reach waiting.

	* init/tests/test_cfgfile.c (test_read_job): Make sure that a deleted
	job gets resurrected.

	* init/cfgfile.c (cfg_visitor): Correct number of arguments and call
	to cfg_job_name.

	* TODO: Update.

	* init/cfgfile.c (cfg_stanza_daemon): Don't allow arguments anymore.
	* init/tests/test_cfgfile.c (test_stanza_daemon): Update tests.

	* init/job.c (job_handle_event_finished): Function to unblock all
	jobs blocked on a given event emission.
	(job_new, job_emit_event): Rename blocker to blocked; it's useful for
	testing for truth.
	* init/job.h: Add prototype, rename member.
	* init/tests/test_job.c (test_handle_event_finished): Test it.
	(test_new, test_change_state): Update name here too.
	* init/event.c (event_finished): Call job_handle_event_finished
	function to unblock jobs.
	* init/tests/test_event.c (test_poll): Make sure the job gets
	unblocked; a few other tests have to change since running event_poll
	always unblocks the job if nothing listens to it.

	* init/job.c (job_child_reaper): Set failed back to FALSE if
	we're respawning, since we don't want to be failing.
	* init/tests/test_job.c (test_child_reaper): cause will be NULL.
	also free and poll events when done.
	(test_handle_event): pid can never be -1
	(test_change_state): poll events when done

	* init/tests/test_job.c (test_child_reaper): Process will always
	be zero on return from reaper.

	* init/tests/test_job.c (test_child_reaper): Killed doesn't go past
	stopping; it goes to waiting, which will clear the cause.

	* init/tests/test_job.c (test_child_reaper): Fill in values before
	we test against them.

	* init/tests/test_job.c (test_kill_process): Fix violated assertion

	* init/tests/test_job.c (test_change_state): This should be failed
	because nothing cleared it.

	* init/tests/test_job.c (test_change_state): Fix a couple of array
	index problems.

	* init/tests/test_job.c (test_change_state): Why set that which
	does not change?

	* init/tests/test_job.c (test_change_state): Add newline to test.

	* init/job.c (job_emit_event): Add the job name as an argument;
	oops.

	* init/tests/test_control.c (test_job_stop): Need to kill the process
	ourselves, as we're blocked on an event.
	(test_job_query): Fix wrong value in test.
	(check_job_stopped, test_job_stop, test_unwatch_jobs): Change job
	name to match the test.

	* init/job.c (job_change_state): Must only not enter some states
	with no process now; others like killed actually usually want one!

	* init/tests/test_cfgfile.c (test_read_job): Fix test case.

	* init/tests/test_job.c (test_handle_event): Clean up tests.
	(test_detect_stalled): Clean up.

	* init/job.c (job_child_reaper): Update the reaping of the child
	processes; there's a much larger state range for the main process
	now, so that needs to be taken into account.
	* init/tests/test_job.c (test_child_reaper): New test cases.

	* init/job.c (job_next_state): Encapsulate the slightly odd three
	exit states of running in this function, otherwise we'll end up
	special-casing it in places I'd rather not think about.
	(job_change_goal): Only change the state of a running job if it
	has a process.
	* init/tests/test_job.c (test_next_state): Add a test case for the
	dead running job
	(test_change_goal): Add test case for the dead running job

	* init/tests/test_job.c (test_change_state): Add test cases for
	the forgotten stopping to killed transition.

	* init/job.c (job_kill_process, job_kill_timer): Just check the pid
	and state, and no longer any need to notify jobs since we're just
	called from one state amongst many.
	(job_change_state): Skip over the killed state if there's no process.
	* init/tests/test_job.c (test_kill_process): Update test cases.

	* init/job.c (job_run_process): Simplify a little bit, no need to
	do the state assertions here, just make sure there's no already
	a process running.
	* init/tests/test_job.c (test_run_command, test_run_script): Run
	tests in the spawned state, since that's where we run the primary
	command or script.  Drop check for process state since that's no
	longer set.

	* init/job.c (job_change_state, job_next_state): Ok, here's the big
	one ... rewrite this to use the new state transitions.  This has
	suddenly got a lot simpler and easier to read, this was definitely a
	good idea.
	(job_emit_event): Function to make emission of events easier.
	(job_failed_event): replaces this one which wasn't so easy.
	* init/tests/test_job.c (test_change_state): I can't say how much I
	wasn't looking forwards to rewriting these test cases; anyway, it's
	done now and I hope they're all right;
	(test_next_state): Make sure the state transitions are correct too.

	* init/job.h: Rename is_instance to delete and spawns_instance to
	just instance.
	* init/job.c (job_new): Update.
	* init/tests/test_job.c (test_new): Update.
	* init/cfgfile.c (cfg_stanza_instance): Update.
	* init/tests/test_cfgfile.c (test_stanza_instance): Update.

	* init/event.h: Correct the event names.

	* init/job.h: Add blocker event member.
	* init/job.c (job_new): Initialise it to NULL.
	* init/tests/test_job.c (test_new): Check it.

	* init/job.c (job_change_goal): Have a stab at this function with the
	new state machine; it gets somewhat simpler (until we introduce the
	second scripts), now we just induce things by a state change.
	* init/tests/test_job.c (test_change_goal): Made easier (for now)
	because we don't need to deal with processes and can just wait to
	be blocked on an event.

2007-02-08  Scott James Remnant  <scott@netsplit.com>

	* init/cfgfile.c (cfg_read_job): Drop check for useless respawn script
	(cfg_stanza_respawn): Drop handling of "respawn script"
	* init/tests/test_cfgfile.c (test_stanza_respawn): Drop the checks
	for "respawn script"

	* init/job.h: Move things about a bit more; remove respawn_script
	since that state is going away.
	* init/job.c (job_new): Drop initialisation of process_state.
	* init/tests/test_job.c (test_new): Improve the tests.

	* init/main.c (STATE_FD): Remove this define, not used anymore.

	* init/tests/test_event.c (test_poll): Update the event checking
	to match what's likely to happen.

	* init/event.h: Remove commented out bit.

	* init/tests/test_notify.c (check_job_status, test_job): Correct
	state usage to match a possible state.

	* init/control.c (control_job_start, control_job_stop) 
	(control_job_query, control_job_list): Drop process state and
	description from the job status messages we send back.
	* init/tests/test_control.c (test_error_handler) 
	(check_job_started, test_job_start, check_job_stopped) 
	(check_job_stopping, test_job_query, check_job_starting) 
	(test_job_list, test_watch_jobs, test_unwatch_jobs): Remove
	process_state and description, and update usage of job states.

	* init/notify.c (notify_job): Don't include process state or
	description in the job status message anymore.
	* init/tests/test_notify.c (check_job_status, test_job): Update tests

	* init/cfgfile.c (cfg_read_job): Drop the copying of the process_state
	member, since it doesn't exist anymore.
	* init/tests/test_cfgfile.c (test_read_job): Drop the check too.

	* init/job.h (Job): Drop the process_state member.

	* util/jobs.c (handle_job_status): Drop the process_state and
	description arguments; output a process id only if it's greater
	than zero.
	* util/tests/test_jobs.c (test_start_action, test_list_action) 
	(test_jobs_action): Update tests to use newer states and arguments.
	* util/events.c (handle_event_job_status): Simplify in the same way

	* upstart/message.h: Remove process_state and description from the
	job status event (we already had the foresight to not put them in
	the event job status event).
	* upstart/message.c (upstart_message_new, upstart_message_handle):
	Update handling of the messages to reduce the arguments.
	* upstart/tests/test_message.c (test_new, my_handler) 
	(test_handle): Update the tests for the new job status message.

	* upstart/enum.h (JobState): Change the job states to the new set
	of states that we've planned.
	(ProcessState): Drop process state entirely; this information is now
	contained in the single JobState field.
	* upstart/enum.c (job_state_name, job_state_from_name): Update
	strings to match the new state names.
	(process_state_name, process_state_from_name): Drop these functions.
	* upstart/tests/test_enum.c (test_state_name) 
	(test_state_from_name): Update test cases to match new names.
	(test_process_state_name, test_process_state_from_name): Drop.

	* init/main.c (main): Remove the logd hack for now.
	* init/job.c (job_new): Change the default console to none for now.
	* init/tests/test_job.c (test_new): Update test.
	* init/cfgfile.c (cfg_stanza_console): Can't guard against duplicates
	for a while.
	* init/tests/test_cfgfile.c (test_stanza_console): Comment out dup test

	* init/cfgfile.c (cfg_read_job): Remove the restriction that there
	must be either an 'exec' or 'script' for a job; jobs without either
	define states others can use.
	* init/tests/test_cfgfile.c (test_read_job): Convert the test to
	a "must work".
	* init/job.c (job_change_state): Remove restriction that we must
	have either a script or a command; having neither should just wedge
	the job at the running rest state.  Note that there's no way to get
	it out yet, because we don't force that particular state change.
	* init/tests/test_job.c (test_change_state): Make sure that works.

	* init/job.c (job_change_cause): Put the knowledge about how to
	change the cause into a separate function, since it's slightly
	tricky.
	(job_change_goal, job_change_state): Set the cause using the above
	function.

	* init/job.h (Job): Rename goal_event to cause, also shuffle things
	around so that the state is mostly together.
	* init/job.c, init/process.c, init/notify.c, init/cfgfile.c: Update
	references (and comments) to match the new name.
	* init/tests/test_job.c, init/tests/test_event.c,
	init/tests/test_process.c, init/tests/test_cfgfile.c,
	init/tests/test_notify.c: Likewise.

	* init/job.c (job_child_reaper): Don't change the goal event; the
	state changes will handle this.
	(job_change_goal): Only dereference/reference the goal event if we're
	actually changing it.
	* init/tests/test_job.c (test_change_state, test_child_reaper):
	Update tests to not assume that the goal event gets changed.
	(test_kill_process): Eliminate race condition.

	* init/job.c (job_child_reaper): Correct some problems with job and
	event failure; we now don't overwrite an existing failure record,
	and don't record failure if the main process failed and the goal was
	stop; since we likely caused it.
	* init/tests/test_job.c (test_child_reaper): More test cases.

	* logd/event.d/logd.in: Stop on the new runlevel events, not the
	shutdown event.

	* compat/sysv/shutdown.c (shutdown_now): Emit an ordinary runlevel
	change event now; including the INIT_HALT environment variable
	* compat/sysv/man/shutdown.8: Update the manual

	* compat/sysv/telinit.c: Now just sends out a runlevel event with
	an argument giving the new runlevel.
	* compat/sysv/man/telinit.8: Update description of the command.

	* upstart/message.h: Remove the UPSTART_SHUTDOWN message.
	* upstart/message.c (upstart_message_new, upstart_message_handle):
	Remove handling for the shutdown message.
	* upstart/tests/test_message.c (test_new, test_handle): Remove
	tests against the shutdown message.
	* init/control.c (control_shutdown): Remove the shutdown command
	from the server.
	* init/tests/test_control.c (test_shutdown): Remove tests for it.
	* init/event.h: Remove the shutdown event.
	* util/initctl.c: Remove the shutdown command reference.
	* util/events.c (shutdown_action): Remove the command.
	* util/events.h: Update.
	* util/tests/test_events.c (test_shutdown_action): Remove tests.

	* init/job.c (job_detect_idle): Rename to job_detect_stalled
	(job_detect_stalled): Remove the idle state detection
	(job_set_idle_event): Idle event has been removed.
	* init/job.h: Update.
	* init/tests/test_job.c (test_detect_idle): Rename to
	(test_detect_stalled): and remove idle detection tests.
	* init/main.c (main): Replace job_detect_idle with job_detect_stalled
	* init/control.c (control_shutdown): Don't set the idle event.
	* init/tests/test_control.c (test_shutdown): Don't detect the idle
	event (and thus the second event)

	* init/cfgfile.c (cfg_stanza_service): Parser for service stanza.
	* init/tests/test_cfgfile.c (test_stanza_service): Test the service
	stanza.
	(test_stanza_respawn): Check that respawn implies service.
	* TODO: Update.

	* init/job.h (Job): Add a new service member.
	* init/job.c (job_new): Service starts off as false.
	(job_change_state): Check service instead of respawn.
	* init/tests/test_job.c (test_change_state): Check with service
	instead of respawn, since that's what we really mean.

	* init/cfgfile.c (cfg_read_job): Copy a whole bunch more state
	into the newly parsed job.
	* init/job.c (job_run_process): Only output the first error.
	* init/tests/test_cfgfile.c (test_read_job): Make sure important
	things are copied.
	* TODO: Update.

	* init/main.c: Restore a much simplified version of the term
	handler that doesn't try and copy across any state.

	* compat/sysv/telinit.c: Update call to event_emit; we'll revisit
	this shortly when we get rid of the shutdown event.

	* util/events.c (handle_event): Add new id field (but ignore it)
	Functio
	(handle_event_job_status): New function to handle the new event.
	(handle_event_finished): Function to handle the end of the event.
	(emit_action): Send the newer event, and loop over replies until
	we get a finished one.
	* util/tests/test_events.c (test_emit_action): Update tests cases.

	* init/control.c (control_event_emit): New function to handle the
	new-style emit message.
	* init/tests/test_control.c (test_event_emit): Make sure the new
	message function behaves.

	* init/event.c, init/job.c, init/main.c, init/tests/test_event.c,
	init/tests/test_job.c: Completely drop the serialisation code, it's
	getting out of date and in the way.

	* init/event.h: Remove compatibility macros.
	(EventEmission): Drop the callback function; it was too error prone
	to try and do it this way, and we only ever wanted to release a job
	anyway as control requests are better handled through the notify
	interface.
	(EventEmissionCb): Drop unused typedef.
	* init/event.c (event_emit): Drop callback argument.
	(event_finished): Don't call the callback
	* init/tests/test_event.c: Update to avoid callbacks.
	* init/job.c (job_change_state): Convert to using event_emit and
	EventEmission.
	(job_detect_idle): Drop extra arguments to event_emit.
	* init/main.c (main, cad_handler, kbd_handler): Drop extra arguments
	to event_emit.
	* init/control.c (control_shutdown): Use event_emit instead of
	event_queue.
	* init/tests/test_control.c (test_shutdown): Convert to using
	EventEmission.
	(test_watch_events, test_unwatch_events): Drop extra arguments to
	event_emit.
	* init/tests/test_notify.c (test_subscribe_event, test_job) 
	(test_event, test_event_finished): Drop extra arguments to event_emit
	* init/tests/test_job.c (test_change_goal, test_change_state) 
	(test_run_script, test_child_reaper, test_detect_idle): Drop
	extra arguments to event_emit.
	* init/tests/test_process.c (test_spawn): Drop extra arguments to
	event_emit.

	* TODO: Update.

	Rewrite the notification subsystem quite significantly; now we
	have individual functions to subscribe to different types of
	notification, and can even subscribe to individual jobs or events.

	* init/notify.c (notify_subscribe_job, notify_subscribe_event) 
	(notify_unsubscribe): New subscription and unsubscription functions
	that assume one record per subscription, not process.
	(notify_subscription_find): Function to find a subscription.
	(notify_job): Send a message to anything subscribed to the goal event
	as well.
	(notify_event): Use EventEmission and include the id in the event.
	(notify_event_finished): New function, sends a finished message and
	includes both the id and whether the event failed.
	* init/notify.h (NotifySubscribe): New notify structure that is
	once per subscription, rather than per-process; and allows
	subscription to individual jobs or events.
	* init/tests/test_notify.c (test_subscribe_job) 
	(test_subscribe_event, test_unsubscribe): Test the new subscription
	functions, replacing the old
	(test_subscribe): tests.
	(test_subscription_find): Check finding works
	(check_event, test_event): Update to use emissions, and check that the
	id is correct.
	(test_event_finished): Check this one works too
	(check_event_job_status, test_job): Make sure processes subscribed
	via the goal event are notified too.
	* init/event.c (event_pending): Pass the emission directly.
	(event_finished): Notify subscribers that the event has finished.
	* init/control.c (control_error_handler): Call notify_unsubscribe
	(control_watch_jobs, control_unwatch_jobs, control_watch_events) 
	(control_unwatch_events): Update to the new subscription API.
	* init/tests/test_control.c (test_error_handler): Use new API
	(test_watch_jobs, test_unwatch_jobs, test_watch_events)
	(test_unwatch_events): Also update these to the new API; use a
	destructor to make sure the subscription is freed.

	* init/tests/test_process.c: Don't use printf, use TEST_FUNCTION

2007-02-07  Scott James Remnant  <scott@netsplit.com>

	* upstart/message.h: Allocate new grouped event messages.
	* upstart/message.c (upstart_message_new, upstart_message_handle):
	Add support for the new grouped event messages.
	* upstart/tests/test_message.c (test_new, test_handle) 
	(my_handler): Make sure the new messages are passed correctly.

	* init/job.c (job_change_state): Clear the goal event whenever we
	reach the final rest state of a job (waiting for all jobs, running
	for services).
	* init/tests/test_job.c (test_change_state): Check that the goal
	event goes away at the right times.
	* TODO: Update.

	* init/tests/test_job.c (test_child_reaper): Make sure that the
	event is marked failed properly

	* init/job.c (job_start_event, job_stop_event): There's no reason
	for these to exist as seperate functions anymore, especially since
	we want to eventually have some kind of match table.
	(job_handle_event): Perform the iterations and match calls here
	instead, since we just call job_change_goal now.
	* init/job.h: Remove prototypes.
	* init/tests/test_job.c (test_start_event, test_stop_event): Fold into
	(test_handle_event): which now handles all the cases.

	* init/job.c (job_detect_idle): Call event_emit
	* init/main.c (main, cad_handler, kbd_handler): Call event_emit
	instead of event_queue.
	* init/tests/test_event.c (test_new): Call event_poll
	* init/tests/test_job.c (test_change_state, test_child_reaper) 
	(test_detect_idle, test_change_state): Update to use newer event API.
	* TODO: Update.

	* init/job.c (job_start, job_stop): Drop these functions; call
	job_change_goal instead (which is now public).
	(job_change_state, job_child_reaper): Call job_change_goal instead.
	* init/job.h: Update.
	* init/tests/test_job.c (test_start, test_stop): Merge into new
	(test_change_goal): function.
	* init/main.c (main): Call job_change_goal instead of job_start.
	* init/control.c (control_job_start, control_job_stop): Call
	job_change_goal instead.

	* init/tests/test_job.c (test_new, test_change_state) 
	(test_run_script, test_start, test_stop, test_start_event): 

	* init/job.h (Job): goal_event is now an EventEmission, and is
	a direct pointer to the one in the events queue, rather than a copy.
	* init/process.c (process_setup_environment): Reference the event
	name and environment through the goal event, not directly.
	* init/job.c (job_run_script): Reference the event name and
	environment through the goal event, not directly.
	(job_change_state, job_child_reaper): Replace direct setting of the
	job goal with a call to job_stop; the process state is always
	PROCESS_NONE in all three cases, so this is completely safe.
	(_job_start, _job_stop): Merge these two functions together into
	(job_change_goal): which behaves a lot more like job_change_state,
	except that it doesn't loop.  This handles the changing of the
	emission.
	(job_start, job_start_event, job_stop, job_stop_event): Simplify
	these functions, now they just call job_change_goal passing in
	the emission pointer (or NULL).

	* init/main.c, init/job.c, init/job.h, init/event.c, init/event.h,
	init/tests/test_job.c, init/tests/test_event.c: Remove state
	serialisation code for the time being; maintaining it is getting
	increasingly harder, and it introduces some major bugs.  It will
	get rewritten shortly.

	* init/event.c (event_pending): Pass the emission directly to
	job_handle_event now.
	* init/job.c (job_handle_event, job_start_event, job_stop_event):
	Deal with event emissions rather than just plain events, the change
	so far doesn't do anything else other than take the structure change.
	* init/job.h: Change prototypes.
	* init/tests/test_job.c (test_start_event, test_stop_event)
	(test_handle_event): Update tests to use emissions.

	* init/tests/test_event.c (test_read_state, test_write_state): Check
	the passing of the progress information.
	* init/event.c (event_read_state, event_write_state): Add progress
	field to the serialisation (oops).

	* init/event.h: Add missing attribute for event_read_state.
	* init/cfgfile.h: Add missing attributes.
	* init/main.c (read_state): Don't discard return value.
	* TODO: Update.

	* init/main.c (read_state): Handle the Emission keyword; also handle
	Event really being an EventEmission.
	* init/event.c (event_emit): Make the next emission id a static global
	(event_read_state, event_write_state): Serialise event emission
	structures, not plain events; also send over the last id we used so
	it appears seamless.  This doesn't yet handle the callback/data bit
	of the serialisation, which turns out to be a little tricky ... oops
	* init/event.h: Update.
	* init/tests/test_event.c (test_read_state, test_write_state): Check
	that serialisation is done with EventEmissions instead, and all the
	fields are passed (except callback and data which are ... tricky).

	* init/main.c (main): Call event_poll instead of event_queue_run.

	* init/event.c (event_poll): Add the new function that replaces
	event_queue_run(); handles the new-style event emission structures
	in the list and only returns when there are no non-handling events.
	(event_pending, event_finished): Handling of particular event states
	during poll; split out for readability.
	(event_queue, event_queue_run): Drop these obsolete functions.
	(event_read_state): Force type from event_queue.
	* init/event.h: Add event_poll prototype; remove prototypes of old
	functions, replacing with #defines for now so things still compile.
	* init/tests/test_event.c (test_queue): Drop tests.
	(test_read_state, test_write_state): Force type from event_queue
	Change type we check size of.
	(test_poll): Pretty thoroughly test the new poll function.
	* init/job.c (job_change_state): Force type from event_queue
	* init/control.c (control_event_queue): Force type from event queue
	* init/tests/test_job.c (test_detect_idle): Force type from event_queue
	* init/tests/test_control.c (test_event_queue, test_shutdown):
	Force type from event_queue

	* init/event.c: Revert to a single list of events with an enum
	(event_emit): Set the progress to pending initially.
	(event_emit_find_by_id): Simplify now it just checks one list
	(event_emit_finished): Function for jobs to call once they've done
	with an event; just sets the progress to finished for the event
	queue to pick up.
	* init/tests/test_event.c (test_emit_finished): Check it.

	* init/event.h: Add prototype.
	(EventProgress): Add new enum	
	(EventEmission): And add progress member to this structure
	* init/tests/test_event.c (test_emit): Make sure the event is pending

	* init/event.c (event_emit_find_by_id): Locate an event emission
	by its id in either the pending or handling queue.
	* init/event.h: Add prototype
	* init/tests/test_event.c (test_emit): Make sure that the emission
	id is unique each time.
	(test_emit_find_by_id): Test the function.

	* init/event.c (event_emit): New function to replace event_queue();
	returns an EventEmission structure with the details filled in as
	given.
	* init/event.h: Add prototype.

	* init/event.c (event_init): Rename the single events queue to
	pending and add a new handling list.

	* init/event.h (EventEmission, EventEmissionCb): Add a new emission
	structure that wraps an event, for use in the queue.

	* util/tests/test_events.c (test_events_action): Update test now
	that nih_message is more sensible.
	* util/tests/test_jobs.c (test_start_action, test_list_action) 
	(test_jobs_action): Update test

	* util/events.c (emit_action): Actually pass the emit_env array
	* util/tests/test_events.c (test_emit_action): Make sure it does.

	* util/initctl.c (main): Catch nih_command_parser() returning a
	negative value to indicate an internal error, and always exit 1.

	* util/events.c (handle_event): Build up multiple lines to describe
	the event, including its arguments and environment.
	* util/tests/test_events.c (test_events_action): Check the new output
	format is right.

	* init/main.c (main): Take out inadvertantly leaked debugging code;
	sorry about that.

	* init/job.c (job_child_reaper): Rewrite this to make the logic a
	little easier to follow, and support signals in normalexit.  This
	also now applies to deciding whether the job failed, if it did, we
	store that information in the job so the stop and stopped events
	can get it.
	* init/tests/test_job.c (test_child_reaper): Add new test cases for
	the setting of the failed flags.

	* init/cfgfile.c (cfg_stanza_normalexit): Allow signal names in the
	arguments, which are added to the normalexit array or'd with 0x80
	* init/tests/test_cfgfile.c (test_stanza_normalexit): Check that we
	can now parse signal names correctly.

	* init/job.c (job_failed_event): Change add to addp to fix leak.

	* init/job.c (job_failed_event): Function to turn an event into one
	that includes all the necessary arguments and environment.
	(job_change_state): Call job_failed_event for the stop and stopped
	events (bit hacky at the moment, will improve later).
	* init/tests/test_job.c (test_change_state): Check that the failed
	events are generated properly.

2007-02-06  Scott James Remnant  <scott@netsplit.com>

	* init/job.c (job_change_state): Reset the failed member when
	we enter the starting state.
	* init/tests/test_job.c (test_change_state): Make sure that the
	failed member is reset when we enter the starting state.

	* init/job.h (Job): Add failed, failed_state and exit_status members.
	* init/job.c (job_new): Initialise new members.

	* init/job.c (job_child_reaper): Convert signals to names when
	outputting status messages.
	* init/tests/test_job.c (test_child_reaper): Check that the signal
	name gets converted over.

	* init/event.h (CTRLALTDEL_EVENT): Now we've broken the shared
	namespace of events and jobs, rename the control-alt-delete event
	back to control-alt-delete.

	* init/job.c (job_change_state): Replace the events generated as
	part of the job state, named for the job and state, with new state
	events that have the job name as an argument.
	* init/event.h: Define new job event names.
	* init/tests/test_job.c (test_change_state): Make sure the new
	events are correct, with the job name as an argument.

	* init/job.c (job_change_state): Remove the job event; this has
	been repeatedly proved to be confusing.
	* init/tests/test_job.c (test_change_state): Remove checks for the
	job event.

	* util/events.c (emit_action): Pass in extra arguments.
	(env_option): Function to parse an option given an environment
	variable.
	* util/events.h: Add prototype.
	* util/tests/test_events.c (test_emit_action): Make sure that the
	emit action works with no arguments and with arguments.
	(test_events_action): Send back events with the right number of args.
	(test_env_option): Check the env option parser works.
	* util/initctl.c: Give shutdown its own command and options, give
	emit a new -e option.

	* util/events.c (shutdown_action): Split out from emit, seeing as
	these are going to be different from now on.
	* util/events.h: Add prototype.
	* util/tests/test_events.c (test_shutdown_action): Copy test cases.

	* init/control.c (control_event_queue): Take the arguments and
	environment from the event queue request; and reparent into the
	event.
	* init/tests/test_control.c (test_event_queue): Check that arguments
	and environment are copied across properly.

	* init/notify.c (notify_event): Pass in the arguments and environment
	for the event.
	* init/tests/test_notify.c (check_event): Check for event arguments
	and environment from the notify process.
	(test_event): Add arguments and environment to the event we test with

	* upstart/tests/test_message.c (test_new, test_handle): Send
	arguments and environment with the UPSTART_EVENT_QUEUE and
	UPSTART_EVENT messages.
	* upstart/wire.c (upstart_pop_int, upstart_pop_unsigned): Shrink
	only once.
	(upstart_pop_string): Check the length is at least one first, as
	we may just have an 'S'.

	* upstart/message.c (upstart_message_new, upstart_message_handle):
	The UPSTART_EVENT and UPSTART_EVENT_QUEUE messages gain new array
	arguments containing the arguments and environment for the event.
	* upstart/message.h: Document the new arguments.

	* util/tests/test_events.c, util/tests/test_jobs.c: Update the
	message format checks here too.

	* upstart/tests/test_wire.c (test_pop_pack): Free the array.

	* upstart/tests/test_message.c (test_new, test_handle)
	(test_handle_using, test_reader): Update tests to include and
	expect new type markers between each field.

	* upstart/wire.c (upstart_push_int, upstart_push_unsigned):
	Take out silly asserts; it must have room!

	* upstart/wire.c (upstart_push_string, upstart_pop_string): Rewrite
	to use a type like the rest of the functions; this removes the strange
	length restriction and allows us to make the pop function
	non-destructive.
	* upstart/tests/test_wire.c (test_push_string): Update.
	(test_pop_string): Update, adding in non-destructive, wrong type
	and insufficient space for type test cases.
	(test_push_array, test_pop_array): These needed updated too,
	changing the string format changed the array format.
	(test_push_pack, test_pop_pack): And obviously the pack format changed.

	* upstart/wire.c (upstart_pop_header): Make the function
	non-destructive in the face of errors.
	* upstart/tests/test_wire.c (test_pop_header): Make sure that
	invalid headers are non-destructive on error.

	* upstart/tests/test_wire.c (test_pop_int, test_pop_unsigned):
	Make sure that insufficient space is non-destructive.

	* upstart/wire.c (upstart_push_int, upstart_pop_int) 
	(upstart_push_unsigned, upstart_pop_unsigned): Convert to array-style
	type first format.
	(upstart_push_string, upstart_push_header): Write the length and
	type fields out by hand so they don't get an 'i' prefix.
	(upstart_pop_string, upstart_pop_header): Read the length and type
	fields by hand so they don't get an 'i' prefix.
	* upstart/tests/test_wire.c (test_push_int, test_pop_int) 
	(test_push_unsigned, test_pop_unsigned): Update test cases to match.
	(test_push_pack, test_pop_pack): Pack format was changed too.

	* upstart/wire.c (upstart_push_packv, upstart_pop_packv): Add calls
	to push and pop array.
	* upstart/tests/test_wire.c (test_push_pack, test_pop_pack): Test
	support for arrays.

	* upstart/wire.c (upstart_push_array, upstart_pop_array): Implement
	new array functions; note that these use a newer format that allows
	us to transmit NULL without needing to limit the size of the array.
	* upstart/wire.h: Add prototypes.
	* upstart/tests/test_wire.c (test_push_array, test_pop_array):
	Test the new array functions.

	* init/job.c (job_run_script): Build up the argument list, appending
	those from the goal event if one is set.
	(job_run_command): Use nih_str_array_add to build up the arguments,
	but don't append those from the goal event (use script).
	* init/tests/test_job.c (test_run_script): Make sure the arguments get
	passed to the running shell scripts.

	* init/job.c (job_run_script): Only use the /dev/fd trick if we can
	actually stat /dev/fd; also don't hardcode that path ...
	* init/paths.h (DEV_FD): Add here.

	* init/process.c (process_setup_environment): Copy environment
	variables from the goal event into the job's process.
	* init/tests/test_process.c (test_spawn): Make sure the environment
	reaches the job, but doesn't override that in the job already.

	* init/tests/test_job.c (test_start_event): 

	* init/job.c (job_start_event, job_stop_event): Copy the arguments
	and environment from the event into the goal event.

	* init/job.c (job_read_state, job_write_state): Read and write
	arguments and environment for goal event.
	* init/tests/test_job.c (test_read_state, test_write_state): Test
	with arguments and environment to the goal event.

	* init/event.c (event_read_state, event_write_state): Read and write
	the arguments and environment of the event.
	* init/tests/test_event.c (test_read_state, test_write_state): Make
	sure arguments and environment are correctly serialised.

	* init/cfgfile.c (cfg_stanza_console): Fix a leak of the console
	argument in the case of duplicated options.
	(cfg_stanza_env): Drop the counting now nih_str_array_addp does it;
	and be sure to use that function.
	(cfg_stanza_umask): Fix leak of umask argument
	(cfg_stanza_nice): Fix leak of nice argument
	* init/tests/test_event.c (test_new): Call event_queue_run so init
	is called outside of a TEST_ALLOC_FAIL block.

	* init/event.c (event_new): Start off with NULL args and env, to
	match job (saves a few bytes).
	(event_match): Watch for NULL arguments!
	* init/tests/test_event.c (test_new): Check for NULL not alloc'd

	* init/cfgfile.c (cfg_stanza_on, cfg_stanza_start) 
	(cfg_stanza_stop): Parse arguments to the on stanza and store them
	directly in the event.
	* init/tests/test_cfgfile.c (test_stanza_on, test_stanza_start) 
	(test_stanza_stop): Make sure arguments are parsed into the event.

	* init/event.c (event_new): Use nih_str_array_new.
	* init/cfgfile.c (cfg_stanza_env): Rewrite to use nih_str_array.

	* init/job.c (job_run_script): Check the error returned from
	nih_io_reopen; don't just loop.  We only ever expect ENOMEM (the
	other error, EBADF, is impossible).

	* init/job.c (job_change_state): Reset the goal_event to NULL when
	we catch a run-away job (as it's not stopping for the same event
	it started with).
	(job_child_reaper): Reset the goal_event to NULL after setting the
	goal to STOP.
	* init/tests/test_job.c (test_change_state, test_child_reaper):
	Check that the goal event gets reset whenever the goal gets changed.

	* init/tests/test_event.c: Use TEST_ALLOC_FAIL

	* init/event.c (event_match): Match arguments using fnmatch() and
	allow more arguments in event1 than event2 (but not the other way
	around).
	* init/tests/test_event.c (test_match): Check the new permitted
	combinations.

	* init/event.h (Event): Add args and env members to Event.
	* init/event.c (event_new): Initialise args and env members to
	zero-length arrays.
	* init/tests/test_event.c (test_new): Use TEST_ALLOC_FAIL and
	make sure args and env are both initialised to a list containing
	just NULL.

	* util/jobs.c (start_action): Get the UPSTART_JOB environment variable
	and use that if we don't have any arguments passed to us.
	(do_job): Code split from the above function that handles a named job
	* util/tests/test_jobs.c (test_start_action): Make sure UPSTART_JOB
	is picked up.

	* init/process.h: Add necessary attributes.

	* init/process.c (process_setup_environment): Set the UPSTART_JOB
	environment variable from the job, and the UPSTART_EVENT environment
	variable from the job's goal_event member (if set).
	* init/tests/test_process.c (test_spawn): Make sure we get the
	environment in the job.

	* init/job.h: Add attributes to job_new and job_read_state.
	* init/tests/test_job.c: Use CHECK_ALLOC_FAIL on the functions we
	didn't get around to touching while we were in here.

	* init/job.c (job_start_event, job_stop_event): Set the goal_event
	member to a copy of the event we found.
	(job_read_state): Use event_new instead of trying to do it by hand.
	* init/tests/test_job.c (test_start_event, test_stop_event): Use 
	CHECK_ALLOC_FAIL; and make sure the goal_event is set properly.
	(test_start, test_stop, test_write_new): Use event_new here too

	* init/job.c (job_write_state): Output a goal_event field containing
	the event name or nothing for NULL.
	(job_read_state): Parse the goal_event field
	* init/tests/test_job.c (test_write_state): Make sure the state is
	written out properly.
	(test_read_state): Make sure that the state is parsed correctly too.

	* init/job.c (job_start, job_stop): Split all of the code except
	the goal_event setting into two new static functions that this calls
	(_job_start, _job_stop): New static functions
	(job_start_event, job_stop_event): Call _job_start and _job_stop
	instead of job_start and job_stop

	* init/job.c (job_catch_runaway): Move this function up a bit.

	* init/job.c (job_start, job_stop): Clear the goal_event member,
	these functions are called for a manual start.
	* init/tests/test_job.c (test_start, test_stop): Make sure the
	goal_event member is freed and set to NULL.

	* init/job.h (Job): Add a new goal_event member
	* init/job.c (job_new): Initialise the goal_event member to NULL.
	* init/tests/test_job.c (test_new): Check with TEST_ALLOC_FAIL;
	also make sure goal_event is initialised to NULL.

2007-02-05  Scott James Remnant  <scott@netsplit.com>

	* configure.ac: Bump version to 0.3.3

	* NEWS: Update.

	* init/process.c (process_spawn): Exit with 255 so we don't clash
	with anything that uses 1 as a normal exit code.  Note why we only
	close 0..2 (everything else is FD_CLOEXEC).
	* init/cfgfile.c (cfg_watch_dir): Mark the inotify watch descriptor
	as FD_CLOEXEC.
	* init/control.c (control_open): nih_io_set_cloexec can only ever
	return EINVAL, so no point checking it.

2007-02-04  Scott James Remnant  <scott@netsplit.com>

	* init/tests/test_control.c: Remove strange old code.

2007-02-03  Scott James Remnant  <scott@netsplit.com>

	* init/control.c (control_open_sock, control_reopen)
	(control_close_handler): Drop these functions; unconnected datagram
	sockets don't close -- so why try dealing with it?
	(control_error_handler): Don't reopen the socket on error, just log
	it -- the socket should be fine, there's no remote end to be lost,
	after all.
	* init/tests/test_control.c (test_close_handler): Drop.
	(test_error_handler): Drop the reopen tests.

	* init/tests/test_job.c (test_run_script): Control socket doesn't
	get unexpectedly opened anymore; so no need to close it.

	* init/control.c (control_open): Remove the strange behaviour that
	this can be called to get the socket.  Instead make control_io
	global; we're all adults after all.
	* init/tests/test_control.c (test_open): Remove the test for the
	silly behaviour.
	* init/notify.c (notify_job, notify_event): Use the control_io
	pointer directly, and just do nothing if we lost it somehow.

	* init/main.c (main): Being unable tp open the control socket, or
	parse the configuration, should be a fatal error; stop being so
	damned liberal! <g>   Don't reset the signal state if we're
	being restarted, as this loses any pending signals -- be happy
	that our parent left them in a good state.  Set SIGCHLD to the
	standard handler, otherwise we might lose this before we start
	the main loop (which does the same anyway).
	(term_handler): Rework so we don't need to close and open the
	control socket; instead we just close it in the child that's
	going to send the state, and notify the parent that it's safe to
	exec (which will cause it to be closed so the new init can open it).

	* init/tests/test_control.c (test_open): Fix valgrind error
	* init/tests/test_notify.c (test_subscribe): Fix valgrind error

	* init/notify.c (notify_subscribe): Make safe against ENOMEM.
	* init/tests/test_notify.c (test_subscribe): Use TEST_ALLOC_FAIL

	* init/control.c: Add needed attributes; tidy up formatting.
	(control_open): Don't let ENOMEM fail opening the control socket.
	* init/control.h: Add needed attributes.
	* init/tests/test_control.c (test_open): Test for failed allocation.
	* init/main.c (term_handler): Make sure we catch failure to open
	the control socket again.

	* TODO: Update

	* init/cfgfile.c (cfg_watch_dir): Clean this up a bit; now we only
	output a warning if inotify failed for any reason other than not
	being supported AND walking worked.

	* init/cfgfile.c (cfg_watch_dir): Update to even newer watch API;
	our create_handler is now always called if inotify is successful,
	so we just need to fall back to walking the directory when it
	isn't -- if inotify isn't supported, don't even bother complaining.
	(cfg_create_modify_handler): Check the stat of the file visited to
	make sure it's a regular file.
	(cfg_visitor): Check the stat of the file visited to make sure it's
	a regular file.

	* init/cfgfile.c: Update include to upstart/enum.h
	* init/job.c: Update include to upstart/enum.h
	* init/job.h: Update include to upstart/enum.h

	* logd/main.c: Add attribute to open_logging

	* util/initctl.c: Split out the command functions into new files;
	* util/jobs.c: This gets the job-related commands
	* util/events.h: This gets the event-related commands
	* util/initctl.h, util/jobs.h, util/events.h: Headers
	* util/tests/test_jobs.c: Test suite for job-related commands.
	* util/tests/test_events.c: Test suite for event-related commands.
	* util/Makefile.am (initctl_SOURCES): Add new files.
	(TESTS): Build new test suites.
	(test_jobs_SOURCES, test_jobs_LDFLAGS, test_jobs_LDADD):
	Details for job-related commands test suite binary.
	(test_events_SOURCES, test_events_LDFLAGS, test_events_LDADD):
	Details for event-related commands test suite binary.
	* TODO: Remove item about splitting initctl now we've done it.

	* TODO: Big update; strip anything we have a spec for.

	* upstart/message.c (upstart_message_handle): Make sure that if we
	fail to parse a message, we don't leave strings around in memory.
	* upstart/tests/test_message.c (test_open): Check that we get a
	raised EADDRINUSE if we try an open a socket twice.
	(test_handle): Add lots of checks for things like NULL names and
	incomplete messages; as well as the obvious unknown message.
	(test_reader): Make sure that errors while handling messages are
	dealt with by logging it.

	* upstart/job.c, upstart/job.h, upstart/tests/test_job.c: Rename to
	enum.c, enum.h and tests/test_enum.c; since this just includes enums
	and convert functions really.
	* upstart/Makefile.am: Update.
	* upstart/libupstart.h: Update include.
	* upstart/tests/test_message.c: Update include.

2007-02-01  Scott James Remnant  <scott@netsplit.com>

	* logd/main.c (main): Ensure we error if daemonise fails.

	* compat/sysv/shutdown.c (main): Ensure that signals and timers
	are added, even if we run out of memory.

	* upstart/tests/test_message.c: Change from assert to assert0 
	* upstart/tests/test_wire.c: Change from assert to assert0
	* init/tests/test_notify.c: Change from assert to assert0
	* init/tests/test_control.c: nih_io_message_send should always return
	a value greater than zero.

	* upstart/tests/test_wire.c: Change to use assert instead of NIH_ZERO;
	the rationale here is that in test cases we just want to fail, not
	try again repeatedly.
	* upstart/tests/test_message.c: Likewise.

	* init/tests/test_control.c: Use assert to ensure we get the expected
	return values of functions that raise errors.
	* init/tests/test_notify.c: Use assert to ensure we get the expected
	return values of functions that raise errors.

	* init/cfgfile.c (cfg_watch_dir): Port to the new NihWatch API and
	use nih_dir_walk().  This also fixes the long-standing bug where we
	wouldn't watch the configuration directory if inotify was disabled.
	Drop both the parent and prefix members for now, until we clean this
	up later.
	(cfg_create_modify_handler): Wrap cfg_read_job after figuring out
	the job name.
	(cfg_job_name): Function to figure out the job name from a path.
	(cfg_visitor): Visitor function to handle initial parsing, figuring
	out the job name; otherwise identical to the standard handler.
	* init/cfgfile.h: Update prototype for cfg_watch_dir.
	* init/main.c (main): Update call to cfg_watch_dir.

2007-01-31  Scott James Remnant  <scott@netsplit.com>

	* upstart/tests/test_message.c: Use TEST_ALLOC_FAIL to make sure
	allocations are handled properly.

2007-01-30  Scott James Remnant  <scott@netsplit.com>

	* upstart/wire.c: Note that if any of the push functions fail, the
	entire buffer should be discarded.
	* upstart/tests/test_wire.c (test_push_int, test_push_unsigned) 
	(test_push_string, test_push_header, test_push_pack): Us
	TEST_ALLOC_FAIL to ensure that failing to allocate memory is caught.

	* upstart/tests/test_message.c (my_handler): Free the name and
	description after checking; they aren't otherwise.

	* upstart/wire.c (upstart_push_packv, upstart_pop_packv): Consume
	a copy of the va_list, so these can be called multiple times on the
	same list without ill effect.

	* upstart/message.h: Add warn_unused_result attributes to
	upstart_message_handle and upstart_message_handle_using as they raise
	errors.

	* upstart/wire.c: push functions return negative values to indicate
	insufficient memory.
	* upstart/wire.h: Add warn_unused_result attributes to push functions

	* upstart/tests/test_message.c: Guard calls to nih_io_buffer_push and
	nih_io_message_add_control with NIH_ZERO to ensure they succeed.
	* upstart/tests/test_wire.c: Guard calls to nih_io_buffer_push

	* HACKING: Update from libnih with new Documentation,
	Function Attributes and Test Cases sections.

2007-01-10  Scott James Remnant  <scott@netsplit.com>

	* init/main.c (crash_handler): s/SEGV/SIGSEGV/

	* init/main.c (main): Rename variable

	* TODO: Update.

	* init/main.c (main): Change the way we clear the arguments; by
	deleting just the final NULL terminator, we fool the kernel into
	only returning one argument in cmdline.

	* init/main.c (segv_handler): Rename to crash_handler and handle
	SIGABRT as well, so we can catch assertion errors.  Of course, in
	theory, with our high test converage this should never happen in
	practice <chortle>

2007-01-09  Scott James Remnant  <scott@netsplit.com>

	* init/main.c (main): Clear arguments so that upstart only ever
	appears as /sbin/init in ps, top, etc.

	* TODO: Update.

	* util/initctl.c: Add data pointer to functions and handle calls.

	* init/control.c: Add data pointer to all functions.
	* init/tests/test_control.c: Pass data pointer to
	upstart_message_handle_using()
	* init/tests/test_notify.c: Pass data pointer to
	upstart_message_handle_using()

	* upstart/message.c (upstart_message_handle) 
	(upstart_message_handle_using): Add a data pointer argument to these
	functions and pass it to the handler.
	(upstart_message_reader): Pass the io structure's data pointer.
	* upstart/message.h (UpstartMessageHandler): Add a data pointer to
	the message handler.
	* upstart/tests/test_message.c (test_handle, test_handle_using):
	Pass a data pointer to the function call and check it's passed
	to the handler correctly.
	(test_reader): Check that the io data pointer gets passed.

	* init/tests/test_cfgfile.c (test_stanza_console, test_stanza_env) 
	(test_stanza_umask, test_stanza_nice, test_stanza_limit): Finish off
	the newer style test cases.

	* init/cfgfile.c (cfg_stanza_console, cfg_stanza_umask)
	(cfg_stanza_nice, cfg_stanza_limit, cfg_stanza_chroot)
	(cfg_stanza_chdir): Guard against duplicate uses of the stanzas.
	* init/tests/test_cfgfile.c (test_stanza_daemon) 
	(test_stanza_respawn): Check that neither daemon or respawn override
	exec if they have no arguments.
	(test_stanza_script): Add missing function
	(test_stanza_chroot, test_stanza_chdir): Add tests for these simple
	stanzas.

	* init/cfgfile.c: Change remaining uses of nih_error_raise and
	return to just nih_return_error.

	* init/cfgfile.c (cfg_stanza_exec, cfg_stanza_daemon)
	(cfg_stanza_respawn, cfg_stanza_script): Disallow duplicates,
	both of command strings, scripts, limits and of just the flags.
	* init/tests/test_cfgfile.c (test_stanza_exec) 
	(test_stanza_daemon, test_stanza_respawn, test_stanza_instance):
	Check the behaviour of these stanzas.
	
	* init/cfgfile.c (cfg_stanza_start, cfg_stanza_stop): Disallow
	duplicate values for the script.
	* init/tests/test_cfgfile.c (test_stanza_start, test_stanza_stop):
	Test cases for those two functions.

	* init/cfgfile.c (cfg_stanza_description, cfg_stanza_author) 
	(cfg_stanza_version): Don't allow stanza to be duplicated anymore.
	* init/tests/test_cfgfile.c (test_stanza_description) 
	(test_stanza_author, test_stanza_version): Test cases for these
	simple stanza; making sure duplication is not permitted.
	(test_stanza_on): Add a test case for this stanza too.

	* init/cfgfile.c (cfg_stanza_kill): Guard against duplicate uses
	of the kill timeout stanza.
	* init/tests/test_cfgfile.c (test_stanza_kill): Test the complex
	kill stanza.
	(test_stanza_pid): Check duplicate usage results in an error.

	* init/job.h (Job): Rename pidfile to pid_file and binary to pid_binary
	* init/job.c (job_new): Update names here too.
	* init/errors.h: Add a new "duplicate value" error.
	* init/cfgfile.c (cfg_read_job): Change name of variables, and catch
	the duplicate value error to add the line number.
	(cfg_stanza_pid): Change variable names, and clean this function up
	a little.  Make it an error to use a stanza more than once.
	* init/tests/test_cfgfile.c (test_stanza_pid): Write a newer test
	case function for the pid stanza.

	* init/cfgfile.c (cfg_stanza_normalexit): Use do/while instead of
	while, that we don't have to test has_token first as next_arg does
	that for us.

	* init/cfgfile.c (cfg_stanza_normalexit): Change to peek at the next
	token to see whether it's missing or not, and then just fetch each
	next argument at a time.  This is more efficient than parsing them
	all in one go, and also means we can report the error in the right
	place!
	* init/tests/test_cfgfile.c (test_stanza_normalexit): Since we've
	changed the function that parses the stanza, add a proper test case
	function for it, covering all the behaviours.

	* init/job.c (job_new): Initialise the emits member to an empty list.
	* init/job.h (Job): Add the emits member as a list.
	* init/tests/test_job.c (test_new): Check the emits list starts off
	empty.
	* init/tests/test_cfgfile.c (test_stanza_emits): Test the new emits
	stanza; this function will also serve as a prototype for cleaning up
	the config tests.

	* init/cfgfile.c (cfg_stanza_emits): Add function to parse the new
	emits stanza.

	* init/cfgfile.c (cfg_stanza_depends): Remove the depends stanza
	from the configuration file.  Dependency support has never been used,
	and is to be replaced by a more flexible event/state configuration
	and blocking on the starting/stopping events.
	* init/tests/test_cfgfile.c: Remove references and tests for the
	depends stanza.
	* init/job.h: Remove the depends list from the job structure.
	* init/job.c (job_new): No depends list to initialise.
	(job_change_state): No dependencies to release
	(job_start): No dependencies to iterate; this removes a particularly
	hairy and complex interaction between state changes.  Remove the
	dependency event.
	(job_release_depends): Drop this function.
	* init/tests/test_job.c (test_start, test_stop): Massively simplify
	these tests cases now we don't have dependencies to worry about.
	(test_release_depends): Drop tests

2007-01-08  Scott James Remnant  <scott@netsplit.com>

	* init/cfgfile.c: Rewrite using the nih_config API, rather than one
	huge function we now just have seperate handler functions for each
	stanza.  We can also use more fine-grained parsing than slurping
	all args in and counting them.
	(cfg_read_job): Catch exceptions from the configuration parser and
	add the line number where the problem occurred to an output message.
	Parser errors are now fatal, and not ignored.
	* init/errors.h: Add a file containing errors raised within the init
	daemon codebase.
	* init/Makefile.am (init_SOURCES): Build with errors.h
	* init/tests/test_cfgfile.c: Update test cases now we don't expect
	a job to be returned if there's a parser error.

	* TODO: Update

2007-01-06  Scott James Remnant  <scott@netsplit.com>

	* logd/main.c (logging_reader): Fix inadvertent shadowing of the
	len parameter.

	* compat/sysv/telinit.c: Oops, nearly forgot to port this to send
	the messages in the new way.
	* compat/sysv/shutdown.c (shutdown_now): Likewise, port this too.

	* TODO: Update.

	* util/initctl.c (handle_job_status): Output the process argument,
	not the pid argument which contains the origin of the message.

	* upstart/message.c (upstart_message_handle): Raise a new unknown
	message error if we don't have a handler  and a new illegal message
	error if the source is illegal.
	* upstart/tests/test_message.c (test_handle): Adjust tests to check
	for the new errors that we raise.
	* upstart/errors.h: Define strings for new errors.

	* util/initctl.c: Yet another makeover for this little program,
	port it to the new message/control framework using handler functions
	and NihIoMessage.  This starts to make each action function look
	very similar, so there's method to this madness.

2007-01-05  Scott James Remnant  <scott@netsplit.com>

	* logd/main.c (main): Make sure that we add the SIGTERM handler.

	* init/tests/test_job.c (test_run_script): This test case relies
	on there only being one file descriptor watch, which won't be true
	if the control socket has been opened because there's a message to
	go out.  Make sure it's closed first.

	* init/init.supp: Update supressions file now that control_init
	has been renamed to notify_init

	* init/Makefile.am: Include notify.o from all tests.
	* init/job.c (job_change_state, job_kill_process, job_start) 
	(job_stop): Use the new notify_job function name.
	* init/event.c (event_queue_run): Use the new notify_event function
	name.

	* init/control.c (control_error_handler): Handle ECONNREFUSED now
	that the process id is available to us.
	* init/tests/test_control.c (test_error_handler): Make sure children
	going away is handled properly.

	* upstart/message.c (upstart_message_new): Store the process id in
	the int_data message field.
	* upstart/tests/test_message.c (test_new): Check the int_data field
	is filled in.

	* init/main.c (main): Guard against various things returning an error
	that we weren't catching.

	* init/tests/test_notify.c: Whitespace fix.

	* init/control.c (control_watch_jobs, control_unwatch_jobs) 
	(control_watch_events, control_unwatch_events): Restore functionality
	to subscribe and unsubscribe from job and event notifications.	
	* init/tests/test_control.c (test_watch_jobs, test_unwatch_jobs) 
	(test_watch_events, test_unwatch_events): Check that the subscription
	and unsubscription messages work.
	* init/Makefile.am (test_control_LDADD): Link to notify.o

	* init/control.c: Drop unused include of upstart/errors.h

	* init/notify.c: Move functions that handle subscription and
	notification from control.c.  Other than changing the names, we're
	keeping the API the same for now; expect it to change later when we
	add the ability to subscribe to individual jobs or events.
	(notify_init): initialise the subscriptions list; we don't have a
	separate send queue now that the control I/O is always asynchronous.
	* init/notify.h: Moved notification enum, structure and prototypes
	from control.h, changing the names so they match notify_* in the
	process.
	* init/Makefile.am (init_SOURCES): Build and link notify.c using
	notify.h
	(TESTS): Build the notify test suite binary.
	(test_notify_SOURCES, test_notify_LDFLAGS, test_notify_LDADD): Details
	for notify test suite binary.
	* init/tests/test_notify.c: Rewrite test cases in the manner of
	test_control.c so that we have one function for notify_job and
	one for notify_event, each of which contains the child process that
	receives the notification,

	* init/control.c (control_open): Allow this to be called to obtain
	the control socket, which means we can make it static.
	* init/tests/test_control.c (test_open): Check that it works.

	* init/control.c, init/control.h, init/tests/test_control.c: Move
	functions that handle subscription and notification to new notify.c
	(control_init): Drop completely, no need to maintain a send queue now
	(control_open): Change to return an NihIo that uses the default
	control watcher, and our error handler.  Split socket opening into
	(control_open_sock): which can be called from other functions.
	(control_close): Use nih_io_close() to close the socket and free the
	structure in one go.
	(control_reopen): Close the open control socket and open it again
	without destroying the NihIo structure, its queues or state.
	(control_close_handler): Handle the control socket going away
	(control_error_handler): Handle errors on the control socket,
	including the connection refused error that indicates a client went
	away.
	(control_handle): Split this into a miriad of small functions with
	a table to link them to the message type; this will make expanding
	each message handler much easier in future.
	* init/control.h: Update.
	* init/tests/test_control.c: Rewrite test cases to check the new
	handler functions; as a side-effect, this gets rid of the evil giant
	child/parent functions in favour of one test function per handler
	function.

	* upstart/message.c (upstart_message_handle_using): Wrapper function
	around upstart_message_handle that ensures all messages as passed to
	a single function.
	* upstart/message.h: Update.
	* upstart/tests/test_message.c (test_handle_using): Make sure it
	calls the single function.

2007-01-04  Scott James Remnant  <scott@netsplit.com>

	* upstart/message.c (upstart_message_reader): Handle any errors
	that occurred while handling the message.

2007-01-02  Scott James Remnant  <scott@netsplit.com>

	* upstart/message.c (upstart_message_handle): Check that the name
	argument is never NULL.
	(upstart_message_reader): Simple message reader function that can
	be associated with an I/O watch and handles each message received.
	* upstart/message.h: Add prototype.
	* upstart/tests/test_message.c (test_reader): Test the reader function.

	* upstart/control.c: Rename to upstart/message.c
	* upstart/control.h: Rename to upstart/message.h
	* upstart/tests/test_control.c: Rename to upstart/tests/test_message.c
	* upstart/libupstart.h: Update includes.
	* upstart/wire.c: Include message.h
	* upstart/wire.h: Update includes.
	* upstart/tests/test_wire.c: Update includes.
	* upstart/errors.h: Rename UPSTART_INVALID_MESSAGE to
	UPSTART_MESSAGE_INVALID so that it's prefixed.
	* upstart/Makefile.am (libupstart_la_SOURCES) 
	(upstartinclude_HEADERS, TESTS): Update filenames.

	* upstart/control.c (upstart_message_new): New function that
	creates an NihIoMessage directly from its arguments, which are a type
	followed by a variable number of args depending on that type.
	(upstart_message_handler): Function to find a handler function for
	a particular message type and origin process.
	(upstart_message_handle): New function that takes an NihIoMessage
	and invokes a handler function with a variable number of args
	depending on the message type.
	(upstart_send_msg, upstart_send_msg_to, upstart_recv_msg): Drop these
	functions, leave it up to the caller to decide whether to send and
	receive the messages synchronously or asynchronously; now that the
	capability is in nih_io_*.
	* upstart/control.h (UpstartMsgType): Rename to UpstartMessageType.
	(UpstartMessageHandler): Function with variable number of arguments
	that handles a message received.
	(UpstartMsg): Drop this structure entirely, we'll encode or decode
	the wire format directly from or into a function call, rather than
	use an intermediate structure to marshal it.
	(UpstartMessage): New structure to make a table that can be passed
	to upstart_message_handle to determine which handler should be called.
	* upstart/tests/test_control.c: Test new behaviour.
	* upstart/wire.c (upstart_push_header, upstart_pop_header): Change
	structure name for type parameter.
	* upstart/wire.h: Update.
	* upstart/tests/test_wire.c: Update.

	* configure.ac (AC_COPYRIGHT): Update copyright to 2007.

2006-12-29  Scott James Remnant  <scott@netsplit.com>

	* upstart/wire.c (upstart_write_int, upstart_write_unsigned) 
	(upstart_write_string, upstart_write_header, upstart_write_packv) 
	(upstart_write_pack): Rename to *_push_*
	(upstart_read_int, upstart_read_unsigned, upstart_read_string) 
	(upstart_read_header, upstart_read_packv, upstart_read_pack): Rename
	to *_pop_*.
	All of the above modified to modify an NihIoMessage structure,
	instead of trying to carry around buffers ourself.
	* upstart/wire.h: Update to match above.
	* upstart/tests/test_wire.c: Update all tests to match the above
	changes.

2006-12-21  Scott James Remnant  <scott@netsplit.com>

	* upstart/wire.c (upstart_read_packv, upstart_write_packv): Change
	nih_assert_notreached to nih_assert_not_reached.

	* init/job.c (job_run_script): Open the NihIo structure in stream mode.
	* logd/main.c (logging_watcher): Open the NihIo structure in
	stream mode.
	(logging_reader): Need to pass the length of the size_t as a pointer
	so that it can be modified if less is read.

2006-12-17  Scott James Remnant  <scott@netsplit.com>

	* upstart/wire.c (upstart_write_packv, upstart_write_pack) 
	(upstart_read_packv, upstart_read_pack): Functions to write a pack
	of different variables to the stream, or read them from it
	* upstart/wire.h: Add prototypes.
	* upstart/tests/test_wire.c (test_write_pack, test_read_pack):
	Check we can read and write a pack of variables at once.

	* upstart/wire.c (upstart_write_header, upstart_read_header): Drop
	the version from the header, we'll just keep the protocol always
	backwards compatible.
	* upstart/wire.h: Update.
	* upstart/tests/test_wire.c (test_write_header, test_read_header):
	Check that everything works.

	* upstart/wire.c (upstart_write_string, upstart_read_string):
	Transmit the length as an unsigned, and use 0xffffffff to mean NULL
	instead of zero so we can still transmit the empty string.
	* upstart/wire.h: Update.
	* upstart/tests/test_wire.c (test_write_string, test_read_string):
	Tests for the functions to make sure the wire is at it should be.

	* upstart/wire.c (upstart_read_str, upstart_write_str): Rename to
	upstart_read_string and upstart_write_string.
	* upstart/wire.h: Update.
	
	* upstart/wire.c (upstart_write_unsigned, upstart_read_unsigned):
	Functions to send unsigned values over the wire, which we'll use
	to get a bit extra for the string lengths.
	* upstart/wire.h: Update.
	* upstart/tests/test_wire.c (test_write_unsigned) 
	(test_read_unsigned): Test the new functions.

	* upstart/wire.c (upstart_write_ints, upstart_read_ints): Drop
	these functions, we'll go with something far more generic and
	useful.
	* upstart/wire.h: Remove prototypes.

	* upstart/wire.c (upstart_write_int, upstart_read_int): Transmit
	integers as signed 32-bit values in network byte order.
	* upstart/tests/test_wire.c (test_write_int, test_read_int): Test
	the functions to make sure the wire is at it should be,

	* upstart/control.c (upstart_read_int, upstart_write_int) 
	(upstart_read_ints, upstart_write_ints, upstart_read_str) 
	(upstart_write_str, upstart_read_header, upstart_write_header): Move
	functions to new wire.c file.
	* upstart/wire.c: Source file to hold wire protocol functions.
	* upstart/wire.h: Prototypes.
	* upstart/tests/test_wire.c: (empty) test suite.
	* upstart/libupstart.h: Include wire.h
	* upstart/Makefile.am (libupstart_la_SOURCES): Build and link wire.c
	(upstartinclude_HEADERS): Install wire.h
	(TESTS): Build and run wire test suite.
	(test_wire_SOURCES, test_wire_LDFLAGS, test_wire_LDADD): Details for
	wire test suite binary.

	* upstart/control.c (MAGIC): Change to "upstart\n", the final
	character was originally \0 and then was a " " for the 0.2 series.
	* upstart/tests/test_control.c (test_recv_msg): Change to match.

2006-12-15  Scott James Remnant  <scott@netsplit.com>

	* util/initctl.c, compat/sysv/telinit.c, compat/sysv/shutdown.c:
	Update all uses of the UpstartMsg structure to avoid the
	intermediate union that no longer exists.	

	* init/control.c, init/tests/test_control.c: Update all uses of
	the UpstartMsg structure to avoid the intermediate union that no
	longer exists.	

	* upstart/control.h: Combine all the previous message structures
	into just one that has all of the fields anyway.
	* upstart/control.c, upstart/tests/test_control.c: Update all uses of
	the UpstartMsg structure to avoid the intermediate union that no
	longer exists.

	* upstart/control.h (UPSTART_API_VERSION): Define API version macro
	to be public.
	* upstart/control.c (MSG_VERSION, upstart_send_msg_to): Replacing the
	previous MSG_VERSION macro here.

	* upstart/control.c (upstart_read_int, upstart_write_int) 
	(upstart_read_ints, upstart_write_ints, upstart_read_str) 
	(upstart_write_str, upstart_read_header, upstart_write_header):
	New functions to replace the old "write a struct" protocol with
	something a little more regimented and supportable.
	(IOVEC_ADD, IOVEC_READ, WireHdr, WireJobPayload, WireJobStatusPayload)
	(WireEventPayload): Remove these structures, use the functions
	instead.
	(upstart_send_msg_to): Call write functions intead of using macros,
	this makes the code somewhat neater.
	(upstart_recv_msg): Call read functions instead of using macros,
	again making the code somewhat neater.
	* upstart/tests/test_control.c (test_recv_msg): Change wire
	tests to match new protocol, and thus actually work properly,
	previously these were endian sensitive.

2006-12-14  Scott James Remnant  <scott@netsplit.com>

	* compat/sysv/shutdown.c (wall): Construct the wall message so that
	we don't put \r into a po file; for some reason, gettext hates that
	and bitches about it.  Someone's confusing internationalisation with
	operating system portability, I expect.

	* util/man/initctl.8: Drop reference to start(8), as that's just
	a symlink to initctl now.

	* init/man/init.8: Link to initctl.

	* compat/sysv/reboot.c (main): Clear up help text a little.

	* HACKING: Correct some typos.

	* configure.ac (AC_INIT): Correct bug reporting address.

2006-12-13  Scott James Remnant  <scott@netsplit.com>

	* configure.ac: Bump version to 0.3.2

	* NEWS: Update.

	* util/initctl.c (print_job_status): Drop the newline from the
	output.

2006-12-13  Alex Smith  <alex@alex-smith.me.uk>

	* util/initctl.c (print_job_status): Clean up initctl job status
	output, which was badly converted from printf to nih_message.

2006-12-13  Scott James Remnant  <scott@netsplit.com>

	* compat/sysv/man/shutdown.8: Add missing documentation on the
	format of TIME by copying it from --help output.

2006-12-13  Alex Smith  <alex@alex-smith.me.uk>

	* init/process.c (process_setup_console): Actually send output to
	/dev/null instead of /dev/console, when CONSOLE_NONE.

2006-12-13  Scott James Remnant  <scott@netsplit.com>

	* Makefile.am (EXTRA_DIST): Distribute the nih ChangeLog as well.

	* init/tests/test_job.c: Port to the new test framework.
	* init/job.c (job_set_idle_event): Fix a slight memory leak,
	repeated setting of the idle event never freed the previous one set.

2006-12-12  Scott James Remnant  <scott@netsplit.com>

	* init/tests/test_cfgfile.c: Port to the new test framework.

	* init/tests/test_control.c: Port to the new test framework.
	* init/init.supp: Suppress the list head allocated within control_init.

	* init/control.c (control_watcher): Need to save the pid when we
	get ECONNREFUSED, otherwise we lose it when we free the message.

	* init/tests/test_process.c: Port to the new test framework.
	* init/init.supp: Suppress the list head allocated within job_init.

	* init/init.supp: Include a valgrind suppressions file.
	* init/Makefile.am (EXTRA_DIST): Distribute the suppressions file.

	* init/tests/test_event.c: Port to the new test framework.

	* logd/Makefile.am, util/Makefile.am, compat/sys/Makefile.am
	(AM_CPPFLAGS): Add -I$(srcdir), necessary for testing "programs"
	that don't have usual library path semantics.

	* upstart/tests/test_control.c: Port to the new test framework.
	* upstart/control.c (upstart_free): Drop this function, while not
	exposing libnih is a valiant effort, it already slips out because
	of the error handling.

	* upstart/tests/test_job.c: Add missing include.

	* upstart/tests/test_job.c: Port to the new test framework.
	(test_process_state_name): Check that this returns NULL.

	* HACKING: Update location of download directory.  Document
	requirement that all code have test cases.

	* logd/main.c (open_logging): Likewise.

	* init/control.c (control_open): No need to set ENOMEM, errno is
	always set anyway.

	* configure.ac (AM_INIT_AUTOMAKE): Include nostdinc so we don't get
	Automake's broken default includes.
	* upstart/Makefile.am (DEFAULT_INCLUDES): Drop override now that
	we don't need it.
	(DEFS, INCLUDES): Replace these variables with the combined
	(AM_CPPFLAGS): variable that declares everything.
	* init/Makefile.am (DEFAULT_INCLUDES): Drop override now that
	we don't need it.
	(DEFS, INCLUDES): Replace these variables with the combined
	(AM_CPPFLAGS): variable that declares everything.
	* util/Makefile.am (DEFAULT_INCLUDES): Drop override now that
	we don't need it.
	(DEFS, INCLUDES): Replace these variables with the combined
	(AM_CPPFLAGS): variable that declares everything.
	* compat/sysv/Makefile.am (DEFAULT_INCLUDES): Drop override now that
	we don't need it.
	(DEFS, INCLUDES): Replace these variables with the combined
	(AM_CPPFLAGS): variable that declares everything.
	* logd/Makefile.am (DEFAULT_INCLUDES): Drop override now that
	we don't need it.
	(DEFS, INCLUDES): Replace these variables with the combined
	(AM_CPPFLAGS): variable that declares everything.

2006-11-02  Scott James Remnant  <scott@netsplit.com>

	* util/initctl.c (start_action): Remove break calls which shouldn't
	be there.

2006-10-18  Sean E. Russell  <ser@ser1.net>

	* init/main.c: Include sys/time.h
	* init/cfgfile.c: Include sys/time.h and sys/resource.h
	* init/job.c: Include sys/time.h and sys/resource.h

2006-10-17  Scott James Remnant  <scott@netsplit.com>

	* configure.ac: Bump version to 0.3.1

	* NEWS: Update.
	* TODO: Update.

	* configure.ac (AM_GNU_GETTEXT_VERSION): Quote version number.

	* logd/Makefile.am (event.d/logd): Make the event.d sub-directory
	in case we're building outside of the source tree.

	* compat/sysv/runlevel.c (store): Don't break strict-aliasing rules
	by avoiding dereferencing type-punned pointer.  Answers on a
	postcard, please.

2006-10-13  Scott James Remnant  <scott@netsplit.com>

	* util/initctl.c (start_action, emit_action): Add missing \n

	* util/initctl.c: Rewrite using nih_command_parser.
	* util/man/initctl.8: Improve.

	* util/start.c: Remove, replaced by initctl.
	* util/man/start.8: Remove, replaced by initctl.
	* util/Makefile.am (sbin_PROGRAMS): Drop start, now just a symlink
	to initctl.
	(dist_man_MANS): Drop start.8, now a symlink to initctl.8
	(install-exec-hook): Make symlinks to initctl, add start
	(install-data-hook): Make symlinks to initctl.8, add start.8

	* initctl: Rename to util again, I don't want a separate directory
	for every single little tool; and we'll be shipping more than just
	initctl (e.g. a non-compat reboot).
	* configure.ac (AC_CONFIG_FILES): Make util/Makefile instead of
	initctl/Makefile.
	* Makefile.am (SUBDIRS): Descend into util, not initctl.

	* compat/sysv/reboot.c: Remove long options where they didn't exist
	before.  Write help text.
	* compat/sysv/man/reboot.8: Update.

	* init/main.c (main): Formatting.
	* logd/main.c (main): Formatting.
	* logd/man/logd.8: Formatting.
	* compat/sysv/runlevel.c (main): Formatting.
	* compat/sysv/telinit.c (main): Formatting.
	* compat/sysv/man/shutdown.8: Remove long options.

	* compat/sysv/shutdown.c: Remove -e/--event, it has no place in a
	compatibility tool.  Get rid of long options that never existed
	before.  Specify help text to describe the options.
	* compat/sysv/man/shutdown.8: Spruce up a bit.

	* compat/sysv/telinit.c (main): Set help text to list the valid
	runlevels.
	* compat/sysv/man/telinit.8: Refine the notes to mention runlevel(8).

	* compat/sysv/runlevel.c (main): Make the help text describe the
	options, rather than the behaviour.
	* compat/sysv/man/runlevel.8: Flesh out a little more.

	* configure.ac (AC_INIT): Change bug reporting address to the
	mailing list, since Launchpad doesn't accept random bugs without
	accounts and complicated control messages.
	* init/main.c, logd/main.c: Add a period to the synopsis.

	* init/main.c (main): Set the synopsis, and direct people to look
	at telinit in the --help output.
	* init/man/init.8: Flesh this out a little more, still a lot of
	explaining to do about jobs and events, but we'll wait until we've
	changed that code before documentating the behaviour.

	* logd/main.c (main): Correct help text to describe the options,
	rather than what the program does.  As per standard style.
	Don't become a daemon until the logging socket is open, and make
	that exclusive with waiting for SIGCONT.
	* logd/man/logd.8: Write some more extensive documentation,
	including describing the startup interlock and the socket protocol.
	* TODO: Plan to get rid of the signal interlock from  logd.

2006-10-12  Scott James Remnant  <scott@netsplit.com>

	* configure.ac: Expand AC_GNU_SOURCE so we get _GNU_SOURCE and so
	that gettext doesn't complain.
	(AM_GNU_GETTEXT_VERSION): Increase to 0.15
	(AC_PREREQ): Increase to 2.60
	* HACKING: Update autoconf and gettext requirements.

2006-10-11  Scott James Remnant  <scott@netsplit.com>

	* init/control.c (control_init): Pass NULL to nih_list_new.
	Clarify list item types.
	* init/event.c (event_init): Pass NULL to nih_list_new.
	* init/job.c (job_init): Pass NULL to nih_list_new.

	* init/main.c: Change nih_signal_add_callback to nih_signal_add_handler
	and NihSignalCb to NihSignalHandler.

	* init/cfgfile.c, init/cfgfile.h, init/control.c, init/control.h,
	init/event.c, init/event.h, init/job.c, init/job.h, init/main.c,
	init/process.c: Clean up documentation strings and parent pointer
	types.

	* compat/sysv/shutdown.c: Change nih_signal_add_callback to
	nih_signal_add_handler.

	* compat/sysv/reboot.c: Set synopsis text depending on command
	used (probably should use nih_command_parser?)
	* compat/sysv/runlevel.c: Set synopsis and help text, and correct
	usage.
	* compat/sysv/shutdown.c: Set synopsis text.
	* compat/sysv/telinit.c: Set synopsis text.

	* compat/sysv/runlevel.c, compat/sysv/shutdown.c: Clean up
	documentation strings.

	* logd/main.c: Set synopsis and help text.

	* logd/main.c: Clean up documentation strings.
	Change nih_signal_add_callback to nih_signal_add_handler.

	* upstart/control.c, upstart/control.h, upstart/job.c: Clean up
	documentation strings and correct parent pointer type.

	* HACKING: Detail function documentation requirement and format.

2006-10-10  Scott James Remnant  <scott@netsplit.com>

	* event.d/logd.in: Move to logd/event.d
	* event.d/Makefile.am: Remove
	* logd/Makefile.am: Create the logd job definition and install
	* Makefile.am (SUBDIRS): event.d directory has been removed.
	* configure.ac (AC_CONFIG_FILES): No longer make event.d/Makefile

	* configure.ac: Check for --enable-compat, default to sysv if given
	or no compat if not given.
	* compat/sysv/Makefile.am: Don't build binaries or install manpages
	unless COMPAT_SYSV is defined.

2006-10-06  Scott James Remnant  <scott@netsplit.com>

	* doc/upstart-logo.svg: Include the logo Alexandre designed.
	* doc/Makefile.am (EXTRA_DIST): Ship the logo in the tarball.
	* Makefile.am (SUBDIRS): Install under doc
	* configure.ac: Generate doc/Makefile
	* AUTHORS: Ensure he's credited fully.

2006-09-27  Scott James Remnant  <scott@netsplit.com>

	* event.d/Makefile.am (do_subst): Eliminate duplicate /s

	* man/init.8: Move to init/man
	* init/Makefile.am: Update to install man page.
	* man/logd.8: Move to logd/man
	* logd/Makefile.am: Update to install man page.
	* man/initctl.8, man/start.8: Move to initctl/man
	* initctl/Makefile.am: Update to install man pages.
	* man/reboot.8, man/runlevel.8, man/shutdown.8, man/telinit.8:
	Move to compat/sysv/man
	* compat/sysv/Makefile.am: Update to install man pages.
	* man/Makefile.am: Remove
	* configure.ac (AC_CONFIG_FILES): Remove man/Makefile
	* Makefile.am (SUBDIRS): Don't build in man

	* util: Rename to initctl
	* configure.ac (AC_CONFIG_FILES): Update.
	* Makefile.am (SUBDIRS): Update.

	* util/reboot.c: Move to compat/sysv
	* util/shutdown.c: Move to compat/sysv
	* util/Makefile.am: Update.
	* compat/sysv/Makefile.am: Update.

	* configure.ac: Replace macros with single call to NIH_INIT.
	Bump version to 0.3.0 to begin new development cycle.

2006-09-21  Scott James Remnant  <scott@netsplit.com>

	* logd/main.c: Revert the change that logged to the console, in
	practice this doesn't work so well.  I want to get rid of logd
	in the long term, or at least just have it as a simple logging
	proxy, so giving it features seems wrong.

2006-09-20  Scott James Remnant  <scott@netsplit.com>

	* configure.ac: Bump version to 0.2.8
	* NEWS: Updated.

	* logd/main.c (main): Check the kernel command-line for "quiet"
	(line_reader): Write to console unless silent or a daemon

	* man/Makefile.am (dist_man_MANS): Drop sulogin.8
	* man/sulogin.8: Drop, we don't include an sulogin

2006-09-19  Michael Biebl  <mbiebl@gmail.com>

	* event.d/Makefile.am (logd): Drop $(srcdir)
	* init/Makefile.am (init_SOURCES): Distribute paths.h

2006-09-18  Michael Biebl  <mbiebl@gmail.com>

	* configure.ac: Check for sys/inotify.h

2006-09-18  Scott James Remnant  <scott@netsplit.com>

	* util/shutdown.c (warning_message): Adjust method of constructing
	the message to not confuse poor translators who think \r and \n are
	the same thing!

2006-09-14  Scott James Remnant  <scott@netsplit.com>

	* init/job.c (job_change_state): Catch runaway respawns when we
	enter the running state, so we catch stop/start loops too.
	* init/tests/test_job.c (test_change_state): Update test.

	* event.d/logd: Rename to logd.in
	* event.d/logd.in: Replace /sbin with @sbindir@ so we can transform
	* event.d/Makefile.am: Generate logd from logd.in

	* util/reboot.c: Don't hardcode the location of /sbin/shutdown
	* util/Makefile.am (DEFS): Use autoconf to seed it
	* util/shutdown.c (sysvinit_shutdown): Don't hardcode the location
	of /dev/initctl

	* init/paths.h: Create a new configuration file that can contain
	all of the path definitions, and in particular, allow them to be
	overidden elsewhere.
	* init/Makefile.am (DEFS): Override definitions of CFG_DIR and
	TELINIT using autoconf
	* init/main.c: Include paths.h.  Don't hardcode location of telinit
	* init/job.c: Include paths.h
	* init/process.c: Include paths.h
	* init/process.h: Remove definitions from here.

	* configure.ac: Bump version to 0.2.7

2006-09-13  Scott James Remnant  <scott@netsplit.com>

	* NEWS: Updated.

	* TODO: More TODO.

2006-09-10  Scott James Remnant  <scott@netsplit.com>

	* util/reboot.c (main): Don't give -H with "halt".

2006-09-09  Scott James Remnant  <scott@netsplit.com>

	* configure.ac: Bump version to 0.2.6

	* NEWS: Update.
	* TODO: Update.

	* upstart/control.c (upstart_send_msg_to, upstart_recv_msg): Change
	the magic to be the package string.
	* upstart/tests/test_control.c (test_recv_msg): Update tests.

	* util/initctl.c (main): Set the usage string.
	* util/shutdown.c (main): Set the usage string.
	* util/start.c (main): Set the usage string.
	* compat/sysv/runlevel.c (main): Set the usage string.
	* compat/sysv/telinit.c (main): Set the usage string.

	* man/Makefile.am: Use install-data-hook and $(man8dir)
	* util/Makefile.am: Also use install-exec-hook

	* Makefile.am (SUBDIRS): Install contents of the man directory
	* configure.ac (AC_CONFIG_FILES): Generate man/Makefile
	* man/Makefile.am: Install manpages in the appropriate places.
	* man/init.8, man/logd.8, man/initctl.8, man/reboot.8,
	* man/shutdown.8, man/start.8, man/sulogin.8, man/runlevel.8,
	* man/telinit.8: Include some basic manpages so we at least have
	some level of documentation.

	* init/job.c (job_child_reaper): Don't check the exit status of
	a respawning job if the goal is to stop it.

	* compat/sysv/telinit.c (main): Generate events rather than
	starting and stopping jobs directly, the events are named
	"runlevel-X".  0, 1, 6 and s/S are shutdown events.

	* logd/main.c (main): Raise SIGSTOP before entering the main loop.
	* init/main.c (main): Interlock with logd.

	* event.d/logd: Should not be a console owner, but should stop
	on shutdown.

	* init/process.c (process_setup_console): Revert part of the previous
	change, should just output to /dev/null if we don't have logd.

	* configure.ac: Bump version to 0.2.5

	* init/main.c (main): Start the logd job if it exists.

	* init/process.c (process_setup_console): Ignore ECONNREFUSED as
	that just means that logd isn't around, handle errors by falling
	back to opening the console.

	* init/process.c (process_setup_console): Implement handling for
	CONSOLE_LOGGED and generally clean up the other handling.
	* init/process.h: Update.
	* init/main.c (main): Pass NULL for the job to setup console.
	* TODO: Update.

	* logd/main.c: Implement the logging daemon, it accepts connections
	on a unix stream socket with the abstract name
	"/com/ubuntu/upstart/logd", expects the length of the name and the
	name to follow; then sequences of lines which are logged to
	/var/log/boot, or memory until that file can be opened.

2006-09-08  Scott James Remnant  <scott@netsplit.com>

	* util/shutdown.c (event_setter): Change the event names to
	distinguish between "shutdown -h" and "shutdown -h -H".

	* init/job.c (job_handle_event): Allow jobs to react to their own
	events, this is how we'll do respawn eventually.
	* init/tests/test_job.c (test_handle_event): Remove test.

	* init/main.c (cad_handler, kbd_handler): Generate the new event
	names.
	* init/event.h (CTRLALTDEL_EVENT, KBDREQUEST_EVENT): Add definitions
	of these event names, change the ctrlaltdel event to just that.

	* logd/main.c (main): Add the code to daemonise, etc.

2006-09-07  Scott James Remnant  <scott@netsplit.com>

	* TODO: Long discussion today on #upstart, many improvements to the
	job and event model that make it more elegant.
	* AUTHORS: Include a list of thanks.

	* util/shutdown.c (shutdown_now): If we get ECONNREFUSED when we
	try and send the shutdown event to init, it probably means we're
	still in sysvinit.  So try that instead.
	(sysvinit_shutdown): Function to send a hand-crafted runlevel
	change message across /dev/initctl.

	* util/initctl.c (main): Add a shutdown command that takes an
	arbitrary event name to be issued after "shutdown".  You'll
	nearly always want the /sbin/shutdown tool instead.

	* init/job.c (job_detect_idle): Only generate the stalled event
	if at least one job handles it in its start_events list.
	* init/tests/test_job.c (test_detect_idle): Make sure that works.

	* init/event.h (STARTUP_EVENT, SHUTDOWN_EVENT, STALLED_EVENT):
	Macros to define the standard event names.
	* init/main.c (main): Use STARTUP_EVENT macro instead of "startup"
	* init/control.c (control_handle): Use SHUTDOWN_EVENT macro
	instead of "shutdown".
	* init/job.c (job_detect_idle): Use STALLED_EVENT macro instead
	of "stalled".

	* init/job.c (job_detect_idle): Add some log messages for when we
	detect the idle or stalled states.
	(job_kill_process, job_kill_timer): Increase log verbosity.
	* init/event.c (event_queue_run): Log which events we're handling
	if --debug is given.

	* compat/sysv/telinit.c (main): Send a shutdown command when
	requesting to enter runlevel 0 or runlevel 6, likewise for
	runlevel 1, s or S which all run "rc1" not "rcS".
	* init/main.c (main): When called directory (pid != 1) try and
	run telinit before complaining that we're not init.  Make sure
	errors aren't lost.

2006-09-04  Johan Kiviniemi  <johan@kiviniemi.name>

	* upstart/control.c (upstart_addr): Replace use of __builtin_offsetof
	with offsetof.
	* upstart/tests/test_control.c (test_recv_msg): Likewise.

2006-09-04  Scott James Remnant  <scott@netsplit.com>
	
	* util/shutdown.c (main): Exit normally after sending the warning
	message if -k is given.

2006-09-01  Scott James Remnant  <scott@netsplit.com>

	* configure.ac: Bump version to 0.2.2

	* NEWS: Update.
	* configure.ac: Bump version to 0.2.1

	* init/process.c (process_setup_console): Ensure that the console
	is always initialised to at least /dev/null
	* init/job.c (job_change_state): Initialise event to NULL.
	* init/event.c (event_read_state): Don't mask initialisation of
	other variable.
	* init/cfgfile.c (cfg_job_stanza, cfg_parse_script, cfg_next_token): 
	Print lineno using %zi not %d
	* compat/sysv/runlevel.c (store): Cast pointer type of timeval.

	* init/main.c: Move the kernel headers include beneath the C
	library ones, so that compilation doesn't fail on !i386.
	* util/reboot.c: Likewise.

	* init/main.c (term_handler): Close the control connection if we
	re-exec init, otherwise it won't be able to bind.  Drop debugging.

	* init/main.c (term_handler): It always helps if we dup2 the
	right file descriptor.

	* init/main.c: Use the TERM signal instead of USR1, as old init
	used that for something else.  Also rather than passing across
	file descriptor numbers, use a fixed descriptor and just pass
	"--restart".  When we get that option we need to unmask signals
	otherwise we sit there looking like a lemon.

	* init/job.c (job_change_state): Don't free the event unless we
	generate one.

	* NEWS: Update.

	* init/cfgfile.c (cfg_watcher): Ignore any file with '.' or '~'

	* TODO: Update.

	* init/main.c (main): Parse command-line arguments, specifically
	look for --state-fd which we'll use for reexec.  Don't do a couple
	of things if we're passed this.
	(read_state): Parse the line-buffered state.
	* init/job.c (job_read_state, job_write_state): Job state
	serialisation so that we can re-exec ourselves.
	* init/job.h: Update.
	* init/tests/test_job.c: Test the serialisation.
	* init/event.c (event_read_state, event_write_state): And similar
	functions for serialising the event queue.
	* init/event.h: Update.
	* init/tests/test_event.c: Test the serialisation.
	* init/cfgfile.c (cfg_read_job): Fix a bug, need to subtract current
	time to get due time.

	* upstart/job.c (job_goal_from_name, job_state_from_name) 
	(process_state_from_name): Add opposite numbers that convert a
	string back into an enumeration.
	* upstart/job.h: Update.
	* upstart/tests/test_job.c: Test the new functions.

2006-08-31  Scott James Remnant  <scott@netsplit.com>

	* init/job.h (Job): Add respawn_limit, respawn_interval,
	respawn_count and respawn_time members so that we can keep track of
	runaway processes.
	* init/job.c (job_catch_runaway): Increment the respawn_count
	within respawn_interval, or reset it if we go over.
	(job_new): Initialise respawn_limit and respawn_interval to sensible
	defaults.
	* init/tests/test_job.c (test_new): Check the defaults are set.
	(test_change_state): Check the respawning code works.
	* init/cfgfile.c (cfg_job_stanza): Parse the "respawn limit" stanza.
	* init/tests/test_cfgfile.c (test_read_job): Test the new stanza.

	* init/process.c (process_setup_console): Remove the console reset
	code, it tends to just crash X and seems to do nothing interesting.
	* init/main.c (reset_console): Instead put it here and just do it
	on startup.

	* configure.ac: Bump version to 0.2.0

	* util/Makefile.am (install-exec-local): Create symbolic links,
	not hard links.

	* init/main.c: Can't catch STOP.

	* util/reboot.c: Pause init while shutting down or rebooting.

	* init/main.c (stop_handler): Catch STOP/TSTP and CONT.
	* init/event.c (event_queue_run): Don't run the event queue while
	paused.
	* init/job.c (job_detect_idle): Don't detect idle jobs while paused.

	* util/reboot.c: if we get the -w argument ("only write to wtmp")
	we need to exit, and not behave as halt normally would.

	* compat/sysv/runlevel.c (main): Add missing newline.
	* compat/sysv/telinit.c (main): And here too.

	* init/main.c (main): Check for idle after the startup event queue
	has been run, otherwise we may just sit there.

	* compat/sysv/Makefile.am (sbin_PROGRAMS): Build and install telinit
	(telinit_SOURCES, telinit_LDFLAGS, telinit_LDADD): Details for
	telinit binary.
	* compat/sysv/telinit.c: Trivial telinit program that just runs
	the appropriate rcX job.
	* compat/sysv/runlevel.c (main): Suggest help on illegal runlevel.

	* util/Makefile.am: Tidy up.

	* configure.ac (AC_CONFIG_FILES): Create compat/sysv/Makefile
	* Makefile.am (SUBDIRS): Build things found in compat/sysv
	* compat/sysv/Makefile.am (sbin_PROGRAMS): Build and install runlevel
	(runlevel_SOURCES, runlevel_LDFLAGS, runlevel_LDADD): Details for
	runlevel binary.
	* compat/sysv/runlevel.c: Helper to store and retrieve the current
	"runlevel" from utmp/wtmp; as well as the reboot time.

	* init/main.c (main): Drop debugging set.

	* init/job.c (job_change_state): As well as the job/state events,
	send the job event when a service is running or a task is stopping.
	* init/tests/test_job.c (test_change_state): Check the events get
	sent properly.

	* util/start.c: Write a simple utility to start, stop, or query
	the status of the named jobs.
	* util/Makefile.am (sbin_PROGRAMS): Build and install start
	(start_SOURCES, start_LDFLAGS, start_LDADD): Details for start
	(install-exec-local): Also install as stop and status.
	* util/reboot.c (main): Drop the debugging set.

	* init/cfgfile.c (cfg_job_stanza): Correct nih_alloc error.

	* init/process.c (process_setup_environment): Guard memory alloc.
	* init/job.c (job_set_idle_event): Likewise.
	(job_change_state): And here too.
	(job_run_command): Likewise.
	* init/control.c (control_send): Likewise.
	* init/cfgfile.c: And throughout this file.
	* upstart/control.c (upstart_recv_msg): And once here too.

	* upstart/control.h: Abolish the separate halt, reboot and poweroff
	messages and replace with a single shutdown message that takes
	an event name (for the idle event issued afterwards).
	* upstart/control.c (upstart_send_msg_to, upstart_recv_msg): Handle
	the new shutdown event type by just treating it as an event.
	* upstart/tests/test_control.c (test_messages): Update tests.
	* init/job.c (job_set_idle_event): Store a copy of the idle event
	name.
	* init/control.c (control_send): Copy the shutdown event name.
	(control_handle): Replace individual handling with the new
	single event.
	* init/tests/test_control.c (test_watcher): Update.
	* util/initctl.c: Drop handling for things that shutdown does now.
	* util/shutdown.c: Send the UPSTART_SHUTDOWN event and let the user
	specify anything they want, just give defaults.

	This is quite a big change and abolishes level events entirely,
	along with the event history.  We now just treat events as a
	transient queue of strings that go past, may cause things to change,
	but are otherwise forgotten.  This turns out to be much easier to
	understand and has no real loss of power.

	* init/event.c: Vastly simplify; gone are the separate notions of
	edge and level events, instead we just treat them as one-shot
	things that go past and are forgotten about.
	* init/event.h (Event): Remove value member.
	Update prototypes.
	* init/tests/test_event.c: Update.
	* init/job.c (job_change_state): Change the event pattern to be
	one that includes the job name and a description of the transition
	instead of the new state.
	(job_detect_idle): Call event_queue rather than event_queue_edge.
	* init/tests/test_job.c: Update.
	* init/cfgfile.c (cfg_job_stanza): Drop "when" and "while".
	* init/tests/test_cfgfile.c (test_read_job): Drop mentions of
	"when" and "while".
	* init/control.c (control_send, control_handle): Drop cases for
	level events.
	(control_handle_event): Don't include a level in the event.
	* init/tests/test_control.c: Update
	* init/main.c: Call event_queue rather than event_queue_edge.
	* upstart/control.c (upstart_send_msg_to, upstart_recv_msg): Change
	event handling so that only a name is read.
	* upstart/control.h: Remove value/level event structures.
	* upstart/tests/test_control.c (test_messages): Update.
	* upstart/job.c (process_state_name): Not used for events, adjust
	documentation so it doesn't lie.
	* util/initctl.c (main): Drop the set function, simplify trigger.
	* util/shutdown.c (shutdown_now): Call UPSTART_EVENT_QUEUE for
	shutdown into maintenance mode.

	* init/control.c (control_handle): Place a message in the syslog
	before halting, powering off or rebooting.

	* util/shutdown.c: Adjust so that the warning message is sent out
	if shutdown is immediate, and when it actually happens.  Include
	the hostname as wall does.

2006-08-30  Scott James Remnant  <scott@netsplit.com>

	* TODO: Update.

	* util/shutdown.c: Implement shutdown utility along the same lines
	as the sysvinit one, but with rather different code.

	* util/initctl.c (main): Call setuid on the effective user id so
	that we can be made setuid root and executable by a special group.
	* util/reboot.c (main): Likewise.

	* util/initctl.c (main): Check the effective rather than the real
	user id, if we're effectively root, that's good enough.

	* util/reboot.c: Implement reboot/halt/poweroff utility.
	* util/Makefile.am (sbin_PROGRAMS): Build and install reboot
	(reboot_SOURCES, reboot_LDFLAGS, reboot_LDADD): Details for reboot
	(install-exec-local): Create hardlinks to reboot for halt and poweroff.

2006-08-29  Scott James Remnant  <scott@netsplit.com>

	* init/main.c (main): Actually run the idle-detect function.
	* init/job.c (job_detect_idle): Interrupt the main loop, otherwise
	we may end up waiting for a signal before we process the event
	we just issued.

2006-08-27  Scott James Remnant  <scott@netsplit.com>

	* util/shutdown.c: Template main function.
	* util/Makefile.am (sbin_PROGRAMS): Build and install the
	shutdown binary.
	(shutdown_SOURCES, shutdown_LDFLAGS, shutdown_LDADD): Details for
	the shutdown binary

	* util/initctl.c (main): Add commands for halt, poweroff and reboot.

	* init/event.c (event_queue_run): Remove the parameters.
	* init/event.h: Update.
	* init/main.c (main): Update.
	* init/tests/test_control.c (test_watcher): Update.
	* init/tests/test_job.c (test_detect_idle): Update.

	* upstart/control.c (upstart_send_msg_to, upstart_recv_msg): Deal
	with halting, rebooting and powering off; or at least the appropriate
	messages.
	* upstart/control.h: Add control message structures for halting,
	powering off and rebooting the machine.
	* upstart/tests/test_control.c (test_messages): Run the tests.
	* init/control.c (control_handle): Add handling for halt, power off
	and reboot that issue the shutdown event and arrange for the halt,
	poweroff or reboot to be issued the next time the system is idle.
	* init/tests/test_control.c (test_watcher): Test the events.

	* TODO: Update.

	* init/job.c (job_detect_idle): Function to detect when the system is
	stalled or idle.
	* init/job.h: Update
	* init/tests/test_job.c (test_detect_idle): Test the new function.

	* util/initctl.c (main): Handle the list command.

	* TODO: Update.

	* upstart/control.c (WireJobStatusPayload): add description to the
	job status payload.
	(upstart_send_msg_to, upstart_recv_msg): Send and receieve the
	description over the wire.
	* upstart/control.h (UpstartJobStatusMsg): add a description field
	* upstart/tests/test_control.c: Update test cases.
	* init/control.c (control_handle): Include the job description in
	the message.
	(control_send): Copy the description when we put the message on
	the queue.
	(control_handle_job): Copy the description here too
	* init/tests/test_control.c: Update test cases.

	* init/job.c (job_list): Add a function to return the job list.
	* init/job.h: Update.
	* init/control.c (control_handle): Handle the JOB_LIST message
	by sending back a list of job status messages followed by the
	JOB_LIST_END message.
	* init/tests/test_control.c (test_watcher_child): Check the
	JOB_LIST message works properly.

	* upstart/control.c (upstart_send_msg_to, upstart_recv_msg): Handle
	the JOB_LIST and JOB_LIST_END messages which have no payload.
	* upstart/control.h: Add enums and structures for job list messages.
	* upstart/tests/test_control.c (test_messages): Update tests.

	* init/main.c (main): Check that we're both uid and process #1

	* init/main.c (main): Stop handling SIGTERM, we never want people
	to kill init.  Handle SIGINT and SIGWINCH through the ordinary
	handler and SIGSEGV through a direct handler.
	(segv_handler): Write a sensible core dump handler, we use a child
	to dump core while we carry on in the parent hopefully stepping over
	the bad instruction.
	(cad_handler): Generate the control-alt-delete event.
	(kbd_handler): Generate the kbdrequest event.

2006-08-25  Scott James Remnant  <scott@netsplit.com>

	* configure.ac: Bump version to 0.1.2
	* NEWS: Update.

	* TODO: Update.

	* init/process.c (process_setup_environment): Inherit the PATH
	and TERM environment variables from the init process, so the
	console works properly.
	* init/process.h (PATH): Declare a default value for this variable
	* init/main.c (main): Set the value of PATH to the default.
	* init/tests/test_process.c (child): Update test case.

	* NEWS: Update.
	* configure.ac: Bump version to 0.1.1

2006-08-24  Scott James Remnant  <scott@netsplit.com>

	* init/cfgfile.h (CFG_DIR): Change configuration directory to
	/etc/event.d -- it's not been used by anyone, but is similar to
	other directories that have which is a good precedent.
	* event.d/Makefile.am (eventdir, dist_event_DATA): Install files
	into the new directory name.
	* Makefile.am (SUBDIRS): Rename sub directory
	* configure.ac (AC_CONFIG_FILES): Rename generated Makefile

	* init/Makefile.am (DEFAULT_INCLUDES): Set to include the right
	directories so out of tree builds work.
	* logd/Makefile.am (DEFAULT_INCLUDES): Set to include the right
	directories so out of tree builds work.
	* upstart/Makefile.am (DEFAULT_INCLUDES): Set to include the right
	directories so out of tree builds work.
	(upstartinclude_HEADERS): Install errors.h
	* util/Makefile.am (DEFAULT_INCLUDES): Set to include the right
	directories so out of tree builds work.

	* Makefile.am (SUBDIRS): Add m4 to the list
	* configure.ac (AC_CONFIG_FILES): Generate m4/Makefile
	* upstart/Makefile.am (upstartinclude_HEADERS): Add errors.h

	* upstart/control.c (upstart_open): 

	* init/control.c (control_open): Raise the error before
	performing other actions so errno is not lost.

	* TODO: Update.o
	* init/cfgfile.c (cfg_next_token): Don't count quote characters
	unless we're actually planning to dequote the file, otherwise we
	end up allocating short.

	* init/control.c (control_close): Free the io_watch using list_free
	in case a destructor has been set.
	* init/tests/test_control.c: Initialise the type of the message, and
	free job correctly.

	* upstart/tests/test_control.c: Fix overwrite of buffer.
	* init/tests/test_job.c: Clean up not-freed job.

2006-08-23  Scott James Remnant  <scott@netsplit.com>

	* init/tests/test_event.c: free the entry allocated and initialise
	the return values.

	* init/cfgfile.c (cfg_skip_token): Drop this function; we'll
	make sure *pos is pointing at the start of the thing we want
	to parse, not the first token.  Update the other functions
	accordingly.
	(cfg_read_job): Implement function to look over a job file and
	parse all of the stanzas that are found.  Also sanity checks the
	job afterwards and deals with reloading existing jobs.
	(cfg_job_stanza): Function that parses an individual stanza,
	calling out to the other parse functions; this is the main config
	file parser!
	(cfg_parse_args, cfg_parse_command): Drop requirement that filename
	and lineno be passed, so we can be called to reparse arguments after
	we've already done so.
	(cfg_parse_script): Remove requirement that it be called at the
	start of the entire stanza, and instead at the start of the script.
	When hitting EOF, return the script so far, not NULL.
	(cfg_parse_args): Correct bug where we didn't check sufficient
	characters while skipping whitespace.
	(cfg_next_token): Correct bug where we didn't copy the character
	after a slash into the text, instead of just not copying the slash.
	Adjust line numbers to match the fact that it's zero based now.
	* init/cfgfile.h: Define prototype.
	* init/tests/test_cfgfile.c (test_read_job): Pretty thoroughly
	test the config file parser code.

2006-08-22  Scott James Remnant  <scott@netsplit.com>

	* init/cfgfile.c (cfg_tokenise): Rename to cfg_next_token.
	(cfg_skip_token): Code to skip whitespace, token and whitespace.
	(cfg_parse_args): Function to parse an argument list.
	(cfg_next_token): Extend to support the removal of quotes and
	slashes from the token.

	* init/cfgfile.c (cfg_parse_script): Pass filename and lineno and
	increment the latter as we go.
	(cfg_script_end): Pass and increment lineno.

	* init/cfgfile.c: Correct a missing semi-colon in prototypes.
	(cfg_parse_command): Function to parse any stanza that requires
	a command and arguments list, e.g. exec/respawn/daemon.  We don't
	want to require that the list be quoted, etc. and do want to allow
	it to be folded over lines.
	(cfg_tokenise): Function used by the above to tokenise the file,
	handling things like \, quoted strings and newlines, etc.  Can be
	used both to determine the length of the token and to copy it.

	* init/cfgfile.c (cfg_read_script): Rename to cfg_parse_script.

	* init/cfgfile.c (cfg_read_script): Function to parse a script
	fragment ("foo script\n....end script\n") from the job file, which
	is the most complex form we can find.  Write it assuming the file is
	in a character array which may not be NULL terminated (ie. a mmap'd
	file).
	(cfg_script_end): Used by the above to detect the end of the
	fragment.
	* init/cfgfile.h: Empty header file.
	* init/Makefile.am (init_SOURCES): Build and link cfgfile.c
	using the cfgfile.h header
	(TESTS): Build and run the config file test cases.
	(test_cfgfile_SOURCES, test_cfgfile_LDFLAGS, test_cfgfile_LDADD):
	Details for config file test case binary.

	* init/main.c (main): Remove the calls to the unfinished config
	file code.

2006-08-21  Scott James Remnant  <scott@netsplit.com>

	* init/main.c: Add missing include for unistd.h
	* init/process.c (process_setup_console): Drop use of job.
	* util/initctl.c (main): Check that we're run as root.

	* init/main.c (main): Write the main function

	* init/event.c (event_queue_cb): Rename to event_queue_run.
	* init/event.h: Update.

	* init/process.c (process_setup_console): Become an exported
	function that includes the code to reset a console.

2006-08-19  Scott James Remnant  <scott@netsplit.com>

	* logd/main.c (main): Write the basic main function.

	* util/initctl.c (main): Fill in the details to give us a basic
	test client.

	* TODO: Update.

	* util/initctl.c (main): Provide the most basic main function.
	* util/Makefile.am (sbin_PROGRAMS): Build the initctl binary
	* Makefile.am (SUBDIRS): Build the utilities.
	* configure.ac (AC_CONFIG_FILES): Generate the util Makefile.

2006-08-18  Scott James Remnant  <scott@netsplit.com>

	* init/Makefile.am (test_job_LDADD): Remove the duplicate link.

	* TODO: Update.

	* init/job.c (job_handle_child): Rename to job_child_reaper.
	* init/job.h: Update.
	* init/tests/test_job.c: Update function names.

	* init/control.c (control_cb): Rename to control_watcher
	* init/tests/test_control.c: Update function names.

	* TODO: Update.

	* Makefile.am (SUBDIRS): Install the rc.d files.
	* configure.ac (AC_CONFIG_FILES): Generate the rc.d Makefile.
	* rc.d/Makefile.am (rcdir): Define rcdir to be /etc/rc.d
	(dist_rc_DATA): Install the logd file into that directory.
	* rc.d/logd: Write a simple service definition for the log daemon,
	this saves us hardcoding any information about it into init; it'll
	just need to know the name.

	* Makefile.am (SUBDIRS): Build the logd daemon
	* configure.ac (AC_CONFIG_FILES): Generate the logd Makefile.
	* logd/Makefile.am (sbin_PROGRAMS): Install the logd binary into
	the sbin directory by default.
	(logd_SOURCES): Build and link main.c
	* logd/main.c (main): Add basic main function for testing purposes.

2006-08-16  Scott James Remnant  <scott@netsplit.com>

	* init/job.c (job_start): Ignore self-dependencies; over-document
	why the dependency event prodding has a surprise in its tail.
	(job_change_state): Move the job_release_depends call to here.

	* init/event.c (event_queue_cb): Add event consumer/dispatcher.
	* init/event.h: Update.

	* init/control.c (control_send): Make the event code clearer.
	(control_handle): Handle the changed event semantics.
	(control_handle_event): Issue the new event type.
	* init/tests/test_control.c: Update tests.

	* upstart/control.c (upstart_send_msg_to, upstart_recv_msg): Adjust
	marshal code to match.
	* upstart/control.h: Update all structures appropriately to the
	previous changes.
	* upstart/tests/test_control.c: Update.

	* init/job.c (job_change_state): Change call to event_trigger_level
	to event_queue_level.

	* init/event.c (event_trigger_edge, event_trigger_level): Place
	the event on the event_queue rather than directly triggering it.
	Rename to event_queue_edge and event_queue_level respectively.
	* init/event.h: Update.
	* init/tests/test_event.c: Update test cases.

	* init/job.c (job_handle_event): Add another sanity check, jobs
	should not be able to react to their own events; that's just silly.
	* init/tests/test_job.c (test_handle_event): Check that the new
	condition does the right thing.
	
	* init/job.c (job_change_state): Make it illegal for a job to exist
	without either a command or script or both.  This is for sanity
	reasons, allowing no primary process makes no sense and can lead
	to event loops if someone is feeling nefarious.
	* init/tests/test_job.c (test_change_state): Drop test on behaviour
	we've just outlawed.

	* init/job.c (job_start): Only announce the change if we're still
	in the waiting state, we could have moved on to running already.

	* init/job.c (job_start): If holding the job, at least announce
	the goal change to subscribed clients.

	* TODO: Update.

	* init/job.c (job_start): Check for dependencies before starting
	the process, if we have any that aren't running we stay in waiting
	until they are.  Any that aren't even starting get poked with a
	dependency event to see whether that wakes them up.
	* init/tests/test_job.c (test_start): Test paths through new
	dependency code.

	* init/job.c (job_run_process): Once we've got an active process
	in the running state, release our dependencies.

	* init/job.c (job_release_depends): Function to release any waiting
	dependencies on the given job.
	* init/job.h: Update.
	* init/tests/test_job.c (test_release_depends): Test the behaviour
	of the function on its own.

	* init/job.h (Job): Add depends list field
	(JobName): New structure to hold the name of a job.
	* init/job.c (job_new): Initialise the depends list.
	* init/tests/test_job.c (test_new): Make sure the depends list is
	initialised properly.

	* init/job.c (job_next_state): Return JOB_STARTING if we're in
	JOB_WAITING and the goal is JOB_START.  This is only called when
	there's some change, and I don't want to hard-code the goal there.
	(job_start): Don't hardcode JOB_STARTING, instead just use the next
	state.
	* init/tests/test_job.c (test_next_state): Adjust test case.

	* init/control.c (control_subscribe): Allow the current
	subscription to be found by passing NOTIFY_NONE.
	(control_handle): Don't remove an existing subscription to jobs,
	a GUI will probably want a permanent one to keep the status up to
	date.

	* init/job.c (job_kill_process, job_kill_timer): Don't hardcode
	JOB_STOPPING here, instead move to the next logical state. 
	(job_kill_process): Notify subscribed processes that we killed
	the job.
	(job_start, job_stop): Notify subscribed processes of a change of
	goal that doesn't result in an immediate state change.

	* init/event.c (event_trigger_edge, event_trigger_level): Swap
	order so that events are announced before processed.

	* init/control.c (control_handle): Handle requests to watch and
	unwatch jobs and events.
	* init/tests/test_control.c (test_cb_child, test_cb): Check that
	subscriptions work.

	* init/tests/test_control.c (test_cb_child): Add a sleep to avoid
	a race that upsets gdb, have tried this with a STOP/CONT interlock
	but can't seem to find where the child should reach first.

	* init/job.c (job_change_state): Notify the control handler.
	* init/event.c (event_trigger_edge, event_trigger_level): Pass
	event to the control handler.
	* init/tests/test_control.c (test_cb_child): Expect to receive
	job status events as well.
	* init/Makefile.am (test_event_LDADD, test_process_LDADD) 
	(test_job_LDADD): Add control.o to the linkage.

	* init/control.c (control_cb): Don't display an error for
	ECONNREFUSED, just remove any subscriptions.
	* init/tests/test_control.c (test_handle_job, test_handle_error):
	Clean up our subscriptions properly.

	* init/control.c (control_handle_job): Function to send out an
	UPSTART_JOB_STATUS message to subscribed processes whenever a
	job state changes.
	(control_handle_event): Function to send out an
	UPSTART_EVENT_TRIGGERED message to subscribed processes whenever
	an event is triggered.
	* init/control.h: Update.
	* init/tests/test_control.c (test_handle_job, test_handle_event):
	Check that the functions work properly.

	* init/control.c (control_handle): Handle messages that trigger
	edge and level events; subscribe the process to receive notification
	of job changes during the event.
	* init/tests/test_control.c (test_cb_child): Check that the messages
	are handled properly (without subscription check).

	* init/control.c (control_cb): Unsubscribe a process if it stops
	listening.

	* init/control.c (control_send): Copy the pointers in the new
	event messages.
	* init/tests/test_control.c (test_send): Check the pointers are
	copied across correctly.

	* init/control.c (control_subscribe): Add function to handle
	processes that want to subscribe to changes.
	(control_init): Initialise the subscriptions list.
	* init/control.h: Add structures and prototypes.
	* init/tests/test_control.c (test_subscribe): Test the function.

	* upstart/control.h (UpstartMsgType): add messages for triggering
	edge and level events, receiving the trigger for an event and for
	watching jobs and events.
	(UpstartEventTriggerEdgeMsg, UpstartEventTriggerLevelMsg)
	(UpstartEventTriggeredMsg, UpstartWatchJobsMsg)
	(UpstartUnwatchJobsMsg, UpstartWatchEventsMsg):
	(UpstartUnwatchEventsMsg): Add structures for the new messages.
	(UpstartMsg): And add them to the union.
	* upstart/control.c (WireEventPayload): The event messages can all
	share a wire payload type; the watch messages don't need any special
	payload.
	(upstart_send_msg_to): Add the payloads onto the wire.
	(upstart_recv_msg): And take the payloads back off the wire.
	* upstart/tests/test_control.c (test_messages): Test the new
	message types.

	* upstart/control.h (UpstartJobStatusMsg): add a process id.
	* upstart/control.c (WireJobStatusPayload): and here too.
	(upstart_send_msg_to): copy the process id onto the wire.
	(upstart_recv_msg): copy the process id from the wire.
	* init/control.c (control_handle): Fill in the pid from the job.
	* upstart/tests/test_control.c (test_messages): Check the pid gets
	passed across the wire properly.

	* init/control.c (control_cb): Disable the poll for write once the
	send queue becomes empty.

	* upstart/Makefile.am (libupstart_la_SOURCES): Correct ordering.

	* init/control.c (control_handle): Add missing break.

	* upstart/job.c (job_goal_name, process_state_name): For completeness
	add these two functions as well.
	* upstart/job.h: Update.
	* upstart/tests/test_job.c (test_goal_name) 
	(test_process_state_name): Test the new functions.

	* init/job.c (job_state_name): Move this utility function from here
	* upstart/job.c (job_state_name): to here so all clients can use
	it.
	* init/job.h: Update.
	* upstart/job.h: Update.
	* init/tests/test_job.c (test_state_name): Move the test case from here
	* upstart/tests/test_job.c: to here as well.
	* upstart/Makefile.am (libupstart_la_SOURCES): Build and link job.c
	(TESTS): Run the job test cases
	(test_job_SOURCES, test_job_LDFLAGS, test_job_LDADD): Details for
	job test case binary.
	* init/Makefile.am (test_job_LDADD, test_process_LDADD) 
	(test_event_LDADD): Link to libupstart.la

	* init/control.c: Code to handle the server end of the control
	socket, a bit more complex than a client as we want to avoid
	blocking on malcious clients.
	* init/control.h: Prototypes.
	* init/tests/test_control.c: Test the control code.
	* init/Makefile.am (init_SOURCES): Build and link control.c
	using the control.h header
	(init_LDADD): Link to libupstart as well
	(TESTS): Build and run the control test suite.
	(test_control_SOURCES, test_control_LDFLAGS, test_control_LDADD):
	Details for control test suite binary.

	* upstart/control.c: Add a way to disable the safety checks.
	* upstart/tests/test_control.c (test_free): Fix bad test case.

	* upstart/control.c (upstart_recv_msg): fixed bogus return type
	for recvmsg from size_t to ssize_t so we don't infiniloop on error.

	* upstart/control.c (upstart_send_msg_to, upstart_recv_msg): Avoid
	job_start as the short-cut for assigning name, as that might become
	a more complex message eventually.  Use job_query instead.

	* upstart/control.c (upstart_free): Add wrapper function around
	nih_free so we're a proper library and don't expose libnih too much
	(upstart_recv_msg): Stash the sender pid in an argument.
	* upstart/control.h: Update.
	* upstart/tests/test_control.c (test_recv_msg): Test pid is
	returned properly.
	(test_free): Test the nih_free wrapper.

	* init/job.c (job_run_script): Document future FIXME.

	* init/exent.h, init/job.h, init/process.h: Fix up headers.

	* upstart/control.c, upstart/control.h, upstart/errors.h,
	upstart/job.h, upstart/libupstart.h: Fix up headers.

	* upstart/control.c: Write the code to handle the control socket
	and communication over it; turns out this was possible to write so
	that both ends are handled in the same code.
	* upstart/control.h: Structures and prototypes.
	* upstart/tests/test_control.c: Test the new code.

	* upstart/Makefile.am (libupstart_la_LIBADD): Link to libnih

	* upstart/errors.h: Header file containing errors raised by
	libupstart.
	* upstart/libupstart.h: Include errors.h

2006-08-15  Scott James Remnant  <scott@netsplit.com>

	* init/event.h: Add missing attribute for event_new()

	* init/job.h (JobGoal, JobState, ProcessState, ConsoleType): Move
	the enums from here
	* upstart/job.h: into here so that we can use them across the
	control socket.

	* Makefile.am (SUBDIRS): Build the libupstart library
	* configure.ac (AC_CONFIG_FILES): Generate upstart/Makefile
	* upstart/Makefile.am: Makefile for sub-directory
	* upstart/libupstart.ver: Linker version script.
	* upstart/libupstart.h: "Include everything" header file.

	* TODO: Update.

	* init/job.c (job_handle_child): Warn when processes are killed
	or exit with an abnormal status.  Warn when respawning.

	* init/job.c (job_handle_child): Respawn processes that were not
	supposed to have died.
	* init/tests/test_job.c (test_handle_child): Test the respawn code.

	* TODO: Update.

	* init/event.c (event_trigger_edge, event_trigger_level): Call
	job_handle_event so that we actually do something useful.
	* init/Makefile.am (test_event_LDADD): Link to process.o and job.o
	now that event.c calls code from job.

	* init/job.c (job_start_event): Function to start a job if an event
	matches.
	(job_stop_event): Function to stop a job if an event matches.
	(job_handle_event): Iterate the job list and dispatch the given event,
	causing jobs to be stopped or started using the above two functions.
	* init/job.h: Update.
	* init/tests/test_job.c: Test the new functions.

	* init/job.c (job_new): Initialise start_events and stop_events to
	an empty list.
	* init/job.h (Job): Add start_events and stop_events list heads.
	* init/tests/test_job.c (test_new): Check the lists are initialised
	correctly to the empty list.

	* init/event.c (event_match): Function to check events for equality.
	* init/event.h: Update.
	* init/tests/test_event.c (test_match): Test function.

	* init/job.c (job_change_state): Trigger the level event with the
	same name as the job, with the value taken from the state.
	* init/tests/test_job.c (test_change_state): Check the event
	gets set to the right values as we go.
	* init/Makefile.am (test_job_LDADD, test_process_LDADD): Link to
	event.o now that job.c uses code from there.

	* init/event.c (event_change_value): Rename event_set_value to this
	as we intended in the first place; makes it more consistent with job.
	Always change the value.
	(event_trigger_edge): Add a high-level function to trigger an edge
	event.
	(event_trigger_level): And another to trigger a level event with
	a given value, this inherits the "don't change it" functionality
	that was in event_set_value.
	* init/event.h: Update.
	* init/tests/test_event.c: Test new behaviours and functions.

	* init/event.c: Add simple code to keep track of events, whether
	they have been recorded or not and their current value if any.
	* init/event.h: Structures and prototypes.
	* init/tests/test_event.c: Test cases for event code.
	* init/Makefile.am (init_SOURCES): Build and link event.c using event.h
	(TESTS): Run the event test suite.
	(test_event_SOURCES, test_event_LDFLAGS, test_event_LDADD): Details
	for event test suite binary.

	* init/job.c (job_run_process, job_kill_process, job_kill_timer):
	Downgrade error messages to warning as they're not fatal.
	(job_change_state): Change info message to be more regular.

	* init/job.c (job_start): A very simple, but very necessary, function.
	Set the goal of the given job to JOB_START and kick it off.
	(job_stop): And its companion, cause a running job to be stopped.
	* init/job.h: Update.
	* init/tests/test_job.c: Test the functions.

	* init/job.c (job_handle_child): Child handler to kick jobs into
	the next state when their process dies.
	* init/job.h: Update.
	* init/tests/test_job.c (test_handle_child): Test the handler
	directly by just invoking it with various job states.

2006-08-14  Scott James Remnant  <scott@netsplit.com>

	* init/tests/test_process.c (test_kill): Use select rather than
	poll for consistency with other test cases.

	* init/job.c (job_kill_process): Add function to send the active
	process of a job the TERM signal, and then set a timer to follow
	up with the KILL signal if the job doesn't get cleaned up in time.
	(job_kill_timer): Timer callback to send the KILL signal; this
	does the same job as the child handler and puts the job into the
	next state as there's no point waiting around now.
	* init/job.h: Update.
	* init/tests/test_job.c (test_kill_process): Test both functions
	in one test case (as one is just the bottom half of the other).

	* init/tests/test_process.c (test_spawn): Use the right thing in
	the test case filename and unlink it to make sure.

	* init/job.c (job_change_state): Write the principal state gate
	function, called once a state has been left to enter the given new
	state (which one should determine with job_next_state).  Spawns
	the necessary processes or moves to the next appropriate state.
	* init/job.h: Update.
	* init/tests/test_job.c: Test the state changes.

	* init/job.c (job_run_process): Internal function to call
	process_spawn and update the job structure.
	(job_run_command): Simple(ish) wrapper for the above to split
	a command by whitespace, or use a shell if it needs more complex
	argument processing.
	(job_run_script): More complex wrapper that uses a shell to execute
	verbatim script, either using -c or a /dev/fd/NN and feeding the
	shell down a pipe to it.
	* init/job.h: Update.
	* init/tests/test_job.c: Test the new functions.

	* init/Makefile.am (init_SOURCES, TESTS): Reorder so that process.c,
	which is arguably lower level, comes first.
	(test_job_LDADD): Link the process code.
	(test_process_LDADD): Swap the order.

	* TODO: Update.

	* init/process.c (process_spawn): Correct typo (progress -> process),
	thanks Johan.

2006-08-12  Scott James Remnant  <scott@netsplit.com>

	* init/process.c (process_spawn): Correct formatting of function.
	* init/process.h (SHELL): Define the location of the shell, all in
	the spirit of not hard-coding stuff like this.

	* init/job.c (job_new): Initialise all structure members to zero
	as this doesn't happen automatically.

2006-08-10  Scott James Remnant  <scott@netsplit.com>

	* init/job.h (job_state_name): Declare as a const function.

2006-08-09  Scott James Remnant  <scott@netsplit.com>

	* init/job.c (job_next_state): State transition logic; this uses
	our departure from the specification (the goal) so that the state
	can always be currently accurate rather than suggestive.
	(job_state_name): Cute function to convert enum into a name.
	* init/job.h: Update.
	* init/tests/test_job.c (test_next_state): Test the transitions.
	(test_state_name): And the return values.

	* TODO: Add file to keep track of things.

	* init/job.c: Include nih/macros.h and nih/list.h
	* init/process.c: Include order fixing, include nih/macros.h
	* init/tests/test_job.c: Include nih/macros.h and nih/list.h
	* init/tests/test_process.c: Include nih/list.h

	* init/job.c: Include order fixing.
	(job_find_by_name): Function to find a job by its (unique) name.
	(job_find_by_pid): Function to find a job by the pid of its process.
	* init/job.h: Update.
	* init/tests/test_job.c (test_find_by_name, test_find_by_pid): Test
	new functions.

	* init/process.c (process_spawn): Spawn a process using the job
	details to set up the environment, etc.
	(process_setup_console): Set up the console according to the job.
	(process_setup_limits): Set up the limits according to the job.
	(process_setup_environment): Set up the environment according to
	the job.
	(process_kill): Simple function to send a kill signal or raise an
	error; mostly just a wrapper without any particular logic.
	* init/process.h: Prototypes and macros.
	* init/tests/test_process.c: Test cases.
	* init/Makefile.am (init_SOURCES): Build and link process.c and
	its header file.
	(TESTS): Run the process test suite.
	(test_process_SOURCES, test_process_LDFLAGS, test_process_LDADD):
	Details for process test sutie binary.

2006-08-08  Scott James Remnant  <scott@netsplit.com>

	* init/job.c (job_new): nih_list_free is necessary.
	* init/tests/test_job.c (test_new): Free job when done.

	* init/job.h: Header file to contain the definition of the Job
	structure and associated typedefs, etc.
	(JobGoal): In a divergence from the specification, we introduced a
	"goal" for a job which tells us which way round the state machine
	we're going (towards start, or towards stop).
	(JobState): Which means this always holds the current state, even
	if we're trying to get out of this state (ie. if we've sent the TERM
	signal to the running process, we're still in the running state until
	it's actually been reaped).
	(ProcessState): And in another divergence, we keep the state of the
	process so we know whether we need to force a state transition or
	can just expect one because something transient is happening.
	* init/job.c (job_new): Function to allocate a Job structure, set
	the pointers to NULL and other important members to sensible
	defaults.
	(job_init): Initialise the list of jobs.
	* init/tests/test_job.c: Test suite.
	* init/Makefile.am (init_SOURCES): Compile and link job.c using
	its header file.
	(TESTS): Run the job test suite.
	(test_job_SOURCES, test_job_LDFLAGS, test_job_LDADD): Details for the
	job test suite binary.

2006-08-02  Scott James Remnant  <scott@netsplit.com>

	* configure.ac: Check for C99

	* HACKING: Document dependency on libnih.

2006-07-27  Scott James Remnant  <scott@netsplit.com>

	* init/Makefile.am (DEFS): Append to the default DEFS list, rather
	than overriding, otherwise we lose HAVE_CONFIG_H

2006-07-13  Scott James Remnant  <scott@netsplit.com>

	* HACKING: Correct incorrect Bazaar URL.

	* AUTHORS: Change e-mail address to ubuntu.com.
	* HACKING: Update Bazaar and Release URLS.
	* configure.ac (AC_COPYRIGHT): Change copyright to Canonical Ltd.
	(AC_INIT): Change bug submission address to Launchpad.
	* init/main.c: Update header to use Canonical copyright and
	credit me as author.

2006-05-16  Scott James Remnant  <scott@netsplit.com>

	* init/main.c: Add the simplest template main.c
	* init/Makefile.am: Add template Makefile.am that builds init from
	main.c and links to libnih statically
	* configure.ac (AC_CONFIG_FILES): Configure nih and init subdirs.
	* Makefile.am (SUBDIRS): Recurse into nih and init subdirs.

2006-05-14  Scott James Remnant  <scott@netsplit.com>

	* ChangeLog: Initial project infrastructure created.<|MERGE_RESOLUTION|>--- conflicted
+++ resolved
@@ -1,32 +1,29 @@
 2013-07-03  James Hunt  <james.hunt@ubuntu.com>
 
-<<<<<<< HEAD
-	* Makefile.am: Remove intl directory.
-	* configure.ac: Use external gettext library.
-
-2013-07-02  James Hunt  <james.hunt@ubuntu.com>
-
-	* lib/Makefile.am: Make nih-dbus-tool generate code into the
-	  upstart/ directory as we need it there to allow the tests to run
-	  against a simulated installed header directory.
-	* lib/tests/test_libupstart.c: Remove unecessary include (which
-	  is now included automatically by upstart.h).
-
-2013-07-01  James Hunt  <james.hunt@ubuntu.com>
-
-	* lib/Makefile.am:
-	  - Install client library headers.
-	  - Add missing backslash.
-	* lib/upstart.h: Look in upstart/ sub-directory for
-	  auto-generated header files.
-=======
 	* extra/upstart-dbus-bridge.c: main(): Check nih_str_split() return.
 	* extra/upstart-event-bridge.c: main(): Check nih_str_split() return.
 	* extra/upstart-file-bridge.c: main():
 	  - Check nih_str_split() return.
 	  - Only attempt to extract PID from UPSTART_SESSION
 	    in user mode (LP: #1197225).
->>>>>>> 69fae0c6
+	* Makefile.am: Remove intl directory.
+	* configure.ac: Use external gettext library.
+
+2013-07-02  James Hunt  <james.hunt@ubuntu.com>
+
+	* lib/Makefile.am: Make nih-dbus-tool generate code into the
+	  upstart/ directory as we need it there to allow the tests to run
+	  against a simulated installed header directory.
+	* lib/tests/test_libupstart.c: Remove unecessary include (which
+	  is now included automatically by upstart.h).
+
+2013-07-01  James Hunt  <james.hunt@ubuntu.com>
+
+	* lib/Makefile.am:
+	  - Install client library headers.
+	  - Add missing backslash.
+	* lib/upstart.h: Look in upstart/ sub-directory for
+	  auto-generated header files.
 
 2013-06-28  James Hunt  <james.hunt@ubuntu.com>
 
