<<<<<<< HEAD
2013-11-15  Steve Langasek  <steve.langasek@ubuntu.com>

	* init/tests/test_state.c: test_log_serialise():
	  - simplify the test for unflushed logs; there's no need
	    to let any writes to the logfile succeed before serializing,
	    we only need one synchronization point to make sure we have a
	    non-empty log buffer.
	  - drop a spurious check of nih_io_watches at a point where its
	    content cannot possibly have changed.
	* test/test_util_common.h: drop TIMED_BLOCK() macro, no longer used.
=======
2013-11-16  Dmitrijs Ledkovs  <xnox@ubuntu.com>

	* init/xdg.c, util/Makefile.am, test/Makefile.am, init/conf.c:
	  - juggle user_mode & session_file from xdg.c to conf.c
	  - remove INITCTL_BUILD conditional compilation
	  - make it possible to use the same xdg.o in both init & initctl
	  - this is in preparation to handle subdir-objects automake option
>>>>>>> 92fb332d

2013-11-14  James Hunt  <james.hunt@ubuntu.com>

	* NEWS: Release 1.11

2013-11-13  James Hunt  <james.hunt@ubuntu.com>

	* init/tests/test_state.c: test_log_serialise():
	  - Added extra checks on nih_io_watches.
	  - Need to wait for logfile to be written to handle case where
	    NIH encounters EAGAIN.
	* test/test_util_common.h:
	  - Removed unused macros:
	    - TEST_FORCE_WATCH_UPDATE_TIMEOUT()
	    - TEST_FORCE_WATCH_UPDATE_TIMEOUT_SECS()
	  - Added TIMED_BLOCK() macro.

2013-11-12  James Hunt  <james.hunt@ubuntu.com>

	* extra/man/socket-event.7: PATH => SOCKET_PATH.
	* init/Makefile.am:
	  - Unset DBUS_SYSTEM_BUS_ADDRESS
	  - Explain unsetting vars.
	  - test_xdg: link to libtest_util_common.
	* init/tests/test_main.c:
	  - Include config.h to avoid local NIH test run failure.
	  - Remove test-specific XDG_CONFIG_HOME/XDG_RUNTIME_DIR handling and
	    call test_common_setup() and test_common_cleanup() instead.
	* init/tests/test_xdg.c: Remove test-specific
	  XDG_CONFIG_HOME/XDG_RUNTIME_DIR handling and call test_common_setup()
	  and test_common_cleanup() instead.
	* test/test_util_common.c: Added test_common_setup() and
	  test_common_cleanup().
	* util/Makefile.am:
	  - Unset DBUS_SYSTEM_BUS_ADDRESS
	  - Explain unsetting vars.
	* util/tests/test_initctl.c: Remove test-specific
	  XDG_CONFIG_HOME/XDG_RUNTIME_DIR handling and call test_common_setup()
	  and test_common_cleanup() instead.

2013-11-04  James Hunt  <james.hunt@ubuntu.com>

	* test/test_util_common.h: WAIT_FOR_FILE(): Check @path not
	  logfile.
	* util/tests/test_initctl.c: test_reexec(): Fixed behaviour and
	  comments for test "ensure 'set-env --global' persists across
	  session-init re-exec".

2013-11-03  James Hunt  <james.hunt@ubuntu.com>

	* init/job_class.c:
	  - job_class_new(): Set umask for job to current value for Session
	    Init by default (LP: #1240686).
	* init/job_process.c: Comments.
	* init/main.c: main(): Save current umask.
	* test/test_util_common.c:
	  - start_upstart_common(): Add extra param for inheriting environment
	    rather than hard-coding '--no-inherit-env'.
	  - start_upstart(: Updated call to start_upstart_common().
	* init/tests/test_main.c: Updated calls to start_upstart_common().
	* test/test_util_common.h: START_UPSTART(): Updated call to
	  start_upstart_common().
	* util/tests/test_initctl.c:
	  - Updated calls to start_upstart_common().
	  - test_umask(): New tests:
	    - "ensure Session Init inherits umask by default"
	    - "ensure Session Init defaults umask with '--no-inherit-env'"

2013-11-03  James Hunt  <james.hunt@ubuntu.com>

	* scripts/pyupstart.py:
	  - dbus_encode(): Comments.
	  - Upstart::_idle_create_job_cb(): Pass retain option.
	  - Upstart::job_create(): Allow specification of retain option to keep
	    job configuration file on object destruction.
	  - Upstart::job_recreate(): New method to vivify a Job object using an
	    existing job configuration file.
	  - Job::__init__(): New 'retain' and 'reuse_path' options.
	  - Job::get_instance(): New method to obtain a Jobs JobInstance.
	  - Job::get_dbus_instance(): Renamed from get_instance().
	  - JobInstance::destroy(): NOP for 'retain'ed jobs.
	* scripts/tests/test_pyupstart_system_init.py:
	  - test_pid1_reexec():
	    - Retain the job configuration to allow the object to be recreated
	      after re-exec.
	* scripts/tests/test_pyupstart_session_init.py:
	  - test_session_init_reexec: Add job creation for parity with
	    test_pid1_reexec().

2013-11-03  James Hunt  <james.hunt@ubuntu.com>

	* extra/upstart-file-bridge.c:
	  - create_handler(): Use original_file() for directories
	    (LP: #1221466, #1222702).
	  - watched_dir_new(): Additional assert.
	  - watched_file_new():
	    - Additional assert.
	    - Store original directory path in file object to ensure reliable
	      matching for directories.
	* scripts/tests/test_pyupstart_session_init.py: Added file bridge tests
	  for directory creation, modification and deletion.

2013-10-25  James Hunt  <james.hunt@ubuntu.com>

	* dbus/com.ubuntu.Upstart.xml: Added 'NotifyDBusAddress' method.
	* init/control.c:
	  - control_bus_open(): Connect to the D-Bus bus specified
	    by control_bus_address when running as a Session Init (LP: #1203595, #1235649).
	  - control_disconnected(): Display calculated bus type rather than hard-coding.
	  - control_handle_bus_type(): Removed.
	  - control_get_bus_type(): Determine type of D-Bus bus that will be used.
	  - control_notify_dbus_address(): Implementation of D-Bus 'NotifyDBusAddress' method
	    that sets control_bus_address.
	* init/main.c:
	  - main():
	    - Just check USE_SESSION_BUS_ENV variable rather than calling
	      control_handle_bus_type().
	    - Don't register SIGUSR1 handler for Session Init.
	  - usr1_handler(): Display calculated bus type rather than hard-coding.
	* init/test_control.c: Updated strings used by tests which check error
	  messages to include 'D-Bus'.
	* util/initctl.c: Added new 'notify-dbus-address' command.
	* util/man/initctl.8:
	  - Documentation for new 'notify-dbus-address' command.
	  - reset-env: Troff fix.
	  - Explain '--user' implicit in user mode.
	* util/tests/test_initctl.c: test_dbus_connection(): New function providing
	  the following new tests:
	  - "ensure non-priv non-Session Init connects to D-Bus session bus on startup".
	  - "ensure Session Init does not connect to D-Bus session bus on startup".
	  - "ensure Session Init connects to D-Bus session bus when notified".
	  - "ensure Session Init does not connect to another bus when notified twice".

2013-10-25  Steve Langasek  <steve.langasek@ubuntu.com>

	* init/main.c, init/system.c, init/system.h: allow mount options
	  to be passed to system_mount(), and pass the right options when
	  mounting /dev/pts to match the permissions set by either
	  initramfs-tools or mountall.  LP: #1244763.

2013-10-24  James Hunt  <james.hunt@ubuntu.com>

	* init/environ.c: Comment.
	* init/job_process.c: Formatting.
	* init/test_environ.c:
	  - test_add(): New test:
	    - "using bare word with no corresponding variable set in environment"
	  - test_remove(): New function ("the missing test") containing 8 new tests:
	    - "remove name=value pair with empty table"
	    - "remove bare name with empty table"
	    - "remove name=value from table of size 1"
	    - "remove bare name from table of size 1"
	    - "remove first name=value entry from table of size 2"
	    - "remove first bare name entry from table of size 2"
	    - "remove last name=value entry from table of size 2"
	    - "remove last bare name entry from table of size 2"
	* init/tests/test_state.c: Removed some redundant JSON upgrade
	  tests and renamed some existing data files to reflect the
	  serialisation format version they encapsulate.
	* test/test_util_common.c: get_initctl(): Added environment checks.

2013-10-23  Dmitrijs Ledkovs  <xnox@ubuntu.com>

	* extra/upstart-socket-bridge.c: use SOCKET_PATH in our event
	  environment, instead of clobbering PATH.  (LP: #1235480)

2013-10-23  James Hunt  <james.hunt@ubuntu.com>

	* util/initctl.h: IS_INIT_EVENT(): Ignore session end event when
	  running in user mode (for 'check-config').

2013-10-17  James Hunt  <james.hunt@ubuntu.com>

	* test/tests/test_util_check_env.c:
	  - check_for_overlayfs(): Only consider temporary work area.

2013-10-16  James Hunt  <james.hunt@ubuntu.com>

	* test/tests/test_util_check_env.c: New test to look for
	  overlayfs filesystems which could cause tests to fail.
	* test/Makefile.am: Added test_util_check_env meta-test.
	* test/test_util_common.c: Formatting.

2013-10-14  James Hunt  <james.hunt@ubuntu.com>

	* init/job_class.c: job_class_environment_clear(): Utility function
	  exposed primarily to allow tests to invalidate job_environ.
	* init/tests/test_state.c:
	  - Added appropriate calls to job_class_environment_clear().
	  - New JSON data tests added:
	    - upstart-no-job-environ.json
	    - upstart-with-job-environ.json
	    - session-init-no-job-environ.json
	    - session-init-with-job-environ.json
	    - session-init-with-modified-job-environ.json

2013-10-11  James Hunt  <james.hunt@ubuntu.com>

	* init/job_class.c:
	  - job_class_serialise_job_environ(): New function to serialise global
	    job environment table.
	  - job_class_deserialise_job_environ(): New function to deserialise global
	    job environment table.
	* init/state.c:
	  - state_to_string(): Serialise global job environment table
	    (LP: #1238078).
	  - state_from_string(): Deserialise global job environment table.
	  - _state_deserialise_str_array(): Don't attempt to free array if type
	    check fails.
	* test/test_util_common.c:
	  - session_init_reexec(): New.
	  - set_upstart_session(): Whitespace.
	* test/test_util_common.h: REEXEC_UPSTART(): Update to handle Session
	  Inits too.
	* util/man/initctl.8: Clarify 'set-env' behaviour.
	* util/tests/test_initctl.c: New tests:
	  - "ensure 'set-env' persists across session-init re-exec".
	  - "ensure 'set-env --global' persists across session-init re-exec".

2013-10-04  Steve Langasek  <steve.langasek@ubuntu.com>

	* extra/upstart-local-bridge.c: use SOCKET_PATH in our event
	  environment, instead of clobbering PATH.  (LP: #1235480)
	* extra/conf/upstart-file-bridge.conf: fix the start condition to
	  comply with the intent, that we start the file bridge only once
	  the filesystem is up. (LP: #1235387)

2013-10-04  James Hunt  <james.hunt@ubuntu.com>

	* extra/upstart-local-bridge.c:
	  - socket_reader():
	    - Handle event emission in new function emit_event().
	    - Check that data is printable.
	    - Allow input to be a set of pairs (LP: #1234898).

2013-10-03  James Hunt  <james.hunt@ubuntu.com>

	* util/tests/test_utmp.c: Update remaining tests to pause
	  between writing utmp(x) records and reading them back to allow
	  tests to detect whether the expected new records have replaced
	  the artificially created original ones (LP: #1089159).

2013-10-02  James Hunt  <james.hunt@ubuntu.com>

	* test/test_util_common.c:
	  - set_upstart_session(): Call get_initctl_binary() rather than using
	    define value.
	  - get_initctl(): As above.
	  - get_initctl_binary(): Check that file exists for parity with
	    get_upstart_binary().

2013-10-01  James Hunt  <james.hunt@ubuntu.com>

	* extra/upstart-file-bridge.c:
	  - upstart_job_added(): Make quieter in manner consistent with
	    the other bridges (only display output in debug mode).
	  - upstart_job_removed(): As above.

2013-09-26  James Hunt  <james.hunt@ubuntu.com>

	* init/event.c: event_pending_handle_jobs(): Don't re-iterate job classes
	  unless quiescing.

2013-09-26  James Hunt  <james.hunt@ubuntu.com>

	* init/event.c: event_pending_handle_jobs(): Force quiesce when all job
	  instances have finished to speed session shutdown.
	* init/job_process.c: job_process_jobs_running(): Only consider job
	  instances with associated pids to avoid abstract jobs confusing the
	  shutdown.
	* init/quiesce.c:
	  - quiesce(): Optimise session shutdown 
	    - Skip wait phase if no jobs care about the 'session-end' event
	      (LP: #1227212).
	    - Stop already running instances if other jobs care about
	      'session-end' to allow the already-running jobs to shut down in
	       parallel with the newly-started session-end jobs.
	  - quiesce_wait_callback():
	    - Simplify logic.
	    - Improve wait phase checks to detect earliest time to finalise.
	  - quiesce_finalise(): Display time to shutdown.
	  - quiesce_complete(): New function to force final shutdown phase.
	  - quiesce_event_match(): New function to determine if any jobs
	    'start on' contains a particular event.
	  - quiesce_in_progress(): Determine if shutdown is being handled.
	* test/test_util_common.c:
	  - _start_upstart(): Call get_upstart_binary() rather than relying on
	    UPSTART_BINARY define.
	  - start_upstart_common(): Remove '--no-startup-event' as this is now
	    needed by a test.
	  - get_upstart_binary(): Assert that file exists.
	  - file_exists(): New helper function.
	* test/test_util_common.h: Typo and prototype.
	* util/tests/test_initctl.c: test_quiesce():
	  - New test "session shutdown: one long-running job which starts on
	    startup".
	  - Adjusted expected shutdown times.

2013-09-19  James Hunt  <james.hunt@ubuntu.com>

	* init/control.c: Typo.
	* init/main.c: Add '--no-dbus' command-line option.
	  init/man/init.8: Added '--no-dbus' option.
	* util/tests/test_initctl.c: test_no_dbus(): New test
	  to test '--no-dbus' option.

2013-09-12  Steve Langasek  <steve.langasek@ubuntu.com>

	* configure.ac:
	  - correct the copyright notice.
	* extra/Makefile.am:
	  - don't pass cflags from unrelated libraries when building, only
	    pass them to those bridges which use the relevant libraries.
	* init/tests/test_job_process.c: adjust test case to not key on the
	  text of error messages which will vary depending on whether
	  /bin/sh is dash or bash; and use TEST_STR_MATCH so that in the
	  event of future failures, we know why it's failing.

2013-09-05  James Hunt  <james.hunt@ubuntu.com>

	* util/tests/test_initctl.c: test_quiesce():
	  - Improve kill checks on job processes.
	  - Assert precisely which job processes are expected to be running
	    after the Session Init has exited (particularly important for jobs
	    that 'start on session-end' since they may be running in a System
	    Shutdown scenario).

2013-08-28  James Hunt  <james.hunt@ubuntu.com>

	* util/tests/test_initctl.c: test_quiesce(): Clean up any
	  processes that the Session Init couldn't before it shut down.

2013-08-23  James Hunt  <james.hunt@ubuntu.com>

	* NEWS: Release 1.10

2013-08-15  James Hunt  <james.hunt@ubuntu.com>

	* configure.ac:
	  - Allow udev bridge to be disabled.
	* extra/Makefile.am:
	  - Ensure source for upstart-udev-bridge is distributed,
	    regardless of whether the local system is able to build it,
	    or has disabled building it.
	  - Add missing DCONF_CFLAGS.
	  - Ensure upstart-dconf-bridge sources are always distributed,
	    regardless of whether the local system is able to build it, or has
	    disabled building it.

2013-08-06  James Hunt  <james.hunt@ubuntu.com>

	* README.tests: Explanation of the tests and how to run them.
	* Makefile.am: Ensure README.tests gets distributed.
	* scripts/tests/__init__.py: Empty file to allow python3's unittest
	  module to auto-discover tests.
	* scripts/Makefile.am: Ensure __init__.py gets distributed.
	* scripts/tests/test_pyupstart_session_init.py: TestSessionUpstart.setUp():
	  Created XDG_RUNTIME_DIR if necessary (for example if running as root).
	* scripts/tests/test_pyupstart_system_init.py: TestSystemUpstart.setUp():
	  Skip test if not running as root rather than asserting.

2013-07-31  James Hunt  <james.hunt@ubuntu.com>

	* init/quiesce.c: quiesce_finalise(): Move cleanup to main()
	  since the NIH main loop may be iterated once more before
	  shutdown.

2013-07-30  James Hunt  <james.hunt@ubuntu.com>

	* scripts/Makefile.am: Distribute python module and tests,
	  but don't install them.
	* scripts/pyupstart.py:
	  - Renamed from python-upstart.py.
	  - Upstart:connect(): Added a force parameter to reconnect even if
	    already connected.
	  - Upstart.reconnect(): Utility method.
	  - Upstart.polling_connect(): Call version() to ensure the connection
	    is usable.
	  - New methods to query internal Upstart state.
	* scripts/tests/test_pyupstart_session_init.py: Session tests extracted
	  from python-upstart.py.
	* scripts/tests/test_pyupstart_system_init.py: New PID 1 tests.
	* extra/man/dconf-event.7: New man page.
	* extra/man/upstart-dconf-bridge.8: New man page.
	* extra/upstart-dconf-bridge.c: Bridge will now only emit
	  events on dconf changes if any jobs care about them
	  (unless --always is specified).
	* extra/conf-session/upstart-dconf-bridge.conf: Sample conf
	  file for dconf bridge.
	* extra/Makefile.am: Added dconf bridge man pages and sample
	  conf to distribution.

2013-07-25  James Hunt  <james.hunt@ubuntu.com>

	* extra/Makefile.am: Renamed to upstart-local-bridge.
	* extra/man/upstart-local-bridge.8: Removed inet type details.
	* extra/upstart-local-bridge.c:
	  - Removed inet socket handling.
	  - General clean-up.

2013-07-24  James Hunt  <james.hunt@ubuntu.com>

	* extra/man/upstart-text-bridge.8: Added extra variables.
	* extra/upstart-text-bridge.c: socket_reader():
	  - Fixed assertion failure caused by passing invalid address of fd.
	  - Added new standard environment variables to event.

2013-07-24  James Hunt  <james.hunt@ubuntu.com>

	* extra/upstart-dbus-bridge.c: signal_filter(): Use inttype
	  macros to ensure portability.

2013-07-23  James Hunt  <james.hunt@ubuntu.com>

	* extra/upstart-text-bridge.c: New bridge.
	* extra/Makefile.am: Updated for new bridge.
	* extra/man/upstart-text-bridge.8: New man page.
	* extra/Makefile.am: Added man page for text-bridge.

2013-07-19  Dmitrijs Ledkovs  <xnox@ubuntu.com>

	* init/session.c: fix a bug in session_from_index to handle more
	than one session.
	* init/tests/test_state.c: add a test_sesion_upgrade_stale with 2
	stale chroot sessions.

2013-07-19  James Hunt  <james.hunt@ubuntu.com>

	* init/main.c: main(): Don't set debug log prioirity when running
	  as a non-priv user by default (LP: #1201865).

2013-07-19  James Hunt  <james.hunt@ubuntu.com>

	* scripts/python-upstart.py: Updates for XDG_RUNTIME_DIR based
	  on review comments.

2013-07-18  James Hunt  <james.hunt@ubuntu.com>

	* extra/conf-session/: Addition of example jobs for Session Inits.

2013-07-17  James Hunt  <james.hunt@ubuntu.com>

	* init/tests/test_state.c:
	  - test_session_serialise(): Added new test "Ensure session
	    deserialisation does not create JobClasses" to assert
	    new session deserialisation behaviour.
	  - test_session_upgrade2(): Finished writing this test - it now creates
	    a fake chroot path, updates the JSON so that all references to the
	    chroot session refer to the temporary chroot path, creates 2 jobs
	    and then performs the serialisation/deserialisation.
	* init/tests/test_util.c:
	  - ensure_env_clean():
	    - Comments.
	    - Added log_unflushed_files.
	  - clean_env(): New function that re-initialises the common
	    data structures.
	* test/test_util_common.c: search_and_replace(): New function.

2013-07-16  Colin Watson  <cjwatson@ubuntu.com>

	* configure.ac: Use json-c rather than json if available.

2013-07-16  James Hunt  <james.hunt@ubuntu.com>

	* init/tests/data/upstart-session2.json: New JSON used by
	  test_session_upgrade2().
	* init/Makefile.am: Added upstart-session.json and upstart-session2.json
	  to TEST_DATA_FILES.
	* init/conf.c: conf_source_deserialise_all(): Assert that no conf
	  sources have yet been deserialised since now session deserialisation
	  avoids creating chroot conf sources (see below).
	* init/job_class.c: job_class_deserialise_all(): Formatting.
	* init/session.c: session_deserialise_all(): Don't create ConfSources
	  for each Session (since they are not actually used).
	* init/tests/test_state.c:
	  - test_upgrade(): Call ensure_env_clean() both before each test and
	    after the last test to ensure it left the environment clean.
	  - test_session_upgrade(): Clear up sessions.
	  - test_session_upgrade2(): New test.
	* init/tests/test_util.c: ensure_env_clean(): New function abstracted
	  from code in test_upgrade().

2013-07-15  James Hunt  <james.hunt@ubuntu.com>

	* init/state.c:
	  - state_deserialise_resolve_deps(): Look up class
	    conventionally using name and session since existing indexing
	    code unreliable as referencing a hash.
	  - state_index_to_job_class(): Removed.
	* init/tests/test_state.c: test_session_upgrade(): Add check to ensure
	  session job with same name as NULL session job does not stop latter
	  being deserialised.

2013-07-12  Dmitrijs Ledkovs  <xnox@ubuntu.com>

	* init/tests/data: upstart-session.json: add stateful re-exec
	tests with chroot session. (LP: #1200264)

	* init/state.c: state_deserialise_resolve_deps(): properly account
	at dependency resolution stage for skipped job_classes from chroot
	sessions when those got deserialised. Fixes above unit test.

2013-07-11  James Hunt  <james.hunt@ubuntu.com>

	* init/conf.c: conf_source_deserialise_all(): Assert that any
	  existing ConfSources relate to chroot sessions, created as
	  part of the earlier Session deserialisation. (LP: #1199778)
	* init/state.c: Formatting.

2013-07-09  James Hunt  <james.hunt@ubuntu.com>

	* {configure.ac,Makefile.am}: Allow upstart-dconf-bridge to be
	  disabled even if dependencies are available (--disable-dconf-bridge).
	* extra/upstart-dconf-bridge.c: Changed event name to simply 'dconf'
	  with fixed first argument of 'TYPE=changed' for consistency with
	  other bridge events and to accommodate future dconf API changes.

2013-07-08  James Hunt  <james.hunt@ubuntu.com>

	* extra/upstart-dconf-bridge.c: dconf_changed():
	  - Simplified logic after desrt clarified 'changed' signal
	  behaviour.

2013-07-05  James Hunt  <james.hunt@ubuntu.com>

	* extra/upstart-dconf-bridge.c:
	  - Added DCONF_EVENT.
	  - Reformatted to be more consistent with other bridges.
	  - main():
	    - Connect to UPSTART_SESSION rather than D-Bus session bus.
	    - Handle generation of pidfile name.
	  - dconf_changed():
	    - Correct path logic and ensure that if the changes array contains
	      values that they are separated correctly from the prefix.

2013-07-04  James Hunt  <james.hunt@ubuntu.com>

	* NEWS: Release 1.9.1

2013-07-04  James Hunt  <james.hunt@ubuntu.com>

	* Perform 2-pass generation of libupstart.pc to ensure library
	  version specified correctly.

2013-07-03  James Hunt  <james.hunt@ubuntu.com>

	* extra/upstart-dbus-bridge.c: main(): Check nih_str_split() return.
	* extra/upstart-event-bridge.c: main(): Check nih_str_split() return.
	* extra/upstart-file-bridge.c: main():
	  - Check nih_str_split() return.
	  - Only attempt to extract PID from UPSTART_SESSION
	    in user mode (LP: #1197225).
	* Makefile.am: Remove intl directory.
	* configure.ac: Use external gettext library.

2013-07-02  James Hunt  <james.hunt@ubuntu.com>

	* lib/Makefile.am: Make nih-dbus-tool generate code into the
	  upstart/ directory as we need it there to allow the tests to run
	  against a simulated installed header directory.
	* lib/tests/test_libupstart.c: Remove unecessary include (which
	  is now included automatically by upstart.h).

2013-07-01  James Hunt  <james.hunt@ubuntu.com>

	* lib/Makefile.am:
	  - Install client library headers.
	  - Add missing backslash.
	* lib/upstart.h: Look in upstart/ sub-directory for
	  auto-generated header files.

2013-06-28  James Hunt  <james.hunt@ubuntu.com>

	* NEWS: Release 1.9

2013-06-28  James Hunt  <james.hunt@ubuntu.com>

	* init/Makefile.am:
	  - Avoid defining test list twice.
	  - Append $(EXEEXT) where appropriate to appease automake.

2013-06-27  James Hunt  <james.hunt@ubuntu.com>

	* lib/Makefile.am: Added dependency on libtest_util_common.
	* lib/tests/test_libupstart.c: 
	  - Use test_util_common.
	  - test_libupstart():
	    - Start a private D-Bus server and Session Init to handle possibility
	      of building on systems not using Upstart as PID 1.
	    - Ensure XDG_RUNTIME_DIR is available, required for
	      'initctl list-sessions'.
	  - main(): Disable tests if required environment not available (as done
	    for test_initctl).
	* test/test_util_common.c:
	  - wait_for_upstart(): Pass pid of session init to pass to
	    set_upstart_session().
	  - set_upstart_session(): Now accepts a session init pid to allow
	    filtering of sessions and remove limitations of this function.
	* test/test_util_common.h:
	  - REEXEC_UPSTART(): Updated for changed wait_for_upstart() parameter.
	* util/tests/test_initctl.c:
	  - Moved in_chroot() and dbus_configured() to test_util_common.c.

2013-06-26  James Hunt  <james.hunt@ubuntu.com>

	* extra/Makefile.am: Add man pages and conf file.
	* extra/upstart-dbus-bridge.c: Only emit events if any jobs care
	  about them.
	* extra/conf/upstart-dbus-bridge.conf: New configuration file.
	* extra/man/dbus-event.7: New man page.
	* extra/man/upstart-dbus-bridge.8: New man page.
	* extra/upstart-dbus-bridge.c:
	  - Comments and formatting.
	  - main(): Default to an appropriate bus.
	  - signal_filter(): Display signal details when run with --debug.
	* init/log.c: log_clear_unflushed(): Remove log->io assertions as the
	  state cannot be reliably determined when remote_closed is set
	  (LP: #1188642).

2013-06-24  James Hunt  <james.hunt@ubuntu.com>

	* init/Makefile.am: Added missing json file to TEST_DATA_FILES.

2013-06-21  James Hunt  <james.hunt@ubuntu.com>

	* init/quiesce.c: quiesce_show_slow_jobs(): Change message log level
	  to ensure it is displayed by default.

2013-06-20  James Hunt  <james.hunt@ubuntu.com>

	* init/quiesce.c: quiesce_show_slow_jobs(): Don't free static string
	  (LP: #1190526).

2013-06-05  James Hunt  <james.hunt@ubuntu.com>

	* init/tests/data/upstart-1.8+apparmor.json: New test data file.
	* init/tests/data/upstart-1.8+full_serialisation-apparmor.json:
	  New test data file.
	* init/tests/data/upstart-1.8+full_serialisation+apparmor.json:
	  New test data file.
	* init/tests/test_state.c:
	  - test_upgrade(): Re-initialise lists and hashes as a convenience to
	    the tests.
	  - test_upstart_with_apparmor_upgrade(): New test to ensure Upstart can
	    parse the current 1.8 format JSON with the addition of the AppArmor
	    serialisation (but crucially *without* the full serialisation data
	    (EventOperator, etc).
	  - test_upstart_full_serialise_without_apparmor_upgrade(): New test to
	    ensure Upstart can parse the current 1.8 format JSON with the
	    addition of the full serialisation data (EventOperator, etc),
	    but _without_ the AppArmor serialisation.
	  - test_upstart_full_serialise_with_apparmor_upgrade(): New test to
	    ensure Upstart can parse the current 1.8 format JSON with the
	    addition of the full serialisation data (EventOperator, etc),
	    and the AppArmor serialisation.
	* init/state.c: state_from_string(): Check if ConfSources
	  exist in the serialisation data to allow distinction between
	  ConfSources not present and failing to deserialise them.

2013-06-04  James Hunt  <james.hunt@ubuntu.com>

	* init/event.c: event_deserialise(): Revert to checking JSON for
	  blockers to avoid reliance on JSON serialisation data format version.
	* init/event_operator.h: Fix misplacement of NIH_END_EXTERN.
	* init/state.c: Remove serialisation version code since the autoconf
	  approach of detecting the format of the JSON is safer.
	* init/state.h: Remove STATE_VERSION.

2013-06-03  James Hunt  <james.hunt@ubuntu.com>

	* util/tests/test_initctl.c:
	  - test_no_inherit_job_env(): New function to test --no-inherit-env.
	  - test_job_env():
	    - Move code that sets HOME+PATH if not set from
	      test_default_job_env() so that test_no_inherit_job_env() can make
	      use of it.
	    - Session file cleanup tweaks to work with test_no_inherit_job_env().

2013-05-31  James Hunt  <james.hunt@ubuntu.com>

	* init/job_class.c: job_class_environment_init(): Copy inits environment
	  to the default job class environment for user mode where appropriate.
	  (LP: #1159895).
	* init/job_process.c: job_process_run(): Don't copy inits environment
	  into the job instances environment table as those values are now
	  already in the table.
	* util/tests/test_initctl.c: Updates for new behaviour (where
	  'list-env' will now contain the entire environment of the init
	  process, not just those variables explicitly set via set-env).
	* util/man/initctl.8: Update on behaviour.

	[ Eric S. Raymond <esr@thyrsus.com> ]
	* init/man/init.5: Fix unliftable markup (LP: #1185108).

2013-05-30  James Hunt  <james.hunt@ubuntu.com>

	* lib/Makefile.am:
	  - Use plain-text ABI dump, rather than .tar.gz version to allow
	    changes to be easily diff'ed.
	  - Pass path to official ABI to script to avoid script determining it.
	* lib/run_abi_checker.sh.in: Use provided official ABI path.
	* Renamed lib/abi_dumps/ to lib/abi/.

2013-05-27  Marc Deslauriers  <marc.deslauriers@ubuntu.com>

	* init/job.c: Don't check for user mode when trying to load an
	  AppArmor profile. User mode is supported as root, and upstart
	  can be run as a user without being in user mode.
	* init/man/init.5: Adjust man page.

2013-05-24  Marc Deslauriers  <marc.deslauriers@ubuntu.com>

	* init/job_process.c: Allow environment variables in apparmor
	  switch stanzas.
	* init/apparmor.[ch]: Use a profile name instead of a Job so we
	  can use environment variables.

	[ James Hunt <james.hunt@ubuntu.com> ]
	* init/log.c:
	  - log_clear_unflushed(): Expand assertion to handle scenario
	    where the NihIo is still valid but empty (since the data now
	    exists on the unflushed list).
	  - log_read_watch(): Handle EINTR.
	* configure.ac: Add --disable-abi-check option to allow ABI
	  check to be skipped.

2013-05-23  Marc Deslauriers  <marc.deslauriers@ubuntu.com>

	* init/tests/test_state.c: An unused process is actually supposed
          to be NULL. Fix test.
	* init/process.c: Adjust to leave unused process as NULL.

	[ James Hunt <james.hunt@ubuntu.com> ]
	* lib/Makefile.am:
	  - Fix library LDFLAGS.
	  - Added test program.
	* lib/tests/test_libupstart.c: Basic library test.

2013-05-22  James Hunt  <james.hunt@ubuntu.com>

	* Added libupstart library, built from auto-generated
	  D-Bus bindings. To avoid ABI breakage, build calls
	  abi-compliance-checker(1), if available.

2013-05-17  Marc Deslauriers  <marc.deslauriers@ubuntu.com>

	* init/process.c: Fix deserialising with PROCESS_SECURITY.
	* init/tests/data/upstart-pre-security.json: Added new file to
	  test importing serialisation data without security elements.
	* init/tests/test_state.c: Added new data format test.

2013-05-15  Marc Deslauriers  <marc.deslauriers@ubuntu.com>

	* init/apparmor.[ch]: AppArmor profile helper.
	* init/Makefile.am: Added AppArmor profile helper.
	* init/errors.h: Added SECURITY_ERROR.
	* init/job.c:
	  - Added new JOB_SECURITY state and PROCESS_SECURITY process.
	  - Fix job_deserialise() for new PROCESS_SECURITY process.
	* init/job.h: Added new JOB_SECURITY state.
	* init/job_class.[ch]: Added apparmor_switch to hold the new
	  "apparmor switch" stanza.
	* init/job_process.c:
	  - Switch to new AppArmor profile.
	  - Handle PROCESS_SECURITY process.
	* init/job_process.h: Added JOB_PROCESS_ERROR_SECURITY.
	* init/man/init.5: Document new AppArmor stanzas.
	* init/parse_job.c: Parse new "apparmor" stanzas.
	* init/process.[ch]: Add PROCESS_SECURITY.
	* init/tests/test_job.c: Add new tests, and adjust existing ones.
	* init/tests/test_job_class.c: Added apparmor_switch.
	* init/tests/test_parse_job.c: Test new AppArmor stanza parsing.
	* init/tests/test_process.c: Added PROCESS_SECURITY tests.
	* init/tests/test_state.c: Test apparmor_switch and
	  PROCESS_SECURITY.

2013-05-13  James Hunt  <james.hunt@ubuntu.com>

	* init/state.c: stateful_reexec(): Specify all values for array
	  initialiser.

2013-05-10  James Hunt  <james.hunt@ubuntu.com>

	Revert to not supporting deserialisation of JobClasses with associated
	user/chroot sessions to avoid behavioural change for now.
	
	* init/job_class.c: 
	  - job_class_deserialise(): Revert to failing if associated session is
	    non-NULL.
	  - job_class_deserialise_all(): Revert to ignoring failure to
	    deserialise a JobClass iff it has a non-NULL associated session.
	* init/state.c: 
	  - state_to_string(): Provide some diagnostics if serialisation fails.
	  - state_from_string(): Provide some diagnostics if deserialisation fails.
	  - state_deserialise_resolve_deps(): Ignore failure to lookup JobClass
	    iff it has an associated user/chroot session.
	  - state_deserialise_blocking(): Revert to ignoring failure to
	    deserialise a Blocked object that is associated with a Job whose
	    JobClass has a non-NULL session.
	* init/tests/test_state.c: test_blocking(): Revert test to assert that
	  blocked job with non-NULL session is ignored.

2013-05-09  James Hunt  <james.hunt@ubuntu.com>

	* init/job.c: job_serialise(): Corrected logic for handling 'stop on'
	  condition.
	* init/job_class.c: job_class_deserialise(): Only check type after JSON
	  queried (thanks Coverity).

2013-05-08  James Hunt  <james.hunt@ubuntu.com>

	* init/Makefile.am: Link test_util to test_event_operator.
	* init/conf.c: conf_source_deserialise_all(): Assert conf_sources is
	  empty.
	* init/control.h: control_get_job(): Use job_class_get_registered()
	  rather than redundant job_class_find().
	* init/event_operator.c:
	  - Typos and formatting.
	  - event_operator_serialise(): Conditionally encode name and env.
	  - event_operator_deserialise(): Treat env as a string array, not an
	    environ array to ensure values are not discarded unless they contain '='.
	* init/job.c:
	  - job_deserialise(): Check JSON type for 'stop on' prior to attempting value extraction.
	  - job_find():
	    - Make job_class const.
	    - Use job_class_get_registered() rather than job_class_find().
	* init/job_class.c:
	  - job_class_get_registered(): Rework.
	  - job_class_add_safe(): Re-add since required to support old
	    serialisation formats that do not encode ConfSource and ConfFile
	    objects.
	  - job_class_deserialise():
	    - Take care to only associate ConfFile with JobClass if JSON encodes
	      ConfFile objects.
	    - Check JSON type for 'start/stop on' prior to attempting value extraction.
	  - job_class_find(): Remove (redundant due to job_class_get_registered()).
	* init/state.c:
	  - Set serialisation_version to an invalid value to detect if it was
	    never set (to handle old serialisation formats).
	  - state_from_string():
	    - Make failure to read header and ConfSources warnings only, to support old
	      serialisation formats that do not encode this information.
	  - state_deserialise_blocked(): Fix bug where event blocker was being
	    incremented twice. Now, just assert it is set.
	  - state_deserialise_blocking(): Failure to deserialise a Blocked object 
	    is no longer ignored since sessions are supported.
	* init/state.h: STATE_VERSION history and notes.
	* init/tests/test_conf.c: Replace calls to job_class_find() with
	  job_class_get_registered().
	* init/tests/test_event_operator.c:
	  - test_operator_serialisation(): Check both the original string
	    serialisation format and the new full EventOperator serialisation.
	    type.
	* init/tests/test_job.c:
	  - test_deserialise_ptrace():
	    - Comments and more checks.
	    - Create ConfSource, ConfFile and JobClass manually.
	    - Call job_class_consider() as we now have a backing ConfFile.
	    - Wait for childs child.
	* init/tests/test_state.c:
	  - Simplify TestDataFile.
	  - Ensure files passed to conf_file_new() provide expected suffix.
	  - job_class_diff(): Add event_operator_diff() call.
	  - conf_source_diff(): New function.
	  - conf_file_diff(): New function.
	  - test_blocking():
	    - Extra checks.
	    - Expect ConfFiles to be recreated on re-exec.
	  - test_upgrade(): Check environment is clean before running the next test.
	  - test_upstart1_8_upgrade(): New Upstart-1.8 serialisation format test.
	  - conf_source_from_path(): New utility function.
	* init/tests/test_util.c:
	  - event_operator_diff(): New function.
	  - session_from_chroot(): New function.
	* init/tests/data/upstart-1.8.json: New test file.

2013-05-08  James Hunt  <james.hunt@ubuntu.com>

	* init/conf.c:
	  - conf_source_serialise_all(): Make failures fatal.
	* init/event_operator.c: event_operator_collapse(): Unhide but mark as
	  unused (it's still used by the tests).
	* init/job.c:
	  - job_serialise(): Remove unused variable.
	  - job_deserialise(): Check the type of the start/stop on condition in
	    the json, not the json passed to the function.
	* init/job_class.c: job_class_deserialise(): Check the type of the
	  start/stop on condition in the json, not the json passed to the
	  function.
	* init/state.c:
	  - Comments.
	  - state_read_header(): Extract header from JSON before checking for
	    serialisation version.

2013-05-07  James Hunt  <james.hunt@ubuntu.com>

	* util/man/shutdown.8: Specify default action is to bring system
	  down to single-user mode (LP: #1065851).

2013-05-02  James Hunt  <james.hunt@ubuntu.com>

	* init/event.c: event_deserialise(): Only set blockers if EventOperators
	  are serialised.
	* init/event_operator.c: event_operator_collapse(): Now only needed for
	  DEBUG.
	* init/job.c:
	  - job_deserialise(): Support old string format for 'stop_on'
	    EventOperator as well as new array format.
	* init/job_class.c:
	* init/state.c: Create a meta-header containing a serialisation version
	  number.

2013-05-02  James Hunt  <james.hunt@ubuntu.com>

	* init/conf.c:
	  - New serialisation and support functions:
	    - conf_source_serialise()
	    - conf_source_serialise_all()
	    - conf_source_deserialise()
	    - conf_source_deserialise_all()
	    - conf_source_type_enum_to_str()
	    - conf_source_type_str_to_enum()
	    - conf_file_serialise()
	    - conf_file_deserialise()
	    - conf_file_deserialise_all()
	    - conf_source_get_index()
	    - conf_file_find()
	    - debug_show_event_operator()
	    - debug_show_event_operators()
	* init/event_operator.c:
	  - event_deserialise():
	    - Fix leaked env array.
	    - Deserialise blockers count now EventOperators are also serialised.
	  - event_operator_type_enum_to_str()
	  - event_operator_type_str_to_enum()
	  - event_operator_serialise()
	  - event_operator_serialise_all()
	  - event_operator_deserialise()
	  - event_operator_deserialise_all()
	* init/job_class.c:
	  - job_class_add_safe(): Remove as no longer required.
	  - job_class_get(): Must call job_class_init().
	  - job_class_serialise():
	    - Remove error case if chroot session specified now that ConfSources
	      are serialised.
	    - Serialise start/stop on fully (as EventOperators) rather than just the original
	      string condition (LP: #1103881).
	  - job_class_deserialise():
	    - Remove error case if chroot session specified now that ConfSources
	      are serialised.
	    - Associate the JobClass with its ConfFile.
	  - job_class_serialise_all():
	    - Comments.
	    - Failure to serialise a JobClass is now a hard error since we now
	      serialise all JobClasses.
	  - job_class_deserialise():
	    - Deserialise start/stop on conditions as EventOperators rather than as a
	      string condition.
	    - Since ConfFiles are now serialised, call job_class_consider()
	      rather than job_class_add_safe().
	  - job_class_deserialise_all():
	    - Failure to deserialise a JobClass is now a hard error since we now
	      serialise all JobClasses.
	  - job_class_get_index(): New function.
	* init/state.c:
	  - state_to_string(): Serialise ConfSources and ConfFiles.
	  - state_from_string(): Deserialise ConfSources and ConfFiles.
	  - state_deserialise_resolve_deps(): Allow chroot sessions to be
	    handled now we serialise ConfSources and ConfFiles.

2013-04-30  James Hunt  <james.hunt@ubuntu.com>

	* init/Makefile.am: Added test_main.
	* init/tests/test_main.c: New test.
	* init/tests/test_job_process.c: strcmp_compar() moved to test_util.c.
	* util/tests/test_initctl.c: strcmp_compar() removed.
	* init/xdg.c: Disable loading of jobs from SYSTEM_USERCONFDIR if
	  "UPSTART_NO_SYSTEM_USERCONFDIR" envvar set (required for testing).
	* test/test_util.c: Added strcmp_compar() and get_session_file().
	* util/tests/test_initctl.c: Use get_session_file().

2013-04-30  James Hunt  <james.hunt@ubuntu.com>

	* Makefile.am: Added 'test'.
	* configure.ac: Added 'test/Makefile'.
	* init/Makefile.am: Depend on test_util archive rather than source
	  files.
	* init/state.c: Added missing config.h include.
	* util/Makefile.am: Depend on test_util archive rather than source
	  files.
	* util/tests/test_initctl.c: Moved common utility code to
	  test/test_util.c and replaced INITCTL_BINARY by get_initctl_binary().
	* test/test_util.[ch]: New location for init/tests/test_util.[ch] to
	  allow all tests access to common functionality.

2013-04-30  James Hunt  <james.hunt@ubuntu.com>

	* init/job.c: job_serialise_all(): Really serialise all JobClasses,
	* init/main.c: Add 'write-state-file' command-line option.
	  regardless of whether they have associated Jobs.
	* init/paths.h: Added STATE_FILE_ENV.
	* init/state.c:
	  - state_read_objects(): Write state file if 'write-state-file'
	    specified or STATE_FILE_ENV set.
	  - event_deserialise():
	    - Preserve the pre-reexec blockers count until JobClasses
	      are deserialised and reverse-dependencies resolved.
	    - Fix incorrect calls for failed and blockers Event attributes.
	* init/state.h: Comments.
	* init/tests/test_state.c:
	  - test_job_class_serialise(): Ensure that all JobClasses get
	    serialised, regardless of whether they have any associated
	    Jobs.
	  - test_event_serialise(): New "with failed" test.
	* init/event.c: event_deserialise(): Don't deserialise Event->blockers -
	  there is no point until we serialise EventOperators.

2013-04-29  James Hunt  <james.hunt@ubuntu.com>

	* init/conf.c:
	  - conf_reload(): Explanation of how reload works.
	  - conf_reload_path(): Defer destruction of original ConfFile until
	    newly-loaded .conf file has a chance to reference any events its
	    'start on' condition requires (LP: 1124384).
	  - debug_show_jobs(): Return if no instances.
	  - debug_show_events(): New function.
	* init/event.c: Comments.
	* init/job.c: Comment.
	* init/job_class.c:
	  - job_class_get_registered(): New function resulting from refactor of
	    job_class_consider() and job_class_reconsider().
	  - job_class_consider():
	    - Use job_class_get_registered().
	    - Call job_class_event_block() to avoid premature event destruction.
	  - job_class_reconsider(): Use job_class_get_registered().
	  - job_class_event_block(): New function to increase reference count
	    for events new JobClass specifies in its 'start on' condition that
	    old JobClass has also referenced (second part of LP: #1124384).
	* init/tests/test_conf.c:
	  - test_source_reload(): New tests:
	    - "ensure reload does not destroy a blocked event used by another job"
	    - "ensure .conf reload causes waiting job to run when 'start on' matches"
	* init/tests/test_conf.h: TEST_ENSURE_CLEAN_ENV(): Check
	  nih_child_watches too.

2013-04-22  James Hunt  <james.hunt@ubuntu.com>

	* Typo and doc changes.

2013-04-17  James Hunt  <james.hunt@ubuntu.com>

	* init/Makefile.am: Build wrap_inotify library and run test_conf
	  via test_conf_preload.sh.
	* init/tests/test_conf.c: Communicate with wrap_inotify library by
	  setting INOTIFY_DISABLE to reliably disable inotify rather than trying
	  to exhaust inotify instances (LP: #1157713).
	* init/tests/test_conf_preload.sh.in: Script to run test_conf within
	  LD_PRELOAD environment.
	* init/tests/wrap_inotify.c: Wrapper library that provides the inotify
	  API and allows test_conf to believe inotify is disabled by
	  conditionally failing all inotify calls, depending on whether
	  INOTIFY_DISABLE is set.

2013-04-16  James Hunt  <james.hunt@ubuntu.com>

	* scripts/python-upstart.py: Update based on review comments.

2013-04-08  James Hunt  <james.hunt@ubuntu.com>

	* scripts/python-upstart.py:
	  - Upstart::polling_connect(): New method used to connect
	    after a re-exec.
	  - SystemInit::reexec(): Check proxy connection before
	    attempting re-exec.
	  - TestUpstart:test_session_init_reexec(): Re-connect post
	    re-exec to prove instance still usable.
	  - TestUpstart:test_session_init_reexec_when_pid1_does():
	    Re-connect post re-exec to prove instance still usable.

2013-04-07  James Hunt  <james.hunt@ubuntu.com>

	* scripts/Makefile.am: Added python-upstart.py.
	* scripts/python-upstart.py: Python3 Upstart interface
	  incorporating a minimal set of Python unittest tests.

2013-04-02  James Hunt  <james.hunt@ubuntu.com>

	* init/main.c:
	  - main(): Allow Session Init to accept multiple --confdir values,
	    which replace all built-in values (behaviour required for testing).
	  - handle_confdir(): Operate on conf_dirs array rather than single
	    conf_dir value.
	  - conf_dir_setter(): Command-line setter function to add configuration
	    file directories to conf_dirs array.
	* init/man/init.8: Update on --confdir behaviour.
	* extra/man/file-event.7: Correct EVENT values in examples.
	* extra/man/upstart-event-bridge.8:
	  - Corrected bridge name.
	  - Explain that blocking semantics of system jobs not retained.

2013-03-28  James Hunt  <james.hunt@ubuntu.com>

	* scripts/upstart-monitor.py: on_button_press_event():
	  Handle path_info being None (LP: #1161098).
	* extra/upstart-event-bridge.c: main():
	  - Handle daemon pidfile as the upstart-event-bridge does.
	  - Write to stdout, not syslog.
	* init/job_process.[ch]: Removed now unused
	  JOB_PROCESS_ERROR_OPENPT_MASTER.

2013-03-25  James Hunt  <james.hunt@ubuntu.com>

	* extra/man/socket-event.7: Correct section number.
	* init/man/init.5: Correct section number.

2013-03-22  James Hunt  <james.hunt@ubuntu.com>

	* scripts/Makefile.am: Added missing entry for
	  man/upstart-monitor.8.

2013-03-22  James Hunt  <james.hunt@ubuntu.com>

	* NEWS: Release 1.8

2013-03-22  James Hunt  <james.hunt@ubuntu.com>

	* scripts/initctl2dot.py:
	  - footer(): Add details of session.
	  - sanitise(): Handle jobs in sub-directories.
	  - main(): Add --user and --system options and determine
	    correct session to connect to.
	* scripts/man/initctl2dot.8:
	  - Added --user and --system options.
	  - Escape dashes in options.
	  - Update date.

2013-03-21  James Hunt  <james.hunt@ubuntu.com>

	* po/POTFILES.in:
	  - Added missing entries for init/quiesce.c and init/state.c.
	  - Added upstart-monitor.py.
	* scripts/upstart-monitor.py: UpstartEventsGui(): Removed class
	  attributes and added explicit instance ones in __init__().

2013-03-18  James Hunt  <james.hunt@ubuntu.com>

	* configure.ac: Added scripts/data/Makefile.
	* scripts/Makefile.am: Added SUBDIRS=data.
	* scripts/data/Makefile.am: New Makefile.
	* scripts/data/upstart-monitor.desktop: Desktop file for
	  upstart-monitor.

2013-03-15  James Hunt  <james.hunt@ubuntu.com>

	* extra/upstart-file-bridge.c:
	  - main(): String safety for home_dir.
	  - job_add_file():
	    - Initialise events.
	    - Use nih_strdup() rather than arrays for paths.
	    - Removed unecessary error label.
	  - {create_handler,modify_handler,delete_handler}(): Remove strcpy().
	  - watched_dir_new(): Use nih_strdup() rather than arrays for path.
	  - find_first_parent(): Replace strcpy with strncpy().

2013-03-15  James Hunt  <james.hunt@ubuntu.com>

	* extra/man/file-event.7: Simplify language.
	* extra/upstart-file-bridge.c:
	  - skip_slashes(): New macro to make path matching more reliable.
	  - file_filter(): Call skip_slashes().
	  - create_handler(): Call skip_slashes().
	  - modify_handler(): Call skip_slashes().
	  - delete_handler(): Call skip_slashes().
	  - watched_dir_new(): Special case watching the root directory.
	* extra/conf/upstart-file-bridge.conf: Change start on condition
	  to ensure all filesystems are mounted before it starts.

2013-03-13  James Hunt  <james.hunt@ubuntu.com>

	* scripts/man/upstart-monitor.8: New manpage.
	* scripts/upstart-monitor.py: New cli+gui tool to monitor
	  Upstart events.
	* scripts/Makefile.am: Updated for upstart-monitor.

2013-03-11  James Hunt  <james.hunt@ubuntu.com>

	* extra/Makefile.am: Add file bridge and conf file.
	* extra/upstart-file-bridge.c: Inotify file bridge.
	* extra/conf/upstart-file-bridge.conf: Conf file for
	  file bridge.
	* extra/man/file-event.7: New man page.
	* extra/man/upstart-file-bridge.8: New man page.

2013-03-04  James Hunt  <james.hunt@ubuntu.com>

	* init/session.c: session_from_dbus(): Fixed off-by-one
	  readlink error.
	* configure.ac: Only add sbin to path if exec_prefix specified
	  (LP: #1122510).
	* NEWS: Release 1.7
	* configure.ac (NIH_COPYRIGHT): Update

2013-02-27  James Hunt  <james.hunt@ubuntu.com>

	* Removal of gcc 'malloc' function attribute resulting from
	  a clarification in its description which makes its use invalid.
	  (LP: #1123588).

2013-02-26  James Hunt  <james.hunt@ubuntu.com>

	* util/tests/test_initctl.c: test_upstart_open(): Unset
	  UPSTART_SESSION to avoid session-init environment affecting
	  test run.

2013-02-15  James Hunt  <james.hunt@ubuntu.com>

	* util/tests/test_initctl.c:
	  - timed_waitpid(): Back off if no status change.
	  - test_quiesce():
	    - Set XDG_RUNTIME_DIR to a temporary value.
	    - Remove stale session files.
	  - test_job_env(): Remove stale session files.

2013-02-15  James Hunt  <james.hunt@ubuntu.com>

	* init/event_operator.c: Typo.
	* init/job_class.c:
	  - job_class_environment_reset(): Comments.
	  - job_class_environment_set(): Apply to all running job objects too.
	  - job_class_environment_unset(): Apply to all running job objects too.
	* util/man/initctl.8: Updated on environment command semantics.
	* util/tests/test_initctl.c: test_global_and_local_job_env(): Modified
	  test for new semantics.
2013-02-15  James Hunt  <james.hunt@ubuntu.com>

	* init/job_process.c: job_process_run(): Invert meaning.
	* init/main.c: Change '--inherit-env' to '--no-inherit-env'
	  such that inheriting inits environment is now the default
	  for Session Inits.
	* init/man/init.8: Update for '--no-inherit-env'.

2013-02-14  James Hunt  <james.hunt@ubuntu.com>

	* util/tests/test_initctl.c:
	  - wait_for_upstart(): Functional replacement of WAIT_FOR_UPSTART()
	    macro. Now accepts @user.
	  - set_upstart_session(): Poll to ensure we give Upstart time to
	    initialise and write the session file.
	  - _start_upstart(): Extra @user parameter.

2013-02-14  James Hunt  <james.hunt@ubuntu.com>

	* init/Makefile.am: Added quiesce.o, now required by control.o.
	* init/main.c: main():
	  - SIGHUP+SIGUSR1 handling now applies however you run init (since
	    it should react to these signals when run as a Session Init).
	  - Qualified sessions message to avoid confusion.
	* util/initctl.c: upstart_open(): Better handling for user_mode.
	* util/tests/test_initctl.c:
	  - WAIT_FOR_UPSTART(): Made session-aware.
	  - KILL_UPSTART(): Reset user mode flag (taken from STOP_UPSTART()).
	  - set_upstart_session(): New function.
	  - self_pipe_write(): New Function.
	  - self_pipe_setup(): New Function.
	  - timed_waitpid(): New function.
	  - _start_upstart():
	     - Signal handling and extra checks.
	     - Discard init output (unless UPSTART_TEST_VERBOSE set)
	       for saner logs.
	  - test_list_sessions():
	    - Removed need for a dbus-daemon.
	    - Added required initctl reset.
	  - test_quiesce(): Tests for Session Init shutdown (both
	    system-initiated and end-session request).
	  - test_usage(): Added extra checks and tidyup.
	  - main(): Added call to test_quiesce().

2013-02-11  James Hunt  <james.hunt@ubuntu.com>

	* init/log.c: log_serialise(): Handle re-exec scenario where
	  jobs producing output have finished but where log data cannot
	  be persisted (for example where disk is full or log directory
	  is inaccessible). (LP: #1120660)

2013-02-08  James Hunt  <james.hunt@ubuntu.com>

	* dbus/com.ubuntu.Upstart.xml: Added 'EndSession' method.
	* init/Makefile.am: Updated for quiesce.[ch].
	* init/conf.c: conf_destroy(): Cleanup function.
	* init/conf.h: Prototype.
	* init/control.c: control_end_session(): 'EndSession' implemenation.
	* init/control.h: Include.
	* init/events.h: Added SESSION_END_EVENT.
	* init/job_class.c: job_class_max_kill_timeout(): New function.
	* init/job_class.h: Prototype.
	* init/job_process.c:
	  - Added disable_respawn to disallow respawns.
	  - job_process_jobs_running(): New function.
	  - job_process_stop_all(): New function.
	  - job_process_terminated(): Honours disable_respawn.
	* init/job_process.h: Prototypes.
	* init/main.c:
	  - Typos.
	  - term_handler(): Quiesce rather than re-exec on receipt of SIGTERM
	    when running as a Session Init.
	  - main(): Make quiesce() handle cleanup.
	* init/man/init.8: Update for Session Init SIGTERM handling.
	* init/man/startup.7: Update for Session Init.
	* init/session.c: session_destroy(): New function.
	* init/session.h: Prototype.
	* init/man/session-end.7: New man page.
	* init/quiesce.[ch]: New files.

2013-02-08  James Hunt  <james.hunt@ubuntu.com>

	* init/job_process.c: job_process_run(): Copy parent environment if
	  inherit_env in operation for a Session Init.
	* init/main.c: Added 'inherit-env' command-line option.
	* init/man/init.8: Documented --inherit-env.

2013-02-02  James Hunt  <james.hunt@ubuntu.com>

	* util/initctl.c: Remove ability to specify explicitly job and/or job
	  instance values to the job environment commands.
	* util/man/initctl.8: Remove job and job instance value command-line
	  options.
	* util/tests/test_initctl.c: test_global_and_local_job_env(): Remove
	  tests for --job/--instance.

2013-01-31  James Hunt  <james.hunt@ubuntu.com>

	* init/control.c:
	  - Use control_check_permission() rather than
	    control_get_origin_uid() directly.
	* init/control.h: Prototypes.
	* init/job_class.c: Change calls to job_class_environment_init()
	  to asserts as the former only needs to be called once.
	* init/main.c: main(): Make job_class_environment_init() call as
	  early as possible.
	* init/tests/test_event.c: main(): Call
	  job_class_environment_init().
	* util/tests/test_initctl.c:
	  - test_default_job_env():
	    - Set TERM and PATH if not set.
	    - Check line counts before checking expected output.
	  - test_clear_job_env():
	    - Make use of TEST_INITCTL_DEFAULT_PATH.

2013-01-30  James Hunt  <james.hunt@ubuntu.com>

	* TESTING.sessions: Removed as basic sessions have now gone.

2013-01-30  James Hunt  <james.hunt@ubuntu.com>

	* init/control.c:
	  - Typos.
	  - Improved uid checks.
	  - Replaced direct call to control_get_origin_uid() with call to new
	    control_check_permission() (as early as possible) for clarity and
	    to confine policy to one location. 
	  - control_set_log_prioity(): Added missing call to
	    control_check_permission().
	  - control_get_origin_uid(): Check message contents before allowing
	    D-Bus calls.

2013-01-29  James Hunt  <james.hunt@ubuntu.com>

	* init/control.c: More careful uid checking.

2013-01-28  James Hunt  <james.hunt@ubuntu.com>

	* init/xdg.c:
	  - get_subdir(): Remove double-check on @dir.
	  - xdg_get_runtime_dir():
	    - Don't attempt to create as unlikely to be able to if it
	      doesn't already exist.
	    - Simplify logic.

2013-01-28  James Hunt  <james.hunt@ubuntu.com>

	* util/initctl.c: list_session_action():
	  - Test for stale session earlier.
	  - Simplify checks on "UPSTART_SESSION".
	* util/tests/test_initctl.c: test_list_sessions():
	  - Added test with XDG_RUNTIME_DIR explicitly unset.
	  - Changed "with no instances" test to set XDG_RUNTIME_DIR to a
	    temporary value.
	  - Revert XDG_RUNTIME_DIR on cleanup.

2013-01-28  James Hunt  <james.hunt@ubuntu.com>

	* init/control.c:
	  - control_get_env(): Allow PID 1 environment to be queried for
	    consistency with control_list_env().
	* init/man/initctl.8:
	  - Added --job, --instance, --global options for list-env, set-env,
	    get-env, unset-env, reset-env.
	  - Explain PID 1 limitation for set-env, unset-env, reset-env.
	* util/initctl.c:
	  - get_job_details(): Fix order in which arguments are
	    checked.
	* util/Makefile.am: Define INITCTL_BINARY and UPSTART_BINARY to ensure
	  full path available to tests.
	* util/tests/test_initctl.c:
	  - New macros:
	    - _TEST_STR_ARRAY_CONTAINS()
	    - TEST_STR_ARRAY_CONTAINS()
	    - TEST_STR_ARRAY_NOT_CONTAINS()
	    - _TEST_FILE_CONTAINS()
	    - TEST_FILE_CONTAINS()
	    - TEST_FILE_NOT_CONTAINS()
	  - get_initctl(): Function to replace original INITCTL_BINARY define.
	  - test_global_and_local_job_env(): New function to test initctl
	    '--global', '--job' and '--instance' options from within and without
	    a job.

2013-01-25  James Hunt  <james.hunt@ubuntu.com>

	* init/control.c: control_session_file_create(): Simplified.
	* init/xdg.c: Added check for INITCTL_BUILD to hide certain symbols when
	  building with initctl.
	* util/Makefile.am:
	  - Define INITCTL_BUILD.
	  - Make use of xdg.[ch] in build of initctl and its test.
	* util/initctl.c:
	  - list_session_action(): Implementation of 'list-sessions' command.
	* util/man/initctl.8: Updated for 'list-sessions' command.
	* util/tests/test_initctl.c:
	  - _start_upstart(): Replacement for _START_UPSTART() macro.
	  - start_upstart_common(): Start an instance with common options.
	  - start_upstart(): Simplest way to start an instance.
	  - START_UPSTART(): Now calls start_upstart_common().
	  - test_list_sessions(): Test 'list-sessions' command.

2013-01-25  James Hunt  <james.hunt@ubuntu.com>

	* dbus/com.ubuntu.Upstart.xml:
	  - Added 'job_details' string array as first parameter for GetEnv,
	    SetEnv, UnsetEnv, ListEnv and ResetEnv to allow methods to either
	    act globally or on a specific job environment.
	* init/control.c:
	  - control_set_env():
	  - control_unset_env():
	  - control_get_env():
	  - control_list_env():
	  - control_reset_env():
	    - Disallow setting for PID 1.
	    - Operate globally or on specified job.
	* init/control.h: control_get_job(): Macro to simplify extracting job
	  from provided job details.
	* init/job.c: job_find(): New function.
	* init/job_class.c:
	  - job_class_environment_set(): Delimiter handling now moved to
	    control_set_env() so it can be shared by job and global logic.
	  - job_class_find(): New function.
	* init/state.c:
	  - Removed state_get_job() and replaced calls with job_find().
	* util/initctl.c:
	  - Updated *_action() functions for new D-Bus parameters and made use
	    of new function get_job_details().

2013-01-25  James Hunt  <james.hunt@ubuntu.com>

	* init/tests/test_xdg.c: Added test_get_session_dir().
	* init/xdg.c: get_home_subdir(): Handle unset 'HOME' immediately.
	* init/control.c: Make use of SESSION_EXT.
	* init/man/init.5: Added session files.
	* init/paths.h:
	  - Comments.
	  - Added SESSION_EXT.

2013-01-25  James Hunt  <james.hunt@ubuntu.com>

	* init/control.c:
	  - control_reload_configuration(): Added missing permission checks.
	  - control_emit_event_with_file(): Added missing permission checks.
	  - Added calls to new function control_get_origin_uid() to allow
	    D-Bus methods to be policed by filtering on uid, rather than
	    relying on the same information that used to be stored in the
	    old Session object.
	* init/job.c: Typo.
	* init/job_class.c:
	  - job_class_new(): Removed user elements from session code.
	  - job_class_serialise(): Comments.
	  - job_class_deserialise(): Comments.
	* init/job_process.c: job_process_spawn(): Removed user session
	  handling.
	* init/session.c: Removed user session handling since it is
	  about to be replaced by the ability to run Upstart as a
	  non-privileged user (aka a 'Session Init').
	* init/session.h: Updated prototypes.
	* init/state.h: Comments.
	* init/tests/test_conf.c: test_source_reload_job_dir(): Added missing
	  check.
	* init/tests/test_state.c:
	  - session_diff(): Removed user check.
	  - Updated all calls to session_new().
	* util/tests/test_initctl.c: test_notify_disk_writeable(): Ensure this
	  test is not run as root.
	* util/tests/test_user_sessions.sh: Removed.
	* init/man/init.5: Updated to reflect removal of user jobs.

2013-01-24  James Hunt  <james.hunt@ubuntu.com>

	* init/control.c:
	  - control_init(): Create session file in user mode.
	  - control_cleanup(): New function for cleanup activities.
	  - control_session_file_create(): Create session file containing
	    UPSTART_SESSION details.
	  - control_session_file_remove(): Delete the session file.
	* init/main.c: Call control_cleanup() to remove session file.
	* init/paths.h: Added INIT_XDG_SESSION_SUBDIR and SESSION_ENV.
	* init/xdg.c:
	  - get_subdir(): Refactor of get_home_subdir().
	  - get_home_subdir(): Now calls get_subdir().
	  - Replaced mkdir mode values with INIT_XDG_PATH_MODE.
	  - xdg_get_runtime_dir(): Obtain XDG_RUNTIME_DIR value.
	  - get_session_dir(): Obtain path to session directory.
	* init/xdg.h: Added INIT_XDG_PATH_MODE.

2013-01-21  Dmitrijs Ledkovs  <xnox@ubuntu.com>

	* init/xdg.[ch]: add xdg_get_cache_home and get_user_log_dir
	  functions. These retrieve XDG_CACHE_HOME and a subdir inside it
	  for upstart.
	* init/tests/test_xdg.c: reuse test_get_config_home to test both
	  xdg_get_cache_home and xdg_get_config_home. Add test for
	  get_user_log_dir.
	* init/main.c: use get_user_log_dir to setup logging
	  directory in user_mode. For now, command line argument is
	  honoured, while the environment override is not.

2013-01-21  James Hunt  <james.hunt@ubuntu.com>

	* init/log.c:log_clear_unflushed(): Simplify asserts.

2013-01-15  James Hunt  <james.hunt@ubuntu.com>

	* init/log.c:
	  - log_clear_unflushed(): Correct remote_closed assertion to handle
	    early-job-logging scenario where a job satisfies both of the
	    following conditions:
	    - ends before the log directory becomes writeable.
	    - has spawned one or more processes that continue to run after the
	      job itself has exited and which produce output before the log
	      directory becomes writeable.
	    (LP: #1096531).

2013-01-14  James Hunt  <james.hunt@ubuntu.com>

	* util/initctl.c:
	  - Grouped all environment commands in usage output.
	  - Added --global, --job and --instance options for all environment
	    commands. These are currently dummies, but --global will soon be
	    required to make changes to the global job environment table when
	    initctl is invoked from within a job.

2013-01-11  James Hunt  <james.hunt@ubuntu.com>

	* util/tests/test_initctl.c:
	  - Lots of new job environment table tests.

2013-01-10  James Hunt  <james.hunt@ubuntu.com>

	* init/man/init.5: Define job environment table.
	* init/tests/test_job_class.c(): test_environment(): Added call
	  to job_class_environment_init() which is now required to avoid
	  confusing TEST_ALLOC_FAIL().
	* util/man/initctl.8:
	  - Further details in list-env section.
	  - Escape dashes in command names.
	* util/tests/test_initctl.c:
	  - New utility macros: _WAIT_FOR_FILE(), WAIT_FOR_FILE()
	    and TEST_STR_MATCH().
	  - Initial tests for testing job environment table commands.

2013-01-09  James Hunt  <james.hunt@ubuntu.com>

	* scripts/init-checkconf.sh:
	  - Check copy is successful.
	  - Auto-start dbus-launch if not running and command is available (for
	    example in non-desktop environments) (LP: #881885).
	  - Auto-stop dbus-daemon if we started it.
	* init/man/init.5:
	  - Overhauled 'Job environment' section.
	* util/initctl.c:
	  - Added 'unset-env' and 'reset-env' commands.
	  - Added missing periods in usage text.
	  - list_env_qsort_compar(): Renamed from list_env_strcmp_compar(). Now
	    uses strcoll(3) for locale-awareness.
	* init/job_class.c:
	  - job_class_environment_set():
	    - Comments.
	    - Handle scenario where user specifies a variable without an equals.
	* util/man/initctl.8:
	  - Added details for 'get-env', 'set-env', 'unset-env', 'list-env' and
	    'reset-env'.
	  - Tidied up 'usage' stanza section.

2013-01-08  James Hunt  <james.hunt@ubuntu.com>

	* dbus/com.ubuntu.Upstart.xml:
	  - Added UnsetEnv and ResetEnv methods.
	* init/control.c:
	  - control_set_env(): Now uses job_class_environment_set() rather than
	    directly manipulating job_environ array.
	  - control_unset_env(): New function.
	  - control_get_env(): Now calls job_class_environment_get().
	  - control_list_env(): Now calls job_class_environment_get_all().
	    Comments.
	  - control_reset_env(): New function.
	* init/environ.c:
	  - environ_remove(): New function.
	* init/job_class.c:
	  - job_environ now static.
	  - job_class_environment_reset(): New function.
	  - job_class_environment_set(): New function.
	  - job_class_environment_unset(): New function.
	  - job_class_environment_get(): Simplified.
	  - job_class_environment_get_all(): New function.
	* util/initctl.c:
	  - Added following new commands:
	    - 'get-env'
	    - 'set-env'
	    - 'list-env'

2013-01-04  Dmitrijs Ledkovs  <xnox@ubuntu.com>

	* init/conf.c: add ability to apply override files from higher
	  priority configuration sources.
	* init/tests/test_conf.c: test that multiple override files are
	  correctly applied and removed.
	* init/tests/test_conf_static.c: test override file detection.

2012-12-19  James Hunt  <james.hunt@ubuntu.com>

	* dbus/com.ubuntu.Upstart.xml: Added ListEnv method.
	* init/control.c:
	  - Fixed comments.
	  - control_list_end(): New function.
	* init/control.h:
	  - Added missing prototypes for control_set_env() and
	    control_get_env().
	  - Added control_list_env().
	* init/job_class.c:
	  - job_class_environment_get(): New function.
	* init/job_class.h: Added job_class_environment_get().

2012-12-17  James Hunt  <james.hunt@ubuntu.com>

	* init/man/init.5: Document that User Jobs are not supported
	  within a chroot environment.
	* dbus/com.ubuntu.Upstart.xml: Added "GetEnv" and "SetEnv" methods.
	* init/control.c:
	  - control_set_env(): Implementation of "SetEnv" D-Bus method.
	  - control_get_env(): Implementation of "GetEnv" D-Bus method.
	* init/job_class.c:
	  - Added job_environ environment table.
	  - job_class_environ_init(): Initialise job_environ.
	  - job_class_environment: Use job_environ.
	* init/main.c: main(): Call job_class_environ_init().

2012-12-14  Steve Langasek  <steve.langasek@ubuntu.com>
	* init/job_class.[ch]: instead of assuming a fixed value (0) as the
	  default nice value for job processes, use whatever the nice value
	  of the current process is.  This will be important later for user
	  sessions where an entire session may be started with a higher nice
	  value; and it fixes running the test suite as part of a nice'd
	  build.
	* init/tests/test_job_class.c: update test suite to match.

2012-12-11  James Hunt  <james.hunt@ubuntu.com>

	* init/Makefile.am: Add explicit -lrt for tests (LP: #1088863)
	* dbus/com.ubuntu.Upstart.xml: Added "GetEnv" and "SetEnv" methods.
	* init/control.c:
	  - control_set_env(): Implementation of "SetEnv" D-Bus method.
	  - control_get_env(): Implementation of "GetEnv" D-Bus method.
	* init/job_class.c:
	  - Added job_environ environment table.
	  - job_class_environ_init(): Initialise job_environ.
	  - job_class_environment: Use job_environ.
	* init/main.c: main(): Call job_class_environ_init().

2012-12-07  James Hunt  <james.hunt@ubuntu.com>

	* NEWS: Release 1.6.1
	* configure.ac: Change version to 1.6.1

2012-12-07  James Hunt  <james.hunt@ubuntu.com>

	* init/Makefile.am:
	  - TEST_DATA_DIR: use $srcdir, not $PWD.
	  - TEST_DATA_FILES: Corrected filename.
	* dbus/com.ubuntu.Upstart.xml: Restart: Add annotation to make it
	  manifest this is an async call.
	* util/telinit.c: restart_upstart(): Use the async call to avoid the
	  client-side complaining if it detects that Upstart has severed all
	  D-Bus connections in preparation for the re-exec.

2012-12-06  James Hunt  <james.hunt@ubuntu.com>

	* init/job_class.c:
	  - job_class_add_safe(): Don't assert on name collisions for jobs
	    associated with a different session.  (LP: #1079715).
	  - job_class_serialise(): Explicitly disallow user and chroot
	    sessions from being serialised since this scenario is not
	    supported (due to our not serialising ConfSource objects yet).
	  - job_class_deserialise(): Assert that we do not have user and
	    chroot sessions to deal with, and fix potential invalid free if
	    error occurs before JobClass is created.
	  - job_class_deserialise_all(): Explicitly ignore attempted
	    deserialisation of user and chroot sessions.
	* init/state.c:
	  - state_deserialise_resolve_deps(): Ignore classes associated with
	    a user or chroot session.  Specify new session parameter to
	    state_get_job().
	  - state_serialise_blocked(): Encode session index for BLOCKED_JOB.
	    Make function non-static for testing.
	  - state_deserialise_blocked(): Extract session from index index for
	    BLOCKED_JOB to pass to state_get_job().  Default session to NULL
	    to handle upstart 1.6 serialization.  Make function non-static
	    for testing.
	  - state_get_job(): Add @session parameter to allow exact job match.
	  - state_read_objects(): Attempt to write the state to file
	    STATE_FILE if deserialisation fails as an aid to diagnosing the
	    cause of the failure.
	* init/tests/test_state.c: test_blocking(): Additional tests to check
	  that it is possible to deserialise Upstart 1.6 JSON format (which
	  does not include the "session" JSON attribute for blocked objects.
	  Add infrastructure for testing deserialization of reference json
	  files from disk.
	  New tests:
	    - "BLOCKED_JOB serialisation and deserialisation".
	    - "BLOCKED_EVENT serialisation and deserialisation".
	    - "BLOCKED_JOB with JSON session object".
	    - "ensure BLOCKED_JOB with non-NULL session is ignored".
	* dbus/com.ubuntu.Upstart.xml: Added 'GetState' method that returns
	  internal state in JSON format.
	* init/Makefile.am:
	  - Added TEST_DATA_DIR to allow tests to find data files.
	  - Added test data files to distribution.
	* init/control.c: control_get_state(): Implementation for D-Bus
	  'GetState' method.
	* init/tests/data/upstart-1.6.json: Test data used by test_state.c
	  for upgrade testing the upstart 1.6 serialization format.
	* dbus/com.ubuntu.Upstart.xml: New 'Restart' method.
	* init/control.c: control_restart(): New function to request Upstart
	  restart itself.
	* util/telinit.c: use the new dbus interface for restarts;
	  'telinit u' now fails with an error when PID 1 is not upstart,
	  instead of sending it a signal with undefined behavior.
	  (LP: #1083723)
	* util/man/telinit.8: Update for 'telinit u' behaviour if PID 1 is
	  not Upstart.

2012-11-23  James Hunt  <james.hunt@ubuntu.com>

	[ Colin King <colin.king@ubuntu.com> ]

	* init/log.c: log_serialise(): smatch-found issue where
	  additional checks required for log->unflushed to avoid any
	  possibility of NULL dereference.
	* init/state.c: state_read_objects(): smatch-found issue
	  to correct read size and ensure optimal throughput.

2012-11-18  Steve Langasek  <steve.langasek@ubuntu.com>

	* init/tests/test_job_process.c: fix test which was accidentally
	  relying on a variable persisting after it's gone out of scope.
	* init/tests/test_job_process.c: don't test the blocked/ignored
	  signal list in a spawned job; this is not testing the upstart code
	  but the characteristics of the system, and the test is wrong
	  because it assumes the signal lists in /proc/self/status fit in an
	  unsigned long int - patently untrue on mips, where we have 128
	  signals for historical reasons.

2012-11-17  Steve Langasek  <steve.langasek@ubuntu.com>

	* init/Makefile.am: set TERM=xterm, so that tests which rely on
	  TERM being set in the environment don't give different results and
	  gratuitously fail.

2012-11-15  James Hunt  <james.hunt@ubuntu.com>

	* NEWS: Release 1.6
	* configure.ac: Bump version to 1.7
	* NEWS: Begin new release

2012-11-07  James Hunt  <james.hunt@ubuntu.com>

	* Added stateful re-exec support such that when Upstart is asked
	  to restart itself using 'telinit u', the new instance of PID 1
	  will retain knowledge of all system jobs and running instances.

2012-09-10  James Hunt  <james.hunt@ubuntu.com>

	* Merged lp:~jconti/upstart/fix_empty_chroot.

2012-05-23  James Hunt  <james.hunt@ubuntu.com>

	* init/main.c: Add in "bare" re-exec handling from Ubuntu
	  branch.
	* init/main.c: Unhide "restart" option.

2012-10-22  James Hunt  <james.hunt@ubuntu.com>

	* init/parse_job.c: stanza_kill(): Actually save parsed
	  value to avoid crash if kill signal given as a numeric
	  (LP: #1049820).
	* init/tests/test_parse_job.c: test_stanza_kill(): New test:
	  "with signal and single numeric argument".
	* init/Makefile.am: test_job_process must now be linked to the 'util'
	  library for pty helper functionality.
	* init/tests/test_job_process.c:
	  - Compiler appeasement.
	  - Conditionally run tests in a pty for build environments such as
	    modern versions of sbuild(1) that do not provide a controlling
	    terminal (sbuild) (LP: #888910).

2012-08-31  Steve Langasek  <steve.langasek@ubuntu.com>

	[ A. Costa <agcosta@gis.net> ]
	* init/man/init.5, util/man/runlevel.7, util/man/initctl.8: fix a
	number of typos.

2012-08-07  James Hunt  <james.hunt@ubuntu.com>

	* init/main.c: main(): Remove checks for /dev/kmsg, /dev/null,
	  /dev/console and /dev/tty since some environments use different
	  major/minor numbers to the norm (for example on LXC, /dev/console is
	  not (5,1), but (136,*)). Do not attempt to create /dev/console again,
	  due to LXC numbering difference.

2012-08-03  James Hunt  <james.hunt@ubuntu.com>

	* init/main.c:main(): Handle hostile initramfs-less environments by
	  calling umask and creating required device nodes as early as possible.
	* init/system.c: New functions to simplify code:
	  - system_mknod()
	  - system_check_file()

2012-07-31  James Hunt  <james.hunt@ubuntu.com>

	[ Eric S. Raymond <esr@thyrsus.com> ]
	* extra/man/socket-event.7: Fixed incorrect troff (LP: #1018925).

2012-03-22  James Hunt  <james.hunt@ubuntu.com>

	* NEWS: Begin new release.
	* configure.ac: Bump version to 1.6.

2012-03-22  James Hunt  <james.hunt@ubuntu.com>

	* Changelog: Release entry.
	* configure.ac: Bump year.
	* NEWS: Release 1.5.

2012-03-16  James Hunt  <james.hunt@ubuntu.com>

	* init/tests/test_job_process:
	  - Fixed multiple TEST_FAILED() typos
	    ("unexpected" => unexpectedly").
	* job_process_spawn(): Only display single message
	  if pty setup fails. 
	* init/man/init.5: Typo.
	* init/tests/test_job_process:
	  - child(): New TEST_OUTPUT_WITH_STOP test.
	  - test_run(): New test "with multiple processes and log".
	  - test_spawn():
	    - umask reset.
	    - New test "ensure multi processes output logged".
	* dbus/com.ubuntu.Upstart.xml:
	  - added 'NotifyDiskWriteable' method.
	* init/control.c:
	  - control_notify_disk_writeable(): New function to flush early job log.
	* init/job_process.c:
	  - job_process_terminated(): Call log_handle_unflushed() to potentially
	    add log object to unflushed list (the early job log) in certain
	    scenarios.
	* init/log.c:
	  - log_flushed: bool indicating successful flush of early job log.
	  - log_unflushed_files: The "early job log" list.
	  - log_new(): Call log_unflushed_init() and initialize new log members.
	  - log_flush(): Only call log_read_watch() conditionally now.
	  - log_io_reader(): More careful consideration of errno by
	    using saved value from log member.
	  - log_io_error_handler(): Set remote_closed for the benefit of
	    log_flushed() (to avoid flushing multiple times).
	  - log_file_open: Now saves errno value from open(2).
	  - log_read_watch(): Removed log->unflushed->len assert since it was
	    erroneous: even if unflushed data exists, it will be written in
	    order when log_io_reader() calls log_file_write().
	  - log_unflushed_init(): New function to initialise the
	    log_unflushed_files list.
	  - log_handle_unflushed(): New function that potentially adds log
	    object to the log_unflushed_files list to allow the data to be
	    flushed _after_ the parent object has been destroyed.
	  - log_clear_unflushed(): New function to clear the
	    log_unflushed_files list by attempting to flush the data to disk.
	  - log_read_watch(): Set remote_closed for scenarios where
	    error handler never called. (LP: #935585)
	* init/log.h:
	  - Added new Log members: detached, remote_closed and open_errno.
	  - Updated documentation.
	  - extern for log_unflushed_files.
	  - Added prototypes for new functions: log_handle_unflushed(),
	    log_clear_unflushed() and log_unflushed_init().
	* init/tests/test_job_process.c:
	  - test_run():
	    - Call log_unflushed_init().
	    - Corrected grammar in error messages for "ensure sane fds" tests.
	    - "with single line command writing fast and exiting": Call
	      nih_child_add_watch().
	    - added waitid() calls to ensure log data not added to
	      unflushed list.
	  - test_spawn():
	    - Call log_unflushed_init().
	    - Corrected grammar in error messages for "ensure sane fds" tests.
	    - Added TEST_ALLOC_SAFE() to "simple test" to ensure
	      destructors run correctly.
	    - "read single null byte with 'console log'": Call
	      log_handle_unflushed() and added missing free.
	    - "read data from forked process": Call
	      log_handle_unflushed().
	* init/tests/test_log.c: 
	  - Updated documentation.
	  - Added calls to log_unflushed_init().
	  - "ensure logger flushes cached data on request": New test
	    for log_handle_unflushed().
	* util/initctl.c:
	  - notify_disk_writeable_action(): New function to notify
	    Upstart that the disk is writeable.
	  - commands: Added new command "notify-disk-writeable".
	* util/man/initctl.8: Updated for new notify-disk-writeable command.
	* util/tests/test_initctl.c:
	  - STOP_UPSTART(): Check return from kill(2).
	  - test_show_config(): Adding missing rmdir(2).
	  - test_check_config(): Adding missing rmdir(2).
	  - test_notify_disk_writeable(): New function embodying new test
	    "with job ending before log disk writeable".

	[ Steve Langasek <steve.langasek@ubuntu.com> ]
	* init/tests/test_job_process:
	  - close_all_files(): New function to ensure test environment
	    has only expected fds open.
	  - main(): Call close_all_files().

2012-03-07  James Hunt  <james.hunt@ubuntu.com>

	* init/job.c: job_new(): Initialize log array.
	* init/job.h: Change Log element to an array to handle scenario where
	  job has multiple simultaneous processes running (LP: #940290).
	* init/job_process.c:
	  - job_process_run(): pass ProcessType to job_process_spawn().
	  - job_process_spawn():
	    - Now accepts a ProcessType.
	    - Ensure existing matching process type log is destroyed before
	      creating a new one.
	  - job_process_terminated(): Update for log array.
	* init/job_process.h: Updated prototype for job_process_spawn().
	* init/tests/test_job.c: test_new(): Updated logic for log array.
	* init/tests/test_job_process.c: test_run():
	  - Updated logic for log array.
	  - Added ProcessType to job_process_spawn() calls.

2012-03-05  James Hunt  <james.hunt@ubuntu.com>

	* init/job_process.c: job_process_spawn(): If pty setup fails,
	  log message and disable logging for job.
	* init/man/init.5: Explain new behaviour should pty setup fail.
	* init/tests/test_job_process.c: Updated disabled test
	  "when no free ptys" for new behaviour.

2012-03-01  James Hunt  <james.hunt@ubuntu.com>

	* init/job_class.c:
	  - job_class_get_instance():
	    - Use nih_local to avoid memory leak should nih_strcat_sprintf()
	      fail.
	    - Formatting.
	  - job_class_start():
	    - Use nih_local to avoid memory leak should nih_strcat_sprintf()
	      fail.
	    - Formatting.
	* init/man/init.5: Add further pty details.

2012-02-13  James Hunt  <james.hunt@ubuntu.com>

	* init/log.c:
	  - log_flush(): Comments.
	  - log_read_watch():
	    - Improved comments.
	    - Don't re-attempt read on EAGAIN/EWOULDBLOCK since those errors are
	      nominally impossible due to the remote end of the pty already
	      having ended (LP: #926468).
	    - Added a debug-mode warning when 'badly-behaved' application
	      detected that leaks fds to its children, as this is generally a bug.
	* init/tests/test_job_process.c:
	  - test_run():
	    - "with single line command writing fast and exiting": added
	      waitpid() to ensure no EAGAIN.
	  - test_spawn():
	    - "with no such file, no shell and console log": added
	      waitpid() to ensure no EAGAIN.

2012-02-03  James Hunt  <james.hunt@ubuntu.com>

	* init/job_process.c: job_process_spawn():
	  - Set close-on-exec for pty_master.
	  - Ensure stdio buffers flushed prior to forking to ensure no data
	    leakage to child (should init be run with '--debug', or the tests
	    be run with redirected output, for example).
	  - Free log object if child process fails to exec(3) rather than just
	    closing fd. This ensures io watch is removed correctly. (LP: #922754)
	  - Only need to remap pty_master if CONSOLE_LOG in operation.
	* init/tests/test_job_process:
	  - fd_valid(): New helper function to determine if specified fd is valid.
	  - child(): Added new 'TEST_FDS' test to ensure no fd leakage to child
	    processes.
	  - test_run():
	    - New tests:
	      - "ensure sane fds with no console, no script"
	      - "ensure sane fds with no console, and script"
	      - "ensure sane fds with console log, no script"
	      - "ensure sane fds with console log, and script"
	      - "with single-line command running an invalid command, \
	         then a 1-line post-stop script"
	      - "with single-line command running an invalid command, \
	         then a 2-line post-stop script"
	      - "with single-line command running an invalid command, \
	         then a post-stop command"
	      - "with single-line command running an invalid command, \
	         then an invalid post-stop command"
	      - "with single-line command running a valid command, \
	         then a 1-line invalid post-stop command"
	    - Test "with single-line command running an invalid command":
	      - now diverts stderr output for less chatty test-run experience.
	      - Improved checking.
	    - Test "with setuid me" now diverts stderr output for less chatty
	      test-run experience.
	  - test_spawn():
	    - New tests:
	      - "with no such file, no shell and console log"
	      - "ensure sane fds with no console"
	      - "ensure sane fds with console log"
	* init/tests/test_log.c: test_log_destroy():
	  - New test "ensure watch freed when log destroyed"

2012-01-27  James Hunt  <james.hunt@ubuntu.com>

	* init/tests/test_job_process.c: test_run(): Fixed typo in
	  test "with setuid me" where uid value was being set to gid.

2012-01-25  James Hunt  <james.hunt@ubuntu.com>

	* init/job_process.c: job_process_terminated(): Free log to ensure data
	  written as soon as _any_ process ends (consider respawn jobs).
	* init/log.c:
	  - log_destroy():
	    - Improved documentation.
	    - Now calls new function log_flush().
	  - log_flush(): New function to ensure no lingering buffered job data
	    remains. Now considers EBADF (LP: #912558).
	  - log_io_reader():
	    - Added missing assert for @len.
	    - Simplified ENOSPC handling.
	    - Ensure log->io set to NULL to allow other routines to detect it
	      really has gone.
	  - log_file_write(): Added @len checks.
	  - log_read_watch(): New function to drain data from a watch descriptor
	    (which also must consider EBADF).
	* init/log.h: Added define for LOG_READ_SIZE.
	* init/tests/test_job_process.c:
	  - test_run():
	    - Added some extra pointer checks.
	    - Free class *before* checking file to ensure destructor invoked at
	      correct point.
	    - Added test "with single-line command running an invalid command"
	      (for scenario bug 912558 exposed).
	    - Added test "with single-line command writing fast and exiting".
	* init/tests/test_log.c: Changed all tests to use openpty(3) rather than
	  pipe(2) for semantic parity with actual code.
	* util/tests/test_user_sessions.sh:
	  - ensure_no_output(): Now calls check_job_output() and delete_job() to
	    simplify logic.
	  - delete_job(): Call get_job_file() rather than doing it long-hand.
	  - check_job_output(): New function.
	  - start_job(): Added allow_failure parameter.
	  - test_ensure_no_unexpected_output(): New test
	    "ensure command job does not create log file with invalid command".

2012-01-05  James Hunt  <james.hunt@ubuntu.com>

	* init/man/init.5: Explain that all job processes affected
	  by 'setuid' and 'setgid' stanzas.

2011-12-22  James Hunt  <james.hunt@ubuntu.com>

	* init/job_process.c: job_process_spawn():
	  - Set child handler to default rather than explicit ignore
	    to avoid test failures in environments that disallow
	    ignoring SIGCHLD.
	* init/tests/test_job_process.c: test_run():
	  - Changed timeout for test feature "ensure that no log
	    file written for CONSOLE_NONE".

2011-12-15  James Hunt  <james.hunt@ubuntu.com>

	* Makefile.am: Add missing TESTING.sessions to distribution.
	* contrib/vim/syntax/upstart.vim: Meta-data update and addition
	  of more standard (Ubuntu Upstart) events.
	* extra/man/upstart-udev-bridge.8: Ensure literal dashes used
	  for all command-line options.
	* extra/upstart-udev-bridge.c:
	  - udev_monitor_watcher(): Fix leak when obtaining udev value.
	  - make_safe_string(): Don't realloc since overhead too high
	  considering size of strings.
	* init/job_class.c: Typo.
	* init/job_process.c: job_process_spawn():
	  - Correct ignoring of SIGCHLD prior to grantpt(3) call.
	  - Removed redundant close(2) calls.
	  - Move declarations to top of block for
	    getpwnam(3)/getgrnam(3).
	* init/log.c:
	  - log_file_open(): Comments.
	  - log_file_write(): Added missing cast on
	    nih_io_buffer_shrink() call.
	* init/main.c: console_type_setter(): NihOptionSetter's should
	  return 0 on success.
	* init/man/init.5: lower-case all references to system jobs
	  and user jobs.
	* init/tests/test_job_process.c: Add missing include for
	  fnmatch.h.

2011-12-15  James Hunt  <james.hunt@ubuntu.com>

	* init/tests/test_job_process.c: test_run():
	  - Ensure process group killed for multi-process shell scripts.
	  - Change 'command-not-found' tests to use regex matching rather
	    than literal to allow for minor differences in /bin/sh variants
	    error output.

2011-12-13  James Hunt  <james.hunt@ubuntu.com>

	* configure.ac: Bump version to 1.5
	* NEWS: Begin new release

2011-12-13  James Hunt  <james.hunt@ubuntu.com>

	* NEWS: Release 1.4
	* configure.ac (NIH_COPYRIGHT): Update

2011-12-12  James Hunt  <james.hunt@ubuntu.com>

	Simplify logfile name encoding.
	
	* init/job_process.c: job_process_log_path(): Ditch D-Bus job name
	  encoding in path names for saner approach that simply remaps slash
	  characters (minimal surprises for users).
	* init/job_process.h: Addition of macros:
	  - JOB_PROCESS_LOG_FILE_EXT
	  - JOB_PROCESS_LOG_REMAP_FROM_CHAR
	  - JOB_PROCESS_LOG_REMAP_TO_CHAR
	* init/man/init.5: Update console section for simplified log filename
	  encoding approach.
	* init/test_job_process.c: test_log_path(): Updates for simplified
	  logfile name encoding.
	* util/tests/test_user_sessions.sh: Updates for simplified
	  logfile name encoding: removed dbus_encode() and replaced with
	  upstart_encode().

2011-12-12  James Hunt  <james.hunt@ubuntu.com>

	* extra/man/upstart-udev-bridge.8:
	  - Added new '--no-strip' option.
	  - Added missing '--daemon', '--debug' and '--help' options.
	* extra/upstart-udev-bridge.c:
	  XXX: Behavioural change: non-printable bytes are now removed
	  by default from all udev message data to handle buggy
	  hardware devices which expose this data to userland (the
	  kernel simply passes it through verbatim). To revert to old
	  behaviour (where no udev message data is modified), specify
	  the new '--no-strip' option (LP: #829980).
	  - make_safe_string(): New function to cleanse udev data.
	  - udev_monitor_watcher():
	    - Cleanse udev data unless '--no-strip' specified.
	    - Fixed possible crash should 'action' not be set.
	    - Fixed possible crash should 'devname' not be set
	      and '--debug' specified.

2011-12-09  James Hunt  <james.hunt@ubuntu.com>

	* Merge of 'setuid' + 'setgid' stanzas from
	  Evan Broder (lp:~broder/upstart/drop-privileges).

2011-12-09  James Hunt  <james.hunt@ubuntu.com>

	Introduction of 'log' argument to 'console' stanza allowing
	system job output only to be captured.
	
	* contrib/vim/syntax/upstart.vim: Added 'log' and missing
	  'none'.
	* init/Makefile.am: Update for log.c, log.h and test_log.c.
	* init/job.c: job_new(): Initialize log.
	* init/job.h: Add Log pointer to Job.
	* init/job_class.c:
	  - XXX: behaviour change: Default for 'console'
	    is now CONSOLE_LOG rather than CONSOLE_NONE.
	    Rationale is that if a job does produce output, you want to see
	    it since the chances are it will contain useful error details.
	  - Added default_console variable.
	  - job_class_console_type(): New function to parse console type
	    string.
	* init/job_class.h:
	  - Added CONSOLE_LOG to ConsoleType and updated documentation
	    for ConsoleType.
	  - Added prototype for job_class_console_type().
	* init/job_process.c:
	  - New log_dir and disable_job_logging variables.
	  - job_process_run(): Updated to reflect new parameter for
	    job_process_spawn().
	  - job_process_spawn(): Now accepts a Job rather than a
	    JobClass to allow job->log and class->console to be handled
	    appropriately. Now creates pty master and slave fds for
	    console logging. Simplified code for file descriptor
	    switching by using new job_process_remap_fd().
	  - job_process_error_read(): Added entries for:
	    - JOB_PROCESS_ERROR_OPENPT_MASTER
	    - JOB_PROCESS_ERROR_OPENPT_UNLOCKPT
	    - JOB_PROCESS_ERROR_PTSNAME
	    - JOB_PROCESS_ERROR_OPENPT_SLAVE
	  - job_process_log_path(): New function that returns full path to log
	    file for specified Job.
	  - job_process_remap_fd(): New function to ensure file
	    descriptors do not collide.
	* init/job_process.h:
	  - Updated JobProcessErrorType with new entries:
	    - JOB_PROCESS_ERROR_OPENPT_MASTER
	    - JOB_PROCESS_ERROR_OPENPT_UNLOCKPT
	    - JOB_PROCESS_ERROR_PTSNAME
	    - JOB_PROCESS_ERROR_OPENPT_SLAVE
	  - job_process_spawn(): Updated prototype.
	  - job_process_log_path(): Added prototype.
	* init/main.c:
	  - handle_logdir(): New function for overriding log directory.
	  - console_type_setter(): New Function to handle selection of
	    default console value.
	  - Added following command-line options:
	    - '--default-console'
	    - '--logdir'
	    - '--no-log'
	* init/man/init.5:
	  - Update and restructure of section on 'console' stanza.
	  - Added a FILES section.
	* init/man/init.8: Updated with details of new options:
	  - '--default-console'
	  - '--logdir'
	  - '--no-log'
	* init/parse_job.c: stanza_console(): Updated for "log".
	* init/paths.h: Added defines for JOB_LOGDIR and LOGDIR_ENV.
	* init/session.c:
	  - Added missing function headers.
	* init/system.c: system_setup_console(): Update for CONSOLE_LOG.
	* init/test_conf.c:
	  - TEST_FORCE_WATCH_UPDATE(): Removed debug.
	  - test_override(): Removed erroneous comment.
	  - test_select_job(): Added variable attributes to keep gcc 4.6 happy.
	* init/test_event.c: Explicitly set console type to CONSOLE_NONE to
	  retain behaviour of existing tests.
	* init/test_job.c:
	  - test_job_new(): Ensure log object not created on Job instantiation.
	  - test_change_state(): Explicitly set console type to CONSOLE_NONE to
	    retain behaviour of existing tests.
	* init/test_job_class.c:
	  - test_new(): Ensure console type now defaults to CONSOLE_LOG.
	  - Explicitly set console type to CONSOLE_NONE to retain behaviour of
	    existing tests.
	* init/test_job_process.c:
	  - Added various new macros to simplify test code.
	  - child(): New child_tests added for TEST_OUTPUT and TEST_SIGNALS.
	  - get_available_pty_count(): New function.
	  - Explicitly set console type to CONSOLE_NONE to retain behaviour of
	    existing tests.
	  - test_run(): Added new tests for CONSOLE_LOG.
	  - test_spawn(): Added new tests for CONSOLE_LOG.
	  - test_log_path(): New function.
	  - test_handler(): Added UPSTART_LOGDIR support to 
	  - main():
	    - Update to allow number of forks to be specified when run as a child
	      process.
	    - Added call to test_log_path().
	    - initialize various subsystems since before, functions run from
	      main() had to be run in the order specified and exactly as listed
	     (certain tests relied on previous tests initializing a subsystem
	     which gives unexpected results and thus confusing behaviour
	     if the order of tests is changed).
	* init/test_parse_job.c: Added new test to test_stanza_console() for
	  "console log".
	* util/tests/test_user_sessions.sh: Added tests for job logging
	  to ensure no unexpected output recorded for user jobs.

2011-11-16  Petr Lautrbach <plautrba@redhat.com>
	* init/parse_job.c, init/job_class.c, init/job_class.h: Added "usage"
	stanza which is used by initctl command.
	* init/tests/test_parse_job.c: Tests for "usage" stanza
	* init/man/init.5: "usage" stanza documentation.
	* util/initctl.c, util/man/initctl.8: Added "inictl usage" command.
	* util/tests/test_initctl.c: Tests for ""inictl usage" command.

2011-08-11  Scott James Remnant  <keybuk@google.com>

	* init/job_process.c (job_process_spawn): Can't return on
	dup2() error, we're in the child. Return an error back to
	the child properly.

	* init/job_process.c (job_process_spawn), init/main.c: error
	should be ENOENT

	* init/job_class.c, init/job_class.h: Move constants into the
	header file so they can be found from other source files.
	* init/job_process.c (job_process_spawn): Only adjust the OOM
	score if it isn't the default
	* init/main.c: Apply the default OOM score to the init process
	itself.

	* init/main.c: Deal with failure to setup the system console by
	falling back to /dev/null, so we don't end up without default fds
	and castrate the process.

2011-08-10  Scott James Remnant  <keybuk@google.com>

	* init/job_class.c (job_class_new): nit, use #defines for the default
	nice level and oom score adjustment.
2011-07-25  James Hunt  <james.hunt@ubuntu.com>

	* init/job_process.c: job_process_spawn():
	  - Added dup2() return check.
	* TESTING.sessions: Updated with information on user sessions.
	* init/job_process.c:
	  - job_process_spawn():
	    - Change group before user and do it as early as possible.
	    - Ensure non-priv user is able to read script fd. Default system
	      behaviour is seemingly not consistent/defined, so force it
	      to be (LP: #813052)
	    - Ensure cwd for user job is home directory by default.
	  - job_process_error_read():
	    - Added handling for JOB_PROCESS_ERROR_SETUID and
	      JOB_PROCESS_ERROR_SETGID (LP: #807293).
	    - Added new entry for JOB_PROCESS_ERROR_CHOWN.
	* init/job_process.h:
	  - Added entry for JOB_PROCESS_ERROR_CHOWN in JobProcessErrorType.
	* init/man/init.5: Update for user jobs explaining behaviour of stanzas
	  which manipulate system resource limits and when the init
	  daemon reads the users job directory.
	* util/tests/test_user_sessions.sh: New script for testing user sessions
	  (NOTE: this is *NOT* run automatically).
	* init/session.c: session_from_dbus(): Handle case where a users
	  home directory is changed or where a uid is re-used for a
	  different username.
	* init/session.h: Updated comments for Session object.
	* init/man/init.5: Explain that symbolic links are not supported.

2011-07-22  James Hunt  <james.hunt@ubuntu.com>

	* util/man/initctl.8: Clarify semantics of restart(8)
	  command (LP: #731225).

2011-07-20  James Hunt  <james.hunt@ubuntu.com>

	* util/tests/test_initctl.c:
	  - test_show_config(): /* fall through :) */
	  - test_check_config(): Manually start and stop dbus-daemon to work
	    around change in dbus autostart behaviour which causes issues when
	    running the tests in a chroot and non-X11 environment (see dbus commit
	    cea055514a9dfc74e7f0515cf4a256da10a891bc).

2011-06-14  James Hunt  <james.hunt@ubuntu.com>

	* NEWS: Release 1.3

2011-06-14  James Hunt  <james.hunt@ubuntu.com>

	* contrib/vim/syntax/upstart.vim: Updates for kill, oom, expect
	and limit.  

2011-06-07  Scott James Remnant  <scott@netsplit.com>

	* init/job_process.c (job_process_spawn): Make sure we don't close
	our own file descriptor if it already has the right value.

2011-06-06  James Hunt  <james.hunt@ubuntu.com>
	
	Add override file support.

	* init/conf.c:
	  - conf_reload_path(): Now takes an extra override_path parameter.
	  - is_conf_file() / is_conf_file_std() / is_conf_file_override(): New
	    functions to determine type of given file path.
	  - toggle_conf_name(): New function which convert a conf file
	    name to an override name and vice versa.
	  - majority of remaining functions updated to handle override
	    files.
	* init/conf.h: Prototypes.
	* init/job_class.c: Whitespace.
	* init/man/init.5: Updated to document override file support.
	* init/man/init.8: Added reference to control-alt-delete(7) man page.
	* init/paths.h: New macros CONF_EXT_OVERRIDE, CONF_EXT_STD,
	  IS_CONF_FILE_OVERRIDE and IS_CONF_FILE_STD.
	* init/parse_conf.c: Added assertion to remind us forcibly to add
	  override-handling code for directories if we ever allow content in
	  'init.conf'.
	* init/parse_job.c (parse_job): Additional parameter 'update' to
	  allow override files to replace existing Job details.
	* init/parse_job.h: Updated parse_job() prototype.
	* init/test_conf.c
	  - New macros TEST_ENSURE_CLEAN_ENV() and
	    TEST_FORCE_WATCH_UPDATE().
	  - test_override(): New function.
	  - test_toggle_conf_name(): New function.
	* init/test_parse_job.c:
	  - Updated for extra parse_job() parameter.
	  - added a test feature to test_parse_job() to exercise new
	    parameter to parse_job().
	* util/man/initctl.8: Clarified what it means to restart a job.

	Add udev and socket bridges.
	
	* Makefile.am: Added extra directory.
	* New files:
	  - extra/Makefile.am
	  - extra/conf/upstart-socket-bridge.conf
	  - extra/conf/upstart-udev-bridge.conf
	  - extra/man/socket-event.7
	  - extra/man/upstart-socket-bridge.8
	  - extra/man/upstart-udev-bridge.8
	  - extra/upstart-socket-bridge.c
	  - extra/upstart-udev-bridge.c
	* configure.ac:
	  - Check for udev (for upstart-udev-bridge).
	  - Add extra/Makefile to AC_CONFIG_FILES.
	* dbus/com.ubuntu.Upstart.xml: Add EmitEventWithFile method.
	* init/control.c:
	  - control_emit_event(): Now a wrapper for control_emit_event_with_file.
	  - control_emit_event_with_file(): New function that operates on an fd.
	* init/control.h: Prototype for control_emit_event_with_file().
	* init/event.c:
	  - event_new(): Initialize event fd.
	  - event_pending_handle_jobs(): Now calls event_operator_fds().
	* init/event.c: Add fd to Event struct.
	* init/event_operator.c: event_operator_fds(): New function.
	* init/event_operator.h: Prototype for event_operator_fds().
	* init/job.c: job_new(): Initialize fd members.
	* init/job.h: Add fds and num_fds to Job struct.

2011-06-03  James Hunt  <james.hunt@ubuntu.com>

	Add session support. Note that there are no automatically runnable and
	explicit tests yet. However, see TESTING.sessions.
	
	* TESTING.sessions: ASCII (reStructuredText) document explaining
	  how to run manual tests for session support (for chroots).
	* dbus/Upstart.conf: Simplified to support allowing users to invoke
	  all methods (since Upstart now isolates commands by user).
	* init/Makefile.am: Added session.[ch] files.
	* init/session.c: New file. Note that session_from_dbus() will disable sessions
	  (by returning the NULL session) if environment variable "UPSTART_NO_SESSIONS"
	  is set to any value (used by tests).
	* init/session.h: New file.
	* init/parse_job.h: parse_job(): Add session pointer to prototype.
	* init/parse_job.c:
	  - parse_job(): Add session parameter.
	  - Update calls to job_class_new() to pass session pointer.
	* init/job.c: job_new(): Crucial change to ensure chroot sessions have
	  a unique D-Bus name (LP:#728531).
	* init/job_class.c: 
	  - job_class_new(): Add session parameter and session support.
	  - job_class_remove(): Add session parameter to prototype.
	  - job_class_consider(): Only consider jobs from the appropriate session.
	  - job_class_reconsider(): Only consider jobs from the appropriate session.
	  - job_class_start(): Disallow out-of-session modification.
	  - job_class_stop(): Disallow out-of-session modification.
	  - job_class_restart(): Disallow out-of-session modification.
	* init/main.c: Add "--no-sessions" command-line option to disable
	  sessions and revert to traditional behaviour.
	* init/job_class.h: 
	  - job_class_new(): Add session pointer to prototype.
	  - JobClass: Add session member.
	* init/job_process.c: job_process_spawn():
	  - Call chroot(2) for chroot sessions.
	  - Call setuid(2) for user session jobs.
	* init/job.c:
	  - job_emit_event(): Set session for event.
	  - job_start(): Disallow out-of-session modification.
	  - job_stop(): Disallow out-of-session modification.
	  - job_restart(): Disallow out-of-session modification.
	* init/event.h: Event: Add session member.
	* init/event.c:
	  - event_new(): initialize session to NULL.
	  - event_pending_handle_jobs(): Add session handling.
	  - event_finished(): Set session for failure event.
	* init/control.c:
	  - control_get_job_by_name(): Add session handling.
	  - control_get_all_jobs(): Add session handling.
	  - control_emit_event(): Add session handling.
	* init/conf.c:
	  - conf_source_new(): Initialise session to NULL.
	  - conf_reload_path(): Pass session to parse_job().
	  - conf_select_job(): Add session parameter.
	* init/conf.h:
	  - ConfSource: Add session member.
	  - conf_select_job(): Add session parameter to prototype.
	* All tests updated to set "UPSTART_NO_SESSIONS" (to disable
	  sessions).

2011-06-02  James Hunt  <james.hunt@ubuntu.com>

	* contrib/bash_completion/upstart:
	  - Made function names more meaningful:
	  - _upstart_jobs: Now returns a unique list
	  - _upstart_events (nee _upstart_named_events ) now considers all
	    "emits" tokens.
	  - Updates for "check-config" and "show-config".
	  - Added "--session" option.
	  - Added "--no-wait" for emit, reload and restart.

	Man page updates.
	
	* init/man/init.5:
	  - Quoted dashes.
	  - Explain handling of duplicated stanzas.
	  - "respawn": Document default count and interval.
	  - "emits": Reference "initctl check-config".
	  - Added BUGS section.
	  - Added copyright.
	* init/man/init.8:
	  - Quoted dashes.
	  - See Also: Added control-alt-delete(7).
	* util/man/initctl.8:
	  - Quoted dashes.
	  - "restart": Clarified meaning.
	  - "list": Explained "stop/waiting" jobs.

2011-06-01  James Hunt  <james.hunt@ubuntu.com>

	Add D-Bus session support to initctl.
	
	* util/initctl.c:
	  - Added "--session" command-line option.
	  - dbus_bus_type_setter(): New function used by option parser to
	    distinguish system/session D-Bus bus type.
	  - system_bus variable now replaced by two others: use_dbus (boolean)
	    and dbus_bus_type.
	  - upstart_open(): Updated to handle multiple D-Bus bus types.
	* util/man/initctl.8: Update for "--session" option.
	* util/tests/test_initctl.c: Updated to make use of use_dbus and
	  dbus_bus_type rather than system_bus.

	Add "show-config" command to initctl.
	
	* util/initctl.c:
	  - New functions:
	    - job_class_condition_handler(): Handler function to retrieve job conditions.
	    - job_class_condition_err_handler(): Handler error function for
	      job_class_condition_handler().
	    - job_class_parse_events(): Convert RPN "start on" and "stop on" conditions to
	      human-readable format.
	    - job_class_show_emits(): Display events which job emits.
	    - job_class_show_conditions(): Make D-Bus calls to retrieve "start on" and
	      "stop on" conditions.
	    - show_config_action: Handle "show-config" command..
	* util/initctl.h: New file providing stack-handling functionality for
	  RPN parsing for "show-config" command.
	* util/Makefile.am: Added initctl.h to initctl_SOURCES.
	* util/man/initctl.8: Updated for "show-config" command and associated
	  options.
	* util/tests/test_initctl.c:
	  - New macros START_UPSTART, STOP_UPSTART, RUN_COMMAND, CREATE_FILE and DELETE_FILE.
	    These are required since due to the introduction of the
	    "show-config" initctl command, initctl is no longer solely a proxy
	    to Upstart: it now has some intelligence (it parses the 
	    "emits", "start on" and "stop on" conditions) and thus must be
	    tested directly.
	  - test_show_config(): New function to test "initctl show-config".
	  - in_chroot(): New function to detect if tests are being run from
	    within a chroot environment.
	  - dbus_configured(): New function which performs a basic check to
	    establish if D-Bus is configured correctly.
	  - main(): Added call to test_show_config(), conditional on
	    a non-chroot environment and a working D-Bus system.

	Add "check-config" command to initctl.
	
	* util/initctl.c:
	  - New functions:
	    - allow_event(): Determine if specified event is erroneous or not.
	      Handles globbing.
	    - allow_job(): Determine if specified job is erroneous or not.
	      Handles variables (such as instance variables).
	    - check_condition(): High-level function to handle checking start
	      on/stop on conditions.
	    - check_config_action: Handler for "check-config" command.
	    - display_check_errors(): Display errors from expression tree nodes
	      that are in error.
	    - eval_expr_tree(): Evaluate expression tree.
	    - ignored_events_setter(): handler for '--ignore-events' command-line
	      option for "check-config" command.
	    - tree_filter(): Used for filtering expression tree nodes.
	  - show_config_action(): Update for check-config mode.
	  - job_class_parse_events(): Update for check-config mode.
	  - job_class_show_emits(): Update for check-config mode.
	* util/initctl.h:
	  - Added structs for JobCondition, CheckConfigData and ExprNode.
	  - New macros: MAKE_EXPR_NODE() and MAKE_JOB_CONDITION().
	* util/tests/test_initctl.c:
	  - test_check_config(): New function to test "initctl check-config".
	  - main(): Added call to test_check_config(), conditional on
	    a non-chroot environment and a working D-Bus system.
	* util/man/initctl.8: Updated for "check-config" command and associated
	  options.
	* conf/rc-sysinit.conf: Added "emits" stanza, required by
	"check-config".

	Addition of initctl2dot script for visualisation.
	
	* Makefile.am: Added scripts directory.
	* configure.ac: Updated AC_CONFIG_FILES for scripts/Makefile.
	* scripts/Makefile.am: Makefile for scripts.
	* scripts/initctl2dot.py: Python script to produce dot(1) graphs of
	  "initctl show-config" output.
	* scripts/man/initctl2dot.8: Man page for initctl2dot.py script.

	Addition of init-checkconf script.
	
	* scripts/init-checkconf.sh: Script to determine if specified job
	  config file is valid or not.
	* scripts/man/init-checkconf.8: Man page for init-checkconf.sh.
	* scripts/Makefile.am: Added init-checkconf script and man
	  page.

2011-05-31  James Hunt  <james.hunt@ubuntu.com>

	Add command-line option to use D-Bus session bus (for testing).
	
	* init/control.c:
	  - Added new boolean use_session_bus.
	  - Updated comments.
	  - control_handle_bus_type(): New function to allow selection of
	    session bus via env var "UPSTART_USE_SESSION_BUS".
	    Also logs use of session bus if use_session_bus set.
	  - control_bus_open(): Now connects to either D-Bus system bus or session bus.
	* init/control.h: New define for USE_SESSION_BUS_ENV.
	* init/main.c: Addition of "--session" command-line option.
	* init/man/init.8: Update for new "--session" command-line option.

	* Corrected copyright notices.

	Add option to allow alternate location for job config files.
	
	* init/main.c:
	  - Added "--confdir <dir>" command-line option.
	  - handle_confdir(): New function to select alternate confdir using env
	    var "UPSTART_CONFDIR" or command-line option (for testing).
	* init/paths.h: Added define for CONFDIR_ENV.
	* init/man/init.8: Update for new "--confdir" command-line option.

	Add ability to suppress initial event and/or change its name.
	
	* init/main.c: New command-line options: "--no-startup-event" and
	  "--startup-event". If "--no-startup-event" specified, log message as a
	  debug aid.
	* init/man/init.8: Documentation for new command-line options:
	  "--no-startup-event" and "--startup-event".

2011-05-12  Marc - A. Dahlhaus  <mad@wol.de>

	* init/job_class.h (JobClass): Add kill signal member
	* init/job_class.c (job_class_new): Initialise kill signal
	* init/tests/test_job_class.c (test_new): Check kill signal initialised
	correctly.
	* init/system.c (system_kill): Change to accept a signal rather than
	a boolean.
	* init/system.h: Update prototype
	* init/tests/test_system.c (test_kill): Update tests to pass signals
	by value.
	* init/job_process.c (job_process_kill, job_process_kill_timer): Pass
	the configured kill signal, or SIGKILL, to the function rather than
	TRUE/FALSE.
	* init/parse_job.c (stanza_kill): Add parsing for kill signal.
	* init/tests/test_parse_job.c (test_stanza_kill): Check parsing works
	* init/errors.h: Add illegal signal error and string.
	* init/man/init.5: Update documentation

	* init/job_class.h (JobClass): Replace oom_adj with oom_score_adj
	* init/job_class.c (job_class_new): Replace oom_adj with oom_score_adj.
	* init/job_process.c (job_process_spawn): Write the new score
	adjustment, falling back to calculating and writing the old value if
	necessary.
	* init/parse_job.c (stanza_oom): Parse both the new and old values,
	converting the old value to the new value if present.
	* init/errors.h: Add new error string.
	* init/man/init.5: Documentation update.
	* init/tests/test_job_class.c (test_new): Update check.
	* init/tests/test_parse_job.c (test_stanza_oom): Update tests.

2011-05-12  Scott James Remnant  <scott@netsplit.com>

	* init/job_process.c (job_process_run): Always make the shell script
	fd 9, since that's the highest that shells are required by POSIX to
	support.  Pass the file descriptor to job_process_spawn()
	(job_process_run): Accept the extra file descriptor, moving it to fd 9.
	(job_process_error_read): Add handling for error condition.
	* init/job_process.h: Adjust prototypes, add constant
	* init/tests/test_job_process.c (test_spawn): Add argument to call in
	tests

2011-03-22  Scott James Remnant  <scott@netsplit.com>

	* configure.ac: Bump version to 1.3
	* NEWS: Begin new release

	* NEWS: Release 1.2

	* init/job_process.c (job_process_run): Correct shell redirection;
	the form we used dosen't work with at least pdksh

2011-03-16  Scott James Remnant  <scott@netsplit.com>

	* configure.ac: Bump version to 1.2
	* NEWS: Begin new release

	* NEWS: Release 1.1

	* configure.ac (NIH_COPYRIGHT): Update

	* init/main.c: Don't close the console until initialization is
	complete.

	* util/Makefile.am (uninstall-hook): Clean up symlinks on uninstall

	* init/environ.c (environ_all_valid): Only verify that an = is present
	(environ_valid): Drop this function, the part of POSIX I read about
	valid environment variable names only applies to other things defined
	by POSIX, elsewhere it explicitly says Applications may do whatever
	they like (and even encourages to avoid conflict)
	(environ_expand_until): Remove validity check for name.
	* init/environ.h: Update header.
	* init/tests/test_environ.c (test_valid): Drop tests.
	(test_all_valid): Drop name tests.
	(test_expand): Remove illegal expansion test.
	* init/tests/test_control.c (test_emit_event): Remove the test case for
	an invalid name in the environment.
	* init/tests/test_job_class.c (test_start, test_stop)
	(test_restart): Change the invalid argument tests to use an entry
	without an = as the invalid test.

	* util/reboot.c: pass '-H' to shutdown when called as 'halt'

	* init/job_process.c (job_process_handler): Check the job's normal exit
	list, decrease log priority of messages from warning to information if
	the exit status or signal is in the list.
	* init/tests/test_job_process.c (test_handler): Change the normal exit
	test cases to not expect the warning

	* init/job_process.c (job_process_run): Prepend a shell command to the
	pasted script to force the shell to close the file descriptor being
	used to paste the script. The shell will already have a new copy when
	it opened the path.

2011-03-15  James Hunt  <james.hunt@ubuntu.com>

	* init/conf.c (conf_source_reload, conf_source_reload_dir): Fix typos
	in doc-strings
	* init/job_process.c (job_process_run): Fix typo in doc-string
	* init/parse_job.c (stanza_env): Fix typo in doc-string

2011-03-15  Patty Langasek  <harmoney@dodds.net>

	* init/man/init.5: Grammar fixes

2011-03-15  Jacek Konieczny  <jajcus@jajcus.net>

	* contrib/vim/syntax/upstart.vim: Further improve syntax hilighting

2011-03-01  Scott James Remnant  <scott@netsplit.com>

	* configure.ac: Bump version to 1.1
	* NEWS: Begin new release

	* NEWS: Release 1.0

2011-02-17  Scott James Remnant  <scott@netsplit.com>

	* configure.ac, NEWS: Bump version to 1.0
	* TODO: Update.

	* init/tests/test_conf.c (test_source_reload_job_dir): Add tests for
	a crasher bug when a file is created called ".conf"
	* init/conf.c (conf_dir_filter): Apply fix for the crasher; check that
	the character before the ".conf" extension is not "/"
	* NEWS: Update.

2011-01-06  Petr Lautrbach  <plautrba@redhat.com>

	* init/job_process.c (job_process_termianted): Don't rewind the
	utmp file between updates.
	* init/tests/test_job_process.c (test_utmp): Add test case for
	newer mingetty behaviour.

2010-12-21  James Hunt  <james.hunt@ubuntu.com>

	* contrib/bash_completion/upstart: Add bash completion script.
	* contrib/Makefile.am (EXTRA_DIST): Include in tarball.
	* NEWS: Update.

2010-12-20  Scott James Remnant  <scott@netsplit.com>

	* NEWS: update.

2010-12-20  Petr Lautrbach  <plautrba@redhat.com>

	* init/job_process.c (job_process_terminated): On termination of
	a job, update the utmp file replacing any existing entry for that
	pid with a DEAD_PROCESS entry; likewise append an entry to wtmp.
	* init/tests/test_job_process.c (test_utmp): Test utmp handling.

	* util/shutdown.c: Exit non-zero if unable to shutdown the system.

2010-12-14  Scott James Remnant  <scott@netsplit.com>

	* configure.ac: Bump version to 0.6.8
	* NEWS: Begin new release

	* NEWS: Release 0.6.7

	* dbus/com.ubuntu.Upstart.Job.xml (start_on, stop_on, emits): Add new
	properties to return the job's relationship to events.
	* init/job_class.c (job_class_get_start_on)
	(job_class_get_stop_on, job_class_get_emits): Implement the properties
	* init/job_class.h: Add prototypes.
	* init/tests/test_job_class.c (test_get_start_on)
	(test_get_stop_on, test_get_emits): Test the new properties too

2010-12-14  James Hunt  <james.hunt@ubuntu.com>

	* init/parse_job.c (stanza_manual): New function to handle manual
	stanza.
	* init/tests/test_parse_job.c (test_stanza_manual): New function to
	test manual stanza.
	* init/man/init.5: Update for manual stanza.

2010-12-14  James Hunt <james.hunt@ubuntu.com>

	* init/job_class.h: Added debug member.
	* init/job_class.c: Initialized debug member.
	* init/job_process.c: Pause child using raise(3).
	* init/main.c: Display PID+PPID for debug builds.
	* init/parse_job.c: Added new function stanza_debug.
	* init/tests/test_job_process.c (test_spawn): Added test for debug stanza.

2010-12-10  Scott James Remnant  <scott@netsplit.com>

	* dbus/upstart.h (DBUS_SERVICE_UPSTART, DBUS_ADDRESS_UPSTART):
	For debugging purposes, when -DDEBUG is given, change the values of
	these constants.  You'll need to modify your own D-Bus configuration
	of course.

2010-12-09  Scott James Remnant  <scott@netsplit.com>

	* init/tests/test_job.c (test_change_state): Add missing
	DBUS_TYPE_INVALID to dbus_message_get_args() call.

2010-12-08  Colin Watson  <cjwatson@debian.org>

	* dbus/com.ubuntu.Upstart.Instance.xml (GoalChanged, StateChanged)
	(Failed): New signals.
	* init/job.c (job_change_goal): Emit GoalChanged signal after
	(job_change_state): Emit StateChanged signal after changing state.
	(job_failed): Emit Failed signal after marking job as failed.
	* init/tests/test_job.c (test_change_goal): Test for this.
	(test_change_state): Test for this.
	* NEWS: Update.

2010-12-08  James Hunt  <james.hunt@ubuntu.com>

	* init/event.c, init/event_operator.c: Fix grammar and factual errors
	in comments.
	* init/man/init.5: Fix grammar errors and clarify export behaviour.

2010-12-08  Clint Byrum  <clint@ubuntu.com>

	* init/man/init.5: Typo existing -> exiting

2010-08-12  Scott James Remnant  <scott@netsplit.com>

	* init/job_process.c (job_process_spawn): We can fail to open the
	system console for various reasons, sometimes because there isn't
	a console (ENXIO or ENODEV) but worse due to kernel race conditions
	on SMP/multi-core systems (EIO).  If "console output" is used, and
	these happen, fall back to /dev/null.

2010-04-27  Scott James Remnant  <scott@netsplit.com>

	* configure.ac: Bump version to 0.6.7
	* NEWS: Begin new release

	* NEWS: Release 0.6.6

	* configure.ac: Bump the requirement of libnih to 1.0.2 after
	verifying that building using --with-local-libnih and an earlier
	version installed still works.

2010-04-24  Scott James Remnant  <scott@netsplit.com>

	* configure.ac: Replace the --with-local-libnih code with an
	expansion of the NIH_WITH_LOCAL_LIBNIH macro that now contains it.
	* README: Bump libnih version.

2010-03-31  Colin Watson  <cjwatson@ubuntu.com>

	* init/man/init.5 (env): Document behaviour when the environment
	variable's value is omitted.
	* init/parse_job.c (stanza_env): Document that arguments may be
	simply VAR as well as VAR=VALUE.

2010-03-02  Michael Biebl  <mbiebl@gmail.com>

	* configure.ac: Remove double-quoting from NIH_CFLAGS and
	NIH_DBUS_CFLAGS when using --with-local-libnih

2010-02-26  Scott James Remnant  <scott@netsplit.com>

	* NEWS: Update.

	* init/job_process.c (job_process_run): Since /proc is always mounted,
	guaranteed because we mount it ourselves if it isn't, we don't need
	to check for it and can always use /proc/self/fd/NNN when we want.
	* init/tests/test_job_process.c (test_run): Since /proc is always
	mounted, we don't need to check for it and skip tests.

	* init/system.c (system_mount): Add function to mount a kernel
	filesystem (ie. /proc and /sys)
	* init/system.h: Add header.
	* init/main.c: Mount /proc and /sys on initialisation.

	* init/paths.h (DEV_FD): Drop this definition, it's needless.
	* init/job_process.c (job_process_run): Rather than using /dev/fd,
	use /proc/self/fd which is more Linuxish and is always guaranteed to
	exist when /proc is mounted - needing no symlinks.
	* init/tests/test_job_process.c (test_run): Adjust test to match.

2010-02-09  Scott James Remnant  <scott@netsplit.com>

	* configure.ac: Use NIH_COPYRIGHT instead of AC_COPYRIGHT

2010-02-04  Scott James Remnant  <scott@netsplit.com>

	* configure.ac: Bump version to 0.6.6
	* NEWS: Begin new release

	* NEWS: Release 0.6.5

	* util/tests/test_initctl.c (test_reload_action): Don't send
	SIGHUP to the server process, it'll be terminated anyway since
	reload doesn't loop.

	* init/event_operator.c (event_operator_match): Support operator
	negation using !=
	* init/tests/test_event_operator.c (test_operator_update): Add
	test cases for negation.
	* init/man/init.5: Add negation to documentation

	* init/man/init.8: Improve reference to init(5) to make it more
	obvious that this is where documentation can be found.
	* init/man/init.5: Add Upstart to the title to make it show up
	with man -k upstart

	* init/man/init.8: Add missing OPTIONS section, documenting the
	--verbose option.

	* init/main.c (main): After resetting the system console, close it
	again and reopen /dev/null for ourselves so we don't hold the
	system console open.

	* init/job_process.c (job_process_error_abort): Free the error
	before exiting.

	* util/initctl.c (reload_action): Add a reload command, this obtains
	the pid of the main process of the given job instance and sends
	SIGHUP to it.  It might not be in its final form, but it's damned
	useful for now.
	* util/tests/test_initctl.c (test_reload_action): Add test cases.
	* util/man/initctl.8: Add documentation for the reload command,
	and missing documentation for restart.
	* util/Makefile.am (install-data-hook, install-exec-hook): Create
	additional reload symlinks.

	* util/reboot.c (main): Restore the sync() system call before
	calling reboot(); the Linux kernel says we have to do this, and I
	suspect that ext4 is no longer forcing this before power off.

	* init/main.c (hup_handler): Move call to reconnect to D-Bus system
	bus into new function
	(usr1_handler): This is because a config reload "forgets" existing
	state, such as events that were pending.
	(main): Add SIGUSR1 signal handler.

	* init/job_process.c (job_process_handler): Reduce priority of the
	stopped/continued by signal messages to informational.

2010-02-03  Scott James Remnant  <scott@netsplit.com>

	* util/shutdown.c (shutdown_now): Free error before exiting.

2010-02-03  Johan Kiviniemi  <johan@kiviniemi.name>

	* conf/rc-sysinit.conf: Don't replace DEFAULT_RUNLEVEL with an
	empty string when there is no "initdefault" line in /etc/inittab

2010-02-03  Scott James Remnant  <scott@netsplit.com>

	Update code to work with libnih 1.0.1

	* init/tests/test_event.c (test_new): Replace TEST_ALLOC_ORPHAN(env)
	with TEST_ALLOC_PARENT(env, NULL); discard environment after creating
	event from it
	* init/tests/test_event_operator.c (test_operator_new): Replace
	TEST_ALLOC_ORPHAN(env) with TEST_ALLOC_PARENT(env, NULL); discard
	environment after creating event from it
	* init/tests/test_control.c (test_emit_event): Discard event
	environment after emission
	* init/init.supp: Add nih_alloc_ref_new() to init functions

	libnih is now released as its own project, so rather than expecting
	to include it with the source we depend on it being outside of it.

	* Makefile.am (SUBDIRS): Remove m4 directory along with the nih bits.
	(EXTRA_DIST): Remove ChangeLog.nih
	* configure.ac (AM_INIT_AUTOMAKE): Remove dist-bzip2, since we don't
	actually use it; add color-tests and silent-rules.
	(AM_SILENT_RULES): Use silent rules by default
	(AM_MAINTAINER_MODE): Enable maintainer mode by default (as before),
	but allow it to be disabled
	(AM_GNU_GETTEXT_VERSION): Bump to 0.17
	(NIH_INIT): Replace with the expanded out calls that we actually need.
	(AC_CONFIG_FILES): Remove nih directories
	Add magic to allow use of a local libnih source tree.
	* init/Makefile.am (AM_CFLAGS): Add NIH_CFLAGS and NIH_DBUS_CFLAGS
	(init_LDADD, test_system_LDADD, test_environ_LDADD, test_process_LDADD)
	(test_job_class_LDADD, test_job_process_LDADD, test_job_LDADD)
	(test_event_LDADD, test_event_operator_LDADD)
	(test_blocked_LDADD, test_parse_job_LDADD)
	(test_parse_conf_LDADD, test_conf_LDADD, test_control_LDADD):
	Replace library paths with NIH_LIBS and NIH_DBUS_LIBS
	($(com_ubuntu_Upstart_OUTPUTS)),
	($(com_ubuntu_Upstart_Job_OUTPUTS)),
	($(com_ubuntu_Upstart_Instance_OUTPUTS)): Use external nih-dbus-tool
	and obey silent rules.
	(test_system_LDFLAGS, test_environ_LDFLAGS)
	(test_process_LDFLAGS, test_job_class_LDFLAGS)
	(test_job_process_LDFLAGS, test_job_LDFLAGS, test_event_LDFLAGS)
	(test_event_operator_LDFLAGS, test_blocked_LDFLAGS)
	(test_parse_job_LDFLAGS, test_parse_conf_LDFLAGS)
	(test_conf_LDFLAGS, test_control_LDFLAGS): Drop -static
	* util/Makefile.am (AM_CFLAGS): Add NIH_CFLAGS and NIH_DBUS_CFLAGS
	(initctl_LDADD, reboot_LDADD, runlevel_LDADD, shutdown_LDADD)
	(test_initctl_LDADD, test_utmp_LDADD, test_sysv_LDADD)
	(test_telinit_LDADD): Replace library paths with NIH_LIBS and
	NIH_DBUS_LIBS
	($(com_ubuntu_Upstart_OUTPUTS)):
	($(com_ubuntu_Upstart_Job_OUTPUTS)):
	($(com_ubuntu_Upstart_Instance_OUTPUTS)): Use external nih-dbus-tool
	and obey silent rules.
	(initctl_LDFLAGS, reboot_LDFLAGS, runlevel_LDFLAGS)
	(shutdown_LDFLAGS, telinit_LDFLAGS, test_initctl_LDFLAGS)
	(test_utmp_LDFLAGS, test_sysv_LDFLAGS, test_telinit_LDFLAGS): Drop
	-static
	* README: Add libnih to the dependencies.
	* HACKING: Remove the instructions for checking out libnih, replace
	with a description about how to use a libnih source tree instead of
	the installed one.

	* configure.ac: Bump version to 0.6.5, bump copyright year to 2010.
	* NEWS: Begin new release.

2009-08-02  Scott James Remnant  <scott@netsplit.com>

	* NEWS: Release 0.6.3

2009-08-01  Scott James Remnant  <scott@netsplit.com>

	* init/tests/test_job_process.c (test_handler): Add a missing test
	case for the running process exiting while we're in the stopping
	state.
	* init/job_process.c (job_process_terminated): Don't change the
	state or record failure information if we're in the stopping state
	when the main process dies, otherwise we hit an assertion later;
	just wait for the stopping event to finish and carry on as before.

2009-07-31  Scott James Remnant  <scott@netsplit.com>

	* dbus/upstart.h: Allow the service name and address to be overriden

2009-07-29  Michael Biebl  <mbiebl@gmail.com>

	* init/tests/test_job_process.c: Add missing sys/ptrace.h include

2009-07-21  Scott James Remnant  <scott@netsplit.com>

	* configure.ac: Bump version to 0.6.3
	* NEWS: Begin new release

	* NEWS: Release 0.6.2

	* init/main.c (crash_handler): Restore missing chdir ("/") call.

	* init/tests/test_job_process.c (test_handler): We should allow
	a job to exec() before it calls fork() to allow shell scripts to
	exec daemons.
	* init/job_process.c (job_process_trace_exec): Continue the traced
	process instead of detaching if it has not yet forked.

	* init/job.c (job_change_state): Obvious bug fix; the set of states
	into which we can enter JOB_STOPPING includes JOB_STARTING because
	we can get the "stop" event or command there.

2009-07-16  Scott James Remnant  <scott@netsplit.com>

	* configure.ac: Bump version to 0.6.2
	* NEWS: Begin new release

	* NEWS: Release 0.6.1

	* util/runlevel.c: Output the path before the error message,
	to make it clear that it's the utmp file missing not runlevel.

	* util/runlevel.c: If there is no current runlevel because the
	environment variable is empty, output "unknown" instead of "N N".

2009-07-15  Scott James Remnant  <scott@netsplit.com>

	* README: Now that D-Bus 1.2.16 proper has been released, update
	our requirements.

2009-07-14  Scott James Remnant  <scott@netsplit.com>

	* TODO: Update

	* init/tests/test_job_process.c (test_handler): Rework the existing
	ptrace fork handler test case to make sure we test the case where
	we get the fork event before the stopped child.  Add a second test
	case for the opposite (stopped child before the fork event) which
	we don't currently handle.
	* init/job_process.c (job_process_trace_fork): Test for the missed
	child event using ptrace(), if it succeeds the child is ready so
	we can just assume we had the event.

	* util/Makefile.am (EXTRA_DIST): Distribute the valgrind suppressions
	file

	* util/tests/test_utmp.c (test_write_shutdown): Additional instance
	of the same test.

	* util/tests/test_utmp.c (test_write_runlevel): Looks like glibc
	is fixed to return the right error code.

2009-07-11  Scott James Remnant  <scott@netsplit.com>

	* init/control.c (control_server_open): Don't hardcode the server
	address, otherwise the test suite can't test this function.
	* init/tests/test_control.c (test_server_open)
	(test_server_connect, test_server_close): Change the server
	address in the tests.

	* configure.ac: Bump version to 0.6.1
	* NEWS: Begin new release

2009-07-09  Scott James Remnant  <scott@netsplit.com>

	* NEWS: Release 0.6.0

	* README: Note that we need D-Bus GIT HEAD.
	* NEWS: Update.

	* init/man/inittab.5: People keep trying "man inittab", so explain
	that it's gone.
	* init/Makefile.am (dist_man_MANS): Install it

	* NEWS: Declare the "lacks documentation" bug fixed

	* init/man/init.8: Refresh and turn it into more of an overview
	of Upstart now that we have lots of other pages to refer to.
	* init/man/upstart.7: Since it's an overview, people might go
	"man upstart" so redirect to it.
	* init/man/init.5: Actually document the configuration format.
	* init/Makefile.am (dist_man_MANS): Install the configuration
	documentation, and the redirect.

	* util/man/runlevel.8, util/man/telinit.8, util/man/shutdown.8,
	* util/man/reboot.8: Add environment and files sections.

	* init/man/startup.7, init/man/starting.7, init/man/started.7,
	* init/man/stopping.7, init/man/stopped.7
	* init/man/control-alt-delete.7, init/man/keyboard-request.7,
	* init/man/power-status-changed.7: Write manual pages for each
	of the events generated by the init daemon by default.
	* init/Makefile.am (dist_man_MANS): Distribute and install the
	new manpages.
	* util/man/runlevel.7: Indent the example, don't boldface

	* init/job.c (job_start, job_stop, job_restart): Restructure
	slightly to avoid gcc warning
	* init/job_class.c (job_class_start, job_class_restart): Make the
	same change to these too
	* util/shutdown.c: Warn if we can't change directory
	* util/telinit.c: Assert that we don't fall out of the switch
	* init/tests/test_job_class.c (test_get_version)
	(test_get_author, test_get_description, test_get_name): Initialise
	alloc-safe variables to NULL to avoid gcc warning
	* util/tests/test_initctl.c (test_job_status, test_start_action)
	(test_stop_action, test_restart_action, test_status_action)
	(test_list_action, test_emit_action)
	(test_reload_configuration_action, test_version_action)
	(test_log_priority_action, test_upstart_open): Initialise alloc-safe
	variables to NULL and diverted return values to 0 to avoid gcc
	warnings.
	(test_start_action, test_stop_action, test_restart_action):
	Replace sigsetjmp/siglongjmp with a call to _exit() in the handler
	* util/tests/test_sysv.c (test_change_runlevel): Initialise alloc-safe
	variables to NULL to avoid gcc warnings

	* util/man/runlevel.7: Formatting fixes, and mention that rcS
	runs rc-sysinit again.
	* util/man/runlevel.8: s/utilities/tools/
	* util/man/telinit.8: s/utilities/tools/
	* util/man/shutdown.8: s/utilities/tools/
	* util/man/reboot.8: s/utilities/programs/
	* util/man/initctl.8: s/utility/tool/

	* init/job_class.h (JobClass): Drop the leader option; at the time
	it seemed to make sense that Upstart would provide a "daemon"-like
	environment, but it really doesn't in practice.  Software should
	feel safe to daemonise on its own, and I'd rather fix supervision
	of those; freeing up Upstart jobs to run as new sessions by default
	again.  This is also the only real option that would change the
	behaviour between 0.6 and 0.10 in an awkwardly compatible way.
	* init/job_class.c (job_class_new): Remove leader initialisation
	* init/tests/test_job_class.c (test_new): Drop the initialisation
	check for leader
	* init/parse_job.c (stanza_session): Drop the stanza
	* init/tests/test_parse_job.c (test_stanza_session): Drop the
	stanza test cases.
	* init/job_process.c (job_process_spawn): Drop the double-fork.
	This means we don't need to read the pid of our extra child either.
	(job_process_error_read): we no longer need a fork error.
	* init/job_process.h (JobProcessErrorType): Drop the fork error.
	* init/tests/test_job_process.c (test_spawn): Replace the simple job
	test case with the session leader test case, now that's the default.
	(test_run, test_spawn, test_kill, test_handler): Remove all the
	class->leader = TRUE from the tests, we only ever really tested
	session leaders anyway since that's all the test suite could follow
	* init/tests/test_job.c (test_change_goal, test_change_state):
	Remove the leader flag from test jobs
	* init/tests/test_event.c (test_pending, test_finished): Remove
	the leader flag from test jobs.

	* init/job_process.c (job_process_catch_runaway): Use a monotonic
	clock, not the realtime clock, for respawn interval detection.
	* init/tests/test_job_process.c (test_kill, test_handler): Use the
	monotonic clock in test cases too
	* init/Makefile.am (init_LDADD): Link with librt
	* NEWS: Update.

	* util/utmp.c (utmp_write_runlevel): Don't write 'N' to utmp or
	wtmp for the previous runlevel, this will force writing reboot
	records if prevlevel='N'/0 since read_runlevel will always return
	'N' in that case.
	* util/tests/test_utmp.c (test_write_runlevel): Add test case for
	passing 'N' and having it treated as zero
	(test_read_runlevel): Add a couple of test cases for the problems
	we found last night where shutdown and corrupt utmp records result
	in the wrong data being returned.
	* util/tests/test_sysv.c (test_change_runlevel): Add a test case
	for switching from sysinit to the first runlevel

	* init/conf.h,
	* init/control.h,
	* init/event.h,
	* init/job_class.h: Variable declarations in header files need to
	be prefixed with "extern", the NIH_BEGIN_EXTERN stuff only applies
	to C++.

	* util/reboot.c: Reboot can't write the shutdown time before
	calling shutdown, otherwise shutdown won't be able to get the
	current runlevel anymore.
	* util/man/reboot.8: Update, we don't write the shutdown time
	before calling shutdown - it's up to the shutdown scripts to
	call reboot -w before remounting the root filesystem.

	* util/tests/test_utmp.c (test_get_runlevel): Replace test case
	with one that expects 'N' rather than fall-through.
	* util/tests/test_sysv.c (test_change_runlevel): Expect N when
	there is no previous runlevel

	* util/utmp.c (utmp_read_runlevel): Also catch a zero runlevel from
	utmp, replacing with 'N' - these functions should never return 0
	* util/sysv.c (sysv_change_runlevel): Should set prevlevel to N
	when we don't find one

	* util/utmp.c (utmp_read_runlevel): Catch a negative runlevel from
	corrupt utmp data, convert to 'N'
	(utmp_get_runlevel): Return N when RUNLEVEL is set but empty,
	rather than falling through

	* util/telinit.c: Catch a missing argument separately so we don't
	output "(null)"

	* README: Update requirements.
	* TODO: Update.

	* conf/rc-sysinit.conf: Fix typo.

2009-07-08  Scott James Remnant  <scott@netsplit.com>

	* conf/rc-sysinit.conf: Michael Biebl pointed out that by setting
	the runlevel to "S" during sysinit, we end up with the runlevel
	after boot being "S 2" - and that means scripts in rc2.d that
	are also in rcS.d won't get started.  The way we had it before
	("N 2") was correct.  This happily fixes the one corner case our
	reboot handling didn't cover - crashing in single user mode and
	rebooting.

	* util/telinit.c: Fix missing ret = from kill

	* conf/rc-sysinit.conf: Ignore -s/single if we're already coming
	from single-user-mode.

	* util/telinit.c (options): Unignore the -t option
	* NEWS: Update.

	* init/main.c (hup_handler): Also try and reconnect to the message
	bus if we've lost the connection.

	* init/conf.c (conf_source_reload_dir): Don't blacklist certain
	patterns from the configuration directory, instead just filter
	to whitelist.
	(conf_dir_filter): Whitelist filter, only accept files ending
	in .conf
	(conf_reload_path): Strip .conf from the filename to generate
	the job name.
	(conf_file_filter): Add the extra is_dir argument.
	* init/tests/test_conf.c (test_source_reload_job_dir)
	(test_source_reload_conf_dir, test_source_reload_file)
	(test_source_reload): Append .conf to all our filenames
	* init/tests/test_control.c (test_reload_configuration): Append
	.conf to filenames here too
	* NEWS: Update.

	* init/job_process.c (job_process_run): Stop being stingy, the
	post-stop script can have the stop environment too
	* init/tests/test_job_process.c (test_run): Add a test case to
	make sure it is.

2009-07-08  Michael Biebl  <mbiebl@gmail.com>

	* contrib/vim/syntax/upstart.vim: Upstart job syntax highlighting
	* contrib/vim/ftdetect/upstart.vim: Use for the /etc/init directory
	* contrib/Makefile.am: Include the vim syntax files in the
	distribution
	* configure.ac (AC_CONFIG_FILES): Create contrib/Makefile
	* Makefile.am (SUBDIRS): Recurse into the contrib sub-directory

2009-07-08  Scott James Remnant  <scott@netsplit.com>

	* conf/rc.conf: This doesn't need to be an instance job, Upstart
	will do the right thing and stop the task before starting it again
	with the new environment (I spent so much time on that, you'd think
	I'd remember :p)

	* conf/control-alt-delete.conf: Default job for Control-Alt-Delete
	* conf/rc-sysinit.conf: Default job for system initialisation
	* conf/rc.conf: A fully wacky instance job that runs the rc script
	for runlevel changes
	* conf/rcS.conf: And a job for single-user-mode, which calls back
	to rc-sysinit
	* conf/Makefile.am (dist_init_DATA): Install the default files
	into the /etc/init directory
	* configure.ac (AC_CONFIG_FILES): Create conf/Makefile
	* Makefile.am (SUBDIRS): Recurse into the conf directory.

	* util/initctl.c (upstart_open, start_action, stop_action)
	(restart_action, status_action, list_action): Don't auto-start
	the init daemon, it makes no sense.
	(upstart_open): When not running from the test suite, and not as
	root, it makes sense to default to using the system bus daemon.
	* util/tests/test_initctl.c (test_upstart_open): Make sure that
	auto-start is FALSE, not TRUE.
	* NEWS: Update.

	* util/Makefile.am (dist_man_MANS): Oops, had the wrong name for
	the runlevel(7) manpage.

	* util/shutdown.c: Gets a bit of a redress, but not much of rewrite
	since this is largely just compatibility madness.
	(shutdown_now): Port to use sysv_change_runlevel()
	(warning_message): Construct plural forms a little better.
	(wall): use utmpx, rather than utmp
	* util/man/shutdown.8: Minor tweaks and improvements
	* NEWS: Update.

	* util/reboot.c: Following the pattern of the previous, remove much
	of the reboot code, but in the process adding support for reboot
	implying --force in runlevel 0 or 6, and writing the shutdown
	wtmp record.
	* util/man/reboot.8: Minor updates.
	* NEWS: Update.

	* util/telinit.c: Drop quite a bit of the code of telinit too,
	just becoming a wrapper about sysv_change_runlevel() - also support
	Qq/Uu by using kill()
	* util/tests/test_telinit.c (test_env_option): Since we have an
	env option, we should test it.	
	* util/man/telinit.8: Update the manual page.
	* util/man/runlevel.8: Typo (/var/run/wtmp -> /var/log/wtmp)
	* util/Makefile.am (TESTS): Run the new test
	(test_telinit_SOURCES, test_telinit_CFLAGS)
	(test_telinit_LDFLAGS, test_telinit_LDADD): Details for the
	test suite binary
	* NEWS: Update.

	* util/runlevel.c: Drop about 90% of the code, this just becomes
	a wrapper around utmp_get_runlevel()
	* util/man/runlevel.8: Update the runlevel manpage.
	* util/man/runlevel.7: Also put together a manual page that
	describes the runlevel event, as well as the implementation in
	Upstart.
	* util/Makefile.am (dist_man_MANS): Install the new manpage.
	* NEWS: Update.

	* util/Makefile.am (reboot_SOURCES, runlevel_SOURCES): Compile and
	link the utmp handling source, depending on the header.
	(reboot_LDADD, runlevel_LDADD): Drop dependency on libupstart
	(shutdown_SOURCES, telinit_SOURCES): Compile and link both the
	utmp handling and sysv compat source, depending on the headers
	(nodist_shutdown_SOURCES, nodist_telinit_SOURCES): Also link in
	the auto-generated bindings
	(shutdown_LDADD, telinit_LDADD): Drop dependencies on libupstart,
	replacing with dependencies on libnih-dbus and the D-Bus libs.
	(runlevel_SOURCES, runlevel_LDFLAGS, runlevel_LDADD)
	(shutdown_SOURCES, shutdown_LDFLAGS, shutdown_LDADD)
	(telinit_SOURCES, telinit_LDFLAGS, telinit_LDADD): Remove duplicate
	entries mistakenly copied from compat/sysv

	* util/sysv.c (sysv_change_runlevel): Pretty much the core compat
	function for System V, generate a runlevel event and store the
	appropriate things in utmp and wtmp.
	* util/sysv.h: Prototype.
	* util/tests/test_sysv.c: Test cases for the new function.
	* util/Makefile.am (TESTS): Run the sysv test cases
	(test_sysv_SOURCES, nodist_test_sysv_SOURCES, test_sysv_LDFLAGS)
	(test_sysv_LDADD): Details for the sysv test cases, which obviously
	depend on the auto-generated bindings code.

	* util/utmp.c (utmp_write_runlevel): Make sure that it's ok to
	have no previous runlevel.
	* util/tests/test_utmp.c (test_write_runlevel): Add no previous
	runlevel test.

	* util/utmp.c (utmp_read_runlevel): Don't call utmpxname() if we
	don't pass a utmp_file, letting glibc pick the default.
	* util/tests/test_utmp.c (test_read_runlevel): Add a test case for
	no filename.

	* util/util.supp: utmpname leaks memory, so suppress it from valgrind

	* util/utmp.c: Set of functions for dealing with utmp and wtmp
	(utmp_read_runlevel): Read the current runlevel from the file
	(utmp_get_runlevel): Obtain the current runlevel from the
	environment, or the file if not set
	(utmp_write_runlevel): Write a runlevel change record, and also
	deal with the reboot record if the utmp or wtmp files don't quite
	match.
	(utmp_write_shutdown): Write a shutdown time record
	(utmp_entry, utmp_write, wtmp_write): utility functions for creating
	and writing utmp and wtmp records.
	* util/utmp.h: Prototypes for new functions.
	* util/tests/test_utmp.c: Test cases.
	* util/Makefile.am (test_utmp_SOURCES, test_utmp_LDFLAGS)
	(test_utmp_LDADD): Details for utmp test cases
	(tests): Move to the bottom of the file and make PHONY

2009-07-07  Scott James Remnant  <scott@netsplit.com>

	* util/man/initctl.8: Improve the manpage.

2009-07-06  Scott James Remnant  <scott@netsplit.com>

	* util/initctl.c: Rewrite from scratch, utilising the current
	D-Bus API and auto-generated method functions for it.
	* util/tests/test_initctl.c: Rewrite from scratch to test all
	of the new methods.
	* util/Makefile.am (test_initctl_CFLAGS): Include AM_CFLAGS
	(install-data-hook, install-exec-hook): Install a symlink for
	"restart" as well.
	* NEWS: Update.

2009-07-03  Scott James Remnant  <scott@netsplit.com>

	* dbus/com.ubuntu.Upstart.Instance.xml (Start, Stop, Restart): add
	wait arguments to the instance commands as well.
	* init/job.c (job_start, job_stop, job_restart): Add wait arguments,
	when TRUE the functions behave as before; when FALSE the methods
	return after changing the goal and no blocked entries are created.
	* init/job.h: Amend prototypes.
	* init/tests/test_job.c (test_start, test_stop, test_restart): 
	Pass TRUE for wait and check for a blocking entry in existing tests,
	add tests for passing FALSE and making sure that there's no blocking
	but we still get the reply.

	* dbus/com.ubuntu.Upstart.Job.xml (Start, Stop, Restart): Add wait
	arguments to these too
	* init/job_class.c (job_class_start, job_class_stop)
	(job_class_restart): Add wait arguments, when TRUE the functions
	behave as before; when FALSE the methods return after changing
	the goal and no blocked entries are created.
	* init/job_class.h: Amend prototypes.
	* init/tests/test_job_class.c (test_start, test_stop, test_restart): 
	Pass TRUE for wait and check for a blocking entry in existing tests,
	add tests for passing FALSE and making sure that there's no blocking
	but we still get the reply.
	(test_get_name, test_get_description, test_get_author)
	(test_get_version): Add missing code to free the class on enomem

	* dbus/com.ubuntu.Upstart.xml (EmitEvent): Add wait argument
	* init/control.c (control_emit_event): Add wait argument, when TRUE
	this behaves as before; when FALSE the method returns after queuing
	the event and no blocked entry is created for it.
	* init/control.h: Amend prototype.
	* init/tests/test_control.c (test_emit_event): Pass TRUE for wait
	and check for a blocking entry in existing tests, add a test for
	passing FALSE and making sure that there's no blocking but we
	still get the reply.

	* dbus/com.ubuntu.Upstart.Instance.xml: Add a "processes" property
	to obtain the list of current job processes, both their type and
	their pid.
	* init/job.c (job_get_processes): Implement the new property accessor
	* init/job.h: Add prototype
	* init/tests/test_job.c (test_get_processes): Add test cases for
	returning process arrays.
	(test_get_name, test_get_goal, test_get_state): Add missing free
	for job class.

	* init/tests/test_control.c (test_emit_event): Directly acess
	the number from an NihDBusError

	* dbus/com.ubuntu.Upstart.xml: Add a "version" property to obtain
	the version of the init daemon, and a "log_priority" property to
	get and set the daemon's log priority.
	* init/control.c (control_get_version, control_get_log_priority)
	(control_set_log_priority): Methods to support the new properties
	* init/control.h: Prototypes.
	* init/tests/test_control.c (test_get_version)
	(test_get_log_priority, test_set_log_priority): Add tests for the
	property accessor functions.

2009-07-02  Scott James Remnant  <scott@netsplit.com>

	* dbus/Upstart.conf: Need to adjust the security configuration
	* dbus/upstart.h: And the constants as well.

	* dbus/com.ubuntu.Upstart.xml,
	* dbus/com.ubuntu.Upstart.Job.xml,
	* dbus/com.ubuntu.Upstart.Instance.xml: Now we don't hardcode the
	interface name anywhere, we can version it properly.
	* init/Makefile.am ($(com_ubuntu_Upstart_OUTPUTS)): 
	($(com_ubuntu_Upstart_Job_OUTPUTS)): 
	($(com_ubuntu_Upstart_Instance_OUTPUTS)): Update default interface
	names.
	* util/Makefile.am ($(com_ubuntu_Upstart_OUTPUTS)): 
	($(com_ubuntu_Upstart_Job_OUTPUTS)): 
	($(com_ubuntu_Upstart_Instance_OUTPUTS)): Update here too.

	* dbus/Makefile.am (EXTRA_DIST): Make sure we distribute it
	* dbus/upstart.h: Add a header file with the usual D-Bus constants.
	* init/control.h: Drop CONTROL_ROOT, replace with DBUS_PATH_UPSTART
	* init/control.c (control_server_open, control_bus_open)
	(control_register_all): Replace CONTROL_* constants with the new ones
	(control_get_job_by_name): Use DBUS_INTERFACE_UPSTART when constructing
	error names.
	* init/job_class.c (job_class_new, job_class_register)
	(job_class_unregister): Construct paths using DBUS_PATH_UPSTART
	(job_class_get_instance)
	(job_class_get_instance_by_name, job_class_start)
	(job_class_stop, job_class_restart): Use DBUS_INTERFACE_UPSTART to
	construct error names
	* init/job.c (job_new): Construct path using DBUS_PATH_UPSTART
	(job_finished, job_start, job_stop, job_restart): Use
	DBUS_INTERFACE_UPSTART to construct error names.
	* init/event.c (event_finished): Use DBUS_INTERFACE_UPSTART to
	construct error name.
	* init/tests/test_control.c (test_server_open): Don't hardcode
	the address, extract the abstract path from the constant.
	(test_server_connect, test_bus_open, test_emit_event): Don't
	harcode addresses, paths or interfaces - use the constants
	* init/tests/test_job_class.c (test_consider, test_reconsider)
	(test_register, test_unregister, test_start, test_stop)
	(test_restart, test_get_instance, test_get_instance_by_name):
	Use the constants instead of harcoding.
	(test_new): Derive the expected path from the constant
	* init/tests/test_job.c (test_new): Derive the paths from the
	constant, check for jobs by that interface constant.
	(test_change_state): Use DBUS_INTERFACE_UPSTART_JOB
	(test_start, test_stop, test_restart): Use DBUS_INTERFACE_UPSTART_INSTANCE,
	and generate errors from DBUS_INTERFACE_UPSTART

	* dbus/com.ubuntu.Upstart.xml,
	* dbus/com.ubuntu.Upstart.Job.xml,
	* dbus/com.ubuntu.Upstart.Instance.xml: Remove the empty symbol
	annotation for the interfaces.
	* init/Makefile.am ($(com_ubuntu_Upstart_OUTPUTS)): 
	($(com_ubuntu_Upstart_Job_OUTPUTS)): 
	($(com_ubuntu_Upstart_Instance_OUTPUTS)): Define the default
	interface and build-time instead.
	* util/Makefile.am ($(com_ubuntu_Upstart_OUTPUTS)): 
	($(com_ubuntu_Upstart_Job_OUTPUTS)): 
	($(com_ubuntu_Upstart_Instance_OUTPUTS)): Likewise for util

2009-06-30  Scott James Remnant  <scott@netsplit.com>

	* dbus/Upstart.conf: It doesn't make much sense to restrict getting
	the values of properties, or looking up jobs or interfaces, so make
	these public.

2009-06-23  Scott James Remnant  <scott@netsplit.com>

	* Makefile.am (SUBDIRS): Add util to the list of sub-directories
	again.
	* configure.ac (AC_CONFIG_FILES): Generate util/Makefile
	* util/Makefile.am (AM_CFLAGS): Append D-Bus CFLAGS
	(AM_CPPFLAGS): Make sure the build directory is also in the quoted
	include path
	(nodist_initctl_SOURCES): Build and link the generated D-Bus
	bindings, but don't distribute them
	(initctl_LDADD): Drop the libupstart dependency, instead put
	libnih-dbus and DBUS_LIBS in there.
	(com_ubuntu_Upstart_OUTPUTS, com_ubuntu_Upstart_XML)
	($(com_ubuntu_Upstart_OUTPUTS)): Auto-generate D-Bus binding code
	to proxy the manager object
	(com_ubuntu_Upstart_Job_OUTPUTS, com_ubuntu_Upstart_Job_XML)
	($(com_ubuntu_Upstart_Job_OUTPUTS)): Auto-generate D-Bus binding
	code to proxy job class objects
	(com_ubuntu_Upstart_Instance_OUTPUTS)
	(com_ubuntu_Upstart_Instance_XML)
	($(com_ubuntu_Upstart_Instance_OUTPUTS)): Auto-generate D-Bus
	binding code to proxy job instance objects
	(BUILT_SOURCES, CLEANFILES): Built sources have to come first
	and be cleaned up
	(test_initctl_LDADD): Tests need to be linked to libnih-dbus
	and the D-Bus libraries, as well as the auto-generated output
	* init/Makefile.am (EXTRA_DIST): Drop the EXTRA_DIST for the
	sources, already handled since they're in a different directory

	* COPYING: Change licence to version 2 of the GNU GPL.
	All files have been updated to reflect this.

	* init/paths.h (CONFFILE): Add new macro
	* init/Makefile.am (AM_CPPFLAGS): Add CONFFILE definition
	(install-data-local): No need to make conf.d or jobs.d
	* init/main.c: Only parse CONFFILE (/etc/init.conf) as a
	configuration file source and CONFDIR (/etc/init) as a job
	configuration source.

	* configure.ac: Bump version to 0.6.0
	* NEWS: Copy in news from 0.5.3; that release doesn't appear in
	this ChangeLog since it was made on a separate branch.  Begin
	new release.

2009-06-18  Casey Dahlin  <cdahlin@redhat.com>

	* util/man/initctl.8: Fix formatting of SYNOPSIS

2009-06-18  Scott James Remnant  <scott@netsplit.com>

	* dbus/com.ubuntu.Upstart.xml, dbus/com.ubuntu.Upstart.Job.xml,
	dbus/com.ubuntu.Upstart.Instance.xml: Add a comment to these files
	to clarify that you may communicate and interact with Upstart
	through these interfaces without restriction.  It also makes sense
	that these files be copied into software that does so to turn into
	their own bindings, so use the FSF permissive licence for them.

2009-06-17  Scott James Remnant  <scott@netsplit.com>

	* configure.ac: Bump version to 0.5.3

	* NEWS: Copy in news from 0.5.2; that release doesn't appear in
	this ChangeLog since it was made on a separate branch.

	* NEWS: Include 0.3.10 release, which happened from a separate branch.

	* init/parse_job.c (stanza_kill, stanza_respawn, stanza_nice)
	(stanza_oom): Check errno after using strtol() to avoid overflows.
	(stanza_normal, stanza_umask, stanza_limit): Also check with
	strtoul() too
	* init/tests/test_parse_job.c (test_stanza_kill)
	(test_stanza_respawn): Add test cases for the two that don't
	check for overflow already.
	(test_stanza_limit): Add test for the too large case where we don't
	already cope.

	* dbus/Upstart.conf: Allow root to obtain properties

	* dbus/com.ubuntu.Upstart.Instance.xml: Add name, goal and state
	properties to the instance
	* init/job.c (job_get_name, job_get_goal, job_get_state): Add methods
	to return the property values
	* init/job.h: Add prototypes.
	* init/tests/test_job.c (test_get_name, test_get_goal)
	(test_get_state): Test cases.

	* dbus/com.ubuntu.Upstart.Job.xml: Add name, description, author
	and version properties to the job
	* init/job_class.c (job_class_get_name)
	(job_class_get_description, job_class_get_author)
	(job_class_get_version): Add methods to return the property values.
	* init/job_class.h: Add prototypes

	* init/job_process.c (job_process_error_abort): Don't abort() from
	a child process, it confuses people; just exit with an interesting
	error code (which we ignore anyway).

	* dbus/Upstart.conf: Update the D-Bus configuration based on newer
	D-Bus recommended practice with a proper deny-by-default D-Bus,
	making sure to not use send_interface without send_destination.
	Allow introspection as well.

2009-06-17  Jeff Oliver  <Jeffrey.Oliver@panasonic.aero>

	* init/job_process.c (job_process_spawn): Only attempt to set
	the OOM adjustment if set in the class, avoiding issue where /proc
	is not mounted for the first job.
	
2009-06-17  Scott James Remnant  <scott@netsplit.com>

	* init/tests/test_job_process.c (test_handler): Add test cases for a
	respawning job failing while it's post-start or pre-stop processes
	are still running while making sure that it still respawns afterwards.
	* init/job_process.c (job_process_terminated): To fix it, check for
	a running post-start or pre-stop process before checking for a the
	respawn.  That's not enough because then we won't respawn when the
	existing process finishes, so use the goal as a hint.
	* init/job.c (job_next_state): Use that hint goal here, remembering
	to set the goal back to JOB_START afterwards.
	(job_change_goal): Nothing to do in the respawn case
	(job_goal_name, job_goal_from_name): Add the new values
	* init/job.h (job_goal): Add the respawn goal
	* init/tests/test_job.c (test_next_state): Add tests for the respawn
	goal
	(test_goal_name, test_goal_from_name): Tests for the new values

	* configure.ac (AC_CONFIG_FILES): dbus goes before init just in case
	we ever do anything to them later

	* init/job_class.c (job_class_register, job_class_unregister): Update
	name of signal functions that we call.
	(job_class_interfaces): No need to declare this separately
	* init/job.c (job_register, job_change_state): Update name of signal
	functions.
	(job_interfaces): Drop, it comes from the generated header now
	* init/control.c (manager_interfaces): Drop, comes from the header
	as control_interfaces
	(control_register_all): Change array name
	* init/tests/test_job_class.c,
	* init/tests/test_job.c,
	* init/tests/test_control.c,
	* init/tests/test_blocked.c: Rename conn member of NihDBusMessage
	to connection

	* dbus/com.ubuntu.Upstart.xml,
	* dbus/com.ubuntu.Upstart.Job.xml,
	* dbus/com.ubuntu.Upstart.Instance.xml: Use annotation to mark the
	methods as async, rather than a namespaced attribute.  Omit the
	interface symbol.
	* init/Makefile.am (AM_CPPFLAGS): Add builddir to the quoted includes
	(init_SOURCES): Don't distribute the auto-generated outputs
	($(com_ubuntu_Upstart_OUTPUTS))
	($(com_ubuntu_Upstart_Job_OUTPUTS))
	($(com_ubuntu_Upstart_Instance_OUTPUTS)): Generate using the new
	binary tool.
	(BUILT_SOURCES): Remind myself why these are BUILT_SOURCES
	(MAINTAINERCLEANFILES): Change to ordinary CLEANFILES
	(EXTRA_DIST): outputs aren't distributed

2009-05-22  Scott James Remnant  <scott@netsplit.com>

	* init/tests/test_conf.c: Remove nih/inotify.h include

	* COPYING: Change licence from GPL-2+ to GPL-3 only.

2009-05-17  Scott James Remnant  <scott@netsplit.com>

	* init/tests/test_job.c,
	* init/tests/test_job_class.c,
	* init/tests/test_control.c: Include nih-dbus/errors.h

2009-05-09  Scott James Remnant  <scott@netsplit.com>

	* init/init.supp: setenv on tls/i686/cmov

	* init/job_class.c (job_class_get_instance, job_class_start)
	(job_class_stop, job_class_restart): Clean up the code by using
	nih_error_steal()

	* init/conf.c (conf_source_reload_file, conf_source_reload_dir): 
	Steal the error that we stash instead of getting it, otherwise we'll
	fail if another one occurs.

	* init/conf.c (conf_reload_path): Simply return, no need to re-raise
	the error.
	* init/job_class.c (job_class_get_instance, job_class_start)
	(job_class_stop, job_class_restart): If not ENOMEM, we need to
	re-raise the error as a D-Bus one, that means we now have to free
	the old error first (saving the msssage)
	* init/job_process.c (job_process_error_read): Replace call to
	nih_error_raise_again() with nih_error_raise_error()

	* init/Makefile.am ($(com_ubuntu_Upstart_OUTPUTS)): 
	($(com_ubuntu_Upstart_Job_OUTPUTS)): 
	($(com_ubuntu_Upstart_Instance_OUTPUTS)): Use the Python variant
	of nih-dbus-tool for now

2009-03-27  Scott James Remnant  <scott@netsplit.com>

	* init/tests/test_process.c (test_from_name): Cast -1 to ProcessType
	* init/tests/test_job_process.c (test_kill, test_handler): Cast -1
	to ProcessType
	* init/tests/test_job.c (test_new, test_change_state): Cast -1
	to ProcessType
	(test_goal_from_name): Cast -1 to JobGoal
	(test_state_from_name): Cast -1 to JobState
	* init/tests/test_control.c (test_bus_open): Add braces

	* init/Makefile.am (tests): Add rule to build test cases
	* util/Makefile.am (tests): Likewise

	* init/job.c (job_interfaces): Put static first
	(job_emit_event): Cast -1 to ProcessType
	(job_emit_event): Cast -1 to ProcessType
	* init/job_class.c (job_class_interfaces): Put static first.
	* init/job_process.c (job_process_kill_timer): Cast -1 to ProcessType
	* init/control.c (manager_interfaces): Put static first

	* init/Makefile.am (AM_CPPFLAGS): Use -iquote$(srcdir) instead of -I
	since we only need it to pick those paths up.
	* util/Makefile.am (AM_CPPFLAGS): Likewise.

2009-02-20  Scott James Remnant  <scott@netsplit.com>

	* util/initctl.c (handle_job_instance_end, handle_job_process)
	(handle_job_status_end, handle_event),
	* util/shutdown.c (main): No need for new_* temporary variable when
	looping over nih_realloc with NIH_MUST.

	* util/initctl.c (job_info_output, output_name, handle_job_list)
	(handle_job_instance, handle_job_instance_end)
	(handle_job_status, handle_job_process, handle_job_status_end)
	(handle_event, env_option),
	* util/telinit.c (main),
	* util/shutdown.c (main, shutdown_now, timer_callback, wall): 

	* init/event.c (event_init, event_pending_handle_jobs, event_finished),
	* init/event_operator.c (event_operator_events),
	* init/job.c (job_emit_event, job_name),
	* init/job_class.c (job_class_init, job_class_start)
	(job_class_stop, job_class_restart),
	* init/job_process.c (job_process_run, job_process_error_read)
	(job_process_kill),
	* init/conf.c (conf_init, conf_source_reload_file)
	(conf_reload_path),
	* init/control.c (control_init, control_server_connect)
	(control_bus_open): Set variable outside of NIH_MUST macro.

	* init/event.c (event_pending_handle_jobs): Set variable outside
	of NIH_SHOULD macro.

	* init/Makefile.am ($(com_ubuntu_Upstart_OUTPUTS)): 
	($(com_ubuntu_Upstart_Job_OUTPUTS)): 
	($(com_ubuntu_Upstart_Instance_OUTPUTS)): Update expected path
	of nih-dbus-tool

	* configure.ac: Create nih-dbus-tool Makefile
	* Makefile.am (SUBDIRS): Build in nih-dbus-tool

2009-01-29  Scott James Remnant  <scott@netsplit.com>

	* configure.ac: Bump version to 0.5.2
	* NEWS: Begin 0.5.2

	* NEWS: Copy in news from 0.5.1; that release doesn't appear in
	this ChangeLog since it was made on a separate branch.

	* init/tests/test_blocked.c (test_new),
	* init/tests/test_control.c (test_get_job_by_name)
	(test_get_all_jobs, test_emit_event),
	* init/tests/test_event.c (test_finished),
	* init/tests/test_job.c (test_change_state),
	* init/tests/test_job_class.c (test_get_instance)
	(test_get_instance_by_name, test_get_all_instances): Continue the
	battle with the gcc optimiser which declares variables first used
	inside TEST_ALLOC_FAIL as used uninitialized.

	* init/parse_job.c (parse_exec, parse_script, stanza_instance)
	(stanza_description, stanza_author, stanza_version)
	(stanza_start, stanza_stop, stanza_chroot, stanza_chdir):
	Unreference members when replacing them instead of freeing; not
	strictly necessary but the style is the thing.

	* init/job_process.c (job_process_terminated): Unreference the
	kill timer instead of freeing

	* init/job_class.c (job_class_get_instance): Use nih_local for
	instance environment and name
	(job_class_start, job_class_stop, job_class_restart):
	Unreference job environment instead of freeing

	* init/job.c (job_change_state, job_start, job_stop, job_restart):
	Unreference job environment instead of freeing
	(job_name): Discard job name in case a reference was taken.

	* init/event.c (event_pending_handle_jobs): Unreference the job
	environment instead of freeing

	* init/environ.c (environ_add): should unreference the old environment
	string in case anyone took a ref elsewhere
	(environ_set): use nih_local for str
	(environ_expand_until): Should set *str to NULL if we free it,
	just in case.

	* init/conf.c (conf_source_reload): File should be unreferenced,
	not freed.
	(conf_source_reload_file): Use nih_local for dpath
	(conf_delete_handler): Watch and file should be unreferenced,
	not freed.
	(conf_reload_path): File should be unreferenced, not freed;
	use nih_local for file buffer

	* init/blocked.c (blocked_new),
	* init/conf.c (conf_source_new, conf_file_new),
	* init/event.c (event_new),
	* init/event_operator.c (event_operator_new),
	* init/job.c (job_new),
	* init/job_class.c (job_class_new): No need to cast function
	argument to nih_alloc_set_destructor()

	* init/tests/test_job_process.c (test_handler): We can't just
	assume that our child is sitting at the signal otherwise we might
	end up sending the CONT signal before it's even stopped.  Use
	waitid() to wait for the child to stop first.

	* init/init.supp: More expressions for environment memory which
	valgrind can't deal with

	* init/conf.c (conf_source_reload): The ConfFile destructor has
	side-effects that involve the iteration of the sources and their
	files, so we can't simply call it while iterating because of the
	cursor.  Move the sources into a deleted list first, and delete
	them from there.
	* init/conf.h: Fix prototype.
	* init/tests/test_conf.c (test_source_reload_job_dir): Test pointers
	with TEST_EQ_P not TEST_EQ

2009-01-28  Scott James Remnant  <scott@netsplit.com>

	* init/job_class.c (job_class_start): We can't create the blocked
	until we know we're going to block, otherwise we could ref and unref
	the message (freeing it).  Wait until the job is created, which
	means we can't fail to create the blocked item (we'll already have
	announced the new instance).
	(job_class_stop, job_class_restart): For consistency, don't fail
	if OOM when making blocked.

	* init/tests/test_job.c (test_new): Initialise a bunch of subsystems
	outside of TEST_ALLOC_FAIL

	* init/environ.c (environ_add): We can't allocate nih_local with
	a context, it won't be freed; so don't, but then remember to
	reference it when we do just use it.

	* init/event.c (event_pending_handle_jobs): Must reset the start_on
	operator in case of error.

	* init/job_process.c (job_process_kill_timer): Oops, move the
	assert that we have a process pid to after we know which process
	we have.
	* init/tests/test_job_process.c (test_run): Initialise the
	error context and NihIo outside of TEST_ALLOC_FAIL
	(test_kill): Initialise timers and the event system.
	* init/init.supp: Reference from the jobs hash to the bins is
	still reachable, obviously; as is the string inside job_name()
	either way it is allocated

	* init/tests/test_parse_job.c (test_parse_job): Initialise the
	error context outside of TEST_ALLOC_FAIL

	* init/init.supp: Update suppressions for new nih_alloc()

	* init/job_process.c (job_process_run): Had the shell variable
	setting round the wrong way, now it should be ok.

	* init/tests/test_blocked.c (test_new): in the case of allocation
	failure, the message should not be referenced; which we test by
	trying to discard it and seeing whether that works.

	* init/job.c (job_emit_event): event_new() only references the
	environment now, so use nih_local to make sure we clean it up
	if that doesn't happen

	* init/job.h (Job): Add kill_process member
	* init/job.c (job_new): Initialise to -1
	* init/job_process.c (job_process_kill): Store the process to be
	killed in the kill_process member for the timer, since we can't
	pass two sets of data.  Assert that it's not set to anything, this
	all needs fixing, obviously.
	(job_process_kill_timer): Take the job as the data argument,
	eliminating the need for nih_alloc_parent().  Sanity check the job
	and reset kill_timer and kill_process when done.
	(job_process_terminated): Clear the kill_process field too.
	* init/tests/test_job.c (test_new): Check it's -1
	(test_change_state): Check kill_process is set to PROCESS_MAIN
	when active, or -1 when not.
	* init/tests/test_job_process.c (test_kill): Make sure the
	kill_process member is set and cleared.
	(test_handler): Set the kill_process member for the timer and make
	sure it's cleared when appropriate.

	* init/job_class.c (job_class_start, job_class_stop)
	(job_class_restart): Use nih_local to eliminate nih_alloc_reparent,
	and to clean up some of the code too.

	* init/job_class.c: Update documentation to match new nih_alloc()

	* init/parse_job.c (parse_on_operator, parse_on_collect):
	Use an nih_ref/nih_unref pair instead of nih_alloc_reparent; this
	is not ideal, but then this code is rather messy and leaves a lot
	of allocated data attached to the object on the assumption that
	it will be thrown away.

	* init/event_operator.c: Update documentation to match new nih_alloc()
	(event_operator_match): Use nih_local on expanded value.
	(event_operator_environment): Make evlist nih_local, it will be
	referenced by the environment array on success

	* init/event_operator.c (event_operator_new): Reference the
	event instead of reparenting it.

	* init/event.c: Update documentation to match new nih_alloc()
	(event_finished): Use nih_local to tidy up a slight bit.

	* init/event.c (event_new): Reference the event, don't reparent
	(event_pending_handle_jobs): Use nih_local for environment array
	and for the job name, damn I love this thing.  Reference the array
	into the job to avoid freeing.

	* init/parse_job.c (parse_job): Update documentation to match
	new nih_alloc()
	(parse_process, parse_on_operator, stanza_start, stanza_stop)
	(stanza_expect, stanza_kill, stanza_respawn, stanza_normal)
	(stanza_session, stanza_console, stanza_nice, stanza_umask)
	(stanza_oom, stanza_limit): Use nih_local for all the temporary
	arguments where we can.

	* init/parse_job.c (parse_on_operand, stanza_env, stanza_export)
	(stanza_emits): Make temporary string variables use nih_local,
	this gives us a massive code clean-up and makes nih_str_array_addp
	safe to take a reference.

	* init/job_process.c (job_process_run): Make argv, env, script and
	cmd all use nih_local, this cleans up the code a little and makes
	nih_str_array_addp safe to take a reference.

	* init/environ.c: Update documentation to match new nih_alloc()

	* init/tests/test_job_process.c (test_run): Check that trailing
	newlines are ignored when running a script (can verify r1025 is
	fixed with gdb)

	* init/tests/test_environ.c (test_expand): Add a test case for the
	bug fixed in r1027, the implicit case of the gap in the environment
	string being the same size as the value replacing it.

	* init/environ.c (environ_add): Use nih_local for new_str, making
	the code paths a little simpler and ensuring we pass something that
	can be referenced to nih_str_array_addp()

	* init/tests/test_event.c (test_new): Make sure that env is an
	orphan with TEST_ALLOC_ORPHAN.
	* init/tests/test_event_operator.c (test_operator_new): Make sure
	that env is an orphan with TEST_ALLOC_ORPHAN.
	(test_operator_copy): Drop pointless NULL parent check.

	* init/tests/test_control.c: Include limits.h

	* init/blocked.c (blocked_new): Take a reference to the message,
	otherwise it will be freed; we free the Blocked structure when we're
	done, so will automatically unref the message.
	* init/tests/test_blocked.c (test_new): Add tests to make sure the
	reference is taken.
	* init/tests/test_job.c (test_start, test_stop, test_restart):
	Make sure the message is referenced when an error is not returned
	but not referenced when one is.
	* init/tests/test_job_class.c (test_start, test_stop)
	(test_restart): Make sure the message is referenced when an error
	is not returned but not referenced when one is.
	* init/tests/test_control.c (test_emit_event): Make sure that
	the message is referenced.

	* init/tests/test_blocked.c: Change nih/dbus.h include to
	nih-dbus/dbus_message.h
	* init/tests/test_control.c: Change nih/dbus.h include to error,
	connection and object; include D-Bus test macros.
	* init/tests/test_job.c: Change nih/dbus.h include to error, message
	and object; include D-Bus test macros
	* init/tests/test_job_class.c: Change nih/dbus.h include to error,
	message and object; include D-Bus test macros

	* init/job_class.h: Change nih/dbus.h include to
	nih-dbus/dbus_message.h and include the actual D-Bus header
	* init/job_class.c: Change nih/dbus.h include to error, message,
	object and util.

	* init/job.h: Change nih/dbus.h include to nih-dbus/dbus_message.h
	and include the actual D-Bus header
	* init/job.c: Change nih/dbus.h include to error, message, object
	and util.

	* init/control.h: Change nih/dbus.h include to nih-dbus/dbus_message.h
	and include the actual D-Bus header
	* init/control.c: Change nih/dbus.h include to error, connection,
	message and object includes.

	* init/blocked.h: Change nih/dbus.h include to nih-dbus/dbus_message.h
	* init/blocked.c: Change nih/dbus.h include to nih-dbus/dbus_message.h

2009-01-27  Scott James Remnant  <scott@netsplit.com>

	* init/Makefile.am: Update paths to libnih-dbus dependencies.

2009-01-26  Scott James Remnant  <scott@netsplit.com>

	* configure.ac (AC_CONFIG_FILES): Add nih-dbus sub-directory
	* Makefile.am (SUBDIRS): Add nih-dbus sub-directory

	* configure.ac: Bump copyright to 2009

	* configure.ac: Matching libnih, we now mandate libtool 2.2.x
	* HACKING: Update dependency requirement to 2.2.4

	* init/init.supp: Adjust suppression for glibc 2.8

	* init/tests/test_event.c (test_finished): Remove erroneous test
	of free'd memory.

	* configure.ac: Bump version to 0.5.1

	* init/tests/test_event_operator.c (test_operator_handle): Add a
	test for duplicate events when already matched.
	* init/event_operator.c (event_operator_handle): Skip if already
	matched.

	* README: Update features and requirements.
	* NEWS: Copy in news from 0.5.0; that release doesn't appear in
	this ChangeLog since it was made on a separate branch.

2009-01-26  Casey Dahlin  <cdahlin@redhat.com>

	* init/environ.c (environ_expand_until): Handle the implicit case
	of the gap in the string being the same size of the value.

	* init/job_process.c (job_process_handler): Handle the case of a
	child being continued by a signal, otherwise we'll assert.

	* init/job_process.c (job_process_run): Double-check that the
	newline(s) we see are at the end of the script before stripping,
	since we can fall through if the newline is mid-script but /dev/fd
	isn't mounted.

2008-07-05  Scott James Remnant  <scott@netsplit.com>

	* TODO: Update.

2008-07-01  Scott James Remnant  <scott@netsplit.com>

	* init/Makefile.am ($(com_ubuntu_Upstart_OUTPUTS)): 
	($(com_ubuntu_Upstart_Job_OUTPUTS)): 
	($(com_ubuntu_Upstart_Instance_OUTPUTS)): Must be newer than the
	source for the dbus tool, and ensure the dbus tool is built

2008-06-30  Scott James Remnant  <scott@netsplit.com>

	* init/Makefile.am: Update along with libnih so that we leave the
	D-Bus bindings in the dist tarball, meaning Python is no longer a
	build-dependency.

2008-06-11  Scott James Remnant  <scott@netsplit.com>

	* Makefile.am (SUBDIRS): List dbus before init in case we need to
	generate anything in that directory later on.
	
	* Makefile.am (SUBDIRS): List po last so that update-po is run after
	generating any sources.

2008-06-08  Scott James Remnant  <scott@netsplit.com>

	* init/Makefile.am (EXTRA_DIST): Ship the built sources, don't
	clean them.
	(maintainer-clean-local): Well, not unless maintainer-clean anyway

	* init/job.c, init/job_class.c: Add missing errno.h include

	* dbus/com.ubuntu.Upstart.Job.xml (GetInstance): Add method to get
	an instance name in the same basic manner as start and stop would,
	though this one's synchronous.
	* init/job_class.c (job_class_get_instance): Implementing by copying
	the relevant bit of Stop.
	* init/job_class.h: Add prototype.
	* init/tests/test_job_class.c (test_get_instance): Add tests.
	* TODO: Continue to document the C&P madness.

	* init/conf.c (conf_reload_path): Read file directly into memory,
	not using mmap.

	* compat/sysv/reboot.c, compat/sysv/runlevel.c, compat/sysv/shutdown.c,
	* compat/sysv/telinit.c: Move into the util directory; we're going
	to support limited SysV-a-like commands without full compatibility
	which is what we always did, and I'm not going to worry about adding
	others.
	* compat/sysv/man/reboot.8, compat/sysv/runlevel.8,
	* compat/sysv/man/shutdown.8, compat/sysv/telinit.8: Move as well.
	* compat/sysv/Makefile.am, util/Makefile.am: Merge.
	* configure.ac: Remove the (commented out) compat/sysv and logd
	Remove the --enable-compat option.
	* Makefile.am (SUBDIRS): Remove (commented out) compat/sysv and logd

	* logd/Makefile.am, logd/main.c, logd/man/logd.8, logd/jobs.d/logd.in:
	Consign logd to oblivion.  We haven't supported it for ages, it has
	non-working issues, and there's got to be a better way to do this.

	* TODO: Update.

	* init/job.c (job_change_goal): Adjust the documentation.  After
	careful thought, there's no way this can return after freeing the
	job, since it'll either block on an event, a process or do nothing.

	* init/job.c (job_start, job_stop, job_restart): Clear the start
	and stop environment, shouldn't necessarily make a difference, but
	it pays to be consistent.

	* dbus/com.ubuntu.Upstart.Job.xml (Start, Stop, Restart): Add methods
	to control jobs, all take an environment array and both Start and
	Restart return an instance path so properties, etc. can be obtained
	afterwards.
	* init/job_class.c (job_class_start, job_class_stop)
	(job_class_restart): Add the code for the top halves of the methods
	* init/job_class.h: Add prototypes for the new methods.
	* init/job.c (job_finished): And the bottom halves go here.
	* init/tests/test_job_class.c (test_start, test_stop)
	(test_restart): Add test cases for the methods.
	* init/blocked.h (blocked_type): Add enums for the new methods.
	* init/blocked.c (blocked_new): Handle the new methods here.
	* init/tests/test_blocked.c (test_new): Add add tests for handling.

2008-06-07  Scott James Remnant  <scott@netsplit.com>

	* init/job_process.c (job_process_terminated): Don't check the goal
	to see whether the main process was allowed to terminate, check the
	state.  A termination is only not a failure if we're on the KILLED
	state (ie. we killed it), otherwise it can still be a failure even
	if it was going to stop anyway.
	* init/tests/test_job_process.c (test_handler): Add a test case.

	* init/control.c (control_emit_event): Use environ_all_valid here(),
	also reorder the blocking stuff to be less strange, it's ok to free
	environment.
	* init/tests/test_control.c (test_emit_event): The event array should
	be a child of message, which means it doesn't matter if the function
	we call frees it.

	* init/environ.c (environ_all_valid): Add a validation function for
	external input.
	* init/environ.h: Add prototype.
	* init/tests/test_environ.c (test_all_valid): Test function.

	* init/environ.c: Note that we can call this in a loop with OOM,
	since the resulting table will always be the same.

	* init/event_operator.c (event_operator_environment): Use
	environ_append(), and while we're at it, there's no reason this should
	use NIH_MUST.
	* init/event_operator.h: Adjust prototype.
	* init/tests/test_event_operator.c (test_operator_environment): Allow
	for failure.
	* init/event.c (event_pending_handle_jobs): Call with NIH_MUST,
	which is actually safe.

	* init/job_class.c (job_class_environment): Use environ_append()

	* init/environ.c (environ_append): There are multiple cases where we
	append one environment table onto another, so we should have a
	function to do that.
	* init/environ.h: Prototype for it.
	* init/tests/test_environ.c (test_append): Test the new function.

	* init/job_process.c (job_process_run): Invert the logic; we nearly
	always want to pass the script with /dev/fd/NNN.  The only times we
	don't are if it doesn't exist, or if we're dealing with a single-line
	shell script.
	* init/tests/test_job_process.c (test_run): Update test cases to
	only expect an argv-execution for single-line scripts.

	* init/job.c (job_restart): Wrote the blocking bit slightly weirdly
	without neededing to, so leave it as it should be.

	* TODO: Update.

	* dbus/com.ubuntu.Upstart.Instance.xml (Start, Stop, Restart): Add
	simple instance control methods, these only change the goal of an
	existing instance - thus cannot pass environment.
	* init/job.c (job_start, job_stop, job_restart): Add methods, which
	look spookily similar to each other, except for the subtle yet
	important differences.
	(job_finished): Implement bottom halves.
	* init/job.h: Add prototypes.
	* init/tests/test_job.c (test_start, test_stop, test_restart): Add
	tests for the new methods.
	* init/blocked.h (blocked_type): Add enums for methods.
	* init/blocked.c (blocked_new): Handle methods here too
	* init/tests/test_blocked.c (test_new): Add tests for them.

2008-06-06  Scott James Remnant  <scott@netsplit.com>

	* init/blocked.h (blocked_type): Having a single message type won't
	work for the job cases, so expand to have many.
	* init/blocked.c (blocked_new): We'll just have to list them all here.
	* init/control.c (control_emit_event): Happily we create them
	individually anyway.
	* init/event.c (event_finished): And since we have to handle them
	individually, it'll actually protect us replying to the wrong one.

	* init/tests/test_conf.c (test_source_reload): Clean up the temporary
	directory.
	* init/tests/test_control.c (test_reload_configuration): That goes
	for this one too.

	* init/tests/test_control.c (my_connect_handler): Use TEST_DBUS_MESSAGE
	instead of a pop/read/write loop.
	(test_emit_event): Renamed TEST_DBUS_CONN to TEST_DBUS_OPEN.
	* init/tests/test_job.c (test_new, test_register)
	(test_change_state): Use TEST_DBUS_OPEN and TEST_DBUS_CLOSE to setup
	and tear down D-Bus connections and TEST_DBUS_MESSAGE instead of
	a loop.
	* init/tests/test_job_class.c (test_consider, test_reconsider)
	(test_register, test_unregister): Likewise.

	* init/control.c (control_get_job_by_name): Sanity check the name
	of a job in the same way; we don't need to sanity check the instance
	name because "" is valid (and the default for singletons).
	* init/tests/test_control.c (test_get_job_by_name): Test.

	* dbus/com.ubuntu.Upstart.xml (EmitEvent): Add an asynchronous
	method to emit an event, providing the name and accompanying
	environment.  No return value, it either works or you get an
	error.
	* init/control.c (control_emit_event): Implement top half of the
	method, blocking the message in the event.
	* init/control.h: Add prototype.
	* init/event.c (event_finished): Implement the bottom half which
	sends the reply or error, these are actually tested along with
	the top for sanity reasons.
	* init/tests/test_control.c (test_emit_event): Test the various
	ways the method may be used and abused; the async nature means
	we actually need a real D-Bus server to do this.
	* TODO: Update.

	* init/event.c (event_new): There's no reason this shouldn't be
	allowed to return insufficient memory, so do so.
	(event_finished): Wrap call.
	* init/tests/test_event.c (test_new): Add alloc failed test.
	* init/job.c (job_emit_event): Must create the event.
	* init/main.c (main, cad_handler, kbd_handler, pwr_handler): Wrap
	with NIH_MUST

2008-06-05  Scott James Remnant  <scott@netsplit.com>

	* TODO: Update.

	* init/job.c (job_unblock): Rename to job_finished, since this
	does not behave like event_unblock but more like event_finished
	(job_change_state, job_failed): Change name in call.
	* init/job.h: Update prototype.
	* init/tests/test_job.c (test_unblock): Rename to test_finished
	* init/event.c (event_pending_handle_jobs): Update calls here.

	* init/job.h (Job): Rename blocked to blocker to match event, since
	it has the same use as event->blockers except it's a toggle
	* init/job.c (job_new, job_change_state): Rename where used
	* init/event.c (event_finished): Rename here also since its reset
	* init/tests/test_job.c, init/tests/test_job_process.c,
	* init/tests/test_event.c: Rename in test cases too.

	* init/job.c (job_emit_event): Add a Blocked record to the event's
	blocking list for the starting and stopping events.
	* init/tests/test_job.c (test_emit_event): Add tests for the record
	being added to the list with the right details.
	(test_change_goal): Make sure that a Blocked record is added
	(test_change_state): Make sure that Blocked records are added
	* init/tests/test_job_process.c (test_handler): Also make sure
	that Blocked records are added.

	* init/event.c (event_finished): Clear jobs referenced in the
	blocking list, rather than iterating the entire jobs hash.
	(event_finished_handle_jobs): Drop this function.
	* init/tests/test_event.c (test_finished, test_finished_handle_jobs):
	Merge tests again and test using both the blocking list and job's
	blocked member.

	* init/event.h (event): Add blocking member.
	* init/event.c (event_new): Initialising blocking list.
	* init/tests/test_event.c (test_new): Make sure it's initialised
	to an empty list.

	* init/tests/test_job_process.c (test_handler): Update tests to use
	Blocked.

	* init/event.c (event_pending_handle_jobs): Collect environment
	and events independantly, which means we don't have to worry about
	the list contents or freeing them up in case of error.
	* init/event_operator.c (event_operator_events): Fix parent.
	* init/tests/test_event.c (test_pending_handle_jobs): Update tests.
	* init/init.supp: Update collect suppression.

	* init/event_operator.c (event_operator_collect): Break in two.
	(event_operator_environment): Collect the environment from the event,
	appending the list of event names if necessary.
	(event_operator_events): Block events and pass them to the
	given list.
	* init/event_operator.h: Update prototypes.
	* init/tests/test_event_operator.c (test_operator_collect): Also
	split into two new functions
	(test_operator_environment, test_operator_events): Adjust

	* init/event_operator.c (event_operator_collect): Placed Blocked
	structures in the list, rather than ordinary entries; I strongly
	suspect that while it's nice to iterate the operator tree only once,
	this needs to be three functions really.
	* init/tests/test_event_operator.c (test_operator_collect): Update
	test suite.

	* init/job.h (Job): Make blocking a statically defined list.
	* init/job.c (job_new): Initialise rather than setting to NULL.
	(job_unblock): Assume that blocking members are Blocked structures
	and that the list itself is always iterable.
	* init/tests/test_job.c (test_new): Check the list is empty, rather
	than NULL.
	(test_change_state, test_failed, test_unblock): Change tests cases
	to expect blocking to always be present, and create members as Blocked
	structures.

	* init/blocked.c (blocked_new): Set destructor (forgotten)

	* init/init.supp: Add setenv, which has crept in

	* init/blocked.h: Header containing enum, struct and prototype.
	* init/blocked.c (blocked_new): Function to allocate the structure
	with the right details.
	* init/tests/test_blocked.c (test_new): Tests for the new function.
	* init/Makefile.am (init_SOURCES): Compile using blocked.c and header
	(TESTS): Build blocked test suite
	(test_process_LDADD, test_job_class_LDADD)
	(test_job_process_LDADD, test_job_LDADD, test_event_LDADD)
	(test_event_operator_LDADD, test_parse_job_LDADD)
	(test_parse_conf_LDADD, test_conf_LDADD, test_control_LDADD):
	Link blocked.o to most test suites.
	(test_blocked_SOURCES, test_blocked_LDFLAGS, test_blocked_LDADD):
	Details for test suite.

	* init/main.c: Also remove SIGTERM handling, we don't re-exec
	properly and this is a dangerous signal to use anyway.
	(term_handler): Drop function.

	* init/main.c: Remove handling for stop/cont; there's no reason
	a user should be able to pause the event queue.
	(stop_handler): Drop function.
	* init/event.c (event_poll): Remove paused handling.

	* init/control.c: Fix doc string.

	* dbus/com.ubuntu.Upstart.xml (ReloadConfiguration): Add method
	that's effectively the same as the HUP signal.
	* init/control.c (control_reload_configuration): Unsurprisingly,
	the implementation is identical.
	* init/control.h: Add prototype.
	* init/tests/test_control.c (test_reload_configuration): Make sure
	the method works as expected.
	(test_get_job_by_name, test_get_all_jobs): Add missing free calls for
	message in cases of out of memory.

	* dbus/com.ubuntu.Upstart.xml (JobAdded, JobRemoved): Add signals
	for when new jobs are added to the known list and when existing jobs
	are removed, this allows GUIs to always show an up-to-date list.
	* dbus/com.ubuntu.Upstart.Job.xml (InstanceAdded, InstanceRemoved):
	Also add matching signals for when instances are added to the list
	for a job and when they're removed again.
	* init/job_class.c (job_class_register): Emit the JobAdded signal
	for this job when registering if the new signal argument is TRUE;
	pass on the signal argument to job_register()
	(job_class_add): Emit signals when registering jobs with existing
	connections.
	(job_class_unregister): Emit signals when unregistering a job.
	* init/job.c (job_register): Likewise, emit the InstanceAdded signal
	for the job class if the new signal argument is TRUE.
	(job_new): Emit signals when registering instances with existing
	connections.
	(job_change_state): Emit the instance removed signal when destroying
	an inactive instance.
	* init/job_class.h, init/job.h: Add signal argument to prototypes
	* init/control.c (control_register_all): When registering job classes
	on a new connection, do not emit a signal since they will already
	exist at the point when the name appears on the bus or the connection
	is complete.
	* init/tests/test_control.c (test_bus_open): Add comment that we
	are testing for signal non-emission already with the fake server,
	since it was this test that actually made me realise we had to
	not emit them :p
	* init/tests/test_job_class.c (test_register): Test that the signal
	is emitted when signal is TRUE and not emitted when signal is FALSE
	(test_unregister): Test that the JobRemoved signal is emitted
	(test_get_instance_by_name, test_get_all_instances): Free message
	if allocation failed.
	(test_consider, test_reconsider): Test that the JobAdded and
	JobRemoved signals are emitted (or not) when appropriate.
	* init/tests/test_job.c (test_register): Make sure that the
	InstanceAdded signal is emitted when TRUE is passed, and not when
	FALSE is passed.
	(test_new): Make sure the InstanceAdded signal is emitted when the
	job is registered on the bus.
	(test_change_state): Make sure the InstanceRemoved signal is sent
	when deleting an instance.

2008-06-02  Scott James Remnant  <scott@netsplit.com>

	* init/tests/test_job.c (test_new, test_register): Also use a private
	dbus server to avoid session bus problems.

	* init/tests/test_job_class.c (test_consider, test_reconsider)
	(test_register, test_unregister): Use a private dbus server instead
	of connecting to the session bus, which might not be there.

	* init/tests/test_control.c (test_disconnected): Simplify using a
	private dbus server rather than faking one.

	* init/tests/test_control.c (test_bus_close): Don't rely on being
	able to connect to the various buses, instead use a special private
	one.

2008-06-01  Scott James Remnant  <scott@netsplit.com>

	* dbus/com.ubuntu.Upstart.Job.xml (GetAllInstances): And also add
	a similar method to return the object path of all instances of a
	particular job.
	* init/job_class.c (job_class_get_all_instances): Implement the
	method, pretty much the same as the other.
	* init/job_class.h: Add prototype.
	* init/control.c: Fix comment.
	* init/tests/test_control.c (test_get_all_jobs): Ensure that the
	individual paths are children of the array.

	* dbus/com.ubuntu.Upstart.xml (GetAllJobs): Add method to return
	the object path of all known jobs.
	* init/control.c (control_get_all_jobs): Implement the method,
	somewhat simple happily.
	* init/control.h: Add prototype for the method.
	* init/tests/test_control.c (test_get_all_jobs): Test that the
	right data is returned.

	* dbus/com.ubuntu.Upstart.xml, dbus/com.ubuntu.Upstart.Job.xml,
	* dbus/com.ubuntu.Upstart.Instance.xml: Add libnih XML NS to the
	files so that we can tag methods as sync or async later.

	* init/control.c (control_get_job_by_name): Remove const from
	return parameter.
	* init/control.h: Update prototype.
	* init/tests/test_control.c (test_get_job_by_name): Remove const
	from path type.

	* init/job_class.c (job_class_get_instance_by_name): Remove wrong
	const from parameter now that we've fixed the bindings generator.
	* init/job_class.h: Update prototype to match.
	* init/tests/test_job_class.c (test_get_instance_by_name): Change
	type of path to match.

	* HACKING (Dependencies): clarify that autoreconf and configure need
	to be run for libnih first.

	* init/Makefile.am (test_process_LDADD, test_job_class_LDADD)
	(test_job_process_LDADD, test_job_LDADD, test_event_LDADD)
	(test_event_operator_LDADD, test_parse_job_LDADD)
	(test_parse_conf_LDADD, test_conf_LDADD, test_control_LDADD): Link
	the auto-generated D-Bus code in, otherwise the tests won't be
	complete.

2008-05-24  Scott James Remnant  <scott@netsplit.com>

	* HACKING: Changed branch location again, of both upstart and
	libnih.

2008-05-16  Scott James Remnant  <scott@netsplit.com>

	* init/job_class.c (job_class_consider, job_class_reconsider): Find
	the best class first and compare against the current class before
	acting, this avoids the re-register jump every time a job stops.
	(job_class_select): Rename to job_class_add() since this is takes
	a class and is the direct opposite to job_class_remove().

2008-05-15  Scott James Remnant  <scott@netsplit.com>

	* init/event.c (event_new): We can't rely on the event poll function
	being the last in the main loop, it's often the first, so after
	adding an event to the queue ensure the loop is iterated at least
	once so that the event poll occurs for it.

2008-05-09  Scott James Remnant  <scott@netsplit.com>

	* TODO (Anytime): Update.

	* dbus/com.ubuntu.Upstart.Instance.xml: format to match others

	* dbus/com.ubuntu.Upstart.Job.xml (GetInstanceByName): Add method
	* init/job_class.c (job_class_get_instance_by_name): Implementation.
	* init/job_class.h: Add prototype.
	* init/tests/test_job_class.c (test_get_instance_by_name): Tests
	for new method.

	* init/job_class.h (JobClass): Make instances a hash table.
	* init/job_class.c (job_class_new): Initialise instances as a hash
	table now.
	(job_class_register): Iterate instances as hash table.
	(job_class_remove): Slightly odd construct needed to return FALSE
	if there's anything in the hash table.
	(job_class_unregister): Likewise to assert on no instances.
	* init/tests/test_job_class.c (test_new): Check that instances is
	now a hash table.
	* init/job.h (Job): Make name the first member.
	* init/job.c (job_new): Add to instances as hash table.
	(job_instance): Drop entirely, replaced by a hash lookup.
	* init/tests/test_job.c (test_instance): Drop.
	* init/job_process.c (job_process_find): Iterate instances as a
	hash table.
	* init/event.c (event_pending_handle_jobs)
	(event_finished_handle_jobs): Iterate instances as hash table.
	(event_pending_handle_jobs): Replace job_instance call with an
	ordinary hash lookup.
	* init/tests/test_event.c: Update to use hash table.
	* init/tests/test_conf.c: Update instances stealing for hash table

	* init/job_class.c (job_class_new): initialise instance to the
	empty string.
	* init/tests/test_job_class.c: Update job_new() calls.
	(test_new): Check instance against the empty string.
	* init/job.c (job_new): name may no longer be NULL.
	* init/tests/test_job.c: Update job_new() calls.
	(test_instance): Reset back to "" when done.
	* init/event.c (event_pending_handle_jobs): Always expand the
	name, since the class->instance is always non-NULL.
	* init/tests/test_event.c: Update job_new calls.
	* init/tests/test_conf.c: Update job_new calls.
	* init/tests/test_job_process.c: Update job_new calls.

	* init/job.c (job_new): Singleton jobs have a fixed name of "",
	rather than a NULL name, and a D-Bus name of "_".
	(job_instance): Which rather simplifies this function (in fact,
	it makes this function look like a common one).
	(job_emit_event): Always set INSTANCE variable.
	(job_name): Still distinguish in output, to avoid ugly "()" but
	check character rather than NULL.
	* init/tests/test_job.c (test_new): Check name is set to ""
	and path to ".../_"
	(test_change_state, test_emit_event): Update test cases to assume
	an empty INSTANCE variable
	(test_instance): Update to pass "" instead of NULL.
	* init/job_process.c (job_process_run): Always set UPSTART_INSTANCE
	* init/tests/test_job_process.c (test_run): Always assume an
	UPSTART_INSTANCE variable, it may just be empty.
	* init/tests/test_event.c (test_pending_handle_jobs): Expect
	the name to be set to the empty string.

	* init/Makefile.am (com.ubuntu.Upstart.c com.ubuntu.Upstart.h)
	(com.ubuntu.Upstart.Job.c com.ubuntu.Upstart.Job.h)
	(com.ubuntu.Upstart.Instance.c com.ubuntu.Upstart.Instance.h):
	Drop setting of data-type, turns out it doesn't work anyway.

	* dbus/Upstart.conf: Add configuration file.
	* dbus/Makefile.am (dbussystemdir, dist_dbussystem_DATA): Install
	the configuration file into the right place.

	* dbus/com.ubuntu.Upstart.xml (GetJobByName): Add method
	* init/control.c (control_get_job_by_name): Implementation.
	* init/control.h: Prototype.
	* init/tests/test_control.c (test_get_job_by_name): Test the
	method using a fake message.

2008-05-08  Scott James Remnant  <scott@netsplit.com>

	* dbus/com.ubuntu.Upstart.xml, dbus/com.ubuntu.Upstart.Job.xml,
	* dbus/com.ubuntu.Upstart.Instance.xml: Add DTDs.

	* init/control.c (manager_interfaces): Export the general
	com.ubuntu.Upstart interface
	* init/job_class.c (job_class_interfaces): Export the
	com.ubuntu.Upstart.Job interface
	* init/job.c (job_interfaces): Export the
	com.ubuntu.Upstart.Instance interface

	* init/Makefile.am (BUILT_SOURCES)
	(com.ubuntu.Upstart.c com.ubuntu.Upstart.h)
	(com.ubuntu.Upstart.Job.c com.ubuntu.Upstart.Job.h)
	(com.ubuntu.Upstart.Instance.c com.ubuntu.Upstart.Instance.h):
	Generate C code and header files from the XML files which produce
	object bindings.
	(init_SOURCES): Link the built sources.
	(CLEANFILES): Clean them up afterwards

	* dbus/com.ubuntu.Upstart.xml: Initially empty description for
	manager object interface(s).
	* dbus/com.ubuntu.Upstart.Job.xml: Initially empty description
	for job class object interface(s).
	* dbus/com.ubuntu.Upstart.Instance.xml: Initially empty
	description for job instance object interface(s).
	* dbus/Makefile.am: Distribute the three interface files,
	they're used as sources elsewhere.
	* configure.ac (AC_CONFIG_FILES): Generate dbus/Makefile
	* Makefile.am (SUBDIRS): Descend into the dbus sub-directory.

	* init/job_class.c (job_class_consider, job_class_reconsider):
	Separate out the actual meat of the functions, since it's largely
	duplicated between the two.  This makes the difference between
	the two functions clearer, consider always stages an election
	no matter which is registered, reconsider only stages an election
	if the current class is registered.
	(job_class_select, job_class_remove): Functions containing the
	common code, which now also handle registering and unregistering
	the class with D-Bus.  Here is the right place, not in new, since
	we only export the current best class of a given name.
	(job_class_register, job_class_unregister): Function to register
	a job and its instances, and to unregister a job (we assert that
	there must be no instances for us to do this).
	* init/job_class.h: Add prototypes.
	* init/tests/test_job_class.c (test_consider, test_reconsider):
	Check that D-Bus registration and unregistration happens as
	expected.
	(test_register, test_unregister): test on their own.
	* init/job.c (job_new): Register instances with D-Bus, since
	instances can only ever exist for active classes, all instances
	are always registered on the bus.
	(job_register): Function to register an instance on the bus.
	* init/job.h: Add prototype.
	* init/tests/test_job.c (test_new): Test creating a job with an
	active d-bus connection, which should have it registered.
	(test_register): Test registration on its own.
	* init/control.c (control_register_all): Make this always succeed,
	and register existing jobs on the new connection.
	(control_server_connect, control_bus_open): registration is
	always successful.
	* init/tests/test_control.c (test_server_connect, test_bus_open):
	Test with existing jobs when we get a connection or create the
	bus connection, ensure that the jobs and instances are registered.

	* init/tests/test_job.c (test_change_state): Check for a bug where
	a job with multiple instances will be freed when one instance is
	deleted rather than the last instance.
	* init/job.c (job_change_state): Add debugging messages when we
	destroy a job that's no longer the current one or an instance
	that's no longer active; also ensure that we never destroy a job
	that's the current one.
	* init/event.c (event_pending_handle_jobs): Add a debugging message
	when we create a new instance of a job.
	* init/conf.c (conf_file_destroy): Add a debugging message when
	we destroy a job that's no longer the current one.

2008-05-07  Scott James Remnant  <scott@netsplit.com>

	* init/control.c (control_server_open, control_server_close)
	(control_server_connect): Create and manage a listening d-bus server
	that is used for private direct connections to Upstart for when the
	d-bus daemon is not available.  Each new connection has the same
	objects as the d-bus system bus, they only differ in their method.
	(control_conns, control_init): Cache the open connections, including
	the bus daemon and any private connections; we'll iterate this list
	when sending signals.
	(control_bus_open): Store connection in the list, don't worry about
	setting close-on-exec, we check that by test case and rely on d-bus
	to do it.
	(control_bus_disconnected): Rename to control_disconnected
	(control_disconnected): Work for system bus and private connections,
	remove from the connections list.
	* init/control.h: Add prototypes, remove global definition of bus
	name to just being private again.
	* init/tests/test_control.c (test_server_open, test_server_close)
	(test_server_connect): Test the new functions.
	(test_bus_open): add check for list entry
	(test_bus_disconnected): rename to test_disconnected
	* init/main.c: Open the listening server, warning if we're unable
	to do so (but we won't treat it as a hard error since there's the
	d-bus daemon as the default anyway).
	* init/init.supp: suppress the fact that the control connections
	list stays around.

	* init/job_process.c (job_process_run): Use NIH_ZERO instead of
	NIH_MUST and == 0

2008-05-06  Scott James Remnant  <scott@netsplit.com>

	* init/environ.c (environ_expand_until): Odd gcc optimiser warning,
	it reckons arg_start and end may be used uninitialised, but I don't
	see how they can be.

	* init/main.c (main): Warn if we can't set the root directory.
	* init/job_process.c (job_process_spawn)
	(job_process_error_abort): loop on the return of write()
	* init/tests/test_job_process.c (child, main): assert getcwd() works
	(test_handler): initialise list and entry for gcc's blind spot.
	(test_run): initialise ret for gcc's blind spot
	* init/tests/test_job.c (test_name): jump through hoops for gcc
	(test_change_state): list and entry.
	* init/tests/test_event.c (test_finished_handle_jobs, test_finished)
	(test_pending_handle_jobs, test_poll, test_pending): initialise to
	NULL and buy gcc glasses
	* init/tests/test_event_operator.c (test_operator_collect): another
	NULL to make gcc happy.

2008-05-01  Scott James Remnant  <scott@netsplit.com>

	* TODO: Update.

	* init/init.supp: Suppress a few test case artefacts caused by
	valgrind hating reachable memory at exec() time.

	* init/tests/test_job_process.c: Fix a few cases where we were
	still dup'ing the name argument to job_new().
	* init/tests/test_parse_job.c: Include missing signal.h

	* init/event.c (event_pending_handle_jobs)
	(event_finished_handle_jobs): Land the old job event handling
	functions here as static functions, right now they're immense but
	we'll actually move much of the code back out again as we go.
	* init/tests/test_event.c (test_pending_handle_jobs)
	(test_finished_handle_jobs): Also land the test cases in renamed
	and somewhat restructued functions, since we now have to do the
	testing through event_poll().
	(test_poll, test_pending, test_finished): It never hurts to improve
	test cases while you're in there.

2008-04-30  Scott James Remnant  <scott@netsplit.com>

	* init/job.c (job_change_state): Change calls to job_process_run
	and job_process_kill.
	* init/main.c: Change to job_process_handler

	* init/job_process.c, init/job_process.h: Land the code from job.c
	and defs from job.h that deal specifically with a job's processes,
	rename the functions to job_process_*() in the process.
	* init/tests/test_job_process.c: And land the test cases as well.

	* init/job.c: Strip of everything not related to creation and finding
	of instances and the core state machine; process stuff will move to
	job_process.c and event handling to event.c, class (nee config) stuff
	is already moved to job_class.c
	(job_new): Don't reparent the name, it doesn't help anything, just
	take a copy.
	(job_name, job_failed, job_unblock, job_emit_event): Make extern since
	we need to use these outside or just want to test them.
	* init/job.h: Clean out also.
	* init/tests/test_job.c: Also clean out.
	(test_name, test_failed, test_unblock, test_emit_event): Add test cases
	for newly extern functions.

	* init/main.c: Include events.h to get the ones we need.

	* init/control.c (control_job_config_path, control_job_path)
	(control_path_append): Drop these functions (replaced by the more
	generic nih_dbus_path() function)
	* init/control.h: Make CONTROL_ROOT public, and drop other prototypes.
	* init/tests/test_control.c (test_job_config_path)
	(test_job_path): Drop tests.

2008-04-29  Scott James Remnant  <scott@netsplit.com>

	* init/event.c, init/event.h, init/tests/test_event.c: Strip out the
	event operator code and events list.

	* init/job_class.c, init/job_class.h: We only need the event operator
	code here now.

	* init/events.h, init/event_operator.c, init/event_operator.h,
	init/tests/test_event_operator.c: Separate out the event operator
	code and the list of events into separate source files.
	* init/Makefile.am (init_SOURCES): Build and link event operator code
	and use the lists of events.
	(TESTS): Build and run the event operator test suite.
	(test_event_operator_SOURCES, test_event_operator_LDFLAGS)
	(test_event_operator_LDADD): Details for the event operator test
	suite.
	(test_process_LDADD, test_job_class_LDADD)
	(test_job_process_LDADD, test_job_LDADD, test_event_LDADD)
	(test_parse_job_LDADD, test_parse_conf_LDADD, test_conf_LDADD)
	(test_control_LDADD): Link the event operator code.

	* init/job_class.c, init/main.c: Correct includes and some function
	names.

	* init/process.c, init/process.h, init/tests/test_process.c: Land
	original Process code (used by job class and similar).

	* init/process.c, init/process.h, init/tests/test_process.c: Break
	into two pieces, one part becomes job_process which requires both
	job information and process information, the other becomes system
	which requires no job information.
	* init/errors.h: Update error name.
	* init/Makefile.am (init_SOURCES): Build and link job process code
	and header along with system code and header.
	(TESTS): Build and run job process and system test suites.
	(test_job_process_SOURCES, test_job_process_LDFLAGS)
	(test_job_process_LDADD): Details for job process test suite.
	(test_system_SOURCES, test_system_LDFLAGS, test_system_LDADD):
	Details for system test suite.
	(test_process_LDADD, test_job_class_LDADD, test_job_LDADD)
	(test_event_LDADD, test_parse_job_LDADD, test_parse_conf_LDADD)
	(test_conf_LDADD, test_control_LDADD): Link job process and system
	code.

	* init/parse_conf.c: Remove parse_job include.

	* init/init.supp: Update leak check for class init; remove
	valgrind workaround since it's gone away with the change of that
	function.

	* init/conf.h (ConfFile): Change type of job member, but leave name.
	Add prototype for new function.
	* init/conf.c (conf_reload_path): Somewhat simplify the case of
	having parsed a job, we only need to call job_class_consider() now
	to have it dealt with.
	(conf_file_destroy): Likewise after removing the ConfFile from the
	source (so it won't get considered) and marking the job class as
	deleted, we only need to call job_class_reconsider() and check the
	return value to see whether we've been replaced.
	(conf_select_job): In return we provide the function to decide which
	of the available job sources is the best one.
	* init/tests/test_conf.c: Update types in tests.
	(test_select_job): Test the new function.

	* init/parse_job.h: Update to include job_class.h and update prototype
	to return JobClass, we'll keep the name though since we'll never
	parse jobs and otherwise things get annoying.
	* init/parse_job.c: Update to work on job classes.
	* init/tests/test_parse_job.c: Update to match.

	* init/job_class.h (JobClass): Factor out old JobConfig object into
	a new JobClass object with the same properties, but in its own source
	file.
	(ExpectType): Rename old JobExpect to this to match other enums.
	(ConsoleType): Move along with the object that uses it.
	* init/job_class.c (job_class_init, job_class_new)
	(job_class_environment): Bring along methods that only operate on
	a JobClass, cleaning them up in the process.
	(job_class_consider, job_class_reconsider): Replace job_config_replace
	with these two functions that may be used for a new job class and
	when discarding or finishing with an old one respectively.
	* init/tests/test_job_class.c: Tests for the functions.
	* init/Makefile.am (init_SOURCES): Build and link job class source
	and header.
	(TESTS): Build and run job class test suite.
	(test_job_class_SOURCES, test_job_class_LDFLAGS)
	(test_job_class_LDADD): Details for job class test suite.
	(test_process_LDADD, test_job_LDADD, test_event_LDADD)
	(test_parse_job_LDADD, test_parse_conf_LDADD, test_conf_LDADD)
	(test_control_LDADD): Link job class code to other tests too.

2008-04-28  Scott James Remnant  <scott@netsplit.com>

	* init/control.c (control_job_config_path, control_job_path): Add
	functions to generate D-Bus object paths for jobs and instances
	(control_path_append): and a static function used by both to append
	escaped path elements.
	* init/control.h: Add prototypes.
	* init/tests/test_control.c (test_job_config_path)
	(test_job_path): Add test cases for the new functions.
	* init/job.h (JobConfig, Job): Add path member to both structures.
	* init/job.c (job_config_new, job_new): Initialise the path members.
	* init/tests/test_job.c (test_config_new, test_new): Make sure
	the path members are initialised to something sensible.
	* init/init.supp: Valgrind whines, I do not know why.

	* init/control.c (control_bus_open): Call out to register objects
	on the new bus connection.
	(control_register_all): Start off by registering the connection
	manager object, no methods/signals for now.
	* init/tests/test_control.c (test_bus_open): Make sure the manager
	object is registered.

2008-04-27  Scott James Remnant  <scott@netsplit.com>

	* init/tests/test_control.c (test_bus_open): Correct name of
	error macro.

	* init/job.c (job_emit_event): Make INSTANCE the second variable.
	* init/tests/test_job.c (test_next_state): Update tests.

2008-04-25  Scott James Remnant  <scott@netsplit.com>

	* init/tests/test_control.c (test_bus_open): Use D-bus macros for
	error strings instead of naming them by hand.

2008-04-22  Scott James Remnant  <scott@netsplit.com>

	* init/tests/test_control.c (test_bus_close): Add another missing
	call to dbus_shutdown.

2008-04-21  Scott James Remnant  <scott@netsplit.com>

	* init/tests/test_control.c (test_bus_open): Under valgrind we seem
	to get NoReply instead of Disconnected which is a wee bit odd.
	Add missing call
	(test_bus_disconnected): Add missing call to dbus_shutdown.

2008-04-19  Scott James Remnant  <scott@netsplit.com>

	* init/process.c: Add missing limits.h include

	* init/job.h (JobConfig): Merge instance and instance_name; if
	instance is set, the job is multi-instance with the name derived
	from that; if unset the job is singleton.  We will not support
	unlimited instances.
	* init/job.c (job_config_new): Initialise instance to NULL.
	(job_new): Assert that name is set for instance jobs.
	(job_instance): Alter to only deal with singleton and instance
	jobs, the unlimited instances case is gone.
	(job_handle_event): Use instance instead of instance_name
	* init/tests/test_job.c (test_config_new): Check instance is NULL
	(test_find_by_pid): Adjust the way instance jobs are made, which
	means we have to pass a name to job_config_new now.
	(test_instance): Adjust tests to remove unlmited-instance tests
	and pass name to job_config_new
	(test_change_state, test_run_process): Pass instance name to
	job_new as an allocated argument rather than waiting to set it
	until afterwards.
	(test_handle_event): Set instance instead of instance_name
	* init/parse_job.c (stanza_instance): Make the argument mandatory.
	* init/tests/test_parse_job.c (test_stanza_instance): Remove the
	checks for without argument, and make sure that without argument
	is an error.

	* init/parse_job.c (stanza_oom): Oops, forgot to free never arg.

	* init/job.h (JobConfig): NihList is rather overkill for emits,
	which is static configuration; turn into a NULL-terminated array
	which'll make it easier to turn into a D-Bus property later.
	* init/job.c (job_config_new): Initialise to NULL now.
	* init/tests/test_job.c (test_config_new): Make sure it's NULL.
	* init/parse_job.c (stanza_emits): Store in an array instead.
	* init/tests/test_parse_job.c (test_stanza_emits): Redo tests.

	* init/job.c (job_emit_event): Append exported variables to the
	job event without overwriting the builtins.
	* init/tests/test_job.c (test_change_state): Check that exported
	environment is added to the job events.

	* init/parse_job.c (stanza_export): Parse a new export stanza,
	which takes one or more environment variable names.
	* init/tests/test_parse_job.c (test_stanza_export): Test the new
	stanza.

	* init/job.h (JobConfig): Add new export member.
	* init/job.c (job_config_new): Initialise to NULL.
	* init/tests/test_job.c (test_config_new): Make sure it's NULL.

	* init/environ.c (environ_add, environ_set): Add a replace argument
	which when FALSE does not replace existing entries in the environment
	table.
	* init/environ.h: Adjust prototypes.
	* init/tests/test_environ.c (test_add): Add tests for non-replacement
	mode, including corner cases.
	(test_set): Replace should be TRUE in this test.
	* init/event.c (event_operator_collect): Always replace existing
	environment members.
	* init/job.c (job_config_environment, job_run_process): Always replace
	existing environment members.
	(job_emit_event): Always replace existing environment members, and
	rework this function to get rid of the confusing gotos.

	* init/tests/test_job.c (test_change_state): Add tests to make sure
	we include the INSTANCE variable in the event environment.

2008-04-18  Scott James Remnant  <scott@netsplit.com>

	* init/process.c (process_kill): Make sure we do send the signal to
	the process group; in practice this makes no difference, but it pays
	to be explicit in such things.
	* init/tests/test_process.c (test_kill): Add a test case for when
	the session leader is no more.

	* init/job.h (JobConfig): Another day, another obscure job config
	detail.  This one is for adjusting how likely you are to be killed
	by the OOM Killer.
	* init/job.c (job_config_new): Set to zero by default.
	* init/tests/test_job.c (test_config_new): And make sure it is zero.
	* init/parse_job.c (stanza_oom): And it helps to have a function
	to set that one.
	* init/tests/test_parse_job.c (test_stanza_oom): Test it.
	* init/errors.h: And we need an error if its out of bounds.
	* init/conf.c (conf_reload_path): Which also needs to be caught.
	* init/process.c (process_spawn): Of course, we have to do something
	with the oom adjustment.
	(process_error_read): message for failure error.
	* init/process.h (processErrorType): And need an error if it fails

	* init/main.c: Drop the legacy configuration directory, the format
	of jobs has changed sufficiently to not support it.
	* init/Makefile.am (AM_CPPFLAGS): Remove LEGACY_CONFDIR definition.
	(install-data-local): Don't create it, either.

	* init/enum.c, init/enum.h, init/tests/test_enum.c: Remove these
	source files, a hold-over from when we had them in a separate
	library and passed around the integer values.
	* init/job.c, init/job.h, init/tests/test_job.c: Restore in their
	proper place.
	* init/Makefile.am: Remove enum.* from build instructions.

	* init/main.c: Attempt to connect to the system bus on startup,
	but don't expect it to work.

	* init/control.c (control_bus_open, control_bus_disconnected)
	(control_bus_close): Functions to open a connection to the D-Bus
	system bus, clean up if disconnected or disconnect ourselves
	explicitly.
	* init/control.h: Prototypes.
	* init/tests/test_control.c (test_bus_open)
	(test_bus_disconnected, test_bus_close): Test the functions using
	a fake D-Bus system bus daemon.
	* init/errors.h: Add error for "name taken".
	* init/Makefile.am (init_SOURCES): Build and link control.c and
	control.h
	(TESTS): Build and run control test suite.
	(test_control_SOURCES, test_control_LDFLAGS, test_control_LDADD):
	Details for control test suite.
	(test_process_LDADD, test_job_LDADD, test_event_LDADD)
	(test_parse_job_LDADD, test_parse_conf_LDADD, test_conf_LDADD):
	Link control.o

2008-04-16  Scott James Remnant  <scott@netsplit.com>

	* init/job.h (JobConfig): Add leader member.
	* init/job.c (job_config_new): Initialise leader to FALSE.
	* init/tests/test_job.c (test_config_new): Make sure leader is FALSE.
	(test_change_goal, test_change_state, test_run_process)
	(test_kill_process, test_child_handler, test_handle_event)
	(test_handle_event_finished): Jobs have to be leaders now to allow
	waitpid() to work in test cases.
	* init/parse_job.c (stanza_session): Parse "session leader" stanza
	to set to TRUE.
	* init/tests/test_parse_job.c (test_stanza_session): Test new
	stanza parsing.
	(test_stanza_console): Add missing "missing argument" test.
	* init/process.c (process_error_read): Deal with new fork error.
	(process_spawn): If we're not to be a session leader, fork again and
	write the pid back on the open socket.
	* init/process.h (ProcessErrorType): Introduce new fork error.
	* init/tests/test_process.c (test_spawn): Test that we can't start
	a non-session-leader and still have process details.
	(test_spawn, test_kill): Other jobs have to be leaders now to
	allow waitpid() to work.
	* init/tests/test_event.c (test_poll): Jobs have to be leaders now
	to allow waitpid() to work.

2008-04-12  Scott James Remnant  <scott@netsplit.com>

	* configure.ac (NIH_INIT): Require that libnih build D-Bus support,
	failing configure if we can't get it.
	* init/Makefile.am (AM_CFLAGS): Build with D-Bus CFLAGS,
	(init_LDADD, test_process_LDADD, test_job_LDADD, test_event_LDADD)
	(test_parse_job_LDADD, test_parse_conf_LDADD, test_conf_LDADD): and
	link with libnih-dbus.la and D-Bus LIBS.
	(init_LDFLAGS): No need for -static now since libnih will only exist
	statically anyway.

	* init/main.c: Use a better name for kbdrequest
	* init/event.h (KBDREQUEST_EVENT): Rename event to keyboard-request

	* init/main.c: Drop the attempt to rescue a crashed system by
	carrying on with no state
	(crash_handler): After the child has core dumped, the parent will
	die and the kernel will panic.  That's the best we can do, I think.

	* init/job.c (job_change_state): Don't generate the stalled event;
	there's nothing useful you can do with it other than start a root
	shell and that's just a security hole waiting to happen.
	(job_new): Don't increment the instances counter.
	* init/job.h: Remove extern for instances counter.
	* init/tests/test_job.c (test_new): Remove the check that the
	instance counter is incremented.
	(test_change_state): Remove the test for the stalled event.
	* init/event.h (STALLED): Remove stalled event definition,
	* TODO: Update.

	* init/job.h (Job): And while we're at it, the instance name is
	guaranteed unique for a given job name, which is also guaranteed
	to be unique - so don't bother with job ids either, since they
	also get reused in bad cases.
	* init/job.c (job_next_id): Drop this function.
	(job_new): Don't assign an id anymore.
	(job_find_by_id): Drop this function.
	(job_run_process): Set UPSTART_INSTANCE to the instance name if set.
	(job_name): Function to create the string used in messages.
	(job_change_goal, job_change_state, job_run_process)
	(job_kill_process, job_kill_timer, job_child_handler)
	(job_process_terminated, job_process_trace_new)
	(job_process_trace_new_child, job_process_trace_signal)
	(job_process_trace_fork, job_process_trace_exec): Use the instance
	name in messages (if set) in place of the job id.
	* init/tests/test_job.c (test_new): Drop checks on the id field.
	(test_find_by_id): Drop test.
	(test_run_process): Check that UPSTART_INSTANCE is set only for
	named job instances, and contains the instance name.
	(test_change_state, test_run_process, test_child_handler): Remove
	id setting and update error message checks.
	* TODO: Update.

	* init/event.h (Event): We don't use the id field for anything;
	and it can't be guaranteed to be unique since it can wrap over
	and get reused.  Drop it.
	* init/event.c (event_next_id): Drop this function.
	(event_new): Don't assign an id anymore.
	(event_find_by_id): Drop this function.
	* init/tests/test_event.c (test_new): Drop checks on the id field
	(test_find_by_id): Drop test.
	(test_poll): Drop id setting which was needless anyway.

2008-04-11  Scott James Remnant  <scott@netsplit.com>

	* init/tests/test_job.c (test_child_handler): Add tests to make
	sure that respawn works for both services and tasks; the only
	difference we want for tasks is that zero is a normal exit code.
	* init/job.c (job_process_terminated): Status need not be non-zero
	if the job is not a task.

	Change the default job type from task to service, which will
	finally match people's expectations.

	* init/job.h (JobConfig): Replace service member with task
	* init/job.c (job_config_new): Initialise task to FALSE
	(job_change_state): Unblock if not a task instead of if a service
	* init/tests/test_job.c (test_config_new): Make sure task is FALSE
	(test_change_state): Check service by default, task with flag;
	this also means we expect blockers to be cleared if we end up in
	running for the other checks
	(test_child_handler): Expect blockers to be cleared if we end up
	in running now that service is the default.
	* init/tests/test_event.c (test_poll): Test with a task since
	we want to remain blocked for longer.
	* init/parse_job.c (stanza_respawn): Don't set service to TRUE
	(stanza_service): Rename to stanza_task and set task flag instead
	* init/tests/test_parse_job.c (test_stanza_respawn): Remove checks
	for setting of service flag
	(test_stanza_service): Rename to test_stanza_task and test task

	* init/job.c (job_init): Create hash using nih_hash_string_new()
	* init/conf.c (conf_source_new): Likewise.

2008-03-08  Scott James Remnant  <scott@netsplit.com>

	* HACKING: Terminology changes: Bazaar-NG is now just Bazaar;
	Malone is now just Launchpad's bug tracking system.  Update bugs
	URL to match modern form.

	* init/enum.h (JobWaitType): Rename to JobExpect
	* init/job.h (JobConfig): Rename wait_for to expect
	* init/job.c (job_config_new, job_change_state, job_run_process)
	(job_process_stopped, job_process_trace_new_child): Rename wait_for
	to expect in all occurances.
	* init/tests/test_job.c: Likewise rename all occurances.
	* init/parse_job.c (stanza_wait): Rename to stanza_expect and drop
	the intermediate argument.
	* init/tests/test_parse_job.c (test_stanza_wait): Rename to
	test_stanza_expect and adjust tests to match new syntax.
	* init/tests/test_process.c (test_spawn): Remove set of wait_for.

	* doc/states.dot: Remove the state transition from starting to
	waiting ("emit_stopped" in the graph); we don't have a "respawning
	too fast" exit here anymore, so always go to stopping.
	* doc/states.png: Regenerate.

	* TODO: Document the problems with overflowing ids and instance
	counter before I forget about them.

2008-03-07  Scott James Remnant  <scott@netsplit.com>

	* TODO: Update.

	* init/job.h (JobConfig): Add instance_name member.
	(Job): Add name member.
	* init/job.c (job_config_new): Initialise instance name to NULL.
	(job_new): Accept the name as an argument, reparenting and stealing
	(job_handle_event): Expand the instance name and pass to job_new
	(job_instance): Accept a name and look that up in the list of current
	instances returning the instance if found.
	* init/tests/test_job.c: Add extra argument to all job_new calls
	(test_config_new): Make sure instance name is initialised to NULL.
	(test_handle_event): Make sure the job name is set from the instance,
	and make sure an existing instance is reused if we can.
	(test_instance): Make sure that the existing instance is returned.
	* init/parse_job.c (stanza_instance): Check for an optional argument
	and store it in the instance_name member if it exists, otherwise
	free and reset the instance_name member.
	* init/tests/test_parse_job.c (test_stanza_instance): Check the new
	argument is handled properly and stored in the right place.
	* init/tests/test_conf.c (test_source_reload_job_dir)
	(test_file_destroy): Add extra NULL to job_new
	* init/tests/test_event.c (test_poll): Add extra NULL to job_new

	* init/event.c (event_operator_match): Accept an environment array
	and expand the operator value against it before attempting to match.
	(event_operator_handle): Also accept the environment array and pass
	through to calls to event_operator_match().
	* init/event.h: Update prototypes.
	* init/tests/test_event.c (test_operator_match): Add extra NULL
	argument to most tests, and add tests for known and unknown variable
	references.
	(test_operator_handle): Add extra NULL arguments to most tests, and
	add test for passing of environment through.
	(test_operator_reset): Add extra NULL argument to call.
	* init/job.c (job_handle_event): Pass the job environment for the
	stop event handling, but NULL for the start event.
	* init/tests/test_job.c (test_handle_event): Make sure that a stop
	operator is expanded from the job environment before being matched
	against the stop event.

	* init/event.c, init/event.h, init/environ.c: Documentation tweaks.

	* init/job.c (job_change_state): Remove the code to check for runaway
	jobs from here, we'll always let people explicitly start an instance.
	(job_process_terminated): Call job_catch_runaway when actually doing
	the respawn instead.
	* init/tests/test_job.c (test_change_state): Remove "too fast" checks,
	we're going to allow start/stop requests to restart jobs as much as
	they like since this is an external request.
	(test_handle_event, test_handle_event_finished): No need to remove
	a respawn limit with this behaviour.
	(test_child_handler): Instead check that the respawn counter is
	dealt with by the child handler.

	* TODO: Update, I found a bug with the current model.

	* init/tests/test_environ.c (test_expand): Check that a string
	without an expansion still works ok.

2008-03-06  Scott James Remnant  <scott@netsplit.com>

	* init/event.c (event_operator_collect): Just use strcat functions.

2008-03-03  Scott James Remnant  <scott@netsplit.com>

	* init/environ.c (environ_valid): New function to check the validity
	of an environment variable name, should call before accepting any.
	(environ_expand_until): New function to expand variable references
	in a string using an environment table; supports a few common
	shell-like expressions.
	(environ_getn): Change to return the value of the string, not the
	entire environment string.
	* init/environ.h: Add prototypes.
	* init/errors.h: Add errors raised by new functions.
	* init/tests/test_environ.c (test_valid, test_expand): Add test
	cases for the new functions.
	(test_get, test_getn): Change test case to check for the variable
	value instead of returning the whole string.

	* TODO: Add thoughts on blocking commands.

	* TODO: Update.

	* init/event.h (Event): Remove the refs member; we now never hold
	a reference to an event we're blocking since we always copy the
	environment out if we want to keep it.
	(EventOperator): Events are always blocked while we hold them,
	so drop the blocked member.
	(EventProgress): The done state is no longer needed, we can free
	in finished now.
	* init/event.c (event_ref, event_unref): Drop these functions.
	(event_new): Don't ininitialise the refs member since it's gone.
	(event_poll): Remove the done state since it's directly freed
	in event_finished again
	(event_finished): No done state, event is freed before return.
	(event_operator_new): No blocked member.
	(event_operator_copy): Always block the event after copying.
	(event_operator_destroy): Simply unblock.
	(event_operator_handle): Simply block the event on match.
	(event_operator_collect): Always block the copied event
	(event_operator_unblock): This function is no longer required, since
	it has an identical effect to reset.
	(event_operator_reset): Simply unblock the event.
	* init/tests/test_event.c (test_new): Drop the check for refs
	being initialised to zero.
	(test_ref, test_unref, test_operator_collect): Drop test for
	functions that have been dropped in the code.
	(test_operator_new): Drop the check for blocked being initialised
	to FALSE.
	(test_block, test_unblock, test_operator_destroy): Drop any references
	to the refs member.
	(test_operator_destroy): Actually fix the function to test things.
	(test_poll): Drop the check for remaining in the done state.
	(test_operator_new, test_operator_copy): Drop the checks for blocked.
	(test_operator_handle, test_operator_collect, test_opreator_reset):
	Drop references to refs and blocked.
	* init/job.c (job_unblock, job_handle_event): Drop the call to
	event_unref() since the next call was always event_unblock() and
	that's the one that we didn't delete.
	* init/tests/test_job.c (test_change_state, test_child_handler)
	(test_handle_event, test_handle_event_finished): Events don't
	have references anymore, so remove calls to reference, unreference
	and checks for the reference count - it's all done with blocks now.
	(test_new): Remove check that the operator is not blocked for a
	new job since there's no such thing now.
	(test_handle_event): Operators don't have a blocked member anymore,
	if there's an event, it's blocked.

	* init/job.c (job_change_state): Don't reference the event we're
	blocked on, we'll always know when it's finished.
	(job_handle_event_finished): Likewise no reason to unreference it.
	* init/tests/test_job.c (test_change_goal, test_child_handler)
	(test_handle_event, test_change_state)
	(test_handle_event_finished): Remove the expectation that the blocked
	event is referenced by the job.
	* init/tests/test_event.c (test_poll): Don't reference the event,
	since the job would not have.

	* init/job.c (job_emit_event): Use environ_add/set for style
	reasons.

	* init/job.c (job_handle_event): Reset the stop_on operator after
	processing the event, thus the expression needs to be completely
	reevaluated before the job can be stopped again by it.  At last,
	correct behaviour!
	(job_change_state): No reason to reset the stop_on operator when
	starting since it's always reset after evaluating to TRUE now;
	likewise no reason to reset on re-entering running or waiting,
	job_unblock() is sufficient.
	(job_failed): No reason to iterate stop_on to set failed, it's
	empty - job_unblock() does what we want.
	* init/tests/test_job.c (test_handle_event): Check that the operator
	is actually reset and the event not referenced when handling from
	the event.
	(test_change_state, test_child_handler): Don't put anything in stop_on
	and thus don't expect anything to come out of it -- event environment
	is all done in stop_env and blocking done in blocking.

	* init/job.c (job_handle_event): Collect the stop events and store
	them in the blocking list, unblocking any that were there before
	such as the start events.
	(job_change_state): Unblock blocking events when returning to running
	from pre-stop.
	* init/tests/test_job.c (test_handle_event): Make sure the stop
	events are collected and replace any previously blocking events.
	(test_change_state, test_child_handler): Test that stop events in
	the blocking list are kept and unblocked when necessary.

2008-03-02  Scott James Remnant  <scott@netsplit.com>

	* init/job.c (job_change_state): Shouldn't emit the started event
	on pre-stop cancellation, and shouldn't unblock the job because
	it's a service.

	* init/job.c (job_change_state): Throw away the stop environment
	when starting and returning to running.
	* init/tests/test_job.c (test_change_state): Make sure the stop
	environment is actually thrown away.

	* init/job.c (job_run_process): Append the environment from the
	stop events if given the pre-stop process to run; do this before
	the special events so they can never be overriden.
	* init/tests/test_job.c (test_run_process): Check that the stop event
	environment is included for pre-stop and not for other jobs.

	* init/job.c (job_handle_event): Remove setting of UPSTART_JOB
	and UPSTART_JOB_ID, we set that when we run the process.
	* init/tests/test_job.c (test_handle_event): Don't check for
	UPSTART_JOB and UPSTART_JOB_ID since we no longer copy it in here.

	* init/job.c (job_run_process): Copy the environment to pass it to
	the job, appending the UPSTART_JOB and UPSTART_JOB_ID variables here;
	we never want to be able to match these, etc.
	* init/tests/test_job.c (test_run_process): Add tests to make sure
	that the environment is actually set in the processes we run.

	* init/job.h (Job): Add stop_env member to store environment from
	stop events for the stop script.
	* init/job.c (job_new): Initialise stop_env to NULL.
	(job_handle_event): Copy environment from the stop_on operator into
	the stop_env member.
	* init/tests/test_job.c (test_new): Check that stop_env is NULL.
	(test_handle_event): Add lots of tests to make sure that the
	environment is collected from the events and stored in stop_env
	properly, overwriting what was there already if necessary.

	* init/init.supp (job-run-process-args): Add a suppression for the
	fact that job_run_process will leak its arguments to a new process
	assuming that it will call exec() or exit()

	* init/tests/test_job.c (test_child_handler): Remove bogus free tag
	of the list, which we don't use in this test (valgrind failure)

	* init/job.h (Job): Remove the start_on member.
	* init/job.c (job_new): Don't initialise start_on since it's gone.
	(job_change_state): Drop call to unblock the start_on operator since
	the events are already unblocked by job_unblock.
	(job_failed): Drop setting of start_on events to failed since this
	is already done by job_unblock.  This results in a slight change in
	behaviour, now when a job fails to start - the event or command will
	be immediately unblocked since there's no point waiting until it
	stops again - it was waiting for it to start.
	* init/tests/test_job.c (test_new): Remove start_on checks
	(test_change_state, test_child_handler, test_handle_event): Remove
	all references to start_on, instead relying on the blocking checks
	instead.
	* init/tests/test_event.c (test_poll): Remove solitary reference
	to job's start_on, this wasn't necessary anyway - we proved that it
	was the right event by affecting the job.  Revert previous commit
	that temporarily increased the number of references, they should be
	one again now only the blocking list holds them.

	* init/job.h (job): Add blocking member, a list of events that we're
	blocking from finishing.
	* init/job.c (job_new): Initialise blocking member to NULL.
	(job_handle_event): Collect the list of events from the operator
	and store them in the job's blocking list (unblocking any existing
	first); if the job is already running, unblock unref and discard.
	(job_unblock): New function to deal with unblocking the events we're
	holding onto and resetting the blocking list; this will be extended
	later to also unblock any command.
	(job_change_state): Unblock events in running for services and in
	waiting for everything.
	(job_failed): Unblock events and mark them as failed.
	* init/tests/test_job.c (test_new): Check that it's initialised to NULL
	(test_handle_event): Extend the test cases to check the value of the
	blocking list, and to make sure that the previous blocking list is
	overwritten when necessary.
	(test_change_state, test_child_handler): Extend test cases so that
	wherever we're had a blocked event in start_on, we also have that in
	the blocking list.
	* init/tests/test_event.c (test_poll): Temporarily increase the
	expected number of references/blockers to the event in the poll
	test.

	* init/job.h (Job): Add start_env member, this stores the environment
	to use when starting the event so it doesn't overwrite the current
	environment of a restarting job.
	* init/job.c (job_handle_event): Do the heavy lifting of starting a
	new job instance here; construct the environment from the built-ins
	and configured, append that collected from the start events, locate
	or create a new instance, add the job name and id then copy into
	the new start_env member before starting the job.  At some point
	this will probably all become a function since it'll be similar for
	the control functions.
	(job_change_state): Copy the start_env member into the env member
	when in the starting state; thus the job environment remains the same
	until restarted.
	(job_new): Remove code to initialise the environment, we now do that
	when actually starting the instance.
	* init/tests/test_job.c (test_handle_event): Add test cases for
	starting the job, making sure that the environment is correctly
	copied into the right field and also checking what happens if it's
	already stopping or running.
	(test_change_state): Make sure that start_env is correctly copied
	over into env, overwriting what is there if non-NULL or keeping it
	if NULL.
	(test_new): Remove checks for environment setup, since we don't do
	that anymore here; replace with checking for NULL and restore the
	alloc fail tests.
	* TODO: Update.

	* init/environ.c (environ_add): Allow it to accept NULL length, since
	we can't always keep that around.

	* init/process.c (process_spawn): Accept the environment list as
	a parameter, then finally we can change this function to take a
	JobConfig as the first argument.
	(process_error_read): Remove the associated error handler.
	* init/process.h: Change prototype.
	(ProcessErrorType): Remove error enum for environment.
	* init/tests/test_process.c (test_spawn): Update calls in test to
	just pass in an environment array (direct testing).
	* init/job.c (job_run_process): Pass configuration and environment
	to process_spawn.

	* init/process.c (process_spawn): Take the environment directly out
	the job structure, rather than recreating it.
	(process_environment): Drop function, absorbed elsewhere.
	* init/process.h: Remove prototype.
	* init/tests/test_process.c (test_spawn): Set the job_id variable
	before calling job_new and set config->start_on instead of
	job->start_on so that job_new can pick up both.
	(test_environment): Remove test cases.

	* init/job.h (Job): finally gains env pointer of its own.
	* init/job.c (job_new): Initialise the environment, moving the last
	of the code from process_environment -- this is only temporary
	though in the interests of refactoring, it'll move out of here again
	soon enough.
	* init/tests/test_job.c (test_new): Make sure that the environment is
	set in a manner which tests the overriding of things by other things;
	we have to temporarily comment out the alloc fail stuff though :-(

	* init/event.c (event_operator_collect): Make list the last argument
	for consistency with future functions.
	* init/event.h: Update prototype.
	* init/tests/test_event.c (test_operator_collect): Swap arguments.
	* init/process.c (process_environment): Update.

	* init/job.c (job_config_environment): Function to generate an
	environment table from a JobConfig, code largely moved from process.c
	* init/job.h: Add protoyype.
	(JOB_DEFAULT_ENVIRONMENT): List of environment variables to always
	copy from the environment (moved from process.h)
	* init/tests/test_job.c (test_config_environment): Add test case,
	again largely copied from test_process.c
	* init/process.c (process_environment): Call job_config_environment
	instead of the code moved out.
	* init/process.h (PROCESS_ENVIRONMENT): Move to job.h
	* TODO: Update.

	* TODO: Update.

2008-03-01  Scott James Remnant  <scott@netsplit.com>

	* init/event.c (event_operator_collect): Create a mega-function to
	iterate an EventOperator tree (filtering out those bits that aren't
	TRUE) and collect the events, adding them to a linked list, adding
	their environment to a table and making a string list for another
	environment variable.  Fundamentally this function marshals data
	out of the Event subsystem into the right format for the Job subsystem.
	* init/event.h: Add prototype.
	* init/tests/test_event.c (test_operator_collect): Tests for the
	collector function; some bits may seem similar to test_process.c
	* init/process.c (process_environment): Use event_operator_collect
	to gather the environment, instead of its own code (which pretty
	much got pasted into event_operator_collect anyway).  Force everything
	else to allocate matching the caller.
	* init/tests/test_process.c (test_spawn, test_environment): Had
	forgotten to set the value of the intermediate AND operator to TRUE,
	necessary now.

	* init/process.c (process_environment_add): Move and rename this
	function, since it's not really process associated
	(process_environment): Change to use environ_add or environ_setf
	instead.
	* init/process.h: Remove prototype.
	* init/environ.c (environ_add): New name/location of
	process_environment_add, modified to not take a copy of the string
	(environ_set): Wrapper for the above for common dealing with
	environment we want to set from a format string.
	(environ_get, environ_getn, environ_lookup): Functions to get an
	environment variable entry; largely cripped from event.c but
	bug-fixed at the same time.
	* init/environ.h: Function prototypes.
	* init/event.c (event_operator_match): Change to use environ_lookup
	* init/tests/test_process.c (test_environment_add): Move the tests.
	* init/tests/test_environ.c: Test suite for environment handling
	* init/Makefile.am (init_SOURCES): Build environ.c and environ.h
	(TESTS): Build environment test suite
	(test_environ_SOURCES, test_environ_LDFLAGS, test_environ_LDADD):
	Details for environment test suite
	(test_process_LDADD, test_job_LDADD, test_event_LDADD)
	(test_parse_job_LDADD, test_parse_conf_LDADD, test_conf_LDADD):
	Link environ.o to other test suites

	* init/job.c (job_new): Increment the number of instances.
	(job_instance): Simplify the function, it now only returns the
	existing instance or NULL.  This makes it easier to extend when
	we have env-limited instances later on.
	(job_handle_event): If job_instance returns NULL, create
	a new instance with job_new() and always reset the operator afterwards.
	* init/tests/test_job.c (test_new): Check that the instances variable
	is incremented when a new job is created.
	(test_instance): Change to check that it returns NULL when there is
	no active instance, or for multi-instance jobs, instead of creating
	a new one itself.
	(test_config_replace, test_find_by_pid)
	(test_find_by_id, test_change_goal, test_change_state)
	(test_next_state, test_run_process, test_kill_process)
	(test_child_handler, test_handle_event)
	(test_handle_event_finished): Call job_new to create a new instance
	from a config, instead of job_instance.

	* init/tests/test_conf.c (test_source_reload_job_dir)
	(test_file_destroy): Call job_new to create a new instance from a
	config, instead of job_instance.
	* init/tests/test_event.c (test_poll): Call job_new to create a new
	instance from a config, instead of job_instance.
	* init/tests/test_process.c (test_spawn, test_environment): Call
	job_new to create a new instance from a config, instead of job_instance

2008-02-29  Scott James Remnant  <scott@netsplit.com>

	* configure.ac: Compare the evaluated $sbindir against the common
	things we put in PATH, if it doesn't match, define EXTRA_PATH to
	contain it.
	* init/paths.h: Append EXTRA_PATH to PATH if defined.

	* init/Makefile.am (AM_CPPFLAGS): Replace TELINIT definition with
	SBINDIR, pointing at the common directory.
	* compat/sysv/Makefile.am (AM_CPPFLAGS): Replace SHUTDOWN definition
	with SBINDIR, pointing at the common directory.
	* init/paths.h (TELINIT): Redefine to be SBINDIR with "/telinit"
	on the end; define SBINDIR if necessary.
	* compat/sysv/reboot.c (SHUTDOWN): Redefine to be SBINDIR with
	"/shutdown" on the end; define SBINDIR if necessary.

2008-02-22  Scott James Remnant  <scott@netsplit.com>

	* init/event.c (event_operator_match): Rewrite to match both
	positionally and by name.
	* init/tests/test_event.c (test_operator_match): Update tests to
	check the new behaviour works.

	* init/parse_job.c (parse_on_operand): Add arguments to env list
	rather than args; sanity check afterwards to ensure that positional
	doesn't follow name-based -- when parsing the job is the right place
	to catch this.
	* init/tests/test_parse_job.c (test_stanza_start)
	(test_stanza_stop): Change args to env when checking operators.
	Check that arguments may be quoted in manners that we expect to be
	sane.  Check that positional arguments cannot follow name-based ones.
	* init/errors.h: Add new error.
	* init/conf.c (conf_reload_path): Treat expected variable as a
	permanent error.

	* init/tests/test_process.c (test_spawn, test_environment): 
	Update event_new() calls to remove extra argument.

	* init/main.c (main, cad_handler, kbd_handler, pwr_handler):
	Update event_new() calls to remove extra argument.

	* init/job.c (job_change_state): Update event_new () call.
	(job_emit_event): Update to put failure information in environment.
	* init/tests/test_job.c (test_new, test_instance)
	(test_child_handler, test_handle_event)
	(test_handle_event_finished): Remove extra argument to event_new,
	rename args to env in operator where necessary.
	(test_change_state): Update to check emitted event by full environment.

	* init/event.h (Event): Remove args member.
	(EventOperator): Rename args member to env.
	Update prototypes to match.
	* init/event.c (event_new): Remove args member.
	(event_finished): Remove copying of args member to failed event.
	(event_operator_new): Rename args member to env.
	(event_operator_copy): Rename args copying to env.
	(event_operator_match): ??
	* init/tests/test_event.c (test_new): Update test to remove args.
	(test_operator_new): Update test to rename args to env.
	(test_operator_copy): Update test to rename args to env.
	(test_operator_match): ???

	* TODO: Update with job atomicity notes.

2008-02-20  Scott James Remnant  <scott@netsplit.com>

	* init/job.c: Switch around job_find_by_pid and job_find_by_id
	* init/job.h: Likewise.

	* init/job.h: Update prototypes to match variable names in the
	code.

2008-02-17  Scott James Remnant  <scott@netsplit.com>

	* init/process.c (process_kill): Change to accept a JobConfig rather
	than a Job, since in theory this should only ever need that in a
	future where we can specify a kill signal (right now it's not used
	for anything!)
	* init/process.h: Update prototype.
	* init/tests/test_process.c (test_kill): Update test cases.
	* init/job.c (job_kill_process, job_kill_timer): Pass in JobConfig
	instead of Job.

	* init/process.c (process_spawn): Accept trace as an argument instead
	of using a random piece of job state to determine whether to trace
	or not.
	* init/process.h: Update prototype.
	* init/tests/test_process.c (test_spawn): Update tests to pass in
	via argument whether to trace the job or not.
	* init/job.c (job_run_process): Pass in the trace variable rather
	than relying on it working it out for itself; this means we don't
	need to set the state until after, therefore don't need to reset it.

	* AUTHORS, logd/jobs.d/logd.in: Update e-mail addresses.

	* README: Update kernel recommendation to 2.6.24, since that's
	the oldest version that the test suite will complete under.

2008-01-17  Scott James Remnant  <scott@netsplit.com>

	* TODO: Update.

	* init/job.c (job_run_process): Don't append the list of event
	names, they can be found in $UPSTART_EVENTS now.  This is better
	since it's consistent for exec and script.
	* init/tests/test_job.c (test_run_process): Drop test case.

	* init/process.c (process_environment): Function to build an
	environment table for a job containing built-in variables, those
	from the configuration, events and finally the upstart job ones.
	(process_environment_add): Helper function for the above that
	handles adding a variable to the array; dealing with fetching the
	value from init's environment if necessary.
	(process_setup_environment): This function now gets dropped in
	favour of the new ones.
	(process_spawn): Call the new process_environment() function and set
	the environ variable directly.
	* init/process.h (PROCESS_ENVIRONMENT): Define built-in environment
	variables that are always copied from our own environment.
	Add prototypes.
	* init/tests/test_process.c (test_environment): Check that the
	environment is built correctly and that each bit overrides the
	right other bit.
	(test_environment_add): Check that the array is built correctly.
	(test_spawn): Adjust order and values of expected environment
	to match what's now set.

2008-01-16  Scott James Remnant  <scott@netsplit.com>

	* init/job.c (job_failed): Separate the logic that marks the job
	and its associated events as failed into its own function, since
	it's a large enough amount of code that we were otherwise duplicating
	everywhere else (and in a few places, failing to mark the events as
	failed as well).
	(job_change_state, job_process_terminated): Call job_failed instead
	of doing it ourselves.
	(job_emit_event): De-nest the logic and fix so that we don't add
	environment to the failed respawn event.
	* init/tests/test_job.c (test_change_state): Add checks on whether
	the event was marked as failed or not.

	* TODO: Update.

	* configure.ac (AC_COPYRIGHT): Update copyright to 2008.

	* TODO: Update.

	* init/tests/test_job.c (test_child_handler): Don't run the signal
	and ptrace tests while in valgrind, sometimes signals (specifically
	SIGCONT after SIGSTOP) don't behave right and we kinda need that
	reliability.

	* init/tests/test_job.c (test_child_handler): After adding extra
	processes, make sure we clean up again so each test is roughly
	independant.  Fix the final test case to not rely on previous
	setup and work on its own.

	* init/tests/test_job.c (test_change_state): Remove useless check
	of job->start_on from a killed/post-stop check (noticed while
	writing the other).

	* init/job.c (job_change_state): Check the return value of
	job_run_process() and if particular processes fail, change the
	goal to stop and push the job into the next state; setting the job
	as failed along the way.
	(job_emit_event): If the exit_status is -1 then it means the job
	failed to spawn, so don't place EXIT_SIGNAL or EXIT_STATUS in the
	event environment.
	* init/tests/test_job.c (test_change_state): Check what happens when
	each process type fails, make sure that the job is stopped for
	pre-start, spawned and post-stop and the failure is ignored for
	post-start and pre-stop.

2008-01-15  Scott James Remnant  <scott@netsplit.com>

	* init/main.c: Selectively compile out certain pieces when make is
	run with CPPFLAGS=-DDEBUG, giving us a build that'll happily run from
	a user terminal.
	* init/event.h: Change the startup event to "debug" when built like
	that, so we don't accidentally do bad things.

	* init/job.c (job_run_process): Catch PROCESS_ERROR and abort the
	attempt to run the process, returning a non-temporary error condition.
	* init/tests/test_job.c (test_run_process): Add test case for
	attempting to spawn a file that doesn't exist.

	* init/process.c (process_error_read): Avoid the word process, since
	it's likely included in the higher error message.

	* init/process.c (process_spawn): Call process_error_abort() on any
	error condition.
	* init/tests/test_process.c (test_spawn): Add a test case for failing
	to spawn a process and receiving ProcessError correctly; fix other
	cases to ensure they return a pid.

	* init/errors.h: Add PROCESS_ERROR to the enum, but not to the string
	list since there's no specific defined string for this one.
	* init/process.h (ProcessError): Structure that builds on NihError
	to add additional information for a process error.
	(ProcessErrorType): enum of different process error types.
	* init/process.c (process_spawn): After forking read the error in
	the parent, returning if we raise one.
	Ensure we close the pipe if the fork fails.
	Re-order so that we set the environment, umask and priority after the
	resource limits (which should apply to them).
	(process_error_abort): New function to immediately abort with an
	error, writing it on the pipe first.
	(process_error_read): Counterpart function to read the error from
	the pipe and raise it, with appropriate error messages.

	* init/process.c (process_spawn): Create a pipe to use for
	communication with the child, ensuring its closed before the parent
	returns and ensuring that the writing end is close-on-exec in the
	child.

	* init/job.c (job_run_process): Change to return a value indicating
	whether there's been a non-temporary error (always returns zero so
	far).
	* init/job.h: Update prototype.
	* init/tests/test_job.c (test_run_process): Check that job_run_process
	always returns zero.

	* init/job.c (job_change_goal): Document in which states this function
	has unexpected side-effects such as freeing the job, since we do
	attempt to call it from within job_change_state().

	* init/process.c (process_setup_limits): Integrate this function back
	into process_spawn() since there's no reason for it to be separate.
	(process_setup_console): Alter this function so it closes the original
	console descriptors, opens the new ones and can reset them to if
	required -- in particular, this no longer takes a Job parameter.
	(process_spawn): Use the new process_setup_console function and
	integrate code from process_setup_limits().
	* init/process.h: Update function prototype.
	* init/main.c (main): Use the new process_setup_console() argument
	form.  Move syslog opening to the end of the function, rather than
	where it is now where it could be at risk of being closed again
	immediately.  Change the root directory in case we're run in some
	weird way.
	(reset_console): Remove function since the code is now in
	process_setup_console()
	* init/enum.h (console_type): Remove CONSOLE_LOGGED and make the
	CONSOLE_NONE constant be zero.
	* init/parse_job.c (stanza_console): Drop parsing of "logged"
	* init/tests/test_parse_job.c (test_stanza_console): Drop testing
	of "logged" parsing.

2008-01-14  Scott James Remnant  <scott@netsplit.com>

	* HACKING: Correct bzr URLs to trunk.

2007-12-15  Scott James Remnant  <scott@netsplit.com>

	* init/process.c (process_spawn): Fix some documentation strings.
	
	* init/process.c (process_kill): Move to beneath the process setup
	functions.
	* init/process.h: Adjust ordering here too.

	* init/process.c (process_spawn): Group console closing and setup
	together, becoming the session and process group leader first.

2007-12-07  Scott James Remnant  <scott@netsplit.com>

	* init/process.c (process_spawn): Drop the debug message since
	it's always repeated by the caller.
	* init/job.c (job_run_process): Drop the word Active which is a
	hold-over from when we had different process states.

	* TODO: Update.

	* init/job.c (job_child_handler): Add code to handle the trapped
	signal and ptrace event cases, distinguishing between a trapped
	signal and process stopped after exec or fork using our trace
	state member.  Call out to other functions to do the work.
	(job_process_trace_new): Called after the first exec to set the
	ptrace options, update the trace state and allow the process to
	continue without delivering the signal.  Also called after the
	fork to do the same.
	(job_process_trace_new_child): Called after a fork for the new child;
	increments the fork counter and if it goes over the number we want,
	detaches from the process and allows it to move to running.  Otherwise
	calls job_process_trace_new() instead.
	(job_process_trace_signal): Called when a signal is trapped, simply
	delivers it to the process unchanged.
	(job_process_trace_fork): Called before a fork for the parent, obtains
	the new child process id from the event, updating the job structure,
	and detaches from the parent which we're no longer interested in.
	(job_process_trace_exec): Called after an exec other than the first,
	assumed to be the end of forking so detaches from the process and
	allows it to move to running.
	* init/tests/test_job.c (test_child_handler): Add test cases for
	the various ptrace states.

	* init/job.c (job_run_process): Set process trace state to new for
	the main job if we need to wait for the daemon or fork; otherwise
	reset the state.
	* init/tests/test_job.c (test_run_process): Add test cases to make
	sure the trace state is set right and picked up by process_spawn.

	* init/process.c (process_spawn): Set a ptrace before execing the
	binary if the trace state is TRACE_NEW, set by the caller.
	* init/tests/test_process.c (test_spawn): Make sure that a job is
	ptraced if set up properly.
	(child): Add a simple case that just exits immediately for testing
	the above.

	* init/job.h (Job): Add new trace_forks member to keep count of how
	many forks we've seen and trace_state member to track whether we've
	just started the trace or just forked.
	* init/enum.h (TraceState): Add enumeration to keep track of ptrace
	state to differentiate between a signal and an event.
	* init/job.c (job_new): Initialise new members.
	* init/tests/test_job.c (test_new): Check new members are initialised

	* init/enum.h (JobWaitType): Add new daemon and fork wait types.
	* init/parse_job.c (stanza_wait): Add parsing for daemon and fork.
	* init/tests/test_parse_job.c (test_stanza_wait): Add tests too.

	* init/job.h (JobConfig): Remove daemon and pid members.
	(Job): Remove pid_timer member.
	(JOB_DEFAULT_PID_TIMEOUT): Remove this constant.
	* init/job.c (job_config_new, job_new): Remove initialisation of
	removed members.
	(job_change_state): Stay in spawned unless we're not waiting for
	anything -- remove the daemon flag.
	* init/tests/test_job.c (test_config_new, test_new): Remove checks
	for initialisation of removed members.
	(test_change_state): Remove daemon flag stays in spawned check since
	the daemon flag has gone.
	* init/parse_job.c (stanza_daemon, stanza_pid): Remove these
	functions since they have no members to set.
	* init/tests/test_parse_job.c (test_stanza_daemon, test_stanza_pid):
	Remove the tests for the now non-existant functions.

	* init/process.c (process_spawn): raise the system error before
	calling another syscall, in case we overwrite errno.

2007-12-06  Scott James Remnant  <scott@netsplit.com>

	* init/job.c (job_child_handler): Implement a combined child event
	handler to replace the multiple separate ones.  This handler deals
	with adding appropriate messages to the log and decoding any state
	information before calling specific action functions.
	(job_child_reaper): Remove, moving the bulk of the code into new
	(job_process_terminated): function that handles it cleanly.
	(job_child_minder): Remove, moving the bulk of the code into new
	(job_process_stopped): function that's a lot cleaner.
	* init/job.h: Update prototypes.
	* init/tests/test_job.c (test_child_reaper, test_child_minder):
	Combine unit tests from both functions into single new
	(test_child_handler): function.
	* init/main.c (main): Call the combined function on child events
	instead of separate ones.

	* init/job.c (job_child_minder): Add informational message and
	improve style and documentation.

2007-12-02  Scott James Remnant  <scott@netsplit.com>

	* init/enum.h (JobWaitType): Introduce a new enum that specifies
	how to transition the job from spawned to running; either we don't
	wait, or we wait for it to emit the stopped signal.
	* init/job.h (JobConfig): Add the wait_for member.
	Add protoype for job_child_minder.
	* init/job.c (job_config_new): Initialise to JOB_WAIT_NONE.
	(job_child_minder): New function to catch when a process is stopped
	by a signal, and move it to the next state when it does so.
	* init/tests/test_job.c (test_config_new): Check the initialisation
	of wait_for to JOB_WAIT_NONE.
	(test_child_minder): Tests for the new function.
	(test_change_state): Copy the daemon test case to refer to waiter.
	* init/main.c (main): Call job_child_minder whenever the job is
	stopped by a signal
	* init/parse_job.c (stanza_wait): Parse a new "wait" stanza that
	specifies what to wait for before leaving the spawned state.
	* init/tests/test_parse_job.c (test_stanza_wait): Check the new
	stanza.

2007-11-29  Scott James Remnant  <scott@netsplit.com>

	* init/tests/test_job.c (test_change_state): Add a few sets to NULL
	so gcc is happy.

2007-11-15  Scott James Remnant  <scott@netsplit.com>

	* init/job.c (job_child_reaper): Update argument names and types
	to match new NihChildHandler pattern; switch on event instead,
	which can now have three values not two (it always could, this was
	a bug) to output warning and assume that status is always non-zero
	if killed so no need to check that separately.
	* init/job.h: Update prototype.
	* init/tests/test_job.c (test_child_reaper): Update calls to
	job_child_reaper to pass an NihChildEvents member instead of FALSE
	or TRUE for killed.
	* init/main.c: Adjust call to nih_child_add_watch to indicate which
	events we want to pass to the reaper; we don't use NIH_CHILD_ALL
	since we're going to add ptrace stuff to a different function.

2007-11-07  Scott James Remnant  <scott@netsplit.com>

	* init/main.c (main): Tidy up.

2007-11-04  Scott James Remnant  <scott@netsplit.com>

	Complete the simplification of job config; rather than try and
	precompute job replacements, keeping them all in the same hash table
	and chaining them together, we just work it out when it's actually
	necessary based on what's in the conf_sources list.

	* init/job.h (JobConfig): Remove the replacement and replacement_for
	members and put a deleted member in instead.
	* init/job.c (job_config_new): Initialise deleted to FALSE; don't
	replace the job into the hash table, since we only want the current
	one in there now.
	(job_config_find_by_name): Now that there is only ever one job
	config in the hash table, we don't need any special function and
	can just use nih_hash_lookup directly, so drop this function.
	(job_config_should_replace): Rename to job_config_replace
	(job_config_replace): Rework, it now checks to see whether there
	are instances, and if not removes the job from the hash table
	before selecting a new one (which might be the same job).
	* init/tests/test_job.c (test_config_new): Update test to check
	deleted starts off as FALSE and that the job isn't in the hash.
	(test_config_find_by_name): Drop.
	(test_config_should_replace): Rename and rewrite to test replacement
	actually works as we expect.
	(test_change_state): Update tests for entering the waiting mode and
	replacing jobs.
	(test_find_by_pid, test_find_by_id, test_handle_event)
	(test_handle_event_finished): Add jobs to the hash table, otherwise
	we can't find them
	(test_child_reaper): Add job to the hash table, and also create a
	source for it since we end up with it in the waiting state so need
	to be able to keep it.
	* init/Makefile.am (test_process_LDADD, test_job_LDADD)
	(test_event_LDADD): Need the full .o file list now.
	* init/conf.c (conf_file_destroy): Rewrite to mark the job deleted,
	call job_config_replace if it's the current job and free it if
	it isn't the current job either before or after that call.
	(conf_reload_path): Handle job replacement here; look up the
	old job in the hash table, if it exists attempt a replacement
	otherwise add the new job to the hash table.
	* init/tests/test_conf.c (test_source_reload_job_dir)
	(test_source_reload_conf_dir, test_source_reload_file): Update
	tests to check job->deleted and use nih_hash_lookup to see whether
	it's the current job.
	(test_file_destroy): Write tests to check the common cases, we don't
	need to worry about the intermediate now since they can't happen.
	* init/parse_job.c (parse_job): Massively simplify, this only creates
	the config and parses it now.
	* init/tests/test_parse_job.c (test_parse_job): Remove the replacement
	checks.
	* init/tests/test_event.c (test_poll): Add configs to the hash
	table so they can be found.
	* TODO: Update.

2007-11-03  Scott James Remnant  <scott@netsplit.com>

	* init/conf.h (ConfSource): Remove priority, we'll place these
	in a linked list and use that order instead.
	(ConfSourcePriority): Drop accordingly.
	(ConfItem): Drop this structure; permitting jobs and states to be
	defined inside larger conf files made things complicated for no
	benefit; move the item union into
	(ConfFile): here, instead of the items list.
	(ConfItemType): Drop accordingly.
	* init/conf.c (conf_init): Store sources in a linked list, instead
	of a hash table; no idea why it ever was.
	(conf_source_new): Drop priority argument and add to list not hash.
	(conf_file_new): Set data to NULL instead of initialising items,
	set destructor to conf_file_destroy.
	(conf_item_destroy): Rename to conf_file_destroy
	(conf_file_destroy): and adjust to refer to ConfItem instead,
	getting the item type through the source.
	(conf_item_new): Drop.
	(conf_reload): Iterate as linked list not hash table.
	(conf_reload_path): Simplify handling of old files and items a
	little, just look it up and always free if it exists before parsing
	the new file.
	(conf_file_get): No longer any need for this function.
	* init/tests/test_conf.c (test_file_get, test_item_new): Drop
	test functions for those that have been removed.
	(test_item_destroy): Rename to test_file_destroy.
	(test_source_new): Don't pass or check priority, or hash lookup.
	(test_file_new): Check data is set correctly.
	(test_source_reload_job_dir, test_source_reload_conf_dir)
	(test_source_reload_file): Update tests accordingly.
	* init/parse_conf.c (stanza_job): Drop the job stanza, jobs
	may only be defined in dedicated directories.  
	* init/tests/test_parse_conf.c (test_parse_conf): Simply check to only
	make sure the file is parsed.
	(test_stanza_job): Drop function.
	* init/main.c: Update calls to conf_source_new.
	* init/init.supp: Update intermediate function in suppression.

2007-10-26  Scott James Remnant  <scott@netsplit.com>

	* init/process.c (process_spawn): Mask out all signals across the
	fork() rather than just SIGCHLD; reset the signal handlers to default
	before unmasking again.  The original rationale was we needed to
	avoid SIGCHLD occurring before we'd stashed the pid, but that's no
	longer a problem; the new rationale is that we want to avoid the
	signal handlers running in the newly forked child.

2007-10-20  Scott James Remnant  <scott@netsplit.com>

	* init/job.c (job_init): The job's name is the first item in the
	structure again, so we can use nih_hash_string_key.
	(job_config_name): Drop this function, then.

	* init/conf.h (ConfSourcePriority): Add a priority enum
	(ConfSource): Add priority member.
	* init/conf.c (conf_source_new): Take priority as an argument and
	set it in the structure.
	* init/tests/test_conf.c (test_source_new): Make sure priority
	is set from the argument.
	(test_file_new, test_file_get, test_item_new)
	(test_source_reload_job_dir, test_source_reload_conf_dir)
	(test_source_reload_file, test_source_reload, test_item_destroy):
	Pass in a priority when creating a ConfSource.
	* init/tests/test_parse_conf.c (test_parse_conf): Likewise.
	* init/main.c (main): Set relative priorities for the configuration
	directories.

	* init/conf.h (conf_file, conf_item): Add source and file members
	respectively that point to the parent structure.
	* init/conf.c (conf_file_new, conf_item_new): Set the members.
	* init/tests/test_conf.c (test_file_new, test_file_get)
	(test_item_new): Make sure the new members are set properly.

	* util/Makefile.am (install-data-hook, install-exec-hook): Apply
	transform to source and destination of both manpage and program
	symlinks.
	* compat/sysv/Makefile.am (install-data-hook, install-exec-hook): 
	Likewise for the compatibility symlinks.

	* TODO: Update.

	* init/tests/test_process.c (test_spawn): Make the event a child
	of the operator so it doesn't get freed first.

	* init/job.c (job_instance): Increment an instances counter each
	time we spawn an instance.
	(job_change_state): Decrement the instances counter again.
	(job_detect_stalled): Drop the main loop function, since we perform
	active detection of stall now.
	* init/job.h: Update header.
	* init/tests/test_job.c (test_change_state): Check that we get the
	stalled event for the last instance.
	(test_detect_stalled): Drop the test.
	* init/main.c: Remove job_detect_stalled from the main loop.

	* init/event.c (event_operator_destroy): Destructor for an
	EventOperator that unblocks and unreferences the event first.
	(event_operator_new): Set the operator.
	(event_operator_copy): Remove error handling since it's unnecessary
	with the destructor in place.
	* init/event.h: Add prototype.
	* init/tests/test_event.c (test_operator_destroy): Make sure it
	works properly.
	(test_operator_copy): Don't unblock or unref events before freeing
	them, since that's now taken care of when it's referenced.
	* init/job.c (job_new): Remove unnecessary error handling.
	* init/tests/test_job.c (test_run_process): Reference the event
	when setting it, otherwise we'll assert when we try to free it.
	* TODO: Update.

	* init/job.c (job_new): Drop the parent argument for consistency.
	(job_instance): Update call to job_new.
	* init/job.h: Update prototype.
	* init/tests/test_job.c (test_new): Adjust call, check the parent
	and make sure that start_on and stop_on are copied over properly.
	* TODO: Update.

	* init/conf.c (conf_file_get): Split out the allocation code from here
	(conf_file_new): into this new function.
	* init/conf.h: Add prototype.
	* init/tests/test_conf.c (test_file_new): New tests.
	* TODO: Update.

	* init/job.c (job_change_state): Hardcode the next state when we
	catch a runaway job to be JOB_WAITING.
	(job_next_state): Change next state for JOB_STARTING when goal is
	JOB_STOP to be JOB_STOPPING for consistency with the others; otherwise
	if our goal is stopped during our starting event, we'll never emit
	a stopping event to match it.
	* init/tests/test_job.c (test_next_state): Update test case.
	* doc/states.dot: Adjust the state transitions.
	* doc/states.png: Regenerate.
	* TODO: Update.

2007-10-19  Scott James Remnant  <scott@netsplit.com>

	Dealing with instances has always been tricky since they're copies
	that exist in the hash table; this patch changes that so the job's
	configuration is separated from its state.  The only difference
	between instance and non-instance jobs now is that non-instance
	jobs only ever have one entry in their instances list.

	* init/job.h (Job): Separate out the members that come from the
	configuration into a new JobConfig structure which can be shared
	amongst all of the instances; this means we can drop instance_of.
	(JobConfig): Add instances list.
	(JobProcess): Remove pid member, replaced by pid list in Job.
	Update prototypes of functions to match.
	* init/job.c (job_new): Split off initialisation of configuration
	pieces into new job_config_new function leaving the state here;
	copy the start_on and stop_on members from JobConfig
	(job_copy): Drop this function, we don't need to copy jobs now.
	(job_name): Rename to job_config_name.
	(job_init): Set key function to job_config_name.
	(job_process_new): Drop initialisation of pid.
	(job_process_copy): Drop this function entirely, we don't need it.
	(job_find_by_name): Rename to job_config_find_by_name; massively
	simplify now we won't find instances or deleted jobs in the list.
	(job_should_replace): Rename to job_config_should_replace; simplify
	now that we can do a simple check to see whether a job exists or not
	(job_find_by_pid, job_find_by_id): Loop through the instances after
	looping through the hash table.
	(job_instance): Simplify, now all it needs to do is call job_new()
	if there isn't anything in the instances list, or it's multi-instance.
	(job_change_goal): Document that job should not be used on return.
	No need to check for instance jobs anymore.  Place the job id in
	the output.
	(job_change_state): Document that job should not be used on return.
	Place the job id in the output.  Check for information in the job's
	config.  Merge the waiting and deleted states, so that a job instance
	is automatically deleted when it finishes.
	(job_next_state): Assert that we never call job_next_state when
	in JOB_WAITING since there's no possible next state.  Check config
	for whether a main process exists.
	(job_emit_event): Obtain config-replaced pieces from the job's config
	(job_run_process): Obtain process information from the job's config
	but store the pid in the Job.  Put job id in the output.
	(job_kill_process, job_kill_timer): We don't need to obtain the
	JobProcess just the pid from the job.  Put job id in the output.
	(job_child_reaper): Put job id in the output.  Check job config.
	(job_handle_event): Iterate job instances and process their stop_on
	operators, but process the start_on from the job configs.
	(job_handle_event_finished): Loop through the instances too.
	(job_detect_stalled): Check start_on from the config and just
	check whether there are any instances in the list.
	(job_free_deleted): No deleted state, so drop this function.
	* init/tests/test_job.c (test_new): Split into test_new and
	new test_config_new function.  Create JobConfig object and spawn
	Job instances from that.
	(test_copy): Drop the tests.
	(test_process_new): Drop check of pid.
	(test_process_copy): Drop test.
	(test_find_by_name): Rename to test_config_find_by_name.
	(test_should_replace): Rename to test_config_should_replace.
	(test_instance): Create JobConfig object, and adjust tests to ensure
	that we always get a Job object.
	(test_find_by_pid, test_find_by_id, test_change_goal): Create
	JobConfig object and spawn Job instances from that.
	(test_change_state): Create JobConfig object and spawn Job
	instances from that.  Adjust tests that previously checked for
	JOB_WAITING to check for job being freed.  Drop checks for JOB_DELETED.
	(test_next_state): Create JobConfig object and spawn Job instances
	from that.  Drop JOB_DELETED and JOB_WAITING checks.
	(test_run_process, test_kill_process, test_child_reaper)
	(test_handle_event, test_detect_stalled): Create JobConfig object
	and spawn Job instances from that.
	(test_free_deleted): Drop.
	* init/main.c: Don't add job_free_deleted to the main loop.
	* init/enum.h (JobState): Drop JOB_DELETED.
	* init/enum.c (job_state_name, job_state_from_name): Drop JOB_DELETED.
	* init/tests/test_enum.c (test_state_name, test_state_from_name):
	Drop tests that use the JOB_DELETED value.
	* init/process.c (process_spawn, process_setup_limits)
	(process_setup_environment, process_setup_console): Get details
	from the job config.  Put job id in the output.
	* init/tests/test_process.c (test_spawn, test_kill): Create
	a JobConfig object and make Job instances from that.
	* init/tests/test_event.c (test_poll): Create a JobConfig object
	and make Job instances from that.
	(test_operator_copy): Set pointers to NULL to avoid gcc complaining.
	* init/conf.h (ConfItem): Make the type for a job be JobConfig.
	* init/conf.c (conf_item_destroy): Don't attempt to replace the
	new middle-man target, if it was due to be replaced it would have
	already been.  If we can replace the config, ensure nothing points
	at it and then free it, rather than kicking state.
	* init/tests/test_conf.c (test_source_reload_job_dir)
	(test_source_reload_conf_dir, test_source_reload_file)
	(test_source_reload, test_item_destroy): Call job_config_new to
	create JobConfig objects, track when they are freed rather than
	marked in the deleted state.  Create instances with job_instance,
	and fetch from the instances list.  Expect the job to be freed
	with the item.
	* init/tests/test_parse_conf.c (test_parse_conf)
	(test_stanza_job): Change expected type from Job to JobConfig.
	* init/parse_job.c: Update prototypes of all functions to refer to
	JobConfig instead of Job.
	(parse_job): If the old job already has a replacement, remove the
	replacement from the hash table -- but don't free it because it's
	linked by a ConfItem -- this is temporary.  Likewise for when we
	replace the old job.
	* init/parse_job.h: Update prototype.
	* init/tests/test_parse_job.c: Update all functions to use JobConfig
	instead of Job.
	(test_parse_job): Create an instance.
	* doc/states.dot: Remove the deleted state.
	* doc/states.png: Regenerate.
	* TODO: Update with notes from the conversion.

2007-10-16  Scott James Remnant  <scott@netsplit.com>

	Update to catch up with changes in libnih that make code a little
	bit easier to follow (we hope).

	* init/tests/test_process.c (test_spawn, test_kill): Replace calls
	to nih_list_free() with nih_free()
	* init/event.c (event_poll): Replace nih_list_free with nih_free
	since the former function has gone from libnih.
	(event_new): Adjust setting of the destructor.
	(event_operator_new): Set destructor for the tree node.
	* init/tests/test_event.c (test_new, test_find_by_id, test_ref)
	(test_unref, test_block, test_unblock, test_poll)
	(test_operator_match): Replace nih_list_free with nih_free.
	(test_poll): Use TEST_FREE_TAG and TEST_FREE rather than abusing
	destructors.
	* init/job.c (job_new): Set destructor to nih_list_destroy.
	(job_copy, job_free_deleted): Use nih_free instead of nih_list_free
	* init/tests/test_job.c (test_new, test_copy, test_find_by_name)
	(test_find_by_pid, test_find_by_id, test_instance)
	(test_change_goal, test_change_state, test_next_state)
	(test_should_replace, test_run_process, test_kill_process)
	(test_child_reaper, test_handle_event)
	(test_handle_event_finished, test_detect_stalled)
	(test_free_deleted): Replace all uses of nih_list_free with nih_free
	(test_child_reaper, test_free_deleted): Replace destructor abuse
	with TEST_FREE, etc.
	* init/conf.c (conf_reload_path): Use nih_free instead of nih_list_free
	(conf_source_new, conf_file_get, conf_item_new): Set destructor
	(conf_source_reload, conf_delete_handler): Use nih_free not the
	custom conf_file_free() function.
	(conf_reload_path): Use nih_free not the custom conf_item_free()
	function.
	(conf_delete_handler): Use nih_free not nih_watch_free()
	(conf_source_free, conf_file_free): Drop these functions, since
	all the free chaining happens properly with destructors.
	(conf_item_free): Rename to conf_item_destroy and turn into destructor
	* init/conf.h: Update prototypes.
	* init/tests/test_conf.c (test_source_new, test_file_get)
	(test_item_new, test_source_reload_job_dir)
	(test_source_reload_conf_dir, test_source_reload_file)
	(test_item_free): Replace nih_list_free calls with nih_free
	(test_source_reload_job_dir, test_source_reload_conf_dir)
	(test_source_reload_file, test_source_reload, test_item_free): Replace
	calls to conf_source_free with nih_free
	(test_source_free, test_file_free): Drop functions.
	(test_item_free): Rename to test_item_destroy
	(test_item_new): Assign a job before freeing, otherwise the destroy
	function will foul up as it expects one.
	* init/parse_conf.c (stanza_job): Replace nih_list_free with nih_free
	* init/tests/test_parse_conf.c (test_parse_conf)
	(test_stanza_job): Replace conf_source_free() with nih_free()
	(test_parse_conf, test_stanza_job): Replace conf_item_free()
	with nih_free()
	* init/parse_job.c (parse_job, parse_on_paren, parse_on_collect):
	Replace nih_list_free with nih_free
	(parse_on): always cut out the stack head before returning (it won't
	be empty on error) otherwise we end up with a bunch of list entries
	pointing to it -- and it's way out of scope when we try and free them
	(parse_on_operator, parse_on_operand): Use the job as the context
	not the operator for consistency of freeing.
	* init/tests/test_parse_job.c: Replace all instances of nih_list_free
	with nih_free (too many functions to list).

2007-10-15  Scott James Remnant  <scott@netsplit.com>

	Strip out all of the IPC code, removing it and consigning it to the
	great revision control history in the sky.  We're going to switch
	from home-brew to D-BUS. so all this is somewhat obsolete.  Rather
	than maintain this while we carry on developing, we'll strip it out
	now and put the D-BUS code in ater once the rest of the core changes
	are done (otherwise we'd just be dragging those through maintenance
	too).

	* Makefile.am (SUBDIRS): Remove the upstart sub-directory entirely;
	comment out util, compat/sysv & logd since we'll fix them up later
	* configure.ac (AC_CONFIG_FILES): Remove from here too.
	* upstart/enum.c, upstart/enum.h, upstart/tests/test_enum.c: Move
	these files into the init/ sub-directory; strictly speaking we'll
	probably need to share them again later in some way, but for now
	they can live with the rest of the daemon code.
	* upstart/: Delete.
	* init/Makefile.am (init_SOURCES): Remove control.c, control.h,
	notify.c and notify.h;  add enum.c and enum.h
	(TESTS): Remove test_control and test_notify; add test_enum
	(test_control_SOURCES, test_control_LDFLAGS, test_control_LDADD)
	(test_notify_SOURCES, test_notify_LDADD): Remove.
	(test_enum_SOURCES, test_enum_LDFLAGS, test_enum_LDADD): Add details
	(init_LDADD): Remove libupstart
	(test_process_LDADD, test_job_LDADD, test_event_LDADD)
	(test_parse_job_LDADD, test_parse_conf_LDADD, test_conf_LDADD): Remove
	libupstart, control.o and notify.o; add enum.o
	* init/control.c, init/control.h, init/tests/test_control.c: Delete
	* init/notify.c, init/notify.h, init/tests/test_notify.c: Delete
	* init/enum.c, init/job.c, init/job.h: Update include path for enum.h
	* init/parse_job.c: Remove unnecessary enum.h include
	* init/tests/test_enum.c: Update to reflect where it is.
	* init/main.c (main): Drop control socket opening.
	* init/tests/test_job.c: Remove unnecessary control.h include
	* init/event.c (event_pending, event_finished): Remove calls to
	notify_event and notify_event_finished
	* init/job.c (job_change_goal, job_change_state): Remove calls
	to notify_job.
	* init/tests/test_parse_conf.c: Remove calls to notify_init
	* init/tests/test_parse_job.c: Remove calls to notify_init
	* init/tests/test_event.c (test_poll): Strip out the part of the
	test that checks processes are notified.
	(check_event, check_event_finished): Remove.

	* configure.ac: Bump Autoconf dependency to 2.61 to match libnih
	* HACKING: Bump dependency in docs too.

	* NEWS: Copy in news from 0.3.9; that release doesn't appear in
	this ChangeLog since it was made on a separate branch by backporting
	bug fixes made here.
	* configure.ac: Bump version to 0.5.0, which is where development
	is heading for.

2007-10-12  Scott James Remnant  <scott@netsplit.com>

	* HACKING: Change URL for libnih.

2007-10-08  Scott James Remnant  <scott@netsplit.com>

	* configure.ac (AM_GNU_GETTEXT_VERSION): Bump to 0.16.1 since this
	version of gettext is needed for compatibility with Automake 1.10
	* HACKING: Bump version in the docs too.

	* compat/sysv/Makefile.am: Only create symlinks if COMPAT_SYSV is
	enabled, otherwise we leave dangling ones.

	* Makefile.am (ACLOCAL_AMFLAGS): Specify that aclocal install
	ordinarily system-wide macros into m4 (libtool.m4, specifically).
	This makes it easier for packagers to modify autoconfery since
	aclocal is no longer a destructive event.
	* configure.ac (AM_INIT_AUTOMAKE): Increase Automake requirement to
	1.10 to ensure we have aclocal --instal
	* HACKING: Increase Automake version in the docs.

2007-09-21  Scott James Remnant  <scott@netsplit.com>

	* init/job.c (job_detect_stalled, job_free_deleted): Call job_init()
	on entry, since we don't have a Job pointer passed to us, we need
	to make sure we don't dereference a potentially NULL list.

2007-06-22  Scott James Remnant  <scott@netsplit.com>

	* TODO: Update.

	* init/job.h: Update prototype of job_change_goal.
	(Job): Remove cause member.
	* init/job.c (job_change_goal): Drop additional argument since cause
	is no longer used.
	(job_change_state, job_child_reaper, job_handle_event): Only pass
	two arguments to job_change_goal.
	* init/control.c (control_job_start, control_job_stop): Only pass
	two argumenst to job_change_goal.
	* init/tests/test_job.c (test_change_goal, test_change_state): Only
	pass two arguments to job_change_goal.

	* init/job.c (job_new): Drop setting of cause.
	(job_change_cause): Drop this function entirely.
	(job_change_goal, job_change_state): Drop calls to job_change_cause
	(job_change_state, job_child_reaper): Don't pass job->cause to
	job_change_goal calls.

	* init/tests/test_job.c: Remove all tests that checked the value of
	job->cause, since that variable is going away.
	(test_change_goal): Remove the specific tests that checked whether
	cause was updated or not.

	* init/job.c (job_run_process): Replace the arguments from the event
	with a list of event names.
	* init/tests/test_job.c (test_run_process): Update test case to
	supply arguments from the list of events.

	* init/process.c (process_setup_environment): Drop the UPSTART_EVENT
	environment variable; it doesn't make sense when you can have multiple
	events.
	(process_setup_environment): Put all variables from the job's start
	events into the job's environment; replacing the UPSTART_EVENT variable

	* init/job.c (job_change_cause): Don't notify the job event
	subscribers when changing the cause.
	* init/notify.c (notify_job_finished): Instead notify them when
	the job reaches a rest state.

	* init/notify.c (notify_job): Call notify_job_event regardless,
	since this now looks over the start_on and stop_on fields.
	(notify_job_event): Rewrite to iterate over start_on and stop_on,
	and notifying for each cause event found.
	(notify_job_event_caused): Static function that is the guts of the
	above function.
	* init/tests/test_notify.c (test_job, test_job_event): Modify tests
	to refer exclusively to the start_on/stop_on expressions rather than
	the cause.

	* init/job.c (job_change_cause): Only notify the job event and
	update the cause member, we don't need to ref or block it anymore
	since that's handled by start_on and stop_on.
	* init/tests/test_job.c (test_change_goal): Drop checks on cause
	being referenced and blocked.
	(test_change_state, test_child_reaper, test_handle_event): Update
	test cases to not reference ->cause, and not count any references
	or blockers towards it.
	* init/tests/test_event.c (test_poll): Update expected reference
	and block counts for events handled by jobs.
	
	* init/tests/test_process.c (test_kill): Make sure that all processes
	in the process group are killed, rather than just the lone one.
	* init/process.c (process_kill): Send the signal to all processes
	in the same process group as the pid.
	* init/tests/test_job.c (test_change_state, test_kill_process):
	After spawning a child, call setpgid() to put it in its own process
	group otherwise we could end up TERMing ourselves.

	* init/tests/test_job.c (test_child_reaper): Update test cases to
	include checking of the start_on and stop_on expression trees.
	* init/job.c (job_child_reaper): Mark all blocked events in the
	start_on and stop_on trees as failed; since these are copies of
	the cause event, we can drop that setting already.

	* TODO: Update again, still thinking about the atomicity of event
	expressions.

2007-06-21  Scott James Remnant  <scott@netsplit.com>

	* init/tests/test_job.c (test_change_state): Include tests on a job's
	start_on and stop_on event expression trees, and make sure that events
	are unblocked and unreferenced at the appropriate moments.
	* init/job.c (job_change_state): Unblock the events that started the
	job in running (if a service), and reset when we reach waiting (leave
	referenced otherwise so the environment is always present).
	Unblock and unreference the events that stopped the job in
	starting (for restarting), running (if coming from pre-stop) and
	waiting.
	
	* init/tests/test_job.c (test_handle_event): Rewrite tests using
	event expressions, and make sure events are referenced and blocked
	correctly matching how jobs are affected.  Include tests for correct
	instance behaviour.
	(test_instance): Make sure that instances copy across the expression
	state, and reset the parent.
	* init/job.c (job_instance): After spawning a new instance, reset
	the start_on expression of the master job.

	* init/event.c (event_operator_copy): Change to making the parent
	of copies nodes be the actual tree parent, rather than the top
	parent; otherwise you can't free an entire tree in one go.
	* init/tests/test_event.c (test_operator_copy): Check parents of
	copied nodes.
	* init/tests/test_job.c (test_copy): Update parent checks here too.

	* init/tests/test_job.c (test_copy): Make sure that the job copy
	references and blocks the event; and in the event of failure, doesn't
	* init/job.c (job_copy): Reset the start_on and stop_on expressions
	in the event of failure.

2007-06-20  Scott James Remnant  <scott@netsplit.com>

	* TODO: Update.

	* init/parse_job.c (parse_on): New generic parsing function to deal
	with event expressions, including operators, parentheses, etc.
	(parse_on_operator): Function called by parse_on() to deal with an
	operator or operand.
	(parse_on_paren): Function called by parse_on() to deal with a
	parenthesis.
	(parse_on_operand): Function called by parse_on_operator() to deal
	with a non-operator token.
	(parse_on_collect): Function called by all of the above to collect
	the operators on the stack and deposit them into the output box,
	either for collection by a later operator or for returning from
	parse_on().
	(stanza_start, stanza_stop): Call the new parse_on() function to
	deal with "start on" and "stop on", storing it in the appropriate
	part of the job.
	* init/tests/test_parse_job.c (test_parse_job): Replace list empty
	checks for start_events/stop_events with NULL checks on the new
	start_on/stop_on members.
	(test_stanza_start, test_stanza_stop): Test new stanza code.

	* init/errors.h (PARSE_EXPECTED_EVENT, PARSE_EXPECTED_OPERATOR)
	(PARSE_MISMATCHED_PARENS): Add numerics and strings for the errors
	that can be generated by parsing an event expression.
	* init/conf.c (conf_reload_path): Handle the new errors properly,
	including the line number where they occurred.
	* logd/jobs.d/logd.in: Update "stop on" to work with the new parser.

	* init/parse_job.c (stanza_emits): Each entry in the emits list
	is now an NihListEntry with the event name as the string data
	pointer, rather than an EventInfo structure (since that structure
	is gone).
	* init/tests/test_parse_job.c (test_stanza_emits): Update test
	case to check for NihListEntry structures.

	* init/parse_job.c: Where the stanza function parses an argument and
	can possibly reject it, save the position and line number and do not
	return that unless we're happy with the argument.  This ensures errors
	are raised pointing *at* the argument, rather than past it.
	* init/tests/test_parse_job.c: Fix several test case errors where
	the buffer was built incorrectly.  Pedantically check pos and lineno
	after successful parsing, and after errors, to make sure they are
	where they should be.

2007-06-18  Scott James Remnant  <scott@netsplit.com>

	* init/job.h (Job): Replace the start_events and stop_events NihLists
	with start_on and stop_on EventOperators.
	* init/job.c (job_new): Drop list initialising, and instead just set
	the new start_on/stop_on members to NULL.
	(job_copy): Copy the entire event operator tree to the new job,
	including references and blockers.  emits has changed to a list of
	NihListEntry with embedded strings, so copy them that way.
	(job_run_process): Drop "->info."
	(job_handle_event): Instead of iterating the events lists, call
	event_operator_handle and check the return value and top node value.
	(job_detect_stalled): Modify to iterate the start_on tree.
	* init/tests/test_job.c (test_change_state, test_detect_stalled): 
	Drop references to "->info." since we can get the variables directly.
	(test_new): Check that start_on and stop_on are NULL.
	(test_copy): Adjust tests of copying start_on and stop_on trees as
	well as the emits list.
	(test_handle_event, test_handle_event_finished) 
	(test_detect_stalled): Change references from start_events to start_on,
	stop_events to stop_on and construct using EventOperators instead.
	(test_handle_event): Update number of blockers now that the event
	expressions themselves will block the event.
	* init/tests/test_event.c (test_poll): Update number of blockers since
	both the events and cause will block it for now; also change
	start_events and stop_events to start_on and stop_on respectively.

	* init/event.c (event_operator_copy): Copy the children nodes as well.
	* init/tests/test_event.c (test_operator_copy): Test copying
	with children nodes.

	* init/tests/test_control.c (test_event_emit): Drop "->info."

	* init/notify.c (notify_event, notify_event_finished): Drop
	"->info." from event references.

	* init/process.c (process_setup_environment): Drop "->info." from
	cause references
	* init/tests/test_process.c (test_spawn): Likewise.

	* init/event.h (Event): Directly include the name, args and env
	fields rather than using an interim structure; this makes more sense
	since we use them differently than a match does.
	(EventOperatorType, EventOperator): New structure to build event
	expression trees that combine a match with "or" and "and" boolean
	operators; solve some problems by holding the reference and blocker
	on the matched event inside this structure directly and provide
	methods to unblock and reset them.
	(EventInfo): Drop this structure completely now that it is unused.
	* init/event.c (event_info_new): Rename this structure to
	event_operator_new() and initialise the new fields properly.
	(event_info_copy): Likewise rename to event_operator_copy and deal
	with copying event references and blockers over to the new structure,
	since the state is useful to copy.
	(event_match): Rename to event_operator_match and switch the arguments
	around since it makes slightly more sense that way.
	(event_operator_update): Function to update the value of an EVENT_OR
	or EVENT_AND operator based on the value of the two children.
	(event_operator_handle): Function to iterate an entire expression
	tree looking for a given event, and update the values of other
	operators if matched.
	(event_operator_unblock): Function to iterate an expression tree
	and release any events we're blocking.
	(event_operator_reset): Function to iterate an expression tree,
	unreferencing any events and resetting all values back to FALSE.
	(event_new, event_pending, event_finished): Update references to
	the Event structure to discard the intermediate "->info."
	* init/tests/test_event.c (test_info_new): Rename to
	test_operator_new() and test various features of the function added
	in the converstion.
	(test_info_copy): Likewise rename to test_operator_copy() and add a
	few more tests, especially that blockers and references are copied.
	(test_match): Rename to test_operator_match() and adjust argument
	order to match the change.
	(test_new) Call event_init() to avoid a valgrind error and update
	references to drop "->info."
	(test_poll): Use EventOperators in the job to test event polling,
	rather than the old structures.
	(test_operator_update, test_operator_handle, test_operator_unblock)
	(test_operator_reset): Test behaviour of the new functions.

2007-06-13  Scott James Remnant  <scott@netsplit.com>

	* TODO: Update utmp/wtmp thoughts.

2007-06-12  Scott James Remnant  <scott@netsplit.com>

	* init/paths.h: Remove extra /, oops.
	* init/Makefile.am (install-data-local): Make destination
	configuration directories as part of "make install".
	(AM_CPPFLAGS): Define LEGACY_CONFDIR to be $(sysconfdir)/event.d
	* logd/Makefile.am (jobs.d/logd): Replace mkdir_p with MKDIR_P
	* init/main.c: Use macro to pick up /etc/event.d so it can be moved
	by configure

	* TODO: Update.

	* init/Makefile.am (AM_CPPFLAGS): Define CONFDIR to be
	$(sysconfdir)/init, replacing the old CFG_DIR definition.
	* init/paths.h (CFG_DIR): Replace with CONFDIR definition,
	and set the default to /etc/init
	* init/main.c: Load configuration from /etc/init/init.conf,
	/etc/init/conf.d and /etc/init/jobs.d; retain loading from /etc/event.d
	for the time being.
	* init/man/init.8: Change reference to directory.
	* logd/Makefile.am: Replace references of eventdir with jobsdir,
	and event.d with jobs.d
	* logd/event.d: Rename to logd/jobs.d

	* init/conf.c (conf_reload): Ignore ENOENT, it's not interesting
	in the general case.

	* init/tests/test_conf.c (test_source_reload): Test the general
	reload function.

	* init/tests/test_conf.c (test_source_free): s/unlink/rmdir/
	(test_source_reload_file): Test that configuration files work, and
	are parsed with anything alongside ignored automatically.
	* init/conf.c (conf_file_filter): As well as not filtering out the
	source path itself, we also need to not filter out the path we're
	watching which is different in the case of files; we need to know
	about it because we handle its removal.
	(conf_delete_handler): Compare the path deleted against the path
	we're watching, rather than the source path, since this means the
	watch needs to be freed.

	* compat/sysv/shutdown.c: Use nih pidfile functions since they're
	more reliable than doing it ourselves.

2007-06-11  Scott James Remnant  <scott@netsplit.com>

	* init/conf.c (conf_reload_path): Call parse_conf for mixed files
	and directories.  Make a correction to the old_items code, was
	passing the wrong arguments to nih_list_add; the effect we wanted
	was that we add the old items head into the list, and remove the
	existing head (what we did was add the first item to the old_items
	list and then cut the rest out).
	* init/tests/test_conf.c (test_source_reload_dir): Rename to
	test_source_reload_job_dir, since that's what this does.
	(test_source_reload_conf_dir): Add another function that tests
	directories of mixed configuration.

	* init/parse_conf.c (parse_conf): Parse a configuration file that
	defines jobs by name.
	(stanza_job): Job stanza, slightly trickier than it would appear to
	need to be, to parse the block in-place and keep pos/lineno
	consistent.
	* init/parse_conf.h: Prototype for external function.
	* init/tests/test_parse_conf.c: Test suite for mixed configuration
	parsing.
	* init/Makefile.am (init_SOURCES): Build and link parse_conf.c and
	parse_conf.h
	(TESTS): Build and run parse_conf tests
	(test_parse_conf_SOURCES, test_parse_conf_LDFLAGS) 
	(test_parse_conf_LDADD): Details for parse_conf test suite.
	(test_conf_LDADD): Add parse_conf.o and conf.o since this calls
	them now.

	* init/conf.c (conf_source_reload, conf_source_reload) 
	(conf_reload_path): Add some debugging messages.

	* init/conf.c (conf_source_new): Add missing call to conf_init()

	* init/conf.c (conf_item_new): Drop source parameter, since it's
	unused in the function and makes it harder to call this when we
	only have one data pointer.
	(conf_reload_path): Drop source from conf_item_new() call.
	* init/conf.h: Update prototype.
	* init/tests/test_conf.c (test_item_new, test_item_free) 
	(test_file_free): Drop source parameter from calls.

2007-06-10  Scott James Remnant  <scott@netsplit.com>

	* init/main.c (main): Add a handler for the SIGHUP signal
	(hup_handler): Handler for SIGHUP, just calls conf_reload().

	* init/main.c (main): Read the configuration again.

	* TODO: Update.

	* init/tests/test_conf.c (test_source_reload_dir): Reset the priority
	and clean up consumed inotify instances.
	(test_source_free, test_file_free, test_item_free): Test the free
	functions on their own, paying special attention to conf_item_free()
	even though this really duplicates other tests.

	* init/conf.c (conf_reload_path): In the case where we fail to map
	the file into memory, we still need to purge all the items that
	previously existed.
	* init/tests/test_conf.c (test_source_reload): Rename to
	test_source_reload_dir, so that we can keep this and the file
	tests separate to make it easier to deal with.
	(test_source_reload_dir): Add tests for physical and parse errors
	when re-loading jobs with and without inotify, and for inotify-based
	modification handling of jobs.

	* init/tests/test_conf.c (test_source_reload): Add test for walk
	of non-existant directory with and without inotify; also test for
	what happens when the top-level directory is deleted, again with
	and without inotify.
	* init/conf.c (conf_delete_handler): Handle the case of the top-level
	directory being deleted by freeing the watch (so next time we asked
	to reload, we can restore it).

	* init/tests/test_conf.c (test_source_reload): Add a test for
	deletion of a running job.

	* init/conf.c (conf_item_free): Fix this up; when deleting an item
	from a source, we first mark it for deletion unless it's already
	marked for replacement.  Then if it's the replacement for something
	else, we mark that to be replaced by whatever we're being replaced
	by (so there are no references to us) and change that state if
	necessary.  Finally we replace our own item and free the record
	before returning.
	* init/tests/test_conf.c (test_source_reload): Check that we handle
	the cases of modiciation of a running job, modification of a
	replacement of a running job and deletion of a replacement for a
	running job.

	* init/parse_job.c (parse_job): Instead of freeing the previous
	replacement, which could leave invalid references to it, mark it
	for deletion and change the state.
	* init/tests/test_parse_job.c (test_parse_job): Adjust the test so
	that we hold a reference to the replacement job and make sure that
	the state is changed to deleted, rather than checking for a destructor
	being called on it.

	* init/init.supp (conf-init): Add valgrind suppression for the
	configuration sources hash table.

	* init/conf.c (conf_item_free): Don't overwrite any previous
	replacement, only mark us for deletion if we wouldn't otherwise
	be replaced.  Add some commented possible code for testing.
	* init/tests/test_conf.c (test_source_reload): Test replacement of
	jobs works properly; test modification with direct write and with
	atomic rename replace; test deletion.

	* init/conf.c (conf_reload_path): It turns out that the flag trick
	doesn't work for items since we often reparse them within the same
	file tag (it works with files because they're atomic and reparsed).
	Store the old items in a different list instead.
	(conf_source_free): We need to be careful about freeing sources,
	so have a function to do it properly.
	(conf_item_new): Since the flag member isn't useful, don't bother
	setting it.
	* init/conf.h: Add conf_source_free prototype.
	(ConfFile): Remove flag member.
	* init/tests/test_conf.c (test_source_reload): Add test for inotify
	create detection.

	* init/conf.c (conf_file_delete): Rename to conf_file_free and match
	the pattern of those kinds of functions.
	(conf_item_delete): Likewise rename to conf_item_free and match the
	pattern of these kinds of functions.
	* init/conf.h: Add prototypes.

	* init/conf.c (conf_reload_path): Fix bug with job name generation.
	Allow non-parsing errors to be returned from the function.
	(conf_item_delete): Drop all replacement management code, we'll put
	this back through testing.
	* init/tests/test_conf.c (test_source_reload): Test reloading adds
	the right inotify watch and parses the files, also check that loading
	without inotify and mandatory reloading work.

	* init/conf.c (conf_source_reload): Move the item deletion detection
	code from this function, where it would only happen on a mandatory
	reload
	(conf_reload_path): to this function, where it will happen every time
	the file is parsed; which is actually what we want.

2007-06-08  Scott James Remnant  <scott@netsplit.com>

	* init/conf.h (ConfItem): Drop the name and replace it with a type.
	(ConfItemType): Enum for different types of configuration items
	(ConfFile): Change items from a hash table to a list.
	* init/conf.c (conf_file_get): Initialise the items member as a list.
	(conf_item_set): Rename to conf_item_new again.
	(conf_item_new): Allocates a new ConfItem and adds it to the file's
	list, we won't reuse items anymore since it doesn't really make sense.
	(conf_source_reload): Adjust clean-up code now that items is a list.
	(conf_reload_path): Work out the name of jobs found by filename,
	allocate a new item for them and parse the job into it.  Perform
	handling of errors by outputting a warning.
	(conf_item_delete): Takes both source and file so we can make
	intelligent decisions.
	(conf_file_delete): Takes a source and passes it to conf_item_delete
	(conf_delete_handler): Pass both source and file to conf_file_delet
	* init/tests/test_conf.c (test_file_get): Check that the items
	list is empty; rather than the hash being unallocated.
	(test_item_set): Rename back to test_item_new and only allocate a
	single item which should get added to the list.

2007-06-06  Scott James Remnant  <scott@netsplit.com>

	* init/parse_job.c (stanza_respawn): Permit the word "unlimited",
	raise a specific error for illegal limit and illegal interval.
	(stanza_pid, stanza_kill, stanza_normal, stanza_umask) 
	(stanza_nice, stanza_limit): Raise specific errors rather than
	a generic "illegal value" error.
	* init/tests/test_parse_job.c (test_stanza_respawn): Check that
	we can use "unlimited", also check for new error return.
	(test_stanza_pid, test_stanza_kill, test_stanza_normal) 
	(test_stanza_umask, test_stanza_nice, test_stanza_limit): Check
	for new specific errors.
	* init/errors.h: Replace CFG_ILLEGAL_VALUE with a series of parse
	errors.

	* init/conf.c: Comments.

	* init/conf.c (conf_item_set): Call out to conf_item_delete() to
	handle unsetting of an item's data.
	(conf_source_reload): Add code to deal with mandatory reloading,
	calls conf_file_delete() and/or conf_item_delete() as appropriate.
	(conf_delete_handler): Call conf_file_delete() on the ConfFile that
	we find.
	(conf_file_delete): Function to delete all items in a file.
	(conf_item_delete): Placeholder function to delete an item.

	* init/conf.c (conf_file_new): Rename to conf_file_get; in practice
	we never just want to allocate one of these, we always want to
	return the existing entry if it exists.
	(conf_item_new): Rename to conf_item_set; again in practice we always
	want to update an existing item.  This function will grow the "deal
	with replacement" stuff.
	(conf_reload): Start putting in place the code that will allow
	mandatory reloads, as well as initial setup.  This function iterates
	over the sources and deals with errors.
	(conf_source_reload): Function to reload an individual source, calls
	out to one of the following two functions and will eventually perform
	the deleted items scan.
	(conf_source_reload_file): Set up a watch on a file, and reload it.
	(conf_source_reload_dir): Set up a watch on a directory and reload it.
	(conf_file_filter): Filter for watching parent directory of files.
	(conf_create_modify_handler): File creation and modification handler.
	(conf_delete_handler): File deletion handler.
	(conf_file_visitor): Tree walk handler.
	(conf_reload_path): Function that deals with files themselves,
	currently just sorts out the ConfFile structure and maps the file
	into memory.
	* init/conf.h: Add new prototypes, update existing ones.
	* init/tests/test_conf.c (test_file_new): Rename to test_file_get,
	also test repeated calls when already in the table.
	(test_item_new): Rename to test_item_set, also test repeated calls
	when already in the table.
	(test_source_reload): Start of test for reloading sources.

2007-06-05  Scott James Remnant  <scott@netsplit.com>

	* init/conf.c: Make a start on the new configuration management
	routines, which will allow finer-grained tracking of configuration
	and support mandatory reloading.
	(conf_source_new, conf_file_new, conf_item_new): Start off with the
	functions to allocate the tracking structures we need to use.
	* init/conf.h: Structures and prototypes
	* init/tests/test_conf.c: Test suite for allocation functions.
	* init/Makefile.am (init_SOURCES): Build and link conf.c and conf.h
	(TESTS): Run the conf test suite.
	(test_conf_SOURCES, test_conf_LDFLAGS, test_conf_LDADD): Details for
	the conf test suite.

2007-06-04  Scott James Remnant  <scott@netsplit.com>

	* init/parse_job.c (stanza_description, stanza_author, stanza_version)
	(stanza_chroot, stanza_chdir, stanza_pid): Instead of erroring when
	the string has already been allocated, free it and replace it with the
	new one. Attempting to forbid duplicates is just too inconsistent,
	especially for the integer ones which we compare against the default;
	using the last one allows us to be entirely consistent.
	(stanza_daemon, stanza_respawn, stanza_service, stanza_instance):
	Don't error if the flag is already set, just ignore it.
	(stanza_respawn, stanza_pid, stanza_kill, stanza_console) 
	(stanza_umask, stanza_nice): Don't compare the current value against
	the default, just overwrite it!
	(parse_exec, parse_script): Free existing process command string
	before setting a new one over the top.
	(parse_process, stanza_exec, stanza_script, stanza_limit): Instead of
	erroring if the structure is already set and allocated, just don't
	allocate a new one and allow its members to be overwritten.
	* init/tests/test_parse_job.c (test_stanza_exec) 
	(test_stanza_script, test_stanza_pre_start) 
	(test_stanza_post_start, test_stanza_pre_stop) 
	(test_stanza_post_stop, test_stanza_description) 
	(test_stanza_author, test_stanza_version, test_stanza_daemon) 
	(test_stanza_respawn, test_stanza_service, test_stanza_instance) 
	(test_stanza_pid, test_stanza_kill, test_stanza_console) 
	(test_stanza_umask, test_stanza_nice, test_stanza_limit) 
	(test_stanza_chroot, test_stanza_chdir): Replace tests that check
	for an error in the case of duplicate stanzas with tests that make
	sure the last of the duplicates is used.
	* init/errors.h (CFG_DUPLICATE_VALUE, CFG_DUPLICATE_VALUE_STR): Drop
	this error, since we don't consider this a problem anymore.

	* upstart/Makefile.am (libupstart_la_LIBADD): Add $(LTLIBINTL)
	* init/Makefile.am (init_LDADD): Reorder and add $(LTLIBINTL)
	* util/Makefile.am (initctl_LDADD): Reorder and add $(LTLIBINTL)
	* compat/sysv/Makefile.am (reboot_LDADD): Reorder and add $(LTLIBINTL)
	(runlevel_LDADD): add $(LTLIBINTL)
	(shutdown_LDADD): Reorder and add $(LTLIBINTL)
	(telinit_LDADD): Reorder and add $(LTLIBINTL)
	* logd/Makefile.am (logd_LDADD): Add $(LTLIBINTL)

2007-06-03  Scott James Remnant  <scott@netsplit.com>

	* init/tests/test_job.c (test_run_process): Add a test case for a
	crasher when the event has no arguments.
	* init/job.c (job_run_process): Fix the bug, we need to check the
	arguments before trying to append them.

	* init/cfgfile.c, init/cfgfile.h, init/tests/test_cfgfile.c: Rename
	to parse_job and strip out all functions except the parsing and stanza
	ones.
	* init/Makefile.am (init_SOURCES): Build and link parse_job.c and h
	(TESTS): Run the parse job test suite
	(test_cfgfile_SOURCES, test_cfgfile_LDFLAGS, test_cfgfile_LDADD):
	Rename and update.
	* init/parse_job.c: Rename all cfg_stanza_*() functions to just
	stanza_*(), rename all cfg_parse_*() functions to just parse_*().
	(parse_job, parse_process, stanza_exec, stanza_script, stanza_start)
	(stanza_stop, stanza_emits, stanza_normal, stanza_env, stanza_limit):
	Don't use NIH_MUST, it's fine to be out of memory and we should fail
	in that case with a useful error.  The user can always reload the
	config file.
	(cfg_read_job, cfg_watch_dir, cfg_job_name, cfg_create_modify_handler)
	(cfg_delete_handler, cfg_visitor): Drop these functions for now.
	* init/parse_job.h: Update so it just contains the one prototype.
	* init/tests/test_parse_job.c: Update all tests to pass a string
	to parse_job(), and check errors raised; rather than mucking around
	with file descriptors all of the time.  Spend the effort while we're
	in here to run TEST_ALLOC_FAIL where we can.
	* init/main.c: Drop config file loading for now since it's missing.

2007-05-27  Scott James Remnant  <scott@netsplit.com>

	* init/cfgfile.h (CFG_DIR): Drop this define, since it's in paths.h
	(CfgDirectory): 

	* init/cfgfile.c (cfg_read_job): Separate out the job-handling code
	into a new function that we could call from a stanza if we want
	later; this one now just maps the file into memory and deals with
	exceptions from the parsing.
	(cfg_parse_job): Function containing the seperated out code; parses
	a new job, marking it as a replacement for any existing job with the
	same name.  Drop the warnings for using pid options without a daemon,
	since these are actually useful for other things later.
	* init/tests/test_cfgfile.c (test_read_job): Drop the check on
	unexpected daemon options, since we don't issue these warnings
	anymore.

2007-05-20  Scott James Remnant  <scott@netsplit.com>

	* init/event.c (event_match): Change to accept Event as the first
	argument and EventInfo as the second, making it obvious that this
	matches a received Event against known EventInfo rather than just
	comparing two info structs (since the order matters).
	* init/event.h: Update prototype.
	* init/tests/test_event.c (test_match): Update test accordingly.
	(test_poll): Fix typo.
	* init/job.c (job_handle_event): Pass in the event as the first
	argument to event_match, rather than its info.
	* TODO: Update.

	* init/job.c (job_emit_event): Return the event that we emit; don't
	bother tracking block status or setting blocked, leave that to the
	state loop so things are more obvious.
	(job_change_state): Set the blocked flag here for starting and stopping
	to the return value of job_emit_event().

	* init/event.c (event_ref, event_unref): Reference counting of events
	so we don't free those we still need.
	(event_block, event_unblock): Blocker counting that replaces the
	previous jobs member.
	(event_new): Initialise refs and blockers fields.
	(event_emit_finished): Remove this function.
	(event_poll): Handle the new done state, and deal with the blockers
	and references counts; turns out that we can fall all the way through
	this switch if these are zero without needing to check again.
	(event_pending): Remove call to event_emit_finished, the event_poll()
	loop handles this case now.
	(event_finished): Set progress to done on the way out.
	* init/event.h (EventProgress): Add new done state
	(Event): Add refs and blockers members, replacing jobs
	* init/tests/test_event.c (test_new): Check refs and blockers are
	initialised to zero.
	(test_ref, test_unref, test_block, test_unblock): Check the ref
	counting function behaviours.
	(test_emit_finished): Drop this function since it's not used
	* init/job.c (job_change_cause): Reference and block the event,
	and unblock and unreference before changing.
	(job_emit_event): Reference the event that blocks the job from
	continuing.
	(job_handle_event_finished): Unreference the blocking event again.
	(job_change_state): Make sure that blocked has been cleared before
	allowing a state change.
	* init/tests/test_job.c: Change tests to use refs/blockers on the
	cause event when counting, and also to follow the status of blocked
	since that is now ref-counted as well.

2007-05-18  Scott James Remnant  <scott@netsplit.com>

	* init/main.c (main, cad_handler, kbd_handler, pwr_handler): Use
	event_new rather than event_emit.
	* init/job.h (Job): Change type of cause and blocked to Event
	* init/job.c (job_change_goal, job_change_cause, job_emit_event) 
	(job_handle_event, job_handle_event_finished): Update all references
	to EventEmission to use Event instead.
	(job_detect_stalled): Call event_new instead of event_emit
	(job_run_process): Use the info member of cause, not event member
	* init/tests/test_job.c (test_change_goal, test_change_state) 
	(test_run_process, test_child_reaper, test_handle_event) 
	(test_handle_event_finished): Update all references to EventEmission
	to use Event instead.
	(test_detect_stalled): Correct to use right structure types.
	* init/process.c (process_setup_environment): Use cause's info member,
	rather than event member.
	* init/tests/test_process.c (test_spawn): Update to use Event.
	* init/notify.h (NotifySubscription): Change member to event
	* init/notify.c (notify_subscribe_event) 
	(notify_subscription_find, notify_job_event, notify_event) 
	(notify_event_finished): Update functions to use event member and
	Event structures.
	* init/tests/test_notify.c (test_subscribe_event) 
	(test_subscription_find, test_job, test_job_event, test_event) 
	(test_event_finished): Update to use Event instead of EventEmission
	* init/control.c (control_event_emit): Update to use event_new.
	* init/tests/test_control.c (test_event_emit) 
	(test_subscribe_events, test_unsubscribe_events): Update to use
	Event rather than EventEmission.

	* init/event.h: Fix up a few references.
	* init/tests/test_event.c (test_new): Remove reference to emission.

	* init/event.h (EventEmission): Rename to Event, and rename event
	member to info.
	* init/event.c (event_emit_next_id): Rename to event_next_id
	(event_emit): Rename to event_new, and add standard parent argument.
	(event_emit_find_by_id): Rename to event_find_by_id
	(event_poll): Iterate over Events in the list
	(event_pending, event_finished): Operate on Event
	* init/tests/test_event.c (test_emit): Rename to test_new and
	adjust for names and arguments.
	(test_emit_find_by_id): Rename to test_find_by_id and adjust for
	names.
	(test_emit_finished, test_poll): Adjust names.

	* init/cfgfile.c (cfg_stanza_start, cfg_stanza_stop) 
	(cfg_stanza_emits): Convert to use EventInfo and event_info_*.
	* init/job.c (job_copy): Use EventInfo and event_info_copy.
	(job_handle_event, job_detect_stalled): Iterate EventInfo structures
	* init/tests/test_cfgfile.c (test_stanza_start, test_stanza_stop) 
	(test_stanza_emits): Update to use EventInfo
	* init/tests/test_job.c (test_copy, test_handle_event) 
	(test_handle_event_finished, test_detect_stalled): Update to use
	EventInfo and event_info_new
	* init/event.c (event_copy): Use nih_str_array_copy here, to make the
	code somewhat simpler.
	(event_finished): Copy the arguments and environment from the old
	event, rather than stealing and reparenting.
	* init/job.c (job_copy): Use nih_str_array_copy here too.
	(job_run_process): Use nih_str_array_append to add the arguments from
	the emission onto the command run.

	* init/event.h (Event): Rename to EventInfo, since this structure
	representations information about an event, rather than an actual
	event in progress.
	* init/event.c (event_new): Rename to event_info_new, also now can
	take arguments and environment like event_emit() can.
	(event_copy): Rename to event_info_copy.
	* init/tests/test_event.c (test_new): Rename to test_info_new,
	update names in test and test being given args or env.
	(test_copy): Rename to test_info_copy and update names in test.
	(test_match, test_poll): Use EventInfo.

	* TODO: Update.

2007-04-24  Scott James Remnant  <scott@netsplit.com>

	* configure.ac: Add AM_PROG_CC_C_O since we use per-target flags
	for one of the test cases.

2007-03-16  Scott James Remnant  <scott@netsplit.com>

	* upstart/message.c (upstart_message_newv): Add va_end to match
	va_copy because the standard says so.
	* upstart/wire.c (upstart_push_packv, upstart_pop_packv): Add
	va_end here as well.

2007-03-13  Scott James Remnant  <scott@netsplit.com>

	* init/main.c: Wait until we've closed inherited standard file
	descriptors and opened the console instead before trying to open the
	control socket; otherwise we end up closing it by accident if we
	weren't opened with sufficient descriptors in the first place.
	Also wait until we've set up the logger before trying to parse the
	configuration.  In fact both of these things need to be pretty low
	down the main() function.

	* init/tests/test_job.c (test_run_process): Skip /dev/fd test cases
	if that's not available.

	* init/tests/test_control.c (test_log_priority): Make sure we know
	that the message has been sent before calling the watcher.

	* init/cfgfile.c (cfg_watch_dir): We get ENOSYS for missing inotify
	support, not EOPNOTSUPP.
	* init/tests/test_cfgfile.c (test_watch_dir): Actually make the
	directory tree before testing for inotify, since we use the same
	tree there too.

	* util/initctl.c (job_info_output): Restructure so gcc doesn't think
	name can be used uninitialised.
	* init/tests/test_cfgfile.c (test_watch_dir): Correct an error where
	i wouldn't be initialised if we skipped the inotify tests.

	* util/initctl.c (job_info_output): Restructure so gcc doesn't think
	* init/process.c (process_setup_environment): job id fits inside
	a %u now

	* upstart/message.h: Style; always refer to "unsigned int" as
	"unsigned int", and never "unsigned.
	* upstart/tests/test_message.c (my_handler): Catch a stray couple
	of "unsigned"s

	* init/control.c (control_job_query, control_job_start) 
	(control_job_stop): Change type of id argument to unsigned int,
	and call printf with %u to output it.
	* init/tests/test_control.c (check_job, check_job_instance) 
	(check_job_instance_end, check_job_status__waiting) 
	(check_job_status_end__waiting, check_job_status__starting) 
	(check_job_status_end__starting, check_job_status__running) 
	(check_job_status_end__running, check_job_status__pre_stop) 
	(check_job_status_end__pre_stop, check_job_status__stopping) 
	(check_job_status_end__stopping, check_job_status__deleted) 
	(check_job_status_end__deleted, check_job_unknown) 
	(check_job_invalid, check_job_unchanged, check_event): Change
	type of id arguments to unsigned int.
	(check_list): Change type of id to unsigned int.
	* init/tests/test_notify.c (check_job_status) 
	(check_job_status_end, check_job_finished, check_event) 
	(check_event_caused, check_event_finished): Change type of id
	arguments to unsigned int.

	* init/job.h (Job): Change the type of the id to unsigned int.
	* init/job.c (job_next_id): Change ids to be unsigned ints, and now
	we can just use %u in the nih_error call.
	(job_find_by_id): Change argument to be unsigned int
	* init/tests/test_job.c (test_find_by_id): Change id type to unsigned
	int.
	* init/event.h (Event): Change the type of the id to unsigned int.
	* init/event.c (event_emit_next_id): Change ids to be unsigned ints,
	and now we can just use %u in the nih_error call.
	(event_emit_find_by_id): Change argument to be unsigned int
	* init/tests/test_event.c (test_emit, test_emit_find_by_id) 
	(check_event, check_event_finished): Change id type to unsigned int.

	* util/initctl.c (output_name): Use an unsigned int for the job id,
	which means we can use ordinary %u for the printf argument.
	(handle_job, handle_job_finished, handle_job_instance) 
	(handle_job_instance_end, handle_job_status) 
	(handle_job_status_end, handle_job_unknown, handle_job_invalid) 
	(handle_job_unchanged, handle_event, handle_event_caused) 
	(handle_event_finished): Change argument type of id from uint32_t
	to unsigned int.
	(job_info_output): Change output type of id from %zu to %u

	* upstart/message.c (upstart_message_handle): Use unsigned int for
	ids, rather than a fixed-width type.
	* upstart/tests/test_message.c (my_handler): Use unsigned int for
	the ids, and give "unsigned int" instead of "unsigned" to va_arg as
	a matter of style.

	* upstart/wire.c (upstart_push_int, upstart_pop_int): Send over the
	wire using a plain old integer type, instead of a fixed width type;
	there's no advantage to using the fixed-width type and we could hurt
	ourselves if we tried running on ILP64.
	(upstart_push_unsigned, upstart_pop_unsigned): Likewise use a plain
	unsigned int over the wire.
	(upstart_push_string, upstart_pop_string): Use an unsigned int for
	the length of the string, technically this means that we silently
	truncate any string that's greater than 4GB on 64-bit platforms;
	it's either that or make the test cases harder (we did this before
	anyway).
	(upstart_push_header, upstart_pop_header): Type is always an unsigned
	int (best conversion from an enum)

2007-03-11  Scott James Remnant  <scott@netsplit.com>

	* configure.ac: Bump version to 0.3.9

	* NEWS: Update.

	* util/man/initctl.8: Document the new commands.

	* TODO: Update.

	* init/job.c (job_handle_event): Correct the function so we don't
	try and stop the master of an instance, and cause an assertion error.

	* util/initctl.c: Oops, correct function pointers in command table

	* util/tests/test_initctl.c (test_version_action): 

	* util/initctl.c (handle_version): Handle receipt of the version
	reply.
	(version_action): Send the version-query message to the server and
	expect one response.
	(log_priority_action): Parse the single argument into an NihLogLevel
	and send it to the server.

	* init/control.c (control_version_query, control_log_priority):
	Functions to handle the new messages from the server pov
	* init/tests/test_control.c (test_version_query) 
	(test_log_priority): Test the new messages are handled properly.
	(check_version): Check the version string matches.
	* upstart/message.h: Add messages for querying the version of the
	init daemon and changing the log priority.
	* upstart/message.c (upstart_message_newv)
	(upstart_message_handle): Marshal the new messages.
	* upstart/tests/test_message.c (test_new, my_handler) 
	(test_handle): Test the marshalling of the new messages,

	* upstart/libupstart.ver: Add enum functions to the global list.

	* util/initctl.c (start_action, stop_action): Imply --no-wait if
	we take the job id or name from an environment variable, since we'd
	end up waiting for ourselves otherwise
	* util/tests/test_initctl.c (test_start_action, test_stop_action):
	Update test cases to make sure no-wait is implied.

2007-03-09  Scott James Remnant  <scott@netsplit.com>

	* configure.ac: Bump version to 0.3.8

	* NEWS: Updated.
	* configure.ac: Increase version to 0.3.7

	* init/tests/test_job.c (test_change_state): Add a test case for
	deleting the last instance of a replaced job.
	* init/job.c (job_change_state): When moving a instance of a job into
	the deleted state, check whether we should replace the job it's an
	instance of, and if so, change that job's state too.
	* TODO: Update.

	* util/initctl.c (handle_job_list): Always allocate current_list,
	since we need it to be the parent of pointers we attach to it.
	(handle_job_list_end): Always free the current list, only suppress
	output if there aren't any entries in it.
	(initctl_recv): Check the current_list pointer, no need for in_list
	(handle_job_instance, handle_job_instance_end, handle_job_status):
	Check current_list not in_list.
	* util/tests/test_initctl.c: Correct some memory leaks.

	* init/process.c (process_setup_environment): Set the UPSTART_JOB_ID
	environment variable to the job's unique id.
	* init/tests/test_process.c (test_spawn): Make sure it's set.

	* util/man/initctl.8: Update the initctl manpage.
	* compat/sysv/man/reboot.8: Correct a minor grammar error.
	* compat/sysv/man/shutdown.8: Fix reference from runlevel to telinit.

	* README: Add a README that copies the text from the web page and
	adds some notes about recommended operating system versions.

	* util/initctl.c: Completely rewrite initctl, top to bottom; handling
	of the new messages is done natively, meaning that the commands just
	vary the requests send and number of responses expected.
	* util/tests/test_initctl.c: Test all of the new code.

	* init/main.c: Improve restarting and rescuing a little; store the
	program path in a static variable so we can always access it, and
	use the exported loglevel to pass the same to the new process.
	* TODO: Update.

	* compat/sysv/shutdown.c: More error/fatal adjustments.
	* compat/sysv/telinit.c: More error/fatal adjustments.

2007-03-08  Scott James Remnant  <scott@netsplit.com>

	* init/main.c (main, crash_handler): Promote deadly errors to nih_fatal
	* logd/main.c (main): Promote deadly errors to nih_fatal
	* compat/sysv/reboot.c (main): Promote deadly errors to nih_fatal
	* compat/sysv/shutdown.c (main, shutdown_now): Promote deadly errors
	to nih_fatal
	* compat/sysv/telinit.c (main): Promote deadly errors to nih_fatal

	* init/event.c (event_pending): The message that we're handling an
	event should be logged with --verbose.

	* init/cfgfile.c (cfg_parse_script): Remove the unnecessary check for
	a token inside a script block.

	* TODO: Update.

	* init/control.c (control_watch_jobs): Rename to control_subscribe_jobs
	and update to handle new event name.
	(control_unwatch_jobs): Rename to control_unsubscribe_jobs and update
	to handle the new event name.
	(control_watch_events): Rename to control_subscribe_events and update
	to handle the new event name.
	(control_unwatch_events): Rename to control_unsubscribe_events and
	update to handle the new event name.
	* init/tests/test_control.c (test_watch_jobs): Rename to
	test_subscribe_jobs and update to new event name.
	(test_unwatch_jobs): Rename to test_unsubscribe_jobs and update to 
	new event name.
	(test_watch_events): Rename to test_subscribe_events and update to
	new event name.
	(test_unwatch_events): Rename to test_unsubscribe events and update
	to new event name.

	* upstart/message.h: Rename the watch commands to subscribe/unsubscribe
	and regroup with new message numbers.
	* upstart/message.c (upstart_message_newv) 
	(upstart_message_handle): Marshal the updated subscription messages.
	* upstart/tests/test_message.c (test_new, my_handler) 
	(test_handle): Update tests to new names and numbers.
	* TODO: Update.

	* upstart/message.c (upstart_message_handle): Raise a the unknown
	message error if the type is unknown, rather than the invalid message
	error.
	* upstart/tests/test_message.c (test_handle): Correct test case.

	* init/job.c (job_change_state): Correct a problem here too, when
	moving from pre-stop to running, we don't want to emit a started event
	since we never emitted a stopping event and never killed the process
	anyway.  We do need to notify the job as finished, since the process
	that tried to stop it will need to be told not to wait any longer.
	* init/tests/test_job.c (test_change_state): Add a test for pre-stop
	back to running.

	* doc/states.dot: Fix an error in the state diagram; when moving from
	starting back to waiting, due to a failed respawn, we need to emit
	the stopped event otherwise it will never happen.
	* doc/states.png: Update.

2007-03-05  Scott James Remnant  <scott@netsplit.com>

	* upstart/message.c (upstart_message_new): Make this a wrapper around
	(upstart_message_newv): which has all the old code, but accepts a
	va_list instead of making its own.
	* upstart/message.h: Add prototype.

	* init/main.c (crash_handler): Simply trying to leave a SEGV handler
	doesn't work so well, we end up repeating the problem instruction.
	We really can't resume from this point, and can't even jump elsewhere
	since our state is probably buggered up.  Only thing for it is to
	re-exec ourselves with a clean state.

	* init/cfgfile.c (cfg_read_job, cfg_delete_handler): Don't try and
	free the magic (void *)-1 replacement (delete).

	* util/events.c, util/events.c, util/jobs.c, util/jobs.h: With the
	new message responses, that intermix event and job information freely,
	it no longer makes sense to distinguish between them.  So fold these
	files back into the main initctl.c
	* util/initctl.h: Drop unused header.
	* util/Makefile.am (initctl_SOURCES): Update sources list.
	(TESTS): Change which tests we build
	(test_initctl_SOURCES, test_initctl_CFLAGS, test_initctl_LDFLAGS) 
	(test_initctl_LDADD): Build the new combined test case binary, use
	an automake feature to rebuild initctl.c with -DTEST and a different
	.o file, and thus be able to define out main()

	* util/tests/test_events.c, util/tests/test_jobs.c: Collapse the two
	test case files into one single
	* util/tests/test_initctl.c

	* init/control.c (control_job_find): And implement the find function
	that returns a list of jobs matching an optional pattern.
	* init/tests/test_control.c: Make sure we do send all messages.
	(check_list): Complex function to check the responses to a job list
	(test_job_find): Test a couple of job lists.
	* init/tests/test_notify.c: Make sure we do send all messages.

	* init/control.c (control_job_query): Implement the query message,
	this just needs to return the status or instance set.
	* init/tests/test_control.c (test_job_query): Test the query command.
	(check_job_status__deleted, check_job_status_end__deleted): Pair of
	functions to check we can query deleted jobs directly.

	* init/control.c (control_send_instance): Function to send an instance
	job, collating all of its instances together.
	* init/control.h: Update.
	* init/tests/test_control.c (test_send_instance): Check we receive
	the right messages.
	(check_job_instance, check_job_instance_end): Pair of functions to
	check the instance messages.

	* upstart/message.h: Add new UPSTART_JOB_INSTANCE and
	UPSTART_JOB_INSTANCE_END messages which we'll use to communicate that
	a job is an instance, and group the instances of it together.
	* upstart/message.c (upstart_message_new, upstart_message_handle):
	Marshal the new instance messages.
	* upstart/tests/test_message.c (test_new, my_handler) 
	(test_handle): Test the new message types.

	* upstart/message.h: Restore arguments to JOB_LIST, but rename to
	pattern since that's what it is.
	* upstart/message.c (upstart_message_handle): Restore arguments
	with updated name.
	* upstart/tests/test_message.c (test_new, my_handler) 
	(test_handle): Restore tests for arguments, rename and make sure we
	include a wildcard.

2007-03-04  Scott James Remnant  <scott@netsplit.com>

	* upstart/message.h: Drop arguments to JOB_LIST.
	* upstart/message.c (upstart_message_new, upstart_message_handle):
	Drop arguments to JOB_LIST.
	* upstart/tests/test_message.c (test_new, my_handler) 
	(test_handle): Drop the arguments from the test.

	* init/control.c (control_job_start): Update to return INVALID for
	instances and replacements; add the forgotten UPSTART_JOB message.
	(control_job_stop): Update to return INVALID for replacements; add
	the forgotten UPSTART_JOB message.  Deal with instance masters
	magically by iterating all instances and stopping those instead.
	* init/tests/test_control.c (check_job_deleted): Rename to 
	check_job_invalid and check that message.
	(check_job): Function to check the job we've acted upon.
	(test_job_start): Check that we get the UPSTART_JOB message first,
	restore the check on deleted jobs causing an error and add checks
	that instance and replacement jobs also cause an error.
	(test_job_stop): Check that we get the UPSTART_JOB message first,
	restore the check on deleted jobs causing an error.  Make sure
	instances are handled.

	* upstart/message.h: More message changes; add a JOB_FIND message
	and replace UPSTART_JOB_DELETED with UPSTART_JOB_INVALID since there's
	a few more problem conditions.
	* upstart/message.c (upstart_message_new, upstart_message_handle):
	Marshal the new message and update names.
	* upstart/tests/test_message.c (test_new, my_handler) 
	(test_handle): Update tests to check the new message and update the
	values and names of the existing ones.

	* init/job.h (Job): Remove the delete flag, add replacement and
	replacement_for pointers instead.
	* init/job.c (job_new): Initialise replacement and replacement_for
	pointers to NULL.
	(job_find_by_name): Update to return what job the one we found is
	a replacement for, and to skip DELETED jobs.
	(job_instance): Make it simply illegal to call this for deleted jobs,
	instances or replacements.
	(job_change_goal): Make it illegal to change the goal of a replacement
	job.
	(job_free_deleted): Remove the previous code to handle deleted instance
	masters, because it's now bogus.
	(job_should_replace): New function to determine whether a job is
	replaceable.
	* init/tests/test_job.c (test_new): Check pointers are set.
	(test_copy): Check that replacement and replacement_for are not
	copied, since their state of an individual job.
	(test_find_by_name): Update tests to make sure we ignore deleted jobs,
	instances and replacements.
	(test_instance): Remove test that will now cause an assertion,
	and no longer check delete is set.
	(test_change_goal): Remove test that will now cause an assertion.
	(test_free_deleted): Remove test cases for deleted masters.
	(test_should_replace): Test the new check function.
	(test_change_state): Make sure that we end up in deleted for instances
	and replaced jobs, and that replacements become the real job.
	* init/cfgfile.c (cfg_read_job): Update to handle replacement jobs;
	the old job's previous replacement is discarded, and set to the
	current job; and then if the job should be replaced, it's moved
	to deleted (which should promote the new job).
	(cfg_delete_handler): Handle deletion of a job in a similar manner,
	except we sent the replacement pointer to the special -1 value since
	we have no actual replacement.
	* init/tests/test_cfgfile.c (test_watch_dir): Update tests to make
	sure that deletion and modification are handled wrt replacement.
	(test_read_job): Make sure that reparsing an existing file is handled.
	* init/tests/test_control.c (test_job_start): Remove checks that
	delete gets set to true for instances.
	(test_job_stop, test_job_start): Temporarily comment out deleted
	job behaviour, since that's been somewhat changed.

	* upstart/message.h: We're not going to return JOB_LIST for JOB_STOP
	since that's just awkward for the client; just act on the master,
	and return JOB_UNCHANGED.

	* init/notify.c (notify_job_status): Move this function to
	* init/control.c (control_send_job_status): here, since we need it for
	the new control responses.
	(control_job_query): New single function to list all jobs or a
	particular job.
	* init/control.h: Add prototype.
	* init/tests/test_control.c (test_error_handler): Simplify this a
	little to just sending a NO_OP message, since we can send an entire
	stream of messages and leave them in the queue.
	(check_job_status__stopping, check_job_process) 
	(check_job_status_end__stopping): Trio of check functions for a job
	status that's stopping, with an active main process.
	(test_send_job_status): Test the now global status function.
	(check_job_status__starting, check_job_status_end__starting): Pair
	of check functions for a starting job with no process yet.
	(test_watch_jobs, test_unwatch_jobs): Update to expect the full new
	job status messages, with an optional process part as well.
	(check_event): Function to check an event.
	(test_watch_events): Minor update to use above function.
	(check_job_status__waiting, check_job_status_end__waiting): Pair of
	check functions for the first step in starting a job (goal change only)
	(check_job_unknown, check_job_deleted, check_job_unchanged): Trio
	of functions to check common error responses.
	(test_job_start): Update tests to newer behaviour.
	(check_job_status__running, check_job_status_end__running) 
	(check_job_status__pre_stop, check_job_status_end__pre_stop): Checks
	for the states we go through when stopping a job.
	(test_job_stop): Update tests to newer behaviour.
	* init/notify.c (notify_job, notify_job_event, notify_job_finished):
	Update to call the newly exported function.
	* init/job.c: Make job_id and job_id_wrapped externally available.
	* init/job.h: Update.
	* init/event.c: Make emission_id and emission_id_wrapped externally
	available.
	* init/event.h: Update.

	* upstart/message.h: Rename UPSTART_JOB_INVALID to
	UPSTART_JOB_UNCHANGED, as it's not really invalid just a no-op
	* upstart/message.c (upstart_message_new, upstart_message_handle):
	Update the constant, fields are unchanged,
	* upstart/tests/test_message.c (test_new, my_handler) 
	(test_handle): Rename constants/messages.

	* upstart/message.h: Turns out we need extra errors to indicate that
	the job was deleted or already at that goal, otherwise the client
	would sit there waiting for the finished event.	
	* upstart/message.c (upstart_message_new, upstart_message_handle):
	Marshal the new error messages.
	* upstart/tests/test_message.c (test_new, my_handler) 
	(test_handle): Test the handling of the new messages.

	* init/tests/test_job.c (test_free_deleted): Found a bug; because
	master instances never change state, they never end up in the deleted
	state so are never reaped.  Add some test cases for cleaning them up,
	but not while they have remaining instances.
	* init/job.c (job_free_deleted): Implement the bug fix.

	* init/job.c (job_instance): Split out the instance spawning code
	into its own function, as we'll frequently need a pointer to the
	instance before we try and change the goal.
	(job_change_goal): Clean this function back up again, it no longer
	needs to return values and can assert that it's never called for
	deleted jobs or instance mastersr.
	(job_handle_event): Spawn an instance when we get a start event.
	* init/job.h: Update.
	* init/tests/test_job.c (test_instance): Check instance creation.
	(test_change_goal): Update tests now that it doesn't return a value
	again, and doesn't spawn instances itself.
	(test_handle_event): Make sure instances are spawned.

	* init/tests/test_event.c (test_poll): Needs a slight fix now that
	we generate more events than we check, and that subscriptions go
	away automatically.

	* init/notify.c (notify_job_status): Static function to handle
	sending the more complicated job status message series 
	(notify_job): Call notify_job_status() to send the new-style message
	(notify_job_event): Send the new UPSTART_EVENT_CAUSED message with
	the emission id, then call notify_job_status() to send the new-style
	common status message.
	(notify_job_finished): New function to be called when we reach the
	job rest state, notifies and unsubscribes directly subscribed
	processes, and includes failed information.
	(notify_event_finished): Unsubscribe processes after sending the
	finished event, since the event has gone away.  Also don't send
	this to processes subscribed to all events, since it's not useful
	for them.
	* init/notify.h: Add prototype.
	* init/tests/test_notify.c: Update all test cases and helper
	functions to the new message types.
	(test_job_finished): Check the new finished message is sent with
	a status message preceeding it.
	* init/job.c (job_change_state, job_change_state): Notify subscribed
	processes with notify_job_finished() when in the running (for service)
	or waiting states, just before we drop the cause.

	* upstart/message.h: Add failed, failed_process and exit_status
	arguments to UPSTART_JOB_FINISHED.
	* upstart/message.c (upstart_message_new, upstart_message_handle): 
	Marshal the new arguments.
	* upstart/tests/test_message.c (test_new, my_handler) 
	(test_handle): Test the new arguments.

	* upstart/message.h: Update the message types, introducing a more
	structured job message set and replacing the UPSTART_EVENT_JOB_STATUS
	message with UPSTART_EVENT_CAUSED which will be immediately followed
	by an ordinary UPSTART_JOB_STATUS message.
	* upstart/message.c (upstart_message_new, upstart_message_handle):
	Marshal the new messages.
	* upstart/tests/test_message.c (test_new, my_handler) 
	(test_handle): Test the new message types.
	* TODO: Update.

2007-03-03  Scott James Remnant  <scott@netsplit.com>

	* TODO: Update.

	* init/cfgfile.c (cfg_parse_exec, cfg_parse_script): Separate out
	the parsing of an exec or script stanza into separate functions,
	seeing as this is quite a common operation.  This also means we
	just need to change them in one place now.
	(cfg_parse_process): Function to call either of the above depending
	on the next argument.
	(cfg_stanza_exec): Call cfg_parse_exec instead.
	(cfg_stanza_script): Call cfg_parse_script instead.
	(cfg_stanza_pre_start, cfg_stanza_post_start) 
	(cfg_stanza_pre_stop, cfg_stanza_post_stop): Call cfg_parse_process
	with the right arguments instead of doing by hand in each function.

	* init/event.c (event_emit_next_id): Split the id assigning code into
	a static inline function for easier modification.
	* init/job.c (job_next_id): Use the same style function here too.

2007-03-02  Scott James Remnant  <scott@netsplit.com>

	* init/event.c (event_emit): Port the slightly more efficient in the
	early case code from job_new.

	* init/job.h (Job): Add a unique id to the job structure.
	* init/job.c (job_new): Assign an incrementing id to each new job
	allocated.
	(job_find_by_id): Locate a job by its unique id, sadly not very
	efficient in a hash table ;-)
	(job_name): New hash key function since name isn't the first entry
	anymore.
	(job_init): Change hash key function.
	* init/tests/test_job.c (test_find_by_id): Make sure we can find a
	job by its id.

	* init/job.c (job_change_goal): Return the new instance in that
	circumstance, and clean up a little bit.
	* init/job.h: Update prototype.
	* init/tests/test_job.c (test_change_goal): Update tests.

	* init/job.c (job_find_by_name): Skip jobs marked for deletion too.
	* init/tests/test_job.c (test_find_by_name): Update test case.

	* init/event.h, init/notify.h, upstart/message.h: Provide C-level names
	for enums, this makes the compiler generate things that gdb can get.

	* init/job.c (job_run_process, job_kill_process, job_kill_timer):
	Change process argument to be a plain ProcessType, this means we
	know exactly which process we're trying to run or kill.
	(job_change_state): Update calls to job_run_process
	and job_kill_process
	* init/tests/test_job.c (test_run_process, test_kill_process): Update
	function calls to just pass a ProcessType in.

	* upstart/enum.h: Rename JobAction to ProcessType.
	* upstart/enum.c (job_action_name): Rename to process_name.
	(job_action_from_name): Rename to process_from_name.
	* upstart/tests/test_enum.c (test_action_name, test_action_from_name):
	Rename and update to match.
	* init/job.c (job_new, job_copy, job_change_state) 
	(job_next_state): Change JOB_*_ACTION constants to PROCESS_*.
	(job_find_by_pid): Change JobAction argument to ProcessType.
	(job_emit_event): Call process_name on the failed process.
	(job_child_reaper): Update to use ProcessType instead of JobAction.
	* init/job.h (Job): Change type of failed_process to ProcessType.
	* init/tests/test_job.c (test_find_by_pid): Update to use ProcessType
	instead of JobAction in tests.
	(test_new, test_copy, test_change_goal, test_change_state) 
	(test_next_state, test_run_process, test_kill_process) 
	(test_child_reaper, test_handle_event_finished): Change JOB_*_ACTION
	constants to PROCESS_*
	* init/cfgfile.c (cfg_stanza_exec, cfg_stanza_script) 
	(cfg_stanza_pre_start, cfg_stanza_post_start) 
	(cfg_stanza_pre_stop, cfg_stanza_post_stop): Change JOB_*_ACTION
	constants to PROCESS_*
	* init/tests/test_cfgfile.c (test_stanza_exec) 
	(test_stanza_script, test_stanza_pre_start) 
	(test_stanza_post_start, test_stanza_pre_stop) 
	(test_stanza_post_stop, test_read_job, test_watch_dir): Change
	JOB_*_ACTION constants to PROCESS_*
	* init/tests/test_event.c (test_poll): Change JOB_*_ACTION constants
	to PROCESS_*
	* init/tests/test_control.c (test_job_start, test_job_stop): Change
	JOB_*_ACTION constants to PROCESS_*

	* init/cfgfile.c (cfg_watch_dir): Restore the prefix argument; pass
	as the data pointer to the inotify callbacks and visitor function.
	Change the return value to be the watch structure.
	(cfg_job_name): Add prefix argument and prepend to relative path.
	(cfg_create_modify_handler, cfg_delete_handler, cfg_visitor): Get
	the prefix for the job names from the data pointer and pass to
	cfg_job_name().
	* init/cfgfile.h: Update prototypes.
	* init/tests/test_cfgfile.c (test_watch_dir): Actually test the
	watch functions.
	* init/main.c (main): Pass NULL for the prefix for the global job
	directory, compare the return value against (void *)-1.
	* TODO: Update.

	* init/cfgfile.c (cfg_stanza_on): Drop the simple on stanza.
	* init/tests/test_cfgfile.c (test_stanza_on): Remove test case.

	* TODO: Update.

2007-03-01  Scott James Remnant  <scott@netsplit.com>

	* util/jobs.c (handle_job_status): Drop the process field from the
	output for now.
	* util/events.c (handle_event_job_status): Likewise
	* util/tests/test_jobs.c (test_start_action, test_list_action) 
	(test_jobs_action): Drop pid from messages we simulate.
	* util/tests/test_events.c (test_emit_action): Likewise.

	* upstart/message.c (upstart_message_new, upstart_message_handle):
	Remove the pid field from the job status and event job status
	messages.
	* upstart/message.h: Update description of job status and event
	job status message to remove the pid field.
	* upstart/tests/test_message.c (test_new, my_handler) 
	(test_handle): Remove checks using the pid field.

	* init/control.c (control_job_start, control_job_stop) 
	(control_job_query, control_job_list): Remove the pid field from
	the messages, it'll come back later when we get better message
	formats.
	* init/tests/test_control.c (check_job_status, check_job_waiting) 
	(check_job_started, check_job_stopped): Remove checks on the process
	id, since that field is gone from the message.
	(test_job_stop): Use the pid field of the main process.
	(test_job_start): Initialise the main action process.

	* init/notify.c (notify_job, notify_job_event): Remove the pid field
	from the message, it'll come back later when we get better message
	formats.
	* init/tests/test_notify.c (check_job_status) 
	(check_event_job_status): Remove checks on the pid, since that field
	is no longer present.

	* init/job.c (job_process_copy): Use job_process_new here, oops.

	* init/cfgfile.c (cfg_stanza_exec, cfg_stanza_script) 
	(cfg_stanza_pre_start, cfg_stanza_post_start) 
	(cfg_stanza_pre_stop, cfg_stanza_post_stop): Use job_process_new
	to allocate process structures and store in the process array.
	* init/tests/test_cfgfile.c (test_read_job, test_stanza_exec) 
	(test_stanza_script, test_stanza_pre_start) 
	(test_stanza_post_start, test_stanza_pre_stop) 
	(test_stanza_post_stop): Update test cases to use process array
	member information.

	* init/tests/test_event.c (test_poll): Update to use newer job process
	array and find the pid under there.

	* init/job.h (Job): Remove the pid and aux_pid fields; replace the
	individual JobProcess pointers with an array of them of a fixed
	minimum size; replace failed_state with failed_process.
	(JobProcess): add a pid field here, so now we can obtain the pid on
	an individual process/action basis rather than global.
	* init/job.c (job_process_new): Function to create a JobProcess
	structure, setting the initial values to FALSE/NULL/0.
	(job_process_copy): Function to copy a JobProcess.
	(job_new): Don't initialise the pid or aux_pid members, initialise
	the process array to a fixed initial size and set the members to NULL,
	initialise the failed_process member to -1.
	(job_copy): Update to use job_process_copy and copy the process array.
	(job_find_by_pid): Look through the process structures in the job's
	process array to find the pid, and optionally return which action it
	was.
	(job_change_state): Call job_kill_process in the JOB_KILLED state if
	we have a main process and that has a pid, pass in the main process.
	(job_next_state): Check the process id of the main process when
	deciding what the next state is for running.
	(job_run_process): Store the process id in the process structure
	(job_kill_process): Accept a process structure and use that to obtain
	the process id we need to send TERM too.  Remove the code that forced
	a state change if kill() failed, since we will get a child signal
	anyway and should do it there.
	(job_kill_timer): Likewise, accept a process structure and don't
	forcibly change the state anymore.
	(job_child_reaper): Rewrite to switch based on the action that died,
	rather than the state we were in; assert that the state is what we
	expected.
	(job_emit_event): The argument to the failed event is now the action
	name, rather than the state name; an action of -1 indicates that
	respawn failed.
	* init/tests/test_job.c (test_process_new, test_process_copy): Make
	sure the structure is created and copied properly.
	(test_new, test_copy): Drop checks on the pid and aux_pid members,
	add checks for the process array and pid members of processes.
	(test_find_by_pid): Update test case to make sure we can find the pid
	of any process, returning the action index rather than the process
	pointer.
	(test_run_process, test_kill_process, test_change_goal)
	(test_change_state, test_next_state, test_child_reaper): Update test
	cases to use pid fields inside process structures rather than the
	pid or aux_pid members.
	(test_handle_event, test_handle_event_finished) 
	(test_free_deleted): Update to avoid pid field checks.

	* upstart/enum.h (JobAction): Enumeration of different actions.
	* upstart/enum.c (job_action_name, job_action_from_name): Enumeration
	to string conversion functions.
	* upstart/tests/test_enum.c (test_action_name) 
	(test_action_from_name): Tests for the new functions.

	* init/cfgfile.c (cfg_read_job): Instead of trying to copy over an
	old job's state and instances into the new one, mark the old job
	as deleted.  This ensures we never end up applying a new post-stop
	script to a job started with an old pre-start script, etc.  It also
	makes life so much simpler.
	* init/tests/test_cfgfile.c (test_read_job): Update tests to make
	sure the old job is marked for deletion, instead of freed.
	* TODO: Update.

	* init/notify.c (notify_job): Split out notification to processes
	subscribed to the cause event into a new function
	(notify_job_event): We can call this when we change cause.
	* init/job.c (job_change_state): Notify anyone subscribed to the
	job after we've changed the state, rather than before, otherwise
	we won't know the new pids or anything.
	(job_change_cause): Call notify_job_event before changing the cause
	so that subscribers get a final status update.
	* init/tests/test_notify.c (test_job_event): Check the new function.
	* TODO: Update.

	* init/cfgfile.c (cfg_stanza_respawn): Remove the shortcut that
	lets you specify "respawn COMMAND".  It was confusing as it hid
	the common "[when] exec"/"[when] script" syntax, made it non-obvious
	that "exec" and "respawn" were the same flag, etc.
	* init/tests/test_cfgfile.c (test_stanza_respawn): Update tests.
	(test_stanza_service): Fix test case to not use shortcut.
	* logd/event.d/logd.in: Update to not use respawn shortcut.

2007-02-25  Scott James Remnant  <scott@netsplit.com>

	* init/job.c (job_child_reaper): Shift the signal value into the
	higher byte to make it easier to detect, and not stamp over exit
	statuses between 128 and 255.
	(job_emit_event): Detect the signal stored in the new way.
	* init/cfgfile.c (cfg_stanza_normal): Store signal in the higher bytes.
	* init/tests/test_job.c (test_copy, test_change_state) 
	(test_child_reaper): Update test cases.
	* init/tests/test_cfgfile.c (test_stanza_normal): Update test.

	* TODO: Update.

	* init/event.h (PWRSTATUS_EVENT): Add new power-status-changed event.
	* init/main.c (pwd_handler): Handle the SIGPWR signal by generating
	the new event, leave it up to a job to parse the file and do
	whatever it likes.

	* TODO: Update.

2007-02-13  Scott James Remnant  <scott@netsplit.com>

	* upstart/tests/test_message.c (test_reader, test_handle_using)
	(test_handle); Usual fix for gcc optimiser thinking that fixed
	for loops might not be.
	* init/tests/test_job.c (test_run_process, test_kill_process):
	Likewise.
	* init/tests/test_notify.c (test_subscription_find): I still don't
	know what a type-punned pointer is, nor why dereferencing such a
	thing would break strict-aliasing rules.
	* init/tests/test_cfgfile.c (test_read_job): More type-punning.
	* util/tests/test_jobs.c (test_start_action): More for-loop action.
	* util/tests/test_events.c (test_emit_action): And again.

2007-02-11  Scott James Remnant  <scott@netsplit.com>

	* init/job.c (job_change_goal): We need to be able to stop a running
	job without a process, because that's what a job-as-state is!  The
	check was added because job_child_reaper calls job_change_goal and
	then job_change_state immediately after, we should fix that instead.
	(job_child_reaper): If we call job_change_goal while in the running
	state, it will call job_change_state for us; so check for that first
	and don't change the state!
	* init/tests/test_job.c (test_change_goal): Update the test to ensure
	that we can stop a job with no running process.

	* init/cfgfile.c (cfg_stanza_normalexit): normalexit is inconsistent,
	change to "normal exit"
	* init/tests/test_cfgfile.c (test_stanza_normalexit): Update.

	* init/cfgfile.c (cfg_stanza_start, cfg_stanza_stop) 
	(cfg_stanza_pre_start, cfg_stanza_post_start) 
	(cfg_stanza_pre_stop, cfg_stanza_post_stop, cfg_stanza_respawn):
	We're not going to allow stanza keywords to be quoted, since this
	gives us an easy way to allow users to make something explicitly
	not a keyword.

2007-02-10  Scott James Remnant  <scott@netsplit.com>

	* configure.ac: Bump version to 0.3.6

	* configure.ac: Increase version to 0.3.5
	* NEWS: Update.
	* TODO: Update.

	* TODO: More notes.

	* TODO: Note an issue with using JobProcess->pid

	* init/cfgfile.c (cfg_stanza_pre_start, cfg_stanza_post_start) 
	(cfg_stanza_pre_stop, cfg_stanza_post_stop): Add a needed check
	for a token when parsing "exec".  Correct line number we expect
	to see the duplicated value on.  Correct expected error for missing
	argument from "Unexpected token" to "Expected token".

	* init/tests/test_cfgfile.c (main): Actually invoke the tests for
	the scripts.

	* init/cfgfile.c (cfg_read_job): Correct type of lineno in error.

	* TOOD: Minor notify bug

	* TODO: Big update.

	* init/tests/test_job.c (test_child_reaper): Make sure that we can
	reap post-start and pre-stop processes, and have only the aux_pid
	changed.  Also make sure that if the running process dies while
	in these states, with or without an aux process, that we don't
	transition badly.

	* init/job.c (job_find_by_pid): Check aux_pid as well.
	* init/tests/test_job.c (test_find_by_pid): Make sure we can find it.

	* init/job.h (Job): Add an auxiliary pid member.
	* init/job.c (job_new): Initialise the aux_pid member.
	(job_change_state): Run the post-start and pre-stop scripts when we
	enter the state with the same name (assuming they exist).
	(job_run_process): Store the pid in aux_pid when starting the
	post-start or pre-stop processes.
	* init/tests/test_job.c (test_change_state): Add tests for running
	the new post-start and pre-stop scripts; which get their process ids
	stored in aux_pid instead of pid.
	(test_new): Make sure the aux_pid member is initialised properly.
	(test_copy): Make sure the aux_pid member is not copied.

	* TODO: Update.

	* init/tests/test_job.c (test_change_state): Add a check for the
	daemon stanza holding the job in spawned; we snuck this in a while
	back and never tested it (there's no support to get it out of
	spawned yet).

	* init/job.h (Job): Add new post_start and pre_stop scripts.
	* init/job.c (job_new): Initialise new scripts to NULL.
	(job_copy): Copy the information from the new scripts over as well.
	* init/tests/test_job.c (test_new): Check they're initialised.
	(test_copy): Check that the information is copied properly.
	* init/cfgfile.c (cfg_stanza_post_start, cfg_stanza_pre_stop): Add
	new script stanza functions for the additional two scripts that
	we want.
	* init/tests/test_cfgfile.c (test_stanza_post_start) 
	(test_stanza_pre_stop): Add tests for the new stanzas.

	* init/cfgfile.c (cfg_stanza_exec, cfg_stanza_script): Rewrite to
	allocate a JobProcess and parse the command or script into it.
	(cfg_read_job): Fix the long broken assumption that pid_file and
	pid_binary are required for respawn, when they're actually required
	for daemon.
	(cfg_stanza_start, cfg_stanza_stop): Remove script second-level.
	(cfg_stanza_respawn): Parse into the job's process.
	(cfg_stanza_pre_start, cfg_stanza_post_stop): New stanzas for the
	processes alone.
	* init/tests/test_cfgfile.c (test_read_job): Update a few test
	cases to match reality.
	(test_stanza_start, test_stanza_stop): Remove script-related checks.

2007-02-09  Scott James Remnant  <scott@netsplit.com>

	* init/tests/test_job.c (test_kill_process): Poll the event queue
	after each test to get rid of the allocated events and make valgrind
	happy.
	* init/tests/test_control.c (test_job_start, test_job_stop)
	(test_event_emit): Poll the event queue after each test to get rid
	of the allocated events, as they make valgrind complain.
	(test_event_emit): Free args and env when done.

	* init/job.h (JobName): Drop obsolete structure
	(JobProcess): Add a new structure to represent a single process
	within the job, instead of using two variables to pick either the
	script or command.
	(Job): Change command and script to a single JobProcess called process;
	change start_script and stop_script to a JobProcess called pre_start
	and post_stop respectively.
	* init/job.c (job_new): Initialise new members to NULL.
	(job_copy): Copy the process structures across, including contents.
	(job_change_state): Call job_run_process passing in the structure;
	rather than fiddling with if statements.
	(job_run_script, job_run_command, job_run_process): Combine all of
	these three functions into a single new job_run_process function.
	* init/tests/test_job.c (test_new, test_copy, test_change_goal) 
	(test_change_state, test_child_reaper) 
	(test_handle_event_finished): Change to using JobProcess for when
	we need to construct a command.
	(test_run_script, test_run_command): Merge into single new
	(test_run_process) function.
	* init/tests/test_event.c (test_poll): Replace command with process.
	* init/tests/test_control.c (test_job_start): Change to using
	JobProcess to specify the command.

	* init/main.c (main): Run job_free_deleted each time through the
	main loop.

	* init/job.c (job_change_goal): Minor tweak to the logic; we may
	have just made the job an instance, that should still let us stop
	the one underneath.

	* TODO: Update.

	* util/jobs.c (do_job): Always expect a list of replies.

	* init/control.c (control_job_status, control_job_stop)
	(control_job_query): Reply with information about all instances of
	the job.
	* init/tests/test_control.c (test_job_status, test_job_stop)
	(test_job_query): Make sure we get the list end even for a single job;
	and make sure we get details of all instances attached to the job.

	* init/tests/test_job.c (test_change_goal): Check that starting
	an instance job actually starts a new instance of it.

	* init/cfgfile.c (cfg_stanza_limit): Support the word "unlimited" in
	limit arguments for both the soft and hard values.
	* init/tests/test_cfgfile.c (test_stanza_limit): Make sure that we
	can make limits be unlimited.

	* init/event.c (event_copy): Function to copy an event structure.
	* init/event.h: Add prototype.
	* init/tests/test_event.c (test_copy): Make sure we copy the event
	correctly, with or without arguments and/or environment.
	* init/job.c (job_copy): Function to copy a job structure, leaving
	the state as it is.
	* init/job.h: Add prototype.
	* init/tests/test_job.c (test_copy): Make sure that we copy the
	job details whether they are NULL or non-NULL, but don't copy the
	state.
	* init/init.supp: Update supression.
	* init/job.c (job_find_by_name): If we get a job that's an instance,
	return what it's an instance of.
	* init/tests/test_job.c (test_find_by_name): Restore accidentally
	deleted test function; test that we get the real job, not an instance.

	* init/job.c (job_new): instance_of is initialised to NULL.
	* init/job.h: Add a new instance_of pointer, pointing to the parent
	that we're an instance of.
	* init/tests/test_job.c (test_new): Check that.
	* init/tests/test_cfgfile.c (test_read_job): Make sure instance_of
	pointers are updated.

	* init/job.c (jobs): Store jobs in a hash table.
	(job_new): Add to hash table, not to a list.
	(job_handle_event, job_handle_event_finished, job_detect_stalled) 
	(job_free_deleted): Iterate across the hash table, rather than list.
	(job_find_by_name): Use nih_hash_lookup, we keep this function because
	we'll add "is instance or not" smarts soon!
	(job_find_by_pid): Iterate across the entire hash table.
	* init/tests/test_job.c (test_find_by_name): Drop test since this
	function is now gone.
	(test_free_deleted): Can't assume things are in a line now.
	* init/control.c (control_job_list): Iterate the hash table.

	* init/event.c: Don't hide the events list anymore
	* init/event.h: Publish it and the init function.
	* init/job.c: Don't hide the jobs list anymore.
	(job_list): Since we don't hide it, we can drop this.
	* init/job.h: Publish it and the init function.
	* init/notify.c: Don't hide the subscriptions list anymore.
	* init/notify.h: Publish it and the init function.
	* init/control.c (control_job_list): Iterate the job list directly
	* init/tests/test_control.c (test_event_emit): Use the events list
	available to us.
	* init/tests/test_event.c (test_poll): Call job_init directly and
	just use the events list available to us.
	* init/tests/test_job.c (test_new): Call job_init directly.
	(test_change_state): Use the events list available to us.
	* init/tests/test_notify.c (test_unsubscribe): Use the subscriptions
	list available to us.

	* doc/states.dot: Add updated state graph.
	* doc/Makefile.am (EXTRA_DIST): Ship the states diagram.
	(states.png): Include rules to build the png, we'll put it in bzr
	anyway, but this is useful.

	* init/cfgfile.c (cfg_delete_handler): Handle deleted jobs; mark
	the job as deleted, and if it's dormant, invoke a state change.

	* upstart/enum.h: Add a new JOB_DELETED state.
	* upstart/enum.c (job_state_name, job_state_from_name): Add the new
	state to the string functions.
	* upstart/tests/test_enum.c (test_state_name) 
	(test_state_from_name): Check the enum works.
	* init/job.c (job_change_goal): New decision; we can start a waiting
	job if it's marked delete (it might be a new instance) -- we'll use
	the new deleted state to decide that we shouldn't.
	(job_change_state): Once we reach waiting, if the job is to be deleted,
	move to the next state.
	(job_next_state): The next state for a waiting job if the goal is stop
	is deleted.  We should never call job_next_state () for a deleted job.
	(job_free_deleted): Very simple function, just detects
	deleted jobs and frees them.
	* init/job.h: Add prototype for new function.
	* init/tests/test_job.c (test_change_goal): Update test to use new
	deleted state; and don't even change the goal.
	(test_change_state): Add a check to make sure we end up in deleted.
	(test_next_state): Make sure waiting goes to deleted.
	(test_free_deleted): Check the function.

	* init/job.c (job_change_goal): Don't try and start a job if it's
	marked to be deleted and is just waiting for cleanup.
	* init/tests/test_job.c (test_change_state): Make sure that the cause
	is released when we reach waiting.

	* init/tests/test_cfgfile.c (test_read_job): Make sure that a deleted
	job gets resurrected.

	* init/cfgfile.c (cfg_visitor): Correct number of arguments and call
	to cfg_job_name.

	* TODO: Update.

	* init/cfgfile.c (cfg_stanza_daemon): Don't allow arguments anymore.
	* init/tests/test_cfgfile.c (test_stanza_daemon): Update tests.

	* init/job.c (job_handle_event_finished): Function to unblock all
	jobs blocked on a given event emission.
	(job_new, job_emit_event): Rename blocker to blocked; it's useful for
	testing for truth.
	* init/job.h: Add prototype, rename member.
	* init/tests/test_job.c (test_handle_event_finished): Test it.
	(test_new, test_change_state): Update name here too.
	* init/event.c (event_finished): Call job_handle_event_finished
	function to unblock jobs.
	* init/tests/test_event.c (test_poll): Make sure the job gets
	unblocked; a few other tests have to change since running event_poll
	always unblocks the job if nothing listens to it.

	* init/job.c (job_child_reaper): Set failed back to FALSE if
	we're respawning, since we don't want to be failing.
	* init/tests/test_job.c (test_child_reaper): cause will be NULL.
	also free and poll events when done.
	(test_handle_event): pid can never be -1
	(test_change_state): poll events when done

	* init/tests/test_job.c (test_child_reaper): Process will always
	be zero on return from reaper.

	* init/tests/test_job.c (test_child_reaper): Killed doesn't go past
	stopping; it goes to waiting, which will clear the cause.

	* init/tests/test_job.c (test_child_reaper): Fill in values before
	we test against them.

	* init/tests/test_job.c (test_kill_process): Fix violated assertion

	* init/tests/test_job.c (test_change_state): This should be failed
	because nothing cleared it.

	* init/tests/test_job.c (test_change_state): Fix a couple of array
	index problems.

	* init/tests/test_job.c (test_change_state): Why set that which
	does not change?

	* init/tests/test_job.c (test_change_state): Add newline to test.

	* init/job.c (job_emit_event): Add the job name as an argument;
	oops.

	* init/tests/test_control.c (test_job_stop): Need to kill the process
	ourselves, as we're blocked on an event.
	(test_job_query): Fix wrong value in test.
	(check_job_stopped, test_job_stop, test_unwatch_jobs): Change job
	name to match the test.

	* init/job.c (job_change_state): Must only not enter some states
	with no process now; others like killed actually usually want one!

	* init/tests/test_cfgfile.c (test_read_job): Fix test case.

	* init/tests/test_job.c (test_handle_event): Clean up tests.
	(test_detect_stalled): Clean up.

	* init/job.c (job_child_reaper): Update the reaping of the child
	processes; there's a much larger state range for the main process
	now, so that needs to be taken into account.
	* init/tests/test_job.c (test_child_reaper): New test cases.

	* init/job.c (job_next_state): Encapsulate the slightly odd three
	exit states of running in this function, otherwise we'll end up
	special-casing it in places I'd rather not think about.
	(job_change_goal): Only change the state of a running job if it
	has a process.
	* init/tests/test_job.c (test_next_state): Add a test case for the
	dead running job
	(test_change_goal): Add test case for the dead running job

	* init/tests/test_job.c (test_change_state): Add test cases for
	the forgotten stopping to killed transition.

	* init/job.c (job_kill_process, job_kill_timer): Just check the pid
	and state, and no longer any need to notify jobs since we're just
	called from one state amongst many.
	(job_change_state): Skip over the killed state if there's no process.
	* init/tests/test_job.c (test_kill_process): Update test cases.

	* init/job.c (job_run_process): Simplify a little bit, no need to
	do the state assertions here, just make sure there's no already
	a process running.
	* init/tests/test_job.c (test_run_command, test_run_script): Run
	tests in the spawned state, since that's where we run the primary
	command or script.  Drop check for process state since that's no
	longer set.

	* init/job.c (job_change_state, job_next_state): Ok, here's the big
	one ... rewrite this to use the new state transitions.  This has
	suddenly got a lot simpler and easier to read, this was definitely a
	good idea.
	(job_emit_event): Function to make emission of events easier.
	(job_failed_event): replaces this one which wasn't so easy.
	* init/tests/test_job.c (test_change_state): I can't say how much I
	wasn't looking forwards to rewriting these test cases; anyway, it's
	done now and I hope they're all right;
	(test_next_state): Make sure the state transitions are correct too.

	* init/job.h: Rename is_instance to delete and spawns_instance to
	just instance.
	* init/job.c (job_new): Update.
	* init/tests/test_job.c (test_new): Update.
	* init/cfgfile.c (cfg_stanza_instance): Update.
	* init/tests/test_cfgfile.c (test_stanza_instance): Update.

	* init/event.h: Correct the event names.

	* init/job.h: Add blocker event member.
	* init/job.c (job_new): Initialise it to NULL.
	* init/tests/test_job.c (test_new): Check it.

	* init/job.c (job_change_goal): Have a stab at this function with the
	new state machine; it gets somewhat simpler (until we introduce the
	second scripts), now we just induce things by a state change.
	* init/tests/test_job.c (test_change_goal): Made easier (for now)
	because we don't need to deal with processes and can just wait to
	be blocked on an event.

2007-02-08  Scott James Remnant  <scott@netsplit.com>

	* init/cfgfile.c (cfg_read_job): Drop check for useless respawn script
	(cfg_stanza_respawn): Drop handling of "respawn script"
	* init/tests/test_cfgfile.c (test_stanza_respawn): Drop the checks
	for "respawn script"

	* init/job.h: Move things about a bit more; remove respawn_script
	since that state is going away.
	* init/job.c (job_new): Drop initialisation of process_state.
	* init/tests/test_job.c (test_new): Improve the tests.

	* init/main.c (STATE_FD): Remove this define, not used anymore.

	* init/tests/test_event.c (test_poll): Update the event checking
	to match what's likely to happen.

	* init/event.h: Remove commented out bit.

	* init/tests/test_notify.c (check_job_status, test_job): Correct
	state usage to match a possible state.

	* init/control.c (control_job_start, control_job_stop) 
	(control_job_query, control_job_list): Drop process state and
	description from the job status messages we send back.
	* init/tests/test_control.c (test_error_handler) 
	(check_job_started, test_job_start, check_job_stopped) 
	(check_job_stopping, test_job_query, check_job_starting) 
	(test_job_list, test_watch_jobs, test_unwatch_jobs): Remove
	process_state and description, and update usage of job states.

	* init/notify.c (notify_job): Don't include process state or
	description in the job status message anymore.
	* init/tests/test_notify.c (check_job_status, test_job): Update tests

	* init/cfgfile.c (cfg_read_job): Drop the copying of the process_state
	member, since it doesn't exist anymore.
	* init/tests/test_cfgfile.c (test_read_job): Drop the check too.

	* init/job.h (Job): Drop the process_state member.

	* util/jobs.c (handle_job_status): Drop the process_state and
	description arguments; output a process id only if it's greater
	than zero.
	* util/tests/test_jobs.c (test_start_action, test_list_action) 
	(test_jobs_action): Update tests to use newer states and arguments.
	* util/events.c (handle_event_job_status): Simplify in the same way

	* upstart/message.h: Remove process_state and description from the
	job status event (we already had the foresight to not put them in
	the event job status event).
	* upstart/message.c (upstart_message_new, upstart_message_handle):
	Update handling of the messages to reduce the arguments.
	* upstart/tests/test_message.c (test_new, my_handler) 
	(test_handle): Update the tests for the new job status message.

	* upstart/enum.h (JobState): Change the job states to the new set
	of states that we've planned.
	(ProcessState): Drop process state entirely; this information is now
	contained in the single JobState field.
	* upstart/enum.c (job_state_name, job_state_from_name): Update
	strings to match the new state names.
	(process_state_name, process_state_from_name): Drop these functions.
	* upstart/tests/test_enum.c (test_state_name) 
	(test_state_from_name): Update test cases to match new names.
	(test_process_state_name, test_process_state_from_name): Drop.

	* init/main.c (main): Remove the logd hack for now.
	* init/job.c (job_new): Change the default console to none for now.
	* init/tests/test_job.c (test_new): Update test.
	* init/cfgfile.c (cfg_stanza_console): Can't guard against duplicates
	for a while.
	* init/tests/test_cfgfile.c (test_stanza_console): Comment out dup test

	* init/cfgfile.c (cfg_read_job): Remove the restriction that there
	must be either an 'exec' or 'script' for a job; jobs without either
	define states others can use.
	* init/tests/test_cfgfile.c (test_read_job): Convert the test to
	a "must work".
	* init/job.c (job_change_state): Remove restriction that we must
	have either a script or a command; having neither should just wedge
	the job at the running rest state.  Note that there's no way to get
	it out yet, because we don't force that particular state change.
	* init/tests/test_job.c (test_change_state): Make sure that works.

	* init/job.c (job_change_cause): Put the knowledge about how to
	change the cause into a separate function, since it's slightly
	tricky.
	(job_change_goal, job_change_state): Set the cause using the above
	function.

	* init/job.h (Job): Rename goal_event to cause, also shuffle things
	around so that the state is mostly together.
	* init/job.c, init/process.c, init/notify.c, init/cfgfile.c: Update
	references (and comments) to match the new name.
	* init/tests/test_job.c, init/tests/test_event.c,
	init/tests/test_process.c, init/tests/test_cfgfile.c,
	init/tests/test_notify.c: Likewise.

	* init/job.c (job_child_reaper): Don't change the goal event; the
	state changes will handle this.
	(job_change_goal): Only dereference/reference the goal event if we're
	actually changing it.
	* init/tests/test_job.c (test_change_state, test_child_reaper):
	Update tests to not assume that the goal event gets changed.
	(test_kill_process): Eliminate race condition.

	* init/job.c (job_child_reaper): Correct some problems with job and
	event failure; we now don't overwrite an existing failure record,
	and don't record failure if the main process failed and the goal was
	stop; since we likely caused it.
	* init/tests/test_job.c (test_child_reaper): More test cases.

	* logd/event.d/logd.in: Stop on the new runlevel events, not the
	shutdown event.

	* compat/sysv/shutdown.c (shutdown_now): Emit an ordinary runlevel
	change event now; including the INIT_HALT environment variable
	* compat/sysv/man/shutdown.8: Update the manual

	* compat/sysv/telinit.c: Now just sends out a runlevel event with
	an argument giving the new runlevel.
	* compat/sysv/man/telinit.8: Update description of the command.

	* upstart/message.h: Remove the UPSTART_SHUTDOWN message.
	* upstart/message.c (upstart_message_new, upstart_message_handle):
	Remove handling for the shutdown message.
	* upstart/tests/test_message.c (test_new, test_handle): Remove
	tests against the shutdown message.
	* init/control.c (control_shutdown): Remove the shutdown command
	from the server.
	* init/tests/test_control.c (test_shutdown): Remove tests for it.
	* init/event.h: Remove the shutdown event.
	* util/initctl.c: Remove the shutdown command reference.
	* util/events.c (shutdown_action): Remove the command.
	* util/events.h: Update.
	* util/tests/test_events.c (test_shutdown_action): Remove tests.

	* init/job.c (job_detect_idle): Rename to job_detect_stalled
	(job_detect_stalled): Remove the idle state detection
	(job_set_idle_event): Idle event has been removed.
	* init/job.h: Update.
	* init/tests/test_job.c (test_detect_idle): Rename to
	(test_detect_stalled): and remove idle detection tests.
	* init/main.c (main): Replace job_detect_idle with job_detect_stalled
	* init/control.c (control_shutdown): Don't set the idle event.
	* init/tests/test_control.c (test_shutdown): Don't detect the idle
	event (and thus the second event)

	* init/cfgfile.c (cfg_stanza_service): Parser for service stanza.
	* init/tests/test_cfgfile.c (test_stanza_service): Test the service
	stanza.
	(test_stanza_respawn): Check that respawn implies service.
	* TODO: Update.

	* init/job.h (Job): Add a new service member.
	* init/job.c (job_new): Service starts off as false.
	(job_change_state): Check service instead of respawn.
	* init/tests/test_job.c (test_change_state): Check with service
	instead of respawn, since that's what we really mean.

	* init/cfgfile.c (cfg_read_job): Copy a whole bunch more state
	into the newly parsed job.
	* init/job.c (job_run_process): Only output the first error.
	* init/tests/test_cfgfile.c (test_read_job): Make sure important
	things are copied.
	* TODO: Update.

	* init/main.c: Restore a much simplified version of the term
	handler that doesn't try and copy across any state.

	* compat/sysv/telinit.c: Update call to event_emit; we'll revisit
	this shortly when we get rid of the shutdown event.

	* util/events.c (handle_event): Add new id field (but ignore it)
	Functio
	(handle_event_job_status): New function to handle the new event.
	(handle_event_finished): Function to handle the end of the event.
	(emit_action): Send the newer event, and loop over replies until
	we get a finished one.
	* util/tests/test_events.c (test_emit_action): Update tests cases.

	* init/control.c (control_event_emit): New function to handle the
	new-style emit message.
	* init/tests/test_control.c (test_event_emit): Make sure the new
	message function behaves.

	* init/event.c, init/job.c, init/main.c, init/tests/test_event.c,
	init/tests/test_job.c: Completely drop the serialisation code, it's
	getting out of date and in the way.

	* init/event.h: Remove compatibility macros.
	(EventEmission): Drop the callback function; it was too error prone
	to try and do it this way, and we only ever wanted to release a job
	anyway as control requests are better handled through the notify
	interface.
	(EventEmissionCb): Drop unused typedef.
	* init/event.c (event_emit): Drop callback argument.
	(event_finished): Don't call the callback
	* init/tests/test_event.c: Update to avoid callbacks.
	* init/job.c (job_change_state): Convert to using event_emit and
	EventEmission.
	(job_detect_idle): Drop extra arguments to event_emit.
	* init/main.c (main, cad_handler, kbd_handler): Drop extra arguments
	to event_emit.
	* init/control.c (control_shutdown): Use event_emit instead of
	event_queue.
	* init/tests/test_control.c (test_shutdown): Convert to using
	EventEmission.
	(test_watch_events, test_unwatch_events): Drop extra arguments to
	event_emit.
	* init/tests/test_notify.c (test_subscribe_event, test_job) 
	(test_event, test_event_finished): Drop extra arguments to event_emit
	* init/tests/test_job.c (test_change_goal, test_change_state) 
	(test_run_script, test_child_reaper, test_detect_idle): Drop
	extra arguments to event_emit.
	* init/tests/test_process.c (test_spawn): Drop extra arguments to
	event_emit.

	* TODO: Update.

	Rewrite the notification subsystem quite significantly; now we
	have individual functions to subscribe to different types of
	notification, and can even subscribe to individual jobs or events.

	* init/notify.c (notify_subscribe_job, notify_subscribe_event) 
	(notify_unsubscribe): New subscription and unsubscription functions
	that assume one record per subscription, not process.
	(notify_subscription_find): Function to find a subscription.
	(notify_job): Send a message to anything subscribed to the goal event
	as well.
	(notify_event): Use EventEmission and include the id in the event.
	(notify_event_finished): New function, sends a finished message and
	includes both the id and whether the event failed.
	* init/notify.h (NotifySubscribe): New notify structure that is
	once per subscription, rather than per-process; and allows
	subscription to individual jobs or events.
	* init/tests/test_notify.c (test_subscribe_job) 
	(test_subscribe_event, test_unsubscribe): Test the new subscription
	functions, replacing the old
	(test_subscribe): tests.
	(test_subscription_find): Check finding works
	(check_event, test_event): Update to use emissions, and check that the
	id is correct.
	(test_event_finished): Check this one works too
	(check_event_job_status, test_job): Make sure processes subscribed
	via the goal event are notified too.
	* init/event.c (event_pending): Pass the emission directly.
	(event_finished): Notify subscribers that the event has finished.
	* init/control.c (control_error_handler): Call notify_unsubscribe
	(control_watch_jobs, control_unwatch_jobs, control_watch_events) 
	(control_unwatch_events): Update to the new subscription API.
	* init/tests/test_control.c (test_error_handler): Use new API
	(test_watch_jobs, test_unwatch_jobs, test_watch_events)
	(test_unwatch_events): Also update these to the new API; use a
	destructor to make sure the subscription is freed.

	* init/tests/test_process.c: Don't use printf, use TEST_FUNCTION

2007-02-07  Scott James Remnant  <scott@netsplit.com>

	* upstart/message.h: Allocate new grouped event messages.
	* upstart/message.c (upstart_message_new, upstart_message_handle):
	Add support for the new grouped event messages.
	* upstart/tests/test_message.c (test_new, test_handle) 
	(my_handler): Make sure the new messages are passed correctly.

	* init/job.c (job_change_state): Clear the goal event whenever we
	reach the final rest state of a job (waiting for all jobs, running
	for services).
	* init/tests/test_job.c (test_change_state): Check that the goal
	event goes away at the right times.
	* TODO: Update.

	* init/tests/test_job.c (test_child_reaper): Make sure that the
	event is marked failed properly

	* init/job.c (job_start_event, job_stop_event): There's no reason
	for these to exist as seperate functions anymore, especially since
	we want to eventually have some kind of match table.
	(job_handle_event): Perform the iterations and match calls here
	instead, since we just call job_change_goal now.
	* init/job.h: Remove prototypes.
	* init/tests/test_job.c (test_start_event, test_stop_event): Fold into
	(test_handle_event): which now handles all the cases.

	* init/job.c (job_detect_idle): Call event_emit
	* init/main.c (main, cad_handler, kbd_handler): Call event_emit
	instead of event_queue.
	* init/tests/test_event.c (test_new): Call event_poll
	* init/tests/test_job.c (test_change_state, test_child_reaper) 
	(test_detect_idle, test_change_state): Update to use newer event API.
	* TODO: Update.

	* init/job.c (job_start, job_stop): Drop these functions; call
	job_change_goal instead (which is now public).
	(job_change_state, job_child_reaper): Call job_change_goal instead.
	* init/job.h: Update.
	* init/tests/test_job.c (test_start, test_stop): Merge into new
	(test_change_goal): function.
	* init/main.c (main): Call job_change_goal instead of job_start.
	* init/control.c (control_job_start, control_job_stop): Call
	job_change_goal instead.

	* init/tests/test_job.c (test_new, test_change_state) 
	(test_run_script, test_start, test_stop, test_start_event): 

	* init/job.h (Job): goal_event is now an EventEmission, and is
	a direct pointer to the one in the events queue, rather than a copy.
	* init/process.c (process_setup_environment): Reference the event
	name and environment through the goal event, not directly.
	* init/job.c (job_run_script): Reference the event name and
	environment through the goal event, not directly.
	(job_change_state, job_child_reaper): Replace direct setting of the
	job goal with a call to job_stop; the process state is always
	PROCESS_NONE in all three cases, so this is completely safe.
	(_job_start, _job_stop): Merge these two functions together into
	(job_change_goal): which behaves a lot more like job_change_state,
	except that it doesn't loop.  This handles the changing of the
	emission.
	(job_start, job_start_event, job_stop, job_stop_event): Simplify
	these functions, now they just call job_change_goal passing in
	the emission pointer (or NULL).

	* init/main.c, init/job.c, init/job.h, init/event.c, init/event.h,
	init/tests/test_job.c, init/tests/test_event.c: Remove state
	serialisation code for the time being; maintaining it is getting
	increasingly harder, and it introduces some major bugs.  It will
	get rewritten shortly.

	* init/event.c (event_pending): Pass the emission directly to
	job_handle_event now.
	* init/job.c (job_handle_event, job_start_event, job_stop_event):
	Deal with event emissions rather than just plain events, the change
	so far doesn't do anything else other than take the structure change.
	* init/job.h: Change prototypes.
	* init/tests/test_job.c (test_start_event, test_stop_event)
	(test_handle_event): Update tests to use emissions.

	* init/tests/test_event.c (test_read_state, test_write_state): Check
	the passing of the progress information.
	* init/event.c (event_read_state, event_write_state): Add progress
	field to the serialisation (oops).

	* init/event.h: Add missing attribute for event_read_state.
	* init/cfgfile.h: Add missing attributes.
	* init/main.c (read_state): Don't discard return value.
	* TODO: Update.

	* init/main.c (read_state): Handle the Emission keyword; also handle
	Event really being an EventEmission.
	* init/event.c (event_emit): Make the next emission id a static global
	(event_read_state, event_write_state): Serialise event emission
	structures, not plain events; also send over the last id we used so
	it appears seamless.  This doesn't yet handle the callback/data bit
	of the serialisation, which turns out to be a little tricky ... oops
	* init/event.h: Update.
	* init/tests/test_event.c (test_read_state, test_write_state): Check
	that serialisation is done with EventEmissions instead, and all the
	fields are passed (except callback and data which are ... tricky).

	* init/main.c (main): Call event_poll instead of event_queue_run.

	* init/event.c (event_poll): Add the new function that replaces
	event_queue_run(); handles the new-style event emission structures
	in the list and only returns when there are no non-handling events.
	(event_pending, event_finished): Handling of particular event states
	during poll; split out for readability.
	(event_queue, event_queue_run): Drop these obsolete functions.
	(event_read_state): Force type from event_queue.
	* init/event.h: Add event_poll prototype; remove prototypes of old
	functions, replacing with #defines for now so things still compile.
	* init/tests/test_event.c (test_queue): Drop tests.
	(test_read_state, test_write_state): Force type from event_queue
	Change type we check size of.
	(test_poll): Pretty thoroughly test the new poll function.
	* init/job.c (job_change_state): Force type from event_queue
	* init/control.c (control_event_queue): Force type from event queue
	* init/tests/test_job.c (test_detect_idle): Force type from event_queue
	* init/tests/test_control.c (test_event_queue, test_shutdown):
	Force type from event_queue

	* init/event.c: Revert to a single list of events with an enum
	(event_emit): Set the progress to pending initially.
	(event_emit_find_by_id): Simplify now it just checks one list
	(event_emit_finished): Function for jobs to call once they've done
	with an event; just sets the progress to finished for the event
	queue to pick up.
	* init/tests/test_event.c (test_emit_finished): Check it.

	* init/event.h: Add prototype.
	(EventProgress): Add new enum	
	(EventEmission): And add progress member to this structure
	* init/tests/test_event.c (test_emit): Make sure the event is pending

	* init/event.c (event_emit_find_by_id): Locate an event emission
	by its id in either the pending or handling queue.
	* init/event.h: Add prototype
	* init/tests/test_event.c (test_emit): Make sure that the emission
	id is unique each time.
	(test_emit_find_by_id): Test the function.

	* init/event.c (event_emit): New function to replace event_queue();
	returns an EventEmission structure with the details filled in as
	given.
	* init/event.h: Add prototype.

	* init/event.c (event_init): Rename the single events queue to
	pending and add a new handling list.

	* init/event.h (EventEmission, EventEmissionCb): Add a new emission
	structure that wraps an event, for use in the queue.

	* util/tests/test_events.c (test_events_action): Update test now
	that nih_message is more sensible.
	* util/tests/test_jobs.c (test_start_action, test_list_action) 
	(test_jobs_action): Update test

	* util/events.c (emit_action): Actually pass the emit_env array
	* util/tests/test_events.c (test_emit_action): Make sure it does.

	* util/initctl.c (main): Catch nih_command_parser() returning a
	negative value to indicate an internal error, and always exit 1.

	* util/events.c (handle_event): Build up multiple lines to describe
	the event, including its arguments and environment.
	* util/tests/test_events.c (test_events_action): Check the new output
	format is right.

	* init/main.c (main): Take out inadvertantly leaked debugging code;
	sorry about that.

	* init/job.c (job_child_reaper): Rewrite this to make the logic a
	little easier to follow, and support signals in normalexit.  This
	also now applies to deciding whether the job failed, if it did, we
	store that information in the job so the stop and stopped events
	can get it.
	* init/tests/test_job.c (test_child_reaper): Add new test cases for
	the setting of the failed flags.

	* init/cfgfile.c (cfg_stanza_normalexit): Allow signal names in the
	arguments, which are added to the normalexit array or'd with 0x80
	* init/tests/test_cfgfile.c (test_stanza_normalexit): Check that we
	can now parse signal names correctly.

	* init/job.c (job_failed_event): Change add to addp to fix leak.

	* init/job.c (job_failed_event): Function to turn an event into one
	that includes all the necessary arguments and environment.
	(job_change_state): Call job_failed_event for the stop and stopped
	events (bit hacky at the moment, will improve later).
	* init/tests/test_job.c (test_change_state): Check that the failed
	events are generated properly.

2007-02-06  Scott James Remnant  <scott@netsplit.com>

	* init/job.c (job_change_state): Reset the failed member when
	we enter the starting state.
	* init/tests/test_job.c (test_change_state): Make sure that the
	failed member is reset when we enter the starting state.

	* init/job.h (Job): Add failed, failed_state and exit_status members.
	* init/job.c (job_new): Initialise new members.

	* init/job.c (job_child_reaper): Convert signals to names when
	outputting status messages.
	* init/tests/test_job.c (test_child_reaper): Check that the signal
	name gets converted over.

	* init/event.h (CTRLALTDEL_EVENT): Now we've broken the shared
	namespace of events and jobs, rename the control-alt-delete event
	back to control-alt-delete.

	* init/job.c (job_change_state): Replace the events generated as
	part of the job state, named for the job and state, with new state
	events that have the job name as an argument.
	* init/event.h: Define new job event names.
	* init/tests/test_job.c (test_change_state): Make sure the new
	events are correct, with the job name as an argument.

	* init/job.c (job_change_state): Remove the job event; this has
	been repeatedly proved to be confusing.
	* init/tests/test_job.c (test_change_state): Remove checks for the
	job event.

	* util/events.c (emit_action): Pass in extra arguments.
	(env_option): Function to parse an option given an environment
	variable.
	* util/events.h: Add prototype.
	* util/tests/test_events.c (test_emit_action): Make sure that the
	emit action works with no arguments and with arguments.
	(test_events_action): Send back events with the right number of args.
	(test_env_option): Check the env option parser works.
	* util/initctl.c: Give shutdown its own command and options, give
	emit a new -e option.

	* util/events.c (shutdown_action): Split out from emit, seeing as
	these are going to be different from now on.
	* util/events.h: Add prototype.
	* util/tests/test_events.c (test_shutdown_action): Copy test cases.

	* init/control.c (control_event_queue): Take the arguments and
	environment from the event queue request; and reparent into the
	event.
	* init/tests/test_control.c (test_event_queue): Check that arguments
	and environment are copied across properly.

	* init/notify.c (notify_event): Pass in the arguments and environment
	for the event.
	* init/tests/test_notify.c (check_event): Check for event arguments
	and environment from the notify process.
	(test_event): Add arguments and environment to the event we test with

	* upstart/tests/test_message.c (test_new, test_handle): Send
	arguments and environment with the UPSTART_EVENT_QUEUE and
	UPSTART_EVENT messages.
	* upstart/wire.c (upstart_pop_int, upstart_pop_unsigned): Shrink
	only once.
	(upstart_pop_string): Check the length is at least one first, as
	we may just have an 'S'.

	* upstart/message.c (upstart_message_new, upstart_message_handle):
	The UPSTART_EVENT and UPSTART_EVENT_QUEUE messages gain new array
	arguments containing the arguments and environment for the event.
	* upstart/message.h: Document the new arguments.

	* util/tests/test_events.c, util/tests/test_jobs.c: Update the
	message format checks here too.

	* upstart/tests/test_wire.c (test_pop_pack): Free the array.

	* upstart/tests/test_message.c (test_new, test_handle)
	(test_handle_using, test_reader): Update tests to include and
	expect new type markers between each field.

	* upstart/wire.c (upstart_push_int, upstart_push_unsigned):
	Take out silly asserts; it must have room!

	* upstart/wire.c (upstart_push_string, upstart_pop_string): Rewrite
	to use a type like the rest of the functions; this removes the strange
	length restriction and allows us to make the pop function
	non-destructive.
	* upstart/tests/test_wire.c (test_push_string): Update.
	(test_pop_string): Update, adding in non-destructive, wrong type
	and insufficient space for type test cases.
	(test_push_array, test_pop_array): These needed updated too,
	changing the string format changed the array format.
	(test_push_pack, test_pop_pack): And obviously the pack format changed.

	* upstart/wire.c (upstart_pop_header): Make the function
	non-destructive in the face of errors.
	* upstart/tests/test_wire.c (test_pop_header): Make sure that
	invalid headers are non-destructive on error.

	* upstart/tests/test_wire.c (test_pop_int, test_pop_unsigned):
	Make sure that insufficient space is non-destructive.

	* upstart/wire.c (upstart_push_int, upstart_pop_int) 
	(upstart_push_unsigned, upstart_pop_unsigned): Convert to array-style
	type first format.
	(upstart_push_string, upstart_push_header): Write the length and
	type fields out by hand so they don't get an 'i' prefix.
	(upstart_pop_string, upstart_pop_header): Read the length and type
	fields by hand so they don't get an 'i' prefix.
	* upstart/tests/test_wire.c (test_push_int, test_pop_int) 
	(test_push_unsigned, test_pop_unsigned): Update test cases to match.
	(test_push_pack, test_pop_pack): Pack format was changed too.

	* upstart/wire.c (upstart_push_packv, upstart_pop_packv): Add calls
	to push and pop array.
	* upstart/tests/test_wire.c (test_push_pack, test_pop_pack): Test
	support for arrays.

	* upstart/wire.c (upstart_push_array, upstart_pop_array): Implement
	new array functions; note that these use a newer format that allows
	us to transmit NULL without needing to limit the size of the array.
	* upstart/wire.h: Add prototypes.
	* upstart/tests/test_wire.c (test_push_array, test_pop_array):
	Test the new array functions.

	* init/job.c (job_run_script): Build up the argument list, appending
	those from the goal event if one is set.
	(job_run_command): Use nih_str_array_add to build up the arguments,
	but don't append those from the goal event (use script).
	* init/tests/test_job.c (test_run_script): Make sure the arguments get
	passed to the running shell scripts.

	* init/job.c (job_run_script): Only use the /dev/fd trick if we can
	actually stat /dev/fd; also don't hardcode that path ...
	* init/paths.h (DEV_FD): Add here.

	* init/process.c (process_setup_environment): Copy environment
	variables from the goal event into the job's process.
	* init/tests/test_process.c (test_spawn): Make sure the environment
	reaches the job, but doesn't override that in the job already.

	* init/tests/test_job.c (test_start_event): 

	* init/job.c (job_start_event, job_stop_event): Copy the arguments
	and environment from the event into the goal event.

	* init/job.c (job_read_state, job_write_state): Read and write
	arguments and environment for goal event.
	* init/tests/test_job.c (test_read_state, test_write_state): Test
	with arguments and environment to the goal event.

	* init/event.c (event_read_state, event_write_state): Read and write
	the arguments and environment of the event.
	* init/tests/test_event.c (test_read_state, test_write_state): Make
	sure arguments and environment are correctly serialised.

	* init/cfgfile.c (cfg_stanza_console): Fix a leak of the console
	argument in the case of duplicated options.
	(cfg_stanza_env): Drop the counting now nih_str_array_addp does it;
	and be sure to use that function.
	(cfg_stanza_umask): Fix leak of umask argument
	(cfg_stanza_nice): Fix leak of nice argument
	* init/tests/test_event.c (test_new): Call event_queue_run so init
	is called outside of a TEST_ALLOC_FAIL block.

	* init/event.c (event_new): Start off with NULL args and env, to
	match job (saves a few bytes).
	(event_match): Watch for NULL arguments!
	* init/tests/test_event.c (test_new): Check for NULL not alloc'd

	* init/cfgfile.c (cfg_stanza_on, cfg_stanza_start) 
	(cfg_stanza_stop): Parse arguments to the on stanza and store them
	directly in the event.
	* init/tests/test_cfgfile.c (test_stanza_on, test_stanza_start) 
	(test_stanza_stop): Make sure arguments are parsed into the event.

	* init/event.c (event_new): Use nih_str_array_new.
	* init/cfgfile.c (cfg_stanza_env): Rewrite to use nih_str_array.

	* init/job.c (job_run_script): Check the error returned from
	nih_io_reopen; don't just loop.  We only ever expect ENOMEM (the
	other error, EBADF, is impossible).

	* init/job.c (job_change_state): Reset the goal_event to NULL when
	we catch a run-away job (as it's not stopping for the same event
	it started with).
	(job_child_reaper): Reset the goal_event to NULL after setting the
	goal to STOP.
	* init/tests/test_job.c (test_change_state, test_child_reaper):
	Check that the goal event gets reset whenever the goal gets changed.

	* init/tests/test_event.c: Use TEST_ALLOC_FAIL

	* init/event.c (event_match): Match arguments using fnmatch() and
	allow more arguments in event1 than event2 (but not the other way
	around).
	* init/tests/test_event.c (test_match): Check the new permitted
	combinations.

	* init/event.h (Event): Add args and env members to Event.
	* init/event.c (event_new): Initialise args and env members to
	zero-length arrays.
	* init/tests/test_event.c (test_new): Use TEST_ALLOC_FAIL and
	make sure args and env are both initialised to a list containing
	just NULL.

	* util/jobs.c (start_action): Get the UPSTART_JOB environment variable
	and use that if we don't have any arguments passed to us.
	(do_job): Code split from the above function that handles a named job
	* util/tests/test_jobs.c (test_start_action): Make sure UPSTART_JOB
	is picked up.

	* init/process.h: Add necessary attributes.

	* init/process.c (process_setup_environment): Set the UPSTART_JOB
	environment variable from the job, and the UPSTART_EVENT environment
	variable from the job's goal_event member (if set).
	* init/tests/test_process.c (test_spawn): Make sure we get the
	environment in the job.

	* init/job.h: Add attributes to job_new and job_read_state.
	* init/tests/test_job.c: Use CHECK_ALLOC_FAIL on the functions we
	didn't get around to touching while we were in here.

	* init/job.c (job_start_event, job_stop_event): Set the goal_event
	member to a copy of the event we found.
	(job_read_state): Use event_new instead of trying to do it by hand.
	* init/tests/test_job.c (test_start_event, test_stop_event): Use 
	CHECK_ALLOC_FAIL; and make sure the goal_event is set properly.
	(test_start, test_stop, test_write_new): Use event_new here too

	* init/job.c (job_write_state): Output a goal_event field containing
	the event name or nothing for NULL.
	(job_read_state): Parse the goal_event field
	* init/tests/test_job.c (test_write_state): Make sure the state is
	written out properly.
	(test_read_state): Make sure that the state is parsed correctly too.

	* init/job.c (job_start, job_stop): Split all of the code except
	the goal_event setting into two new static functions that this calls
	(_job_start, _job_stop): New static functions
	(job_start_event, job_stop_event): Call _job_start and _job_stop
	instead of job_start and job_stop

	* init/job.c (job_catch_runaway): Move this function up a bit.

	* init/job.c (job_start, job_stop): Clear the goal_event member,
	these functions are called for a manual start.
	* init/tests/test_job.c (test_start, test_stop): Make sure the
	goal_event member is freed and set to NULL.

	* init/job.h (Job): Add a new goal_event member
	* init/job.c (job_new): Initialise the goal_event member to NULL.
	* init/tests/test_job.c (test_new): Check with TEST_ALLOC_FAIL;
	also make sure goal_event is initialised to NULL.

2007-02-05  Scott James Remnant  <scott@netsplit.com>

	* configure.ac: Bump version to 0.3.3

	* NEWS: Update.

	* init/process.c (process_spawn): Exit with 255 so we don't clash
	with anything that uses 1 as a normal exit code.  Note why we only
	close 0..2 (everything else is FD_CLOEXEC).
	* init/cfgfile.c (cfg_watch_dir): Mark the inotify watch descriptor
	as FD_CLOEXEC.
	* init/control.c (control_open): nih_io_set_cloexec can only ever
	return EINVAL, so no point checking it.

2007-02-04  Scott James Remnant  <scott@netsplit.com>

	* init/tests/test_control.c: Remove strange old code.

2007-02-03  Scott James Remnant  <scott@netsplit.com>

	* init/control.c (control_open_sock, control_reopen)
	(control_close_handler): Drop these functions; unconnected datagram
	sockets don't close -- so why try dealing with it?
	(control_error_handler): Don't reopen the socket on error, just log
	it -- the socket should be fine, there's no remote end to be lost,
	after all.
	* init/tests/test_control.c (test_close_handler): Drop.
	(test_error_handler): Drop the reopen tests.

	* init/tests/test_job.c (test_run_script): Control socket doesn't
	get unexpectedly opened anymore; so no need to close it.

	* init/control.c (control_open): Remove the strange behaviour that
	this can be called to get the socket.  Instead make control_io
	global; we're all adults after all.
	* init/tests/test_control.c (test_open): Remove the test for the
	silly behaviour.
	* init/notify.c (notify_job, notify_event): Use the control_io
	pointer directly, and just do nothing if we lost it somehow.

	* init/main.c (main): Being unable tp open the control socket, or
	parse the configuration, should be a fatal error; stop being so
	damned liberal! <g>   Don't reset the signal state if we're
	being restarted, as this loses any pending signals -- be happy
	that our parent left them in a good state.  Set SIGCHLD to the
	standard handler, otherwise we might lose this before we start
	the main loop (which does the same anyway).
	(term_handler): Rework so we don't need to close and open the
	control socket; instead we just close it in the child that's
	going to send the state, and notify the parent that it's safe to
	exec (which will cause it to be closed so the new init can open it).

	* init/tests/test_control.c (test_open): Fix valgrind error
	* init/tests/test_notify.c (test_subscribe): Fix valgrind error

	* init/notify.c (notify_subscribe): Make safe against ENOMEM.
	* init/tests/test_notify.c (test_subscribe): Use TEST_ALLOC_FAIL

	* init/control.c: Add needed attributes; tidy up formatting.
	(control_open): Don't let ENOMEM fail opening the control socket.
	* init/control.h: Add needed attributes.
	* init/tests/test_control.c (test_open): Test for failed allocation.
	* init/main.c (term_handler): Make sure we catch failure to open
	the control socket again.

	* TODO: Update

	* init/cfgfile.c (cfg_watch_dir): Clean this up a bit; now we only
	output a warning if inotify failed for any reason other than not
	being supported AND walking worked.

	* init/cfgfile.c (cfg_watch_dir): Update to even newer watch API;
	our create_handler is now always called if inotify is successful,
	so we just need to fall back to walking the directory when it
	isn't -- if inotify isn't supported, don't even bother complaining.
	(cfg_create_modify_handler): Check the stat of the file visited to
	make sure it's a regular file.
	(cfg_visitor): Check the stat of the file visited to make sure it's
	a regular file.

	* init/cfgfile.c: Update include to upstart/enum.h
	* init/job.c: Update include to upstart/enum.h
	* init/job.h: Update include to upstart/enum.h

	* logd/main.c: Add attribute to open_logging

	* util/initctl.c: Split out the command functions into new files;
	* util/jobs.c: This gets the job-related commands
	* util/events.h: This gets the event-related commands
	* util/initctl.h, util/jobs.h, util/events.h: Headers
	* util/tests/test_jobs.c: Test suite for job-related commands.
	* util/tests/test_events.c: Test suite for event-related commands.
	* util/Makefile.am (initctl_SOURCES): Add new files.
	(TESTS): Build new test suites.
	(test_jobs_SOURCES, test_jobs_LDFLAGS, test_jobs_LDADD):
	Details for job-related commands test suite binary.
	(test_events_SOURCES, test_events_LDFLAGS, test_events_LDADD):
	Details for event-related commands test suite binary.
	* TODO: Remove item about splitting initctl now we've done it.

	* TODO: Big update; strip anything we have a spec for.

	* upstart/message.c (upstart_message_handle): Make sure that if we
	fail to parse a message, we don't leave strings around in memory.
	* upstart/tests/test_message.c (test_open): Check that we get a
	raised EADDRINUSE if we try an open a socket twice.
	(test_handle): Add lots of checks for things like NULL names and
	incomplete messages; as well as the obvious unknown message.
	(test_reader): Make sure that errors while handling messages are
	dealt with by logging it.

	* upstart/job.c, upstart/job.h, upstart/tests/test_job.c: Rename to
	enum.c, enum.h and tests/test_enum.c; since this just includes enums
	and convert functions really.
	* upstart/Makefile.am: Update.
	* upstart/libupstart.h: Update include.
	* upstart/tests/test_message.c: Update include.

2007-02-01  Scott James Remnant  <scott@netsplit.com>

	* logd/main.c (main): Ensure we error if daemonise fails.

	* compat/sysv/shutdown.c (main): Ensure that signals and timers
	are added, even if we run out of memory.

	* upstart/tests/test_message.c: Change from assert to assert0 
	* upstart/tests/test_wire.c: Change from assert to assert0
	* init/tests/test_notify.c: Change from assert to assert0
	* init/tests/test_control.c: nih_io_message_send should always return
	a value greater than zero.

	* upstart/tests/test_wire.c: Change to use assert instead of NIH_ZERO;
	the rationale here is that in test cases we just want to fail, not
	try again repeatedly.
	* upstart/tests/test_message.c: Likewise.

	* init/tests/test_control.c: Use assert to ensure we get the expected
	return values of functions that raise errors.
	* init/tests/test_notify.c: Use assert to ensure we get the expected
	return values of functions that raise errors.

	* init/cfgfile.c (cfg_watch_dir): Port to the new NihWatch API and
	use nih_dir_walk().  This also fixes the long-standing bug where we
	wouldn't watch the configuration directory if inotify was disabled.
	Drop both the parent and prefix members for now, until we clean this
	up later.
	(cfg_create_modify_handler): Wrap cfg_read_job after figuring out
	the job name.
	(cfg_job_name): Function to figure out the job name from a path.
	(cfg_visitor): Visitor function to handle initial parsing, figuring
	out the job name; otherwise identical to the standard handler.
	* init/cfgfile.h: Update prototype for cfg_watch_dir.
	* init/main.c (main): Update call to cfg_watch_dir.

2007-01-31  Scott James Remnant  <scott@netsplit.com>

	* upstart/tests/test_message.c: Use TEST_ALLOC_FAIL to make sure
	allocations are handled properly.

2007-01-30  Scott James Remnant  <scott@netsplit.com>

	* upstart/wire.c: Note that if any of the push functions fail, the
	entire buffer should be discarded.
	* upstart/tests/test_wire.c (test_push_int, test_push_unsigned) 
	(test_push_string, test_push_header, test_push_pack): Us
	TEST_ALLOC_FAIL to ensure that failing to allocate memory is caught.

	* upstart/tests/test_message.c (my_handler): Free the name and
	description after checking; they aren't otherwise.

	* upstart/wire.c (upstart_push_packv, upstart_pop_packv): Consume
	a copy of the va_list, so these can be called multiple times on the
	same list without ill effect.

	* upstart/message.h: Add warn_unused_result attributes to
	upstart_message_handle and upstart_message_handle_using as they raise
	errors.

	* upstart/wire.c: push functions return negative values to indicate
	insufficient memory.
	* upstart/wire.h: Add warn_unused_result attributes to push functions

	* upstart/tests/test_message.c: Guard calls to nih_io_buffer_push and
	nih_io_message_add_control with NIH_ZERO to ensure they succeed.
	* upstart/tests/test_wire.c: Guard calls to nih_io_buffer_push

	* HACKING: Update from libnih with new Documentation,
	Function Attributes and Test Cases sections.

2007-01-10  Scott James Remnant  <scott@netsplit.com>

	* init/main.c (crash_handler): s/SEGV/SIGSEGV/

	* init/main.c (main): Rename variable

	* TODO: Update.

	* init/main.c (main): Change the way we clear the arguments; by
	deleting just the final NULL terminator, we fool the kernel into
	only returning one argument in cmdline.

	* init/main.c (segv_handler): Rename to crash_handler and handle
	SIGABRT as well, so we can catch assertion errors.  Of course, in
	theory, with our high test converage this should never happen in
	practice <chortle>

2007-01-09  Scott James Remnant  <scott@netsplit.com>

	* init/main.c (main): Clear arguments so that upstart only ever
	appears as /sbin/init in ps, top, etc.

	* TODO: Update.

	* util/initctl.c: Add data pointer to functions and handle calls.

	* init/control.c: Add data pointer to all functions.
	* init/tests/test_control.c: Pass data pointer to
	upstart_message_handle_using()
	* init/tests/test_notify.c: Pass data pointer to
	upstart_message_handle_using()

	* upstart/message.c (upstart_message_handle) 
	(upstart_message_handle_using): Add a data pointer argument to these
	functions and pass it to the handler.
	(upstart_message_reader): Pass the io structure's data pointer.
	* upstart/message.h (UpstartMessageHandler): Add a data pointer to
	the message handler.
	* upstart/tests/test_message.c (test_handle, test_handle_using):
	Pass a data pointer to the function call and check it's passed
	to the handler correctly.
	(test_reader): Check that the io data pointer gets passed.

	* init/tests/test_cfgfile.c (test_stanza_console, test_stanza_env) 
	(test_stanza_umask, test_stanza_nice, test_stanza_limit): Finish off
	the newer style test cases.

	* init/cfgfile.c (cfg_stanza_console, cfg_stanza_umask)
	(cfg_stanza_nice, cfg_stanza_limit, cfg_stanza_chroot)
	(cfg_stanza_chdir): Guard against duplicate uses of the stanzas.
	* init/tests/test_cfgfile.c (test_stanza_daemon) 
	(test_stanza_respawn): Check that neither daemon or respawn override
	exec if they have no arguments.
	(test_stanza_script): Add missing function
	(test_stanza_chroot, test_stanza_chdir): Add tests for these simple
	stanzas.

	* init/cfgfile.c: Change remaining uses of nih_error_raise and
	return to just nih_return_error.

	* init/cfgfile.c (cfg_stanza_exec, cfg_stanza_daemon)
	(cfg_stanza_respawn, cfg_stanza_script): Disallow duplicates,
	both of command strings, scripts, limits and of just the flags.
	* init/tests/test_cfgfile.c (test_stanza_exec) 
	(test_stanza_daemon, test_stanza_respawn, test_stanza_instance):
	Check the behaviour of these stanzas.
	
	* init/cfgfile.c (cfg_stanza_start, cfg_stanza_stop): Disallow
	duplicate values for the script.
	* init/tests/test_cfgfile.c (test_stanza_start, test_stanza_stop):
	Test cases for those two functions.

	* init/cfgfile.c (cfg_stanza_description, cfg_stanza_author) 
	(cfg_stanza_version): Don't allow stanza to be duplicated anymore.
	* init/tests/test_cfgfile.c (test_stanza_description) 
	(test_stanza_author, test_stanza_version): Test cases for these
	simple stanza; making sure duplication is not permitted.
	(test_stanza_on): Add a test case for this stanza too.

	* init/cfgfile.c (cfg_stanza_kill): Guard against duplicate uses
	of the kill timeout stanza.
	* init/tests/test_cfgfile.c (test_stanza_kill): Test the complex
	kill stanza.
	(test_stanza_pid): Check duplicate usage results in an error.

	* init/job.h (Job): Rename pidfile to pid_file and binary to pid_binary
	* init/job.c (job_new): Update names here too.
	* init/errors.h: Add a new "duplicate value" error.
	* init/cfgfile.c (cfg_read_job): Change name of variables, and catch
	the duplicate value error to add the line number.
	(cfg_stanza_pid): Change variable names, and clean this function up
	a little.  Make it an error to use a stanza more than once.
	* init/tests/test_cfgfile.c (test_stanza_pid): Write a newer test
	case function for the pid stanza.

	* init/cfgfile.c (cfg_stanza_normalexit): Use do/while instead of
	while, that we don't have to test has_token first as next_arg does
	that for us.

	* init/cfgfile.c (cfg_stanza_normalexit): Change to peek at the next
	token to see whether it's missing or not, and then just fetch each
	next argument at a time.  This is more efficient than parsing them
	all in one go, and also means we can report the error in the right
	place!
	* init/tests/test_cfgfile.c (test_stanza_normalexit): Since we've
	changed the function that parses the stanza, add a proper test case
	function for it, covering all the behaviours.

	* init/job.c (job_new): Initialise the emits member to an empty list.
	* init/job.h (Job): Add the emits member as a list.
	* init/tests/test_job.c (test_new): Check the emits list starts off
	empty.
	* init/tests/test_cfgfile.c (test_stanza_emits): Test the new emits
	stanza; this function will also serve as a prototype for cleaning up
	the config tests.

	* init/cfgfile.c (cfg_stanza_emits): Add function to parse the new
	emits stanza.

	* init/cfgfile.c (cfg_stanza_depends): Remove the depends stanza
	from the configuration file.  Dependency support has never been used,
	and is to be replaced by a more flexible event/state configuration
	and blocking on the starting/stopping events.
	* init/tests/test_cfgfile.c: Remove references and tests for the
	depends stanza.
	* init/job.h: Remove the depends list from the job structure.
	* init/job.c (job_new): No depends list to initialise.
	(job_change_state): No dependencies to release
	(job_start): No dependencies to iterate; this removes a particularly
	hairy and complex interaction between state changes.  Remove the
	dependency event.
	(job_release_depends): Drop this function.
	* init/tests/test_job.c (test_start, test_stop): Massively simplify
	these tests cases now we don't have dependencies to worry about.
	(test_release_depends): Drop tests

2007-01-08  Scott James Remnant  <scott@netsplit.com>

	* init/cfgfile.c: Rewrite using the nih_config API, rather than one
	huge function we now just have seperate handler functions for each
	stanza.  We can also use more fine-grained parsing than slurping
	all args in and counting them.
	(cfg_read_job): Catch exceptions from the configuration parser and
	add the line number where the problem occurred to an output message.
	Parser errors are now fatal, and not ignored.
	* init/errors.h: Add a file containing errors raised within the init
	daemon codebase.
	* init/Makefile.am (init_SOURCES): Build with errors.h
	* init/tests/test_cfgfile.c: Update test cases now we don't expect
	a job to be returned if there's a parser error.

	* TODO: Update

2007-01-06  Scott James Remnant  <scott@netsplit.com>

	* logd/main.c (logging_reader): Fix inadvertent shadowing of the
	len parameter.

	* compat/sysv/telinit.c: Oops, nearly forgot to port this to send
	the messages in the new way.
	* compat/sysv/shutdown.c (shutdown_now): Likewise, port this too.

	* TODO: Update.

	* util/initctl.c (handle_job_status): Output the process argument,
	not the pid argument which contains the origin of the message.

	* upstart/message.c (upstart_message_handle): Raise a new unknown
	message error if we don't have a handler  and a new illegal message
	error if the source is illegal.
	* upstart/tests/test_message.c (test_handle): Adjust tests to check
	for the new errors that we raise.
	* upstart/errors.h: Define strings for new errors.

	* util/initctl.c: Yet another makeover for this little program,
	port it to the new message/control framework using handler functions
	and NihIoMessage.  This starts to make each action function look
	very similar, so there's method to this madness.

2007-01-05  Scott James Remnant  <scott@netsplit.com>

	* logd/main.c (main): Make sure that we add the SIGTERM handler.

	* init/tests/test_job.c (test_run_script): This test case relies
	on there only being one file descriptor watch, which won't be true
	if the control socket has been opened because there's a message to
	go out.  Make sure it's closed first.

	* init/init.supp: Update supressions file now that control_init
	has been renamed to notify_init

	* init/Makefile.am: Include notify.o from all tests.
	* init/job.c (job_change_state, job_kill_process, job_start) 
	(job_stop): Use the new notify_job function name.
	* init/event.c (event_queue_run): Use the new notify_event function
	name.

	* init/control.c (control_error_handler): Handle ECONNREFUSED now
	that the process id is available to us.
	* init/tests/test_control.c (test_error_handler): Make sure children
	going away is handled properly.

	* upstart/message.c (upstart_message_new): Store the process id in
	the int_data message field.
	* upstart/tests/test_message.c (test_new): Check the int_data field
	is filled in.

	* init/main.c (main): Guard against various things returning an error
	that we weren't catching.

	* init/tests/test_notify.c: Whitespace fix.

	* init/control.c (control_watch_jobs, control_unwatch_jobs) 
	(control_watch_events, control_unwatch_events): Restore functionality
	to subscribe and unsubscribe from job and event notifications.	
	* init/tests/test_control.c (test_watch_jobs, test_unwatch_jobs) 
	(test_watch_events, test_unwatch_events): Check that the subscription
	and unsubscription messages work.
	* init/Makefile.am (test_control_LDADD): Link to notify.o

	* init/control.c: Drop unused include of upstart/errors.h

	* init/notify.c: Move functions that handle subscription and
	notification from control.c.  Other than changing the names, we're
	keeping the API the same for now; expect it to change later when we
	add the ability to subscribe to individual jobs or events.
	(notify_init): initialise the subscriptions list; we don't have a
	separate send queue now that the control I/O is always asynchronous.
	* init/notify.h: Moved notification enum, structure and prototypes
	from control.h, changing the names so they match notify_* in the
	process.
	* init/Makefile.am (init_SOURCES): Build and link notify.c using
	notify.h
	(TESTS): Build the notify test suite binary.
	(test_notify_SOURCES, test_notify_LDFLAGS, test_notify_LDADD): Details
	for notify test suite binary.
	* init/tests/test_notify.c: Rewrite test cases in the manner of
	test_control.c so that we have one function for notify_job and
	one for notify_event, each of which contains the child process that
	receives the notification,

	* init/control.c (control_open): Allow this to be called to obtain
	the control socket, which means we can make it static.
	* init/tests/test_control.c (test_open): Check that it works.

	* init/control.c, init/control.h, init/tests/test_control.c: Move
	functions that handle subscription and notification to new notify.c
	(control_init): Drop completely, no need to maintain a send queue now
	(control_open): Change to return an NihIo that uses the default
	control watcher, and our error handler.  Split socket opening into
	(control_open_sock): which can be called from other functions.
	(control_close): Use nih_io_close() to close the socket and free the
	structure in one go.
	(control_reopen): Close the open control socket and open it again
	without destroying the NihIo structure, its queues or state.
	(control_close_handler): Handle the control socket going away
	(control_error_handler): Handle errors on the control socket,
	including the connection refused error that indicates a client went
	away.
	(control_handle): Split this into a miriad of small functions with
	a table to link them to the message type; this will make expanding
	each message handler much easier in future.
	* init/control.h: Update.
	* init/tests/test_control.c: Rewrite test cases to check the new
	handler functions; as a side-effect, this gets rid of the evil giant
	child/parent functions in favour of one test function per handler
	function.

	* upstart/message.c (upstart_message_handle_using): Wrapper function
	around upstart_message_handle that ensures all messages as passed to
	a single function.
	* upstart/message.h: Update.
	* upstart/tests/test_message.c (test_handle_using): Make sure it
	calls the single function.

2007-01-04  Scott James Remnant  <scott@netsplit.com>

	* upstart/message.c (upstart_message_reader): Handle any errors
	that occurred while handling the message.

2007-01-02  Scott James Remnant  <scott@netsplit.com>

	* upstart/message.c (upstart_message_handle): Check that the name
	argument is never NULL.
	(upstart_message_reader): Simple message reader function that can
	be associated with an I/O watch and handles each message received.
	* upstart/message.h: Add prototype.
	* upstart/tests/test_message.c (test_reader): Test the reader function.

	* upstart/control.c: Rename to upstart/message.c
	* upstart/control.h: Rename to upstart/message.h
	* upstart/tests/test_control.c: Rename to upstart/tests/test_message.c
	* upstart/libupstart.h: Update includes.
	* upstart/wire.c: Include message.h
	* upstart/wire.h: Update includes.
	* upstart/tests/test_wire.c: Update includes.
	* upstart/errors.h: Rename UPSTART_INVALID_MESSAGE to
	UPSTART_MESSAGE_INVALID so that it's prefixed.
	* upstart/Makefile.am (libupstart_la_SOURCES) 
	(upstartinclude_HEADERS, TESTS): Update filenames.

	* upstart/control.c (upstart_message_new): New function that
	creates an NihIoMessage directly from its arguments, which are a type
	followed by a variable number of args depending on that type.
	(upstart_message_handler): Function to find a handler function for
	a particular message type and origin process.
	(upstart_message_handle): New function that takes an NihIoMessage
	and invokes a handler function with a variable number of args
	depending on the message type.
	(upstart_send_msg, upstart_send_msg_to, upstart_recv_msg): Drop these
	functions, leave it up to the caller to decide whether to send and
	receive the messages synchronously or asynchronously; now that the
	capability is in nih_io_*.
	* upstart/control.h (UpstartMsgType): Rename to UpstartMessageType.
	(UpstartMessageHandler): Function with variable number of arguments
	that handles a message received.
	(UpstartMsg): Drop this structure entirely, we'll encode or decode
	the wire format directly from or into a function call, rather than
	use an intermediate structure to marshal it.
	(UpstartMessage): New structure to make a table that can be passed
	to upstart_message_handle to determine which handler should be called.
	* upstart/tests/test_control.c: Test new behaviour.
	* upstart/wire.c (upstart_push_header, upstart_pop_header): Change
	structure name for type parameter.
	* upstart/wire.h: Update.
	* upstart/tests/test_wire.c: Update.

	* configure.ac (AC_COPYRIGHT): Update copyright to 2007.

2006-12-29  Scott James Remnant  <scott@netsplit.com>

	* upstart/wire.c (upstart_write_int, upstart_write_unsigned) 
	(upstart_write_string, upstart_write_header, upstart_write_packv) 
	(upstart_write_pack): Rename to *_push_*
	(upstart_read_int, upstart_read_unsigned, upstart_read_string) 
	(upstart_read_header, upstart_read_packv, upstart_read_pack): Rename
	to *_pop_*.
	All of the above modified to modify an NihIoMessage structure,
	instead of trying to carry around buffers ourself.
	* upstart/wire.h: Update to match above.
	* upstart/tests/test_wire.c: Update all tests to match the above
	changes.

2006-12-21  Scott James Remnant  <scott@netsplit.com>

	* upstart/wire.c (upstart_read_packv, upstart_write_packv): Change
	nih_assert_notreached to nih_assert_not_reached.

	* init/job.c (job_run_script): Open the NihIo structure in stream mode.
	* logd/main.c (logging_watcher): Open the NihIo structure in
	stream mode.
	(logging_reader): Need to pass the length of the size_t as a pointer
	so that it can be modified if less is read.

2006-12-17  Scott James Remnant  <scott@netsplit.com>

	* upstart/wire.c (upstart_write_packv, upstart_write_pack) 
	(upstart_read_packv, upstart_read_pack): Functions to write a pack
	of different variables to the stream, or read them from it
	* upstart/wire.h: Add prototypes.
	* upstart/tests/test_wire.c (test_write_pack, test_read_pack):
	Check we can read and write a pack of variables at once.

	* upstart/wire.c (upstart_write_header, upstart_read_header): Drop
	the version from the header, we'll just keep the protocol always
	backwards compatible.
	* upstart/wire.h: Update.
	* upstart/tests/test_wire.c (test_write_header, test_read_header):
	Check that everything works.

	* upstart/wire.c (upstart_write_string, upstart_read_string):
	Transmit the length as an unsigned, and use 0xffffffff to mean NULL
	instead of zero so we can still transmit the empty string.
	* upstart/wire.h: Update.
	* upstart/tests/test_wire.c (test_write_string, test_read_string):
	Tests for the functions to make sure the wire is at it should be.

	* upstart/wire.c (upstart_read_str, upstart_write_str): Rename to
	upstart_read_string and upstart_write_string.
	* upstart/wire.h: Update.
	
	* upstart/wire.c (upstart_write_unsigned, upstart_read_unsigned):
	Functions to send unsigned values over the wire, which we'll use
	to get a bit extra for the string lengths.
	* upstart/wire.h: Update.
	* upstart/tests/test_wire.c (test_write_unsigned) 
	(test_read_unsigned): Test the new functions.

	* upstart/wire.c (upstart_write_ints, upstart_read_ints): Drop
	these functions, we'll go with something far more generic and
	useful.
	* upstart/wire.h: Remove prototypes.

	* upstart/wire.c (upstart_write_int, upstart_read_int): Transmit
	integers as signed 32-bit values in network byte order.
	* upstart/tests/test_wire.c (test_write_int, test_read_int): Test
	the functions to make sure the wire is at it should be,

	* upstart/control.c (upstart_read_int, upstart_write_int) 
	(upstart_read_ints, upstart_write_ints, upstart_read_str) 
	(upstart_write_str, upstart_read_header, upstart_write_header): Move
	functions to new wire.c file.
	* upstart/wire.c: Source file to hold wire protocol functions.
	* upstart/wire.h: Prototypes.
	* upstart/tests/test_wire.c: (empty) test suite.
	* upstart/libupstart.h: Include wire.h
	* upstart/Makefile.am (libupstart_la_SOURCES): Build and link wire.c
	(upstartinclude_HEADERS): Install wire.h
	(TESTS): Build and run wire test suite.
	(test_wire_SOURCES, test_wire_LDFLAGS, test_wire_LDADD): Details for
	wire test suite binary.

	* upstart/control.c (MAGIC): Change to "upstart\n", the final
	character was originally \0 and then was a " " for the 0.2 series.
	* upstart/tests/test_control.c (test_recv_msg): Change to match.

2006-12-15  Scott James Remnant  <scott@netsplit.com>

	* util/initctl.c, compat/sysv/telinit.c, compat/sysv/shutdown.c:
	Update all uses of the UpstartMsg structure to avoid the
	intermediate union that no longer exists.	

	* init/control.c, init/tests/test_control.c: Update all uses of
	the UpstartMsg structure to avoid the intermediate union that no
	longer exists.	

	* upstart/control.h: Combine all the previous message structures
	into just one that has all of the fields anyway.
	* upstart/control.c, upstart/tests/test_control.c: Update all uses of
	the UpstartMsg structure to avoid the intermediate union that no
	longer exists.

	* upstart/control.h (UPSTART_API_VERSION): Define API version macro
	to be public.
	* upstart/control.c (MSG_VERSION, upstart_send_msg_to): Replacing the
	previous MSG_VERSION macro here.

	* upstart/control.c (upstart_read_int, upstart_write_int) 
	(upstart_read_ints, upstart_write_ints, upstart_read_str) 
	(upstart_write_str, upstart_read_header, upstart_write_header):
	New functions to replace the old "write a struct" protocol with
	something a little more regimented and supportable.
	(IOVEC_ADD, IOVEC_READ, WireHdr, WireJobPayload, WireJobStatusPayload)
	(WireEventPayload): Remove these structures, use the functions
	instead.
	(upstart_send_msg_to): Call write functions intead of using macros,
	this makes the code somewhat neater.
	(upstart_recv_msg): Call read functions instead of using macros,
	again making the code somewhat neater.
	* upstart/tests/test_control.c (test_recv_msg): Change wire
	tests to match new protocol, and thus actually work properly,
	previously these were endian sensitive.

2006-12-14  Scott James Remnant  <scott@netsplit.com>

	* compat/sysv/shutdown.c (wall): Construct the wall message so that
	we don't put \r into a po file; for some reason, gettext hates that
	and bitches about it.  Someone's confusing internationalisation with
	operating system portability, I expect.

	* util/man/initctl.8: Drop reference to start(8), as that's just
	a symlink to initctl now.

	* init/man/init.8: Link to initctl.

	* compat/sysv/reboot.c (main): Clear up help text a little.

	* HACKING: Correct some typos.

	* configure.ac (AC_INIT): Correct bug reporting address.

2006-12-13  Scott James Remnant  <scott@netsplit.com>

	* configure.ac: Bump version to 0.3.2

	* NEWS: Update.

	* util/initctl.c (print_job_status): Drop the newline from the
	output.

2006-12-13  Alex Smith  <alex@alex-smith.me.uk>

	* util/initctl.c (print_job_status): Clean up initctl job status
	output, which was badly converted from printf to nih_message.

2006-12-13  Scott James Remnant  <scott@netsplit.com>

	* compat/sysv/man/shutdown.8: Add missing documentation on the
	format of TIME by copying it from --help output.

2006-12-13  Alex Smith  <alex@alex-smith.me.uk>

	* init/process.c (process_setup_console): Actually send output to
	/dev/null instead of /dev/console, when CONSOLE_NONE.

2006-12-13  Scott James Remnant  <scott@netsplit.com>

	* Makefile.am (EXTRA_DIST): Distribute the nih ChangeLog as well.

	* init/tests/test_job.c: Port to the new test framework.
	* init/job.c (job_set_idle_event): Fix a slight memory leak,
	repeated setting of the idle event never freed the previous one set.

2006-12-12  Scott James Remnant  <scott@netsplit.com>

	* init/tests/test_cfgfile.c: Port to the new test framework.

	* init/tests/test_control.c: Port to the new test framework.
	* init/init.supp: Suppress the list head allocated within control_init.

	* init/control.c (control_watcher): Need to save the pid when we
	get ECONNREFUSED, otherwise we lose it when we free the message.

	* init/tests/test_process.c: Port to the new test framework.
	* init/init.supp: Suppress the list head allocated within job_init.

	* init/init.supp: Include a valgrind suppressions file.
	* init/Makefile.am (EXTRA_DIST): Distribute the suppressions file.

	* init/tests/test_event.c: Port to the new test framework.

	* logd/Makefile.am, util/Makefile.am, compat/sys/Makefile.am
	(AM_CPPFLAGS): Add -I$(srcdir), necessary for testing "programs"
	that don't have usual library path semantics.

	* upstart/tests/test_control.c: Port to the new test framework.
	* upstart/control.c (upstart_free): Drop this function, while not
	exposing libnih is a valiant effort, it already slips out because
	of the error handling.

	* upstart/tests/test_job.c: Add missing include.

	* upstart/tests/test_job.c: Port to the new test framework.
	(test_process_state_name): Check that this returns NULL.

	* HACKING: Update location of download directory.  Document
	requirement that all code have test cases.

	* logd/main.c (open_logging): Likewise.

	* init/control.c (control_open): No need to set ENOMEM, errno is
	always set anyway.

	* configure.ac (AM_INIT_AUTOMAKE): Include nostdinc so we don't get
	Automake's broken default includes.
	* upstart/Makefile.am (DEFAULT_INCLUDES): Drop override now that
	we don't need it.
	(DEFS, INCLUDES): Replace these variables with the combined
	(AM_CPPFLAGS): variable that declares everything.
	* init/Makefile.am (DEFAULT_INCLUDES): Drop override now that
	we don't need it.
	(DEFS, INCLUDES): Replace these variables with the combined
	(AM_CPPFLAGS): variable that declares everything.
	* util/Makefile.am (DEFAULT_INCLUDES): Drop override now that
	we don't need it.
	(DEFS, INCLUDES): Replace these variables with the combined
	(AM_CPPFLAGS): variable that declares everything.
	* compat/sysv/Makefile.am (DEFAULT_INCLUDES): Drop override now that
	we don't need it.
	(DEFS, INCLUDES): Replace these variables with the combined
	(AM_CPPFLAGS): variable that declares everything.
	* logd/Makefile.am (DEFAULT_INCLUDES): Drop override now that
	we don't need it.
	(DEFS, INCLUDES): Replace these variables with the combined
	(AM_CPPFLAGS): variable that declares everything.

2006-11-02  Scott James Remnant  <scott@netsplit.com>

	* util/initctl.c (start_action): Remove break calls which shouldn't
	be there.

2006-10-18  Sean E. Russell  <ser@ser1.net>

	* init/main.c: Include sys/time.h
	* init/cfgfile.c: Include sys/time.h and sys/resource.h
	* init/job.c: Include sys/time.h and sys/resource.h

2006-10-17  Scott James Remnant  <scott@netsplit.com>

	* configure.ac: Bump version to 0.3.1

	* NEWS: Update.
	* TODO: Update.

	* configure.ac (AM_GNU_GETTEXT_VERSION): Quote version number.

	* logd/Makefile.am (event.d/logd): Make the event.d sub-directory
	in case we're building outside of the source tree.

	* compat/sysv/runlevel.c (store): Don't break strict-aliasing rules
	by avoiding dereferencing type-punned pointer.  Answers on a
	postcard, please.

2006-10-13  Scott James Remnant  <scott@netsplit.com>

	* util/initctl.c (start_action, emit_action): Add missing \n

	* util/initctl.c: Rewrite using nih_command_parser.
	* util/man/initctl.8: Improve.

	* util/start.c: Remove, replaced by initctl.
	* util/man/start.8: Remove, replaced by initctl.
	* util/Makefile.am (sbin_PROGRAMS): Drop start, now just a symlink
	to initctl.
	(dist_man_MANS): Drop start.8, now a symlink to initctl.8
	(install-exec-hook): Make symlinks to initctl, add start
	(install-data-hook): Make symlinks to initctl.8, add start.8

	* initctl: Rename to util again, I don't want a separate directory
	for every single little tool; and we'll be shipping more than just
	initctl (e.g. a non-compat reboot).
	* configure.ac (AC_CONFIG_FILES): Make util/Makefile instead of
	initctl/Makefile.
	* Makefile.am (SUBDIRS): Descend into util, not initctl.

	* compat/sysv/reboot.c: Remove long options where they didn't exist
	before.  Write help text.
	* compat/sysv/man/reboot.8: Update.

	* init/main.c (main): Formatting.
	* logd/main.c (main): Formatting.
	* logd/man/logd.8: Formatting.
	* compat/sysv/runlevel.c (main): Formatting.
	* compat/sysv/telinit.c (main): Formatting.
	* compat/sysv/man/shutdown.8: Remove long options.

	* compat/sysv/shutdown.c: Remove -e/--event, it has no place in a
	compatibility tool.  Get rid of long options that never existed
	before.  Specify help text to describe the options.
	* compat/sysv/man/shutdown.8: Spruce up a bit.

	* compat/sysv/telinit.c (main): Set help text to list the valid
	runlevels.
	* compat/sysv/man/telinit.8: Refine the notes to mention runlevel(8).

	* compat/sysv/runlevel.c (main): Make the help text describe the
	options, rather than the behaviour.
	* compat/sysv/man/runlevel.8: Flesh out a little more.

	* configure.ac (AC_INIT): Change bug reporting address to the
	mailing list, since Launchpad doesn't accept random bugs without
	accounts and complicated control messages.
	* init/main.c, logd/main.c: Add a period to the synopsis.

	* init/main.c (main): Set the synopsis, and direct people to look
	at telinit in the --help output.
	* init/man/init.8: Flesh this out a little more, still a lot of
	explaining to do about jobs and events, but we'll wait until we've
	changed that code before documentating the behaviour.

	* logd/main.c (main): Correct help text to describe the options,
	rather than what the program does.  As per standard style.
	Don't become a daemon until the logging socket is open, and make
	that exclusive with waiting for SIGCONT.
	* logd/man/logd.8: Write some more extensive documentation,
	including describing the startup interlock and the socket protocol.
	* TODO: Plan to get rid of the signal interlock from  logd.

2006-10-12  Scott James Remnant  <scott@netsplit.com>

	* configure.ac: Expand AC_GNU_SOURCE so we get _GNU_SOURCE and so
	that gettext doesn't complain.
	(AM_GNU_GETTEXT_VERSION): Increase to 0.15
	(AC_PREREQ): Increase to 2.60
	* HACKING: Update autoconf and gettext requirements.

2006-10-11  Scott James Remnant  <scott@netsplit.com>

	* init/control.c (control_init): Pass NULL to nih_list_new.
	Clarify list item types.
	* init/event.c (event_init): Pass NULL to nih_list_new.
	* init/job.c (job_init): Pass NULL to nih_list_new.

	* init/main.c: Change nih_signal_add_callback to nih_signal_add_handler
	and NihSignalCb to NihSignalHandler.

	* init/cfgfile.c, init/cfgfile.h, init/control.c, init/control.h,
	init/event.c, init/event.h, init/job.c, init/job.h, init/main.c,
	init/process.c: Clean up documentation strings and parent pointer
	types.

	* compat/sysv/shutdown.c: Change nih_signal_add_callback to
	nih_signal_add_handler.

	* compat/sysv/reboot.c: Set synopsis text depending on command
	used (probably should use nih_command_parser?)
	* compat/sysv/runlevel.c: Set synopsis and help text, and correct
	usage.
	* compat/sysv/shutdown.c: Set synopsis text.
	* compat/sysv/telinit.c: Set synopsis text.

	* compat/sysv/runlevel.c, compat/sysv/shutdown.c: Clean up
	documentation strings.

	* logd/main.c: Set synopsis and help text.

	* logd/main.c: Clean up documentation strings.
	Change nih_signal_add_callback to nih_signal_add_handler.

	* upstart/control.c, upstart/control.h, upstart/job.c: Clean up
	documentation strings and correct parent pointer type.

	* HACKING: Detail function documentation requirement and format.

2006-10-10  Scott James Remnant  <scott@netsplit.com>

	* event.d/logd.in: Move to logd/event.d
	* event.d/Makefile.am: Remove
	* logd/Makefile.am: Create the logd job definition and install
	* Makefile.am (SUBDIRS): event.d directory has been removed.
	* configure.ac (AC_CONFIG_FILES): No longer make event.d/Makefile

	* configure.ac: Check for --enable-compat, default to sysv if given
	or no compat if not given.
	* compat/sysv/Makefile.am: Don't build binaries or install manpages
	unless COMPAT_SYSV is defined.

2006-10-06  Scott James Remnant  <scott@netsplit.com>

	* doc/upstart-logo.svg: Include the logo Alexandre designed.
	* doc/Makefile.am (EXTRA_DIST): Ship the logo in the tarball.
	* Makefile.am (SUBDIRS): Install under doc
	* configure.ac: Generate doc/Makefile
	* AUTHORS: Ensure he's credited fully.

2006-09-27  Scott James Remnant  <scott@netsplit.com>

	* event.d/Makefile.am (do_subst): Eliminate duplicate /s

	* man/init.8: Move to init/man
	* init/Makefile.am: Update to install man page.
	* man/logd.8: Move to logd/man
	* logd/Makefile.am: Update to install man page.
	* man/initctl.8, man/start.8: Move to initctl/man
	* initctl/Makefile.am: Update to install man pages.
	* man/reboot.8, man/runlevel.8, man/shutdown.8, man/telinit.8:
	Move to compat/sysv/man
	* compat/sysv/Makefile.am: Update to install man pages.
	* man/Makefile.am: Remove
	* configure.ac (AC_CONFIG_FILES): Remove man/Makefile
	* Makefile.am (SUBDIRS): Don't build in man

	* util: Rename to initctl
	* configure.ac (AC_CONFIG_FILES): Update.
	* Makefile.am (SUBDIRS): Update.

	* util/reboot.c: Move to compat/sysv
	* util/shutdown.c: Move to compat/sysv
	* util/Makefile.am: Update.
	* compat/sysv/Makefile.am: Update.

	* configure.ac: Replace macros with single call to NIH_INIT.
	Bump version to 0.3.0 to begin new development cycle.

2006-09-21  Scott James Remnant  <scott@netsplit.com>

	* logd/main.c: Revert the change that logged to the console, in
	practice this doesn't work so well.  I want to get rid of logd
	in the long term, or at least just have it as a simple logging
	proxy, so giving it features seems wrong.

2006-09-20  Scott James Remnant  <scott@netsplit.com>

	* configure.ac: Bump version to 0.2.8
	* NEWS: Updated.

	* logd/main.c (main): Check the kernel command-line for "quiet"
	(line_reader): Write to console unless silent or a daemon

	* man/Makefile.am (dist_man_MANS): Drop sulogin.8
	* man/sulogin.8: Drop, we don't include an sulogin

2006-09-19  Michael Biebl  <mbiebl@gmail.com>

	* event.d/Makefile.am (logd): Drop $(srcdir)
	* init/Makefile.am (init_SOURCES): Distribute paths.h

2006-09-18  Michael Biebl  <mbiebl@gmail.com>

	* configure.ac: Check for sys/inotify.h

2006-09-18  Scott James Remnant  <scott@netsplit.com>

	* util/shutdown.c (warning_message): Adjust method of constructing
	the message to not confuse poor translators who think \r and \n are
	the same thing!

2006-09-14  Scott James Remnant  <scott@netsplit.com>

	* init/job.c (job_change_state): Catch runaway respawns when we
	enter the running state, so we catch stop/start loops too.
	* init/tests/test_job.c (test_change_state): Update test.

	* event.d/logd: Rename to logd.in
	* event.d/logd.in: Replace /sbin with @sbindir@ so we can transform
	* event.d/Makefile.am: Generate logd from logd.in

	* util/reboot.c: Don't hardcode the location of /sbin/shutdown
	* util/Makefile.am (DEFS): Use autoconf to seed it
	* util/shutdown.c (sysvinit_shutdown): Don't hardcode the location
	of /dev/initctl

	* init/paths.h: Create a new configuration file that can contain
	all of the path definitions, and in particular, allow them to be
	overidden elsewhere.
	* init/Makefile.am (DEFS): Override definitions of CFG_DIR and
	TELINIT using autoconf
	* init/main.c: Include paths.h.  Don't hardcode location of telinit
	* init/job.c: Include paths.h
	* init/process.c: Include paths.h
	* init/process.h: Remove definitions from here.

	* configure.ac: Bump version to 0.2.7

2006-09-13  Scott James Remnant  <scott@netsplit.com>

	* NEWS: Updated.

	* TODO: More TODO.

2006-09-10  Scott James Remnant  <scott@netsplit.com>

	* util/reboot.c (main): Don't give -H with "halt".

2006-09-09  Scott James Remnant  <scott@netsplit.com>

	* configure.ac: Bump version to 0.2.6

	* NEWS: Update.
	* TODO: Update.

	* upstart/control.c (upstart_send_msg_to, upstart_recv_msg): Change
	the magic to be the package string.
	* upstart/tests/test_control.c (test_recv_msg): Update tests.

	* util/initctl.c (main): Set the usage string.
	* util/shutdown.c (main): Set the usage string.
	* util/start.c (main): Set the usage string.
	* compat/sysv/runlevel.c (main): Set the usage string.
	* compat/sysv/telinit.c (main): Set the usage string.

	* man/Makefile.am: Use install-data-hook and $(man8dir)
	* util/Makefile.am: Also use install-exec-hook

	* Makefile.am (SUBDIRS): Install contents of the man directory
	* configure.ac (AC_CONFIG_FILES): Generate man/Makefile
	* man/Makefile.am: Install manpages in the appropriate places.
	* man/init.8, man/logd.8, man/initctl.8, man/reboot.8,
	* man/shutdown.8, man/start.8, man/sulogin.8, man/runlevel.8,
	* man/telinit.8: Include some basic manpages so we at least have
	some level of documentation.

	* init/job.c (job_child_reaper): Don't check the exit status of
	a respawning job if the goal is to stop it.

	* compat/sysv/telinit.c (main): Generate events rather than
	starting and stopping jobs directly, the events are named
	"runlevel-X".  0, 1, 6 and s/S are shutdown events.

	* logd/main.c (main): Raise SIGSTOP before entering the main loop.
	* init/main.c (main): Interlock with logd.

	* event.d/logd: Should not be a console owner, but should stop
	on shutdown.

	* init/process.c (process_setup_console): Revert part of the previous
	change, should just output to /dev/null if we don't have logd.

	* configure.ac: Bump version to 0.2.5

	* init/main.c (main): Start the logd job if it exists.

	* init/process.c (process_setup_console): Ignore ECONNREFUSED as
	that just means that logd isn't around, handle errors by falling
	back to opening the console.

	* init/process.c (process_setup_console): Implement handling for
	CONSOLE_LOGGED and generally clean up the other handling.
	* init/process.h: Update.
	* init/main.c (main): Pass NULL for the job to setup console.
	* TODO: Update.

	* logd/main.c: Implement the logging daemon, it accepts connections
	on a unix stream socket with the abstract name
	"/com/ubuntu/upstart/logd", expects the length of the name and the
	name to follow; then sequences of lines which are logged to
	/var/log/boot, or memory until that file can be opened.

2006-09-08  Scott James Remnant  <scott@netsplit.com>

	* util/shutdown.c (event_setter): Change the event names to
	distinguish between "shutdown -h" and "shutdown -h -H".

	* init/job.c (job_handle_event): Allow jobs to react to their own
	events, this is how we'll do respawn eventually.
	* init/tests/test_job.c (test_handle_event): Remove test.

	* init/main.c (cad_handler, kbd_handler): Generate the new event
	names.
	* init/event.h (CTRLALTDEL_EVENT, KBDREQUEST_EVENT): Add definitions
	of these event names, change the ctrlaltdel event to just that.

	* logd/main.c (main): Add the code to daemonise, etc.

2006-09-07  Scott James Remnant  <scott@netsplit.com>

	* TODO: Long discussion today on #upstart, many improvements to the
	job and event model that make it more elegant.
	* AUTHORS: Include a list of thanks.

	* util/shutdown.c (shutdown_now): If we get ECONNREFUSED when we
	try and send the shutdown event to init, it probably means we're
	still in sysvinit.  So try that instead.
	(sysvinit_shutdown): Function to send a hand-crafted runlevel
	change message across /dev/initctl.

	* util/initctl.c (main): Add a shutdown command that takes an
	arbitrary event name to be issued after "shutdown".  You'll
	nearly always want the /sbin/shutdown tool instead.

	* init/job.c (job_detect_idle): Only generate the stalled event
	if at least one job handles it in its start_events list.
	* init/tests/test_job.c (test_detect_idle): Make sure that works.

	* init/event.h (STARTUP_EVENT, SHUTDOWN_EVENT, STALLED_EVENT):
	Macros to define the standard event names.
	* init/main.c (main): Use STARTUP_EVENT macro instead of "startup"
	* init/control.c (control_handle): Use SHUTDOWN_EVENT macro
	instead of "shutdown".
	* init/job.c (job_detect_idle): Use STALLED_EVENT macro instead
	of "stalled".

	* init/job.c (job_detect_idle): Add some log messages for when we
	detect the idle or stalled states.
	(job_kill_process, job_kill_timer): Increase log verbosity.
	* init/event.c (event_queue_run): Log which events we're handling
	if --debug is given.

	* compat/sysv/telinit.c (main): Send a shutdown command when
	requesting to enter runlevel 0 or runlevel 6, likewise for
	runlevel 1, s or S which all run "rc1" not "rcS".
	* init/main.c (main): When called directory (pid != 1) try and
	run telinit before complaining that we're not init.  Make sure
	errors aren't lost.

2006-09-04  Johan Kiviniemi  <johan@kiviniemi.name>

	* upstart/control.c (upstart_addr): Replace use of __builtin_offsetof
	with offsetof.
	* upstart/tests/test_control.c (test_recv_msg): Likewise.

2006-09-04  Scott James Remnant  <scott@netsplit.com>
	
	* util/shutdown.c (main): Exit normally after sending the warning
	message if -k is given.

2006-09-01  Scott James Remnant  <scott@netsplit.com>

	* configure.ac: Bump version to 0.2.2

	* NEWS: Update.
	* configure.ac: Bump version to 0.2.1

	* init/process.c (process_setup_console): Ensure that the console
	is always initialised to at least /dev/null
	* init/job.c (job_change_state): Initialise event to NULL.
	* init/event.c (event_read_state): Don't mask initialisation of
	other variable.
	* init/cfgfile.c (cfg_job_stanza, cfg_parse_script, cfg_next_token): 
	Print lineno using %zi not %d
	* compat/sysv/runlevel.c (store): Cast pointer type of timeval.

	* init/main.c: Move the kernel headers include beneath the C
	library ones, so that compilation doesn't fail on !i386.
	* util/reboot.c: Likewise.

	* init/main.c (term_handler): Close the control connection if we
	re-exec init, otherwise it won't be able to bind.  Drop debugging.

	* init/main.c (term_handler): It always helps if we dup2 the
	right file descriptor.

	* init/main.c: Use the TERM signal instead of USR1, as old init
	used that for something else.  Also rather than passing across
	file descriptor numbers, use a fixed descriptor and just pass
	"--restart".  When we get that option we need to unmask signals
	otherwise we sit there looking like a lemon.

	* init/job.c (job_change_state): Don't free the event unless we
	generate one.

	* NEWS: Update.

	* init/cfgfile.c (cfg_watcher): Ignore any file with '.' or '~'

	* TODO: Update.

	* init/main.c (main): Parse command-line arguments, specifically
	look for --state-fd which we'll use for reexec.  Don't do a couple
	of things if we're passed this.
	(read_state): Parse the line-buffered state.
	* init/job.c (job_read_state, job_write_state): Job state
	serialisation so that we can re-exec ourselves.
	* init/job.h: Update.
	* init/tests/test_job.c: Test the serialisation.
	* init/event.c (event_read_state, event_write_state): And similar
	functions for serialising the event queue.
	* init/event.h: Update.
	* init/tests/test_event.c: Test the serialisation.
	* init/cfgfile.c (cfg_read_job): Fix a bug, need to subtract current
	time to get due time.

	* upstart/job.c (job_goal_from_name, job_state_from_name) 
	(process_state_from_name): Add opposite numbers that convert a
	string back into an enumeration.
	* upstart/job.h: Update.
	* upstart/tests/test_job.c: Test the new functions.

2006-08-31  Scott James Remnant  <scott@netsplit.com>

	* init/job.h (Job): Add respawn_limit, respawn_interval,
	respawn_count and respawn_time members so that we can keep track of
	runaway processes.
	* init/job.c (job_catch_runaway): Increment the respawn_count
	within respawn_interval, or reset it if we go over.
	(job_new): Initialise respawn_limit and respawn_interval to sensible
	defaults.
	* init/tests/test_job.c (test_new): Check the defaults are set.
	(test_change_state): Check the respawning code works.
	* init/cfgfile.c (cfg_job_stanza): Parse the "respawn limit" stanza.
	* init/tests/test_cfgfile.c (test_read_job): Test the new stanza.

	* init/process.c (process_setup_console): Remove the console reset
	code, it tends to just crash X and seems to do nothing interesting.
	* init/main.c (reset_console): Instead put it here and just do it
	on startup.

	* configure.ac: Bump version to 0.2.0

	* util/Makefile.am (install-exec-local): Create symbolic links,
	not hard links.

	* init/main.c: Can't catch STOP.

	* util/reboot.c: Pause init while shutting down or rebooting.

	* init/main.c (stop_handler): Catch STOP/TSTP and CONT.
	* init/event.c (event_queue_run): Don't run the event queue while
	paused.
	* init/job.c (job_detect_idle): Don't detect idle jobs while paused.

	* util/reboot.c: if we get the -w argument ("only write to wtmp")
	we need to exit, and not behave as halt normally would.

	* compat/sysv/runlevel.c (main): Add missing newline.
	* compat/sysv/telinit.c (main): And here too.

	* init/main.c (main): Check for idle after the startup event queue
	has been run, otherwise we may just sit there.

	* compat/sysv/Makefile.am (sbin_PROGRAMS): Build and install telinit
	(telinit_SOURCES, telinit_LDFLAGS, telinit_LDADD): Details for
	telinit binary.
	* compat/sysv/telinit.c: Trivial telinit program that just runs
	the appropriate rcX job.
	* compat/sysv/runlevel.c (main): Suggest help on illegal runlevel.

	* util/Makefile.am: Tidy up.

	* configure.ac (AC_CONFIG_FILES): Create compat/sysv/Makefile
	* Makefile.am (SUBDIRS): Build things found in compat/sysv
	* compat/sysv/Makefile.am (sbin_PROGRAMS): Build and install runlevel
	(runlevel_SOURCES, runlevel_LDFLAGS, runlevel_LDADD): Details for
	runlevel binary.
	* compat/sysv/runlevel.c: Helper to store and retrieve the current
	"runlevel" from utmp/wtmp; as well as the reboot time.

	* init/main.c (main): Drop debugging set.

	* init/job.c (job_change_state): As well as the job/state events,
	send the job event when a service is running or a task is stopping.
	* init/tests/test_job.c (test_change_state): Check the events get
	sent properly.

	* util/start.c: Write a simple utility to start, stop, or query
	the status of the named jobs.
	* util/Makefile.am (sbin_PROGRAMS): Build and install start
	(start_SOURCES, start_LDFLAGS, start_LDADD): Details for start
	(install-exec-local): Also install as stop and status.
	* util/reboot.c (main): Drop the debugging set.

	* init/cfgfile.c (cfg_job_stanza): Correct nih_alloc error.

	* init/process.c (process_setup_environment): Guard memory alloc.
	* init/job.c (job_set_idle_event): Likewise.
	(job_change_state): And here too.
	(job_run_command): Likewise.
	* init/control.c (control_send): Likewise.
	* init/cfgfile.c: And throughout this file.
	* upstart/control.c (upstart_recv_msg): And once here too.

	* upstart/control.h: Abolish the separate halt, reboot and poweroff
	messages and replace with a single shutdown message that takes
	an event name (for the idle event issued afterwards).
	* upstart/control.c (upstart_send_msg_to, upstart_recv_msg): Handle
	the new shutdown event type by just treating it as an event.
	* upstart/tests/test_control.c (test_messages): Update tests.
	* init/job.c (job_set_idle_event): Store a copy of the idle event
	name.
	* init/control.c (control_send): Copy the shutdown event name.
	(control_handle): Replace individual handling with the new
	single event.
	* init/tests/test_control.c (test_watcher): Update.
	* util/initctl.c: Drop handling for things that shutdown does now.
	* util/shutdown.c: Send the UPSTART_SHUTDOWN event and let the user
	specify anything they want, just give defaults.

	This is quite a big change and abolishes level events entirely,
	along with the event history.  We now just treat events as a
	transient queue of strings that go past, may cause things to change,
	but are otherwise forgotten.  This turns out to be much easier to
	understand and has no real loss of power.

	* init/event.c: Vastly simplify; gone are the separate notions of
	edge and level events, instead we just treat them as one-shot
	things that go past and are forgotten about.
	* init/event.h (Event): Remove value member.
	Update prototypes.
	* init/tests/test_event.c: Update.
	* init/job.c (job_change_state): Change the event pattern to be
	one that includes the job name and a description of the transition
	instead of the new state.
	(job_detect_idle): Call event_queue rather than event_queue_edge.
	* init/tests/test_job.c: Update.
	* init/cfgfile.c (cfg_job_stanza): Drop "when" and "while".
	* init/tests/test_cfgfile.c (test_read_job): Drop mentions of
	"when" and "while".
	* init/control.c (control_send, control_handle): Drop cases for
	level events.
	(control_handle_event): Don't include a level in the event.
	* init/tests/test_control.c: Update
	* init/main.c: Call event_queue rather than event_queue_edge.
	* upstart/control.c (upstart_send_msg_to, upstart_recv_msg): Change
	event handling so that only a name is read.
	* upstart/control.h: Remove value/level event structures.
	* upstart/tests/test_control.c (test_messages): Update.
	* upstart/job.c (process_state_name): Not used for events, adjust
	documentation so it doesn't lie.
	* util/initctl.c (main): Drop the set function, simplify trigger.
	* util/shutdown.c (shutdown_now): Call UPSTART_EVENT_QUEUE for
	shutdown into maintenance mode.

	* init/control.c (control_handle): Place a message in the syslog
	before halting, powering off or rebooting.

	* util/shutdown.c: Adjust so that the warning message is sent out
	if shutdown is immediate, and when it actually happens.  Include
	the hostname as wall does.

2006-08-30  Scott James Remnant  <scott@netsplit.com>

	* TODO: Update.

	* util/shutdown.c: Implement shutdown utility along the same lines
	as the sysvinit one, but with rather different code.

	* util/initctl.c (main): Call setuid on the effective user id so
	that we can be made setuid root and executable by a special group.
	* util/reboot.c (main): Likewise.

	* util/initctl.c (main): Check the effective rather than the real
	user id, if we're effectively root, that's good enough.

	* util/reboot.c: Implement reboot/halt/poweroff utility.
	* util/Makefile.am (sbin_PROGRAMS): Build and install reboot
	(reboot_SOURCES, reboot_LDFLAGS, reboot_LDADD): Details for reboot
	(install-exec-local): Create hardlinks to reboot for halt and poweroff.

2006-08-29  Scott James Remnant  <scott@netsplit.com>

	* init/main.c (main): Actually run the idle-detect function.
	* init/job.c (job_detect_idle): Interrupt the main loop, otherwise
	we may end up waiting for a signal before we process the event
	we just issued.

2006-08-27  Scott James Remnant  <scott@netsplit.com>

	* util/shutdown.c: Template main function.
	* util/Makefile.am (sbin_PROGRAMS): Build and install the
	shutdown binary.
	(shutdown_SOURCES, shutdown_LDFLAGS, shutdown_LDADD): Details for
	the shutdown binary

	* util/initctl.c (main): Add commands for halt, poweroff and reboot.

	* init/event.c (event_queue_run): Remove the parameters.
	* init/event.h: Update.
	* init/main.c (main): Update.
	* init/tests/test_control.c (test_watcher): Update.
	* init/tests/test_job.c (test_detect_idle): Update.

	* upstart/control.c (upstart_send_msg_to, upstart_recv_msg): Deal
	with halting, rebooting and powering off; or at least the appropriate
	messages.
	* upstart/control.h: Add control message structures for halting,
	powering off and rebooting the machine.
	* upstart/tests/test_control.c (test_messages): Run the tests.
	* init/control.c (control_handle): Add handling for halt, power off
	and reboot that issue the shutdown event and arrange for the halt,
	poweroff or reboot to be issued the next time the system is idle.
	* init/tests/test_control.c (test_watcher): Test the events.

	* TODO: Update.

	* init/job.c (job_detect_idle): Function to detect when the system is
	stalled or idle.
	* init/job.h: Update
	* init/tests/test_job.c (test_detect_idle): Test the new function.

	* util/initctl.c (main): Handle the list command.

	* TODO: Update.

	* upstart/control.c (WireJobStatusPayload): add description to the
	job status payload.
	(upstart_send_msg_to, upstart_recv_msg): Send and receieve the
	description over the wire.
	* upstart/control.h (UpstartJobStatusMsg): add a description field
	* upstart/tests/test_control.c: Update test cases.
	* init/control.c (control_handle): Include the job description in
	the message.
	(control_send): Copy the description when we put the message on
	the queue.
	(control_handle_job): Copy the description here too
	* init/tests/test_control.c: Update test cases.

	* init/job.c (job_list): Add a function to return the job list.
	* init/job.h: Update.
	* init/control.c (control_handle): Handle the JOB_LIST message
	by sending back a list of job status messages followed by the
	JOB_LIST_END message.
	* init/tests/test_control.c (test_watcher_child): Check the
	JOB_LIST message works properly.

	* upstart/control.c (upstart_send_msg_to, upstart_recv_msg): Handle
	the JOB_LIST and JOB_LIST_END messages which have no payload.
	* upstart/control.h: Add enums and structures for job list messages.
	* upstart/tests/test_control.c (test_messages): Update tests.

	* init/main.c (main): Check that we're both uid and process #1

	* init/main.c (main): Stop handling SIGTERM, we never want people
	to kill init.  Handle SIGINT and SIGWINCH through the ordinary
	handler and SIGSEGV through a direct handler.
	(segv_handler): Write a sensible core dump handler, we use a child
	to dump core while we carry on in the parent hopefully stepping over
	the bad instruction.
	(cad_handler): Generate the control-alt-delete event.
	(kbd_handler): Generate the kbdrequest event.

2006-08-25  Scott James Remnant  <scott@netsplit.com>

	* configure.ac: Bump version to 0.1.2
	* NEWS: Update.

	* TODO: Update.

	* init/process.c (process_setup_environment): Inherit the PATH
	and TERM environment variables from the init process, so the
	console works properly.
	* init/process.h (PATH): Declare a default value for this variable
	* init/main.c (main): Set the value of PATH to the default.
	* init/tests/test_process.c (child): Update test case.

	* NEWS: Update.
	* configure.ac: Bump version to 0.1.1

2006-08-24  Scott James Remnant  <scott@netsplit.com>

	* init/cfgfile.h (CFG_DIR): Change configuration directory to
	/etc/event.d -- it's not been used by anyone, but is similar to
	other directories that have which is a good precedent.
	* event.d/Makefile.am (eventdir, dist_event_DATA): Install files
	into the new directory name.
	* Makefile.am (SUBDIRS): Rename sub directory
	* configure.ac (AC_CONFIG_FILES): Rename generated Makefile

	* init/Makefile.am (DEFAULT_INCLUDES): Set to include the right
	directories so out of tree builds work.
	* logd/Makefile.am (DEFAULT_INCLUDES): Set to include the right
	directories so out of tree builds work.
	* upstart/Makefile.am (DEFAULT_INCLUDES): Set to include the right
	directories so out of tree builds work.
	(upstartinclude_HEADERS): Install errors.h
	* util/Makefile.am (DEFAULT_INCLUDES): Set to include the right
	directories so out of tree builds work.

	* Makefile.am (SUBDIRS): Add m4 to the list
	* configure.ac (AC_CONFIG_FILES): Generate m4/Makefile
	* upstart/Makefile.am (upstartinclude_HEADERS): Add errors.h

	* upstart/control.c (upstart_open): 

	* init/control.c (control_open): Raise the error before
	performing other actions so errno is not lost.

	* TODO: Update.o
	* init/cfgfile.c (cfg_next_token): Don't count quote characters
	unless we're actually planning to dequote the file, otherwise we
	end up allocating short.

	* init/control.c (control_close): Free the io_watch using list_free
	in case a destructor has been set.
	* init/tests/test_control.c: Initialise the type of the message, and
	free job correctly.

	* upstart/tests/test_control.c: Fix overwrite of buffer.
	* init/tests/test_job.c: Clean up not-freed job.

2006-08-23  Scott James Remnant  <scott@netsplit.com>

	* init/tests/test_event.c: free the entry allocated and initialise
	the return values.

	* init/cfgfile.c (cfg_skip_token): Drop this function; we'll
	make sure *pos is pointing at the start of the thing we want
	to parse, not the first token.  Update the other functions
	accordingly.
	(cfg_read_job): Implement function to look over a job file and
	parse all of the stanzas that are found.  Also sanity checks the
	job afterwards and deals with reloading existing jobs.
	(cfg_job_stanza): Function that parses an individual stanza,
	calling out to the other parse functions; this is the main config
	file parser!
	(cfg_parse_args, cfg_parse_command): Drop requirement that filename
	and lineno be passed, so we can be called to reparse arguments after
	we've already done so.
	(cfg_parse_script): Remove requirement that it be called at the
	start of the entire stanza, and instead at the start of the script.
	When hitting EOF, return the script so far, not NULL.
	(cfg_parse_args): Correct bug where we didn't check sufficient
	characters while skipping whitespace.
	(cfg_next_token): Correct bug where we didn't copy the character
	after a slash into the text, instead of just not copying the slash.
	Adjust line numbers to match the fact that it's zero based now.
	* init/cfgfile.h: Define prototype.
	* init/tests/test_cfgfile.c (test_read_job): Pretty thoroughly
	test the config file parser code.

2006-08-22  Scott James Remnant  <scott@netsplit.com>

	* init/cfgfile.c (cfg_tokenise): Rename to cfg_next_token.
	(cfg_skip_token): Code to skip whitespace, token and whitespace.
	(cfg_parse_args): Function to parse an argument list.
	(cfg_next_token): Extend to support the removal of quotes and
	slashes from the token.

	* init/cfgfile.c (cfg_parse_script): Pass filename and lineno and
	increment the latter as we go.
	(cfg_script_end): Pass and increment lineno.

	* init/cfgfile.c: Correct a missing semi-colon in prototypes.
	(cfg_parse_command): Function to parse any stanza that requires
	a command and arguments list, e.g. exec/respawn/daemon.  We don't
	want to require that the list be quoted, etc. and do want to allow
	it to be folded over lines.
	(cfg_tokenise): Function used by the above to tokenise the file,
	handling things like \, quoted strings and newlines, etc.  Can be
	used both to determine the length of the token and to copy it.

	* init/cfgfile.c (cfg_read_script): Rename to cfg_parse_script.

	* init/cfgfile.c (cfg_read_script): Function to parse a script
	fragment ("foo script\n....end script\n") from the job file, which
	is the most complex form we can find.  Write it assuming the file is
	in a character array which may not be NULL terminated (ie. a mmap'd
	file).
	(cfg_script_end): Used by the above to detect the end of the
	fragment.
	* init/cfgfile.h: Empty header file.
	* init/Makefile.am (init_SOURCES): Build and link cfgfile.c
	using the cfgfile.h header
	(TESTS): Build and run the config file test cases.
	(test_cfgfile_SOURCES, test_cfgfile_LDFLAGS, test_cfgfile_LDADD):
	Details for config file test case binary.

	* init/main.c (main): Remove the calls to the unfinished config
	file code.

2006-08-21  Scott James Remnant  <scott@netsplit.com>

	* init/main.c: Add missing include for unistd.h
	* init/process.c (process_setup_console): Drop use of job.
	* util/initctl.c (main): Check that we're run as root.

	* init/main.c (main): Write the main function

	* init/event.c (event_queue_cb): Rename to event_queue_run.
	* init/event.h: Update.

	* init/process.c (process_setup_console): Become an exported
	function that includes the code to reset a console.

2006-08-19  Scott James Remnant  <scott@netsplit.com>

	* logd/main.c (main): Write the basic main function.

	* util/initctl.c (main): Fill in the details to give us a basic
	test client.

	* TODO: Update.

	* util/initctl.c (main): Provide the most basic main function.
	* util/Makefile.am (sbin_PROGRAMS): Build the initctl binary
	* Makefile.am (SUBDIRS): Build the utilities.
	* configure.ac (AC_CONFIG_FILES): Generate the util Makefile.

2006-08-18  Scott James Remnant  <scott@netsplit.com>

	* init/Makefile.am (test_job_LDADD): Remove the duplicate link.

	* TODO: Update.

	* init/job.c (job_handle_child): Rename to job_child_reaper.
	* init/job.h: Update.
	* init/tests/test_job.c: Update function names.

	* init/control.c (control_cb): Rename to control_watcher
	* init/tests/test_control.c: Update function names.

	* TODO: Update.

	* Makefile.am (SUBDIRS): Install the rc.d files.
	* configure.ac (AC_CONFIG_FILES): Generate the rc.d Makefile.
	* rc.d/Makefile.am (rcdir): Define rcdir to be /etc/rc.d
	(dist_rc_DATA): Install the logd file into that directory.
	* rc.d/logd: Write a simple service definition for the log daemon,
	this saves us hardcoding any information about it into init; it'll
	just need to know the name.

	* Makefile.am (SUBDIRS): Build the logd daemon
	* configure.ac (AC_CONFIG_FILES): Generate the logd Makefile.
	* logd/Makefile.am (sbin_PROGRAMS): Install the logd binary into
	the sbin directory by default.
	(logd_SOURCES): Build and link main.c
	* logd/main.c (main): Add basic main function for testing purposes.

2006-08-16  Scott James Remnant  <scott@netsplit.com>

	* init/job.c (job_start): Ignore self-dependencies; over-document
	why the dependency event prodding has a surprise in its tail.
	(job_change_state): Move the job_release_depends call to here.

	* init/event.c (event_queue_cb): Add event consumer/dispatcher.
	* init/event.h: Update.

	* init/control.c (control_send): Make the event code clearer.
	(control_handle): Handle the changed event semantics.
	(control_handle_event): Issue the new event type.
	* init/tests/test_control.c: Update tests.

	* upstart/control.c (upstart_send_msg_to, upstart_recv_msg): Adjust
	marshal code to match.
	* upstart/control.h: Update all structures appropriately to the
	previous changes.
	* upstart/tests/test_control.c: Update.

	* init/job.c (job_change_state): Change call to event_trigger_level
	to event_queue_level.

	* init/event.c (event_trigger_edge, event_trigger_level): Place
	the event on the event_queue rather than directly triggering it.
	Rename to event_queue_edge and event_queue_level respectively.
	* init/event.h: Update.
	* init/tests/test_event.c: Update test cases.

	* init/job.c (job_handle_event): Add another sanity check, jobs
	should not be able to react to their own events; that's just silly.
	* init/tests/test_job.c (test_handle_event): Check that the new
	condition does the right thing.
	
	* init/job.c (job_change_state): Make it illegal for a job to exist
	without either a command or script or both.  This is for sanity
	reasons, allowing no primary process makes no sense and can lead
	to event loops if someone is feeling nefarious.
	* init/tests/test_job.c (test_change_state): Drop test on behaviour
	we've just outlawed.

	* init/job.c (job_start): Only announce the change if we're still
	in the waiting state, we could have moved on to running already.

	* init/job.c (job_start): If holding the job, at least announce
	the goal change to subscribed clients.

	* TODO: Update.

	* init/job.c (job_start): Check for dependencies before starting
	the process, if we have any that aren't running we stay in waiting
	until they are.  Any that aren't even starting get poked with a
	dependency event to see whether that wakes them up.
	* init/tests/test_job.c (test_start): Test paths through new
	dependency code.

	* init/job.c (job_run_process): Once we've got an active process
	in the running state, release our dependencies.

	* init/job.c (job_release_depends): Function to release any waiting
	dependencies on the given job.
	* init/job.h: Update.
	* init/tests/test_job.c (test_release_depends): Test the behaviour
	of the function on its own.

	* init/job.h (Job): Add depends list field
	(JobName): New structure to hold the name of a job.
	* init/job.c (job_new): Initialise the depends list.
	* init/tests/test_job.c (test_new): Make sure the depends list is
	initialised properly.

	* init/job.c (job_next_state): Return JOB_STARTING if we're in
	JOB_WAITING and the goal is JOB_START.  This is only called when
	there's some change, and I don't want to hard-code the goal there.
	(job_start): Don't hardcode JOB_STARTING, instead just use the next
	state.
	* init/tests/test_job.c (test_next_state): Adjust test case.

	* init/control.c (control_subscribe): Allow the current
	subscription to be found by passing NOTIFY_NONE.
	(control_handle): Don't remove an existing subscription to jobs,
	a GUI will probably want a permanent one to keep the status up to
	date.

	* init/job.c (job_kill_process, job_kill_timer): Don't hardcode
	JOB_STOPPING here, instead move to the next logical state. 
	(job_kill_process): Notify subscribed processes that we killed
	the job.
	(job_start, job_stop): Notify subscribed processes of a change of
	goal that doesn't result in an immediate state change.

	* init/event.c (event_trigger_edge, event_trigger_level): Swap
	order so that events are announced before processed.

	* init/control.c (control_handle): Handle requests to watch and
	unwatch jobs and events.
	* init/tests/test_control.c (test_cb_child, test_cb): Check that
	subscriptions work.

	* init/tests/test_control.c (test_cb_child): Add a sleep to avoid
	a race that upsets gdb, have tried this with a STOP/CONT interlock
	but can't seem to find where the child should reach first.

	* init/job.c (job_change_state): Notify the control handler.
	* init/event.c (event_trigger_edge, event_trigger_level): Pass
	event to the control handler.
	* init/tests/test_control.c (test_cb_child): Expect to receive
	job status events as well.
	* init/Makefile.am (test_event_LDADD, test_process_LDADD) 
	(test_job_LDADD): Add control.o to the linkage.

	* init/control.c (control_cb): Don't display an error for
	ECONNREFUSED, just remove any subscriptions.
	* init/tests/test_control.c (test_handle_job, test_handle_error):
	Clean up our subscriptions properly.

	* init/control.c (control_handle_job): Function to send out an
	UPSTART_JOB_STATUS message to subscribed processes whenever a
	job state changes.
	(control_handle_event): Function to send out an
	UPSTART_EVENT_TRIGGERED message to subscribed processes whenever
	an event is triggered.
	* init/control.h: Update.
	* init/tests/test_control.c (test_handle_job, test_handle_event):
	Check that the functions work properly.

	* init/control.c (control_handle): Handle messages that trigger
	edge and level events; subscribe the process to receive notification
	of job changes during the event.
	* init/tests/test_control.c (test_cb_child): Check that the messages
	are handled properly (without subscription check).

	* init/control.c (control_cb): Unsubscribe a process if it stops
	listening.

	* init/control.c (control_send): Copy the pointers in the new
	event messages.
	* init/tests/test_control.c (test_send): Check the pointers are
	copied across correctly.

	* init/control.c (control_subscribe): Add function to handle
	processes that want to subscribe to changes.
	(control_init): Initialise the subscriptions list.
	* init/control.h: Add structures and prototypes.
	* init/tests/test_control.c (test_subscribe): Test the function.

	* upstart/control.h (UpstartMsgType): add messages for triggering
	edge and level events, receiving the trigger for an event and for
	watching jobs and events.
	(UpstartEventTriggerEdgeMsg, UpstartEventTriggerLevelMsg)
	(UpstartEventTriggeredMsg, UpstartWatchJobsMsg)
	(UpstartUnwatchJobsMsg, UpstartWatchEventsMsg):
	(UpstartUnwatchEventsMsg): Add structures for the new messages.
	(UpstartMsg): And add them to the union.
	* upstart/control.c (WireEventPayload): The event messages can all
	share a wire payload type; the watch messages don't need any special
	payload.
	(upstart_send_msg_to): Add the payloads onto the wire.
	(upstart_recv_msg): And take the payloads back off the wire.
	* upstart/tests/test_control.c (test_messages): Test the new
	message types.

	* upstart/control.h (UpstartJobStatusMsg): add a process id.
	* upstart/control.c (WireJobStatusPayload): and here too.
	(upstart_send_msg_to): copy the process id onto the wire.
	(upstart_recv_msg): copy the process id from the wire.
	* init/control.c (control_handle): Fill in the pid from the job.
	* upstart/tests/test_control.c (test_messages): Check the pid gets
	passed across the wire properly.

	* init/control.c (control_cb): Disable the poll for write once the
	send queue becomes empty.

	* upstart/Makefile.am (libupstart_la_SOURCES): Correct ordering.

	* init/control.c (control_handle): Add missing break.

	* upstart/job.c (job_goal_name, process_state_name): For completeness
	add these two functions as well.
	* upstart/job.h: Update.
	* upstart/tests/test_job.c (test_goal_name) 
	(test_process_state_name): Test the new functions.

	* init/job.c (job_state_name): Move this utility function from here
	* upstart/job.c (job_state_name): to here so all clients can use
	it.
	* init/job.h: Update.
	* upstart/job.h: Update.
	* init/tests/test_job.c (test_state_name): Move the test case from here
	* upstart/tests/test_job.c: to here as well.
	* upstart/Makefile.am (libupstart_la_SOURCES): Build and link job.c
	(TESTS): Run the job test cases
	(test_job_SOURCES, test_job_LDFLAGS, test_job_LDADD): Details for
	job test case binary.
	* init/Makefile.am (test_job_LDADD, test_process_LDADD) 
	(test_event_LDADD): Link to libupstart.la

	* init/control.c: Code to handle the server end of the control
	socket, a bit more complex than a client as we want to avoid
	blocking on malcious clients.
	* init/control.h: Prototypes.
	* init/tests/test_control.c: Test the control code.
	* init/Makefile.am (init_SOURCES): Build and link control.c
	using the control.h header
	(init_LDADD): Link to libupstart as well
	(TESTS): Build and run the control test suite.
	(test_control_SOURCES, test_control_LDFLAGS, test_control_LDADD):
	Details for control test suite binary.

	* upstart/control.c: Add a way to disable the safety checks.
	* upstart/tests/test_control.c (test_free): Fix bad test case.

	* upstart/control.c (upstart_recv_msg): fixed bogus return type
	for recvmsg from size_t to ssize_t so we don't infiniloop on error.

	* upstart/control.c (upstart_send_msg_to, upstart_recv_msg): Avoid
	job_start as the short-cut for assigning name, as that might become
	a more complex message eventually.  Use job_query instead.

	* upstart/control.c (upstart_free): Add wrapper function around
	nih_free so we're a proper library and don't expose libnih too much
	(upstart_recv_msg): Stash the sender pid in an argument.
	* upstart/control.h: Update.
	* upstart/tests/test_control.c (test_recv_msg): Test pid is
	returned properly.
	(test_free): Test the nih_free wrapper.

	* init/job.c (job_run_script): Document future FIXME.

	* init/exent.h, init/job.h, init/process.h: Fix up headers.

	* upstart/control.c, upstart/control.h, upstart/errors.h,
	upstart/job.h, upstart/libupstart.h: Fix up headers.

	* upstart/control.c: Write the code to handle the control socket
	and communication over it; turns out this was possible to write so
	that both ends are handled in the same code.
	* upstart/control.h: Structures and prototypes.
	* upstart/tests/test_control.c: Test the new code.

	* upstart/Makefile.am (libupstart_la_LIBADD): Link to libnih

	* upstart/errors.h: Header file containing errors raised by
	libupstart.
	* upstart/libupstart.h: Include errors.h

2006-08-15  Scott James Remnant  <scott@netsplit.com>

	* init/event.h: Add missing attribute for event_new()

	* init/job.h (JobGoal, JobState, ProcessState, ConsoleType): Move
	the enums from here
	* upstart/job.h: into here so that we can use them across the
	control socket.

	* Makefile.am (SUBDIRS): Build the libupstart library
	* configure.ac (AC_CONFIG_FILES): Generate upstart/Makefile
	* upstart/Makefile.am: Makefile for sub-directory
	* upstart/libupstart.ver: Linker version script.
	* upstart/libupstart.h: "Include everything" header file.

	* TODO: Update.

	* init/job.c (job_handle_child): Warn when processes are killed
	or exit with an abnormal status.  Warn when respawning.

	* init/job.c (job_handle_child): Respawn processes that were not
	supposed to have died.
	* init/tests/test_job.c (test_handle_child): Test the respawn code.

	* TODO: Update.

	* init/event.c (event_trigger_edge, event_trigger_level): Call
	job_handle_event so that we actually do something useful.
	* init/Makefile.am (test_event_LDADD): Link to process.o and job.o
	now that event.c calls code from job.

	* init/job.c (job_start_event): Function to start a job if an event
	matches.
	(job_stop_event): Function to stop a job if an event matches.
	(job_handle_event): Iterate the job list and dispatch the given event,
	causing jobs to be stopped or started using the above two functions.
	* init/job.h: Update.
	* init/tests/test_job.c: Test the new functions.

	* init/job.c (job_new): Initialise start_events and stop_events to
	an empty list.
	* init/job.h (Job): Add start_events and stop_events list heads.
	* init/tests/test_job.c (test_new): Check the lists are initialised
	correctly to the empty list.

	* init/event.c (event_match): Function to check events for equality.
	* init/event.h: Update.
	* init/tests/test_event.c (test_match): Test function.

	* init/job.c (job_change_state): Trigger the level event with the
	same name as the job, with the value taken from the state.
	* init/tests/test_job.c (test_change_state): Check the event
	gets set to the right values as we go.
	* init/Makefile.am (test_job_LDADD, test_process_LDADD): Link to
	event.o now that job.c uses code from there.

	* init/event.c (event_change_value): Rename event_set_value to this
	as we intended in the first place; makes it more consistent with job.
	Always change the value.
	(event_trigger_edge): Add a high-level function to trigger an edge
	event.
	(event_trigger_level): And another to trigger a level event with
	a given value, this inherits the "don't change it" functionality
	that was in event_set_value.
	* init/event.h: Update.
	* init/tests/test_event.c: Test new behaviours and functions.

	* init/event.c: Add simple code to keep track of events, whether
	they have been recorded or not and their current value if any.
	* init/event.h: Structures and prototypes.
	* init/tests/test_event.c: Test cases for event code.
	* init/Makefile.am (init_SOURCES): Build and link event.c using event.h
	(TESTS): Run the event test suite.
	(test_event_SOURCES, test_event_LDFLAGS, test_event_LDADD): Details
	for event test suite binary.

	* init/job.c (job_run_process, job_kill_process, job_kill_timer):
	Downgrade error messages to warning as they're not fatal.
	(job_change_state): Change info message to be more regular.

	* init/job.c (job_start): A very simple, but very necessary, function.
	Set the goal of the given job to JOB_START and kick it off.
	(job_stop): And its companion, cause a running job to be stopped.
	* init/job.h: Update.
	* init/tests/test_job.c: Test the functions.

	* init/job.c (job_handle_child): Child handler to kick jobs into
	the next state when their process dies.
	* init/job.h: Update.
	* init/tests/test_job.c (test_handle_child): Test the handler
	directly by just invoking it with various job states.

2006-08-14  Scott James Remnant  <scott@netsplit.com>

	* init/tests/test_process.c (test_kill): Use select rather than
	poll for consistency with other test cases.

	* init/job.c (job_kill_process): Add function to send the active
	process of a job the TERM signal, and then set a timer to follow
	up with the KILL signal if the job doesn't get cleaned up in time.
	(job_kill_timer): Timer callback to send the KILL signal; this
	does the same job as the child handler and puts the job into the
	next state as there's no point waiting around now.
	* init/job.h: Update.
	* init/tests/test_job.c (test_kill_process): Test both functions
	in one test case (as one is just the bottom half of the other).

	* init/tests/test_process.c (test_spawn): Use the right thing in
	the test case filename and unlink it to make sure.

	* init/job.c (job_change_state): Write the principal state gate
	function, called once a state has been left to enter the given new
	state (which one should determine with job_next_state).  Spawns
	the necessary processes or moves to the next appropriate state.
	* init/job.h: Update.
	* init/tests/test_job.c: Test the state changes.

	* init/job.c (job_run_process): Internal function to call
	process_spawn and update the job structure.
	(job_run_command): Simple(ish) wrapper for the above to split
	a command by whitespace, or use a shell if it needs more complex
	argument processing.
	(job_run_script): More complex wrapper that uses a shell to execute
	verbatim script, either using -c or a /dev/fd/NN and feeding the
	shell down a pipe to it.
	* init/job.h: Update.
	* init/tests/test_job.c: Test the new functions.

	* init/Makefile.am (init_SOURCES, TESTS): Reorder so that process.c,
	which is arguably lower level, comes first.
	(test_job_LDADD): Link the process code.
	(test_process_LDADD): Swap the order.

	* TODO: Update.

	* init/process.c (process_spawn): Correct typo (progress -> process),
	thanks Johan.

2006-08-12  Scott James Remnant  <scott@netsplit.com>

	* init/process.c (process_spawn): Correct formatting of function.
	* init/process.h (SHELL): Define the location of the shell, all in
	the spirit of not hard-coding stuff like this.

	* init/job.c (job_new): Initialise all structure members to zero
	as this doesn't happen automatically.

2006-08-10  Scott James Remnant  <scott@netsplit.com>

	* init/job.h (job_state_name): Declare as a const function.

2006-08-09  Scott James Remnant  <scott@netsplit.com>

	* init/job.c (job_next_state): State transition logic; this uses
	our departure from the specification (the goal) so that the state
	can always be currently accurate rather than suggestive.
	(job_state_name): Cute function to convert enum into a name.
	* init/job.h: Update.
	* init/tests/test_job.c (test_next_state): Test the transitions.
	(test_state_name): And the return values.

	* TODO: Add file to keep track of things.

	* init/job.c: Include nih/macros.h and nih/list.h
	* init/process.c: Include order fixing, include nih/macros.h
	* init/tests/test_job.c: Include nih/macros.h and nih/list.h
	* init/tests/test_process.c: Include nih/list.h

	* init/job.c: Include order fixing.
	(job_find_by_name): Function to find a job by its (unique) name.
	(job_find_by_pid): Function to find a job by the pid of its process.
	* init/job.h: Update.
	* init/tests/test_job.c (test_find_by_name, test_find_by_pid): Test
	new functions.

	* init/process.c (process_spawn): Spawn a process using the job
	details to set up the environment, etc.
	(process_setup_console): Set up the console according to the job.
	(process_setup_limits): Set up the limits according to the job.
	(process_setup_environment): Set up the environment according to
	the job.
	(process_kill): Simple function to send a kill signal or raise an
	error; mostly just a wrapper without any particular logic.
	* init/process.h: Prototypes and macros.
	* init/tests/test_process.c: Test cases.
	* init/Makefile.am (init_SOURCES): Build and link process.c and
	its header file.
	(TESTS): Run the process test suite.
	(test_process_SOURCES, test_process_LDFLAGS, test_process_LDADD):
	Details for process test sutie binary.

2006-08-08  Scott James Remnant  <scott@netsplit.com>

	* init/job.c (job_new): nih_list_free is necessary.
	* init/tests/test_job.c (test_new): Free job when done.

	* init/job.h: Header file to contain the definition of the Job
	structure and associated typedefs, etc.
	(JobGoal): In a divergence from the specification, we introduced a
	"goal" for a job which tells us which way round the state machine
	we're going (towards start, or towards stop).
	(JobState): Which means this always holds the current state, even
	if we're trying to get out of this state (ie. if we've sent the TERM
	signal to the running process, we're still in the running state until
	it's actually been reaped).
	(ProcessState): And in another divergence, we keep the state of the
	process so we know whether we need to force a state transition or
	can just expect one because something transient is happening.
	* init/job.c (job_new): Function to allocate a Job structure, set
	the pointers to NULL and other important members to sensible
	defaults.
	(job_init): Initialise the list of jobs.
	* init/tests/test_job.c: Test suite.
	* init/Makefile.am (init_SOURCES): Compile and link job.c using
	its header file.
	(TESTS): Run the job test suite.
	(test_job_SOURCES, test_job_LDFLAGS, test_job_LDADD): Details for the
	job test suite binary.

2006-08-02  Scott James Remnant  <scott@netsplit.com>

	* configure.ac: Check for C99

	* HACKING: Document dependency on libnih.

2006-07-27  Scott James Remnant  <scott@netsplit.com>

	* init/Makefile.am (DEFS): Append to the default DEFS list, rather
	than overriding, otherwise we lose HAVE_CONFIG_H

2006-07-13  Scott James Remnant  <scott@netsplit.com>

	* HACKING: Correct incorrect Bazaar URL.

	* AUTHORS: Change e-mail address to ubuntu.com.
	* HACKING: Update Bazaar and Release URLS.
	* configure.ac (AC_COPYRIGHT): Change copyright to Canonical Ltd.
	(AC_INIT): Change bug submission address to Launchpad.
	* init/main.c: Update header to use Canonical copyright and
	credit me as author.

2006-05-16  Scott James Remnant  <scott@netsplit.com>

	* init/main.c: Add the simplest template main.c
	* init/Makefile.am: Add template Makefile.am that builds init from
	main.c and links to libnih statically
	* configure.ac (AC_CONFIG_FILES): Configure nih and init subdirs.
	* Makefile.am (SUBDIRS): Recurse into nih and init subdirs.

2006-05-14  Scott James Remnant  <scott@netsplit.com>

	* ChangeLog: Initial project infrastructure created.<|MERGE_RESOLUTION|>--- conflicted
+++ resolved
@@ -1,4 +1,11 @@
-<<<<<<< HEAD
+2013-11-16  Dmitrijs Ledkovs  <xnox@ubuntu.com>
+
+	* init/xdg.c, util/Makefile.am, test/Makefile.am, init/conf.c:
+	  - juggle user_mode & session_file from xdg.c to conf.c
+	  - remove INITCTL_BUILD conditional compilation
+	  - make it possible to use the same xdg.o in both init & initctl
+	  - this is in preparation to handle subdir-objects automake option
+
 2013-11-15  Steve Langasek  <steve.langasek@ubuntu.com>
 
 	* init/tests/test_state.c: test_log_serialise():
@@ -9,15 +16,6 @@
 	  - drop a spurious check of nih_io_watches at a point where its
 	    content cannot possibly have changed.
 	* test/test_util_common.h: drop TIMED_BLOCK() macro, no longer used.
-=======
-2013-11-16  Dmitrijs Ledkovs  <xnox@ubuntu.com>
-
-	* init/xdg.c, util/Makefile.am, test/Makefile.am, init/conf.c:
-	  - juggle user_mode & session_file from xdg.c to conf.c
-	  - remove INITCTL_BUILD conditional compilation
-	  - make it possible to use the same xdg.o in both init & initctl
-	  - this is in preparation to handle subdir-objects automake option
->>>>>>> 92fb332d
 
 2013-11-14  James Hunt  <james.hunt@ubuntu.com>
 
