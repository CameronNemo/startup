<<<<<<< HEAD
2014-03-06  James Hunt  <james.hunt@ubuntu.com>

	* lib/tests/test_libupstart.c: Revert to looking for 'init'
	  rather than 'test_init'.
	* test/test_util_common.c: _start_upstart(): Don't modify argv[0] to
	  make the tests inits appear as "test_init" since it breaks the re-exec
	  tests (LP: #1288243).
	* util/tests/test_initctl.c: Revert to looking for "init' rather than
	  'test_init'.

2014-03-06  James Hunt  <james.hunt@ubuntu.com>

	* lib/tests/test_libupstart.c: test_libupstart(): Another
	  init => test_init fix.

2014-03-05  James Hunt  <james.hunt@ubuntu.com>

	* doc/states.dot: Added missing security state.
	* init/control.c:
	  - control_set_env():
	    - Check permissions before anything else.
	    - Explicit check on @var rather than an assert.
	  - control_unset_env(): Explicit check on @name rather than an assert.
	  - control_get_env(): Explicit check on @name.
	  - control_reset_env(): Check permissions before anything else.
	* init/control.h: control_get_job():
	  - Pass @job_name to job_find() rather than hard-coded NULL.
	  - Handle instance being NULL when raising NIH D-Bus error.
	* init/job.c: job_find(): Handle NULL job_name.
	* init/tests/test_control.c:
	  - Typo.
	  - New functions:
	    - test_list_env().
	    - test_list_env().
	    - test_get_env().
	    - test_set_env().
	    - test_unset_env().
	    - test_reset_env().
	* init/tests/test_job.c: test_job_find(): New function.
	* scripts/init-checkconf.sh:
	  - Don't rely on D-Bus any more: spawn a Session Init instead since
	    this is simpler and allows the two major limitations to be dropped.
	* scripts/man/init-checkconf.8: Updated date and limitations section.
	* init/job_class.c: job_class_stop(): Copy env rather than
	  referencing a local variable (LP: #1222705).
	* init/tests/test_job_class.c: test_start(), test_stop(),
	  test_restart(): Check job->env, job->start_env and job->stop-env.

2014-02-04   Cameron Norman  <camerontnorman@gmail.com>

	* extra/upstart-socket-bridge.c:
	  - epoll_watcher(): Fix missing breaks in a switch, move buffer and
	                     remove its nih_local usage.
	  - job_add_socket(): added case for name_len being a AF_INET6 address.

2014-02-04  James Hunt  <james.hunt@ubuntu.com>

	* extra/man/socket-event.7: Environment variable is
	  UPSTART_EVENTS, not UPSTART_JOB (LP: #1275308).
=======
2014-01-31  James Hunt  <james.hunt@ubuntu.com>

	* init/job_process.c: job_process_spawn(): Comments.
	* init/main.c: main(): Enable the debug stanza when booting with
	  '--debug' (switching log-level will not work).
	* init/parse_job.c: stanza_debug(): Conditionally disable the debug
	  stanza.
>>>>>>> 6866835f

2014-01-22  James Hunt  <james.hunt@ubuntu.com>

	* init/main.c: logger_kmsg(): Use open(2) rather than fopen(3) to avoid
	  stealing the console in an container: fopen(3) may not specify
	  O_NOCTTY and Upstart should not own the console (LP: #1263738).

2014-01-20  Cameron Norman  <camerontnorman@gmail.com>

	* extra/upstart-socket-bridge.c: Fixed indentation, used nih_local.
	* extra/man/socket-event.7: Added inet6 example.

2014-01-19  Kai Mast <mail@kai-mast.de>

	* extra/upstart-socket-bridge.c: Added IPv6 support (LP: #942955).

2014-01-17  James Hunt  <james.hunt@ubuntu.com>

	* init/conf.c:
	  - conf_file_serialise(): Handle ConfFile's without an
	    associated JobClass, resulting from an unparseable job configuration
	    file (LP: #1269731).
	  - conf_file_deserialise(): Comments.
	* init/job_class.c: job_class_deserialise_all(): Comments.
	* init/tests/test_conf.c: test_source_reload_file(): Add new tests:
	  - "Invalid .conf file does not stop ConfFile being serialised".
	  - "ConfFile with no JobClass can be deserialised".
	* scripts/pyupstart.py:
	  - JobInstance:destroy(): Whitespace.
	  - SessionInit::reexec(): Add a log message.
	* scripts/tests/test_pyupstart_session_init.py:
	  - TestSessionUpstart: Add pid to ps output.
	  - TestSessionInitReExec::test_session_init_reexec():
	    - Create an invalid job to ensure re-exec can handle it.
	    - Use 'with' for handling re-exec exception.
	* scripts/tests/test_pyupstart_system_init.py:
	  - TestSystemInitReExec::test_pid1_reexec():
	    - Create an invalid job to ensure re-exec can handle it.

2014-01-15  James Hunt  <james.hunt@ubuntu.com>

	* util/telinit.c: upstart_open(): Connect using private socket
	  for systems without D-Bus.

2014-01-08  James Hunt  <james.hunt@ubuntu.com>

	* init/man/init.5: Explain valid syntax for stanzas
	  accepting a signal (such as 'kill signal').

2014-01-02  James Hunt  <james.hunt@ubuntu.com>

	* extra/man/upstart-udev-bridge.8: Corrected example event
	  name (LP: #1265359).

2013-12-23  James Hunt  <james.hunt@ubuntu.com>

	* init/man/init.5: Comma-separate and sort SEE ALSO entries.
	* init/man/init.8:
	  - Expand SEE ALSO section (debian bug#732128).
	  - Removed duplicated Job States and Job Lifecycle sections.

2013-12-20  James Hunt  <james.hunt@ubuntu.com>

	* init/man/init.8:
	  - Added Job States and Job Lifecycle sections (taken from
	    Ubuntu+Debian specific upstart-events(7) since this information
	    is distro-agnostic) (debian bug#732125).
	  - Updated date+copyright.
	* util/man/initctl.8:
	  - Added reference to Job States section in init(8).
	  - Updated date+copyright.
	  - Refer to job goals in start/stop/restart commands.
	  - Explain actual semantics of restart (debian bug#732126).
	* init/man/init.5: Provide additional detail on start/stop on
	  stanzas with respect to how Upstart deals with complex
	  conditions containing multiple events (debian bug#732122).

2013-12-19  James Hunt  <james.hunt@ubuntu.com>

	* init/man/init.5: Provide more detail on setuid and setgid stanzas
	  (debian bug#732127).

2013-11-23  Steve Langasek  <steve.langasek@ubuntu.com>

	* init/tests/test_state.c: fix test case to not assume SIGUSR1 == 10;
	  the numeric value may vary between platforms, what we actually care
	  about is making sure that the deserialization output matches what
	  was in the json - so check the numeric value, NOT the symbolic
	  signal name.
	* init/tests/test_log.c: don't assume the root filesystem is not
	  writable.  If we want to make sure log data stays in the buffer
	  instead of being flushed to disk, create a log file that we
	  control and know can't be written to.

2013-11-16  Dmitrijs Ledkovs  <xnox@ubuntu.com>

	* init/xdg.c, util/Makefile.am, test/Makefile.am, init/conf.c:
	  - juggle user_mode & session_file from xdg.c to conf.c
	  - remove INITCTL_BUILD conditional compilation
	  - make it possible to use the same xdg.o in both init & initctl
	  - this is in preparation to handle subdir-objects automake option

2013-11-15  Steve Langasek  <steve.langasek@ubuntu.com>

	* init/tests/test_state.c: test_log_serialise():
	  - simplify the test for unflushed logs; there's no need
	    to let any writes to the logfile succeed before serializing,
	    we only need one synchronization point to make sure we have a
	    non-empty log buffer.
	  - drop a spurious check of nih_io_watches at a point where its
	    content cannot possibly have changed.
	* test/test_util_common.h: drop TIMED_BLOCK() macro, no longer used.

2013-11-14  James Hunt  <james.hunt@ubuntu.com>

	* test/test_util_common.c: _start_upstart(): Set name to
	  "test_init" for consistency with TEST_DBUS() and to make it
	  easier to avoid killing non-test Session Inits when developing
	  new tests.

2013-11-14  James Hunt  <james.hunt@ubuntu.com>

	* NEWS: Release 1.11

2013-11-13  James Hunt  <james.hunt@ubuntu.com>

	* init/tests/test_state.c: test_log_serialise():
	  - Added extra checks on nih_io_watches.
	  - Need to wait for logfile to be written to handle case where
	    NIH encounters EAGAIN.
	* test/test_util_common.h:
	  - Removed unused macros:
	    - TEST_FORCE_WATCH_UPDATE_TIMEOUT()
	    - TEST_FORCE_WATCH_UPDATE_TIMEOUT_SECS()
	  - Added TIMED_BLOCK() macro.

2013-11-12  James Hunt  <james.hunt@ubuntu.com>

	* extra/man/socket-event.7: PATH => SOCKET_PATH.
	* init/Makefile.am:
	  - Unset DBUS_SYSTEM_BUS_ADDRESS
	  - Explain unsetting vars.
	  - test_xdg: link to libtest_util_common.
	* init/tests/test_main.c:
	  - Include config.h to avoid local NIH test run failure.
	  - Remove test-specific XDG_CONFIG_HOME/XDG_RUNTIME_DIR handling and
	    call test_common_setup() and test_common_cleanup() instead.
	* init/tests/test_xdg.c: Remove test-specific
	  XDG_CONFIG_HOME/XDG_RUNTIME_DIR handling and call test_common_setup()
	  and test_common_cleanup() instead.
	* test/test_util_common.c: Added test_common_setup() and
	  test_common_cleanup().
	* util/Makefile.am:
	  - Unset DBUS_SYSTEM_BUS_ADDRESS
	  - Explain unsetting vars.
	* util/tests/test_initctl.c: Remove test-specific
	  XDG_CONFIG_HOME/XDG_RUNTIME_DIR handling and call test_common_setup()
	  and test_common_cleanup() instead.

2013-11-04  James Hunt  <james.hunt@ubuntu.com>

	* test/test_util_common.h: WAIT_FOR_FILE(): Check @path not
	  logfile.
	* util/tests/test_initctl.c: test_reexec(): Fixed behaviour and
	  comments for test "ensure 'set-env --global' persists across
	  session-init re-exec".

2013-11-03  James Hunt  <james.hunt@ubuntu.com>

	* init/job_class.c:
	  - job_class_new(): Set umask for job to current value for Session
	    Init by default (LP: #1240686).
	* init/job_process.c: Comments.
	* init/main.c: main(): Save current umask.
	* test/test_util_common.c:
	  - start_upstart_common(): Add extra param for inheriting environment
	    rather than hard-coding '--no-inherit-env'.
	  - start_upstart(: Updated call to start_upstart_common().
	* init/tests/test_main.c: Updated calls to start_upstart_common().
	* test/test_util_common.h: START_UPSTART(): Updated call to
	  start_upstart_common().
	* util/tests/test_initctl.c:
	  - Updated calls to start_upstart_common().
	  - test_umask(): New tests:
	    - "ensure Session Init inherits umask by default"
	    - "ensure Session Init defaults umask with '--no-inherit-env'"

2013-11-03  James Hunt  <james.hunt@ubuntu.com>

	* scripts/pyupstart.py:
	  - dbus_encode(): Comments.
	  - Upstart::_idle_create_job_cb(): Pass retain option.
	  - Upstart::job_create(): Allow specification of retain option to keep
	    job configuration file on object destruction.
	  - Upstart::job_recreate(): New method to vivify a Job object using an
	    existing job configuration file.
	  - Job::__init__(): New 'retain' and 'reuse_path' options.
	  - Job::get_instance(): New method to obtain a Jobs JobInstance.
	  - Job::get_dbus_instance(): Renamed from get_instance().
	  - JobInstance::destroy(): NOP for 'retain'ed jobs.
	* scripts/tests/test_pyupstart_system_init.py:
	  - test_pid1_reexec():
	    - Retain the job configuration to allow the object to be recreated
	      after re-exec.
	* scripts/tests/test_pyupstart_session_init.py:
	  - test_session_init_reexec: Add job creation for parity with
	    test_pid1_reexec().

2013-11-03  James Hunt  <james.hunt@ubuntu.com>

	* extra/upstart-file-bridge.c:
	  - create_handler(): Use original_file() for directories
	    (LP: #1221466, #1222702).
	  - watched_dir_new(): Additional assert.
	  - watched_file_new():
	    - Additional assert.
	    - Store original directory path in file object to ensure reliable
	      matching for directories.
	* scripts/tests/test_pyupstart_session_init.py: Added file bridge tests
	  for directory creation, modification and deletion.

2013-10-25  James Hunt  <james.hunt@ubuntu.com>

	* dbus/com.ubuntu.Upstart.xml: Added 'NotifyDBusAddress' method.
	* init/control.c:
	  - control_bus_open(): Connect to the D-Bus bus specified
	    by control_bus_address when running as a Session Init (LP: #1203595, #1235649).
	  - control_disconnected(): Display calculated bus type rather than hard-coding.
	  - control_handle_bus_type(): Removed.
	  - control_get_bus_type(): Determine type of D-Bus bus that will be used.
	  - control_notify_dbus_address(): Implementation of D-Bus 'NotifyDBusAddress' method
	    that sets control_bus_address.
	* init/main.c:
	  - main():
	    - Just check USE_SESSION_BUS_ENV variable rather than calling
	      control_handle_bus_type().
	    - Don't register SIGUSR1 handler for Session Init.
	  - usr1_handler(): Display calculated bus type rather than hard-coding.
	* init/test_control.c: Updated strings used by tests which check error
	  messages to include 'D-Bus'.
	* util/initctl.c: Added new 'notify-dbus-address' command.
	* util/man/initctl.8:
	  - Documentation for new 'notify-dbus-address' command.
	  - reset-env: Troff fix.
	  - Explain '--user' implicit in user mode.
	* util/tests/test_initctl.c: test_dbus_connection(): New function providing
	  the following new tests:
	  - "ensure non-priv non-Session Init connects to D-Bus session bus on startup".
	  - "ensure Session Init does not connect to D-Bus session bus on startup".
	  - "ensure Session Init connects to D-Bus session bus when notified".
	  - "ensure Session Init does not connect to another bus when notified twice".

2013-10-25  Steve Langasek  <steve.langasek@ubuntu.com>

	* init/main.c, init/system.c, init/system.h: allow mount options
	  to be passed to system_mount(), and pass the right options when
	  mounting /dev/pts to match the permissions set by either
	  initramfs-tools or mountall.  LP: #1244763.

2013-10-24  James Hunt  <james.hunt@ubuntu.com>

	* init/environ.c: Comment.
	* init/job_process.c: Formatting.
	* init/test_environ.c:
	  - test_add(): New test:
	    - "using bare word with no corresponding variable set in environment"
	  - test_remove(): New function ("the missing test") containing 8 new tests:
	    - "remove name=value pair with empty table"
	    - "remove bare name with empty table"
	    - "remove name=value from table of size 1"
	    - "remove bare name from table of size 1"
	    - "remove first name=value entry from table of size 2"
	    - "remove first bare name entry from table of size 2"
	    - "remove last name=value entry from table of size 2"
	    - "remove last bare name entry from table of size 2"
	* init/tests/test_state.c: Removed some redundant JSON upgrade
	  tests and renamed some existing data files to reflect the
	  serialisation format version they encapsulate.
	* test/test_util_common.c: get_initctl(): Added environment checks.

2013-10-23  Dmitrijs Ledkovs  <xnox@ubuntu.com>

	* extra/upstart-socket-bridge.c: use SOCKET_PATH in our event
	  environment, instead of clobbering PATH.  (LP: #1235480)

2013-10-23  James Hunt  <james.hunt@ubuntu.com>

	* util/initctl.h: IS_INIT_EVENT(): Ignore session end event when
	  running in user mode (for 'check-config').

2013-10-17  James Hunt  <james.hunt@ubuntu.com>

	* test/tests/test_util_check_env.c:
	  - check_for_overlayfs(): Only consider temporary work area.

2013-10-16  James Hunt  <james.hunt@ubuntu.com>

	* test/tests/test_util_check_env.c: New test to look for
	  overlayfs filesystems which could cause tests to fail.
	* test/Makefile.am: Added test_util_check_env meta-test.
	* test/test_util_common.c: Formatting.

2013-10-14  James Hunt  <james.hunt@ubuntu.com>

	* init/job_class.c: job_class_environment_clear(): Utility function
	  exposed primarily to allow tests to invalidate job_environ.
	* init/tests/test_state.c:
	  - Added appropriate calls to job_class_environment_clear().
	  - New JSON data tests added:
	    - upstart-no-job-environ.json
	    - upstart-with-job-environ.json
	    - session-init-no-job-environ.json
	    - session-init-with-job-environ.json
	    - session-init-with-modified-job-environ.json

2013-10-11  James Hunt  <james.hunt@ubuntu.com>

	* init/job_class.c:
	  - job_class_serialise_job_environ(): New function to serialise global
	    job environment table.
	  - job_class_deserialise_job_environ(): New function to deserialise global
	    job environment table.
	* init/state.c:
	  - state_to_string(): Serialise global job environment table
	    (LP: #1238078).
	  - state_from_string(): Deserialise global job environment table.
	  - _state_deserialise_str_array(): Don't attempt to free array if type
	    check fails.
	* test/test_util_common.c:
	  - session_init_reexec(): New.
	  - set_upstart_session(): Whitespace.
	* test/test_util_common.h: REEXEC_UPSTART(): Update to handle Session
	  Inits too.
	* util/man/initctl.8: Clarify 'set-env' behaviour.
	* util/tests/test_initctl.c: New tests:
	  - "ensure 'set-env' persists across session-init re-exec".
	  - "ensure 'set-env --global' persists across session-init re-exec".

2013-10-04  Steve Langasek  <steve.langasek@ubuntu.com>

	* extra/upstart-local-bridge.c: use SOCKET_PATH in our event
	  environment, instead of clobbering PATH.  (LP: #1235480)
	* extra/conf/upstart-file-bridge.conf: fix the start condition to
	  comply with the intent, that we start the file bridge only once
	  the filesystem is up. (LP: #1235387)

2013-10-04  James Hunt  <james.hunt@ubuntu.com>

	* extra/upstart-local-bridge.c:
	  - socket_reader():
	    - Handle event emission in new function emit_event().
	    - Check that data is printable.
	    - Allow input to be a set of pairs (LP: #1234898).

2013-10-03  James Hunt  <james.hunt@ubuntu.com>

	* util/tests/test_utmp.c: Update remaining tests to pause
	  between writing utmp(x) records and reading them back to allow
	  tests to detect whether the expected new records have replaced
	  the artificially created original ones (LP: #1089159).

2013-10-02  James Hunt  <james.hunt@ubuntu.com>

	* test/test_util_common.c:
	  - set_upstart_session(): Call get_initctl_binary() rather than using
	    define value.
	  - get_initctl(): As above.
	  - get_initctl_binary(): Check that file exists for parity with
	    get_upstart_binary().

2013-10-01  James Hunt  <james.hunt@ubuntu.com>

	* extra/upstart-file-bridge.c:
	  - upstart_job_added(): Make quieter in manner consistent with
	    the other bridges (only display output in debug mode).
	  - upstart_job_removed(): As above.

2013-09-26  James Hunt  <james.hunt@ubuntu.com>

	* init/event.c: event_pending_handle_jobs(): Don't re-iterate job classes
	  unless quiescing.

2013-09-26  James Hunt  <james.hunt@ubuntu.com>

	* init/event.c: event_pending_handle_jobs(): Force quiesce when all job
	  instances have finished to speed session shutdown.
	* init/job_process.c: job_process_jobs_running(): Only consider job
	  instances with associated pids to avoid abstract jobs confusing the
	  shutdown.
	* init/quiesce.c:
	  - quiesce(): Optimise session shutdown 
	    - Skip wait phase if no jobs care about the 'session-end' event
	      (LP: #1227212).
	    - Stop already running instances if other jobs care about
	      'session-end' to allow the already-running jobs to shut down in
	       parallel with the newly-started session-end jobs.
	  - quiesce_wait_callback():
	    - Simplify logic.
	    - Improve wait phase checks to detect earliest time to finalise.
	  - quiesce_finalise(): Display time to shutdown.
	  - quiesce_complete(): New function to force final shutdown phase.
	  - quiesce_event_match(): New function to determine if any jobs
	    'start on' contains a particular event.
	  - quiesce_in_progress(): Determine if shutdown is being handled.
	* test/test_util_common.c:
	  - _start_upstart(): Call get_upstart_binary() rather than relying on
	    UPSTART_BINARY define.
	  - start_upstart_common(): Remove '--no-startup-event' as this is now
	    needed by a test.
	  - get_upstart_binary(): Assert that file exists.
	  - file_exists(): New helper function.
	* test/test_util_common.h: Typo and prototype.
	* util/tests/test_initctl.c: test_quiesce():
	  - New test "session shutdown: one long-running job which starts on
	    startup".
	  - Adjusted expected shutdown times.

2013-09-19  James Hunt  <james.hunt@ubuntu.com>

	* init/control.c: Typo.
	* init/main.c: Add '--no-dbus' command-line option.
	  init/man/init.8: Added '--no-dbus' option.
	* util/tests/test_initctl.c: test_no_dbus(): New test
	  to test '--no-dbus' option.

2013-09-12  Steve Langasek  <steve.langasek@ubuntu.com>

	* configure.ac:
	  - correct the copyright notice.
	* extra/Makefile.am:
	  - don't pass cflags from unrelated libraries when building, only
	    pass them to those bridges which use the relevant libraries.
	* init/tests/test_job_process.c: adjust test case to not key on the
	  text of error messages which will vary depending on whether
	  /bin/sh is dash or bash; and use TEST_STR_MATCH so that in the
	  event of future failures, we know why it's failing.

2013-09-05  James Hunt  <james.hunt@ubuntu.com>

	* util/tests/test_initctl.c: test_quiesce():
	  - Improve kill checks on job processes.
	  - Assert precisely which job processes are expected to be running
	    after the Session Init has exited (particularly important for jobs
	    that 'start on session-end' since they may be running in a System
	    Shutdown scenario).

2013-08-28  James Hunt  <james.hunt@ubuntu.com>

	* util/tests/test_initctl.c: test_quiesce(): Clean up any
	  processes that the Session Init couldn't before it shut down.

2013-08-23  James Hunt  <james.hunt@ubuntu.com>

	* NEWS: Release 1.10

2013-08-15  James Hunt  <james.hunt@ubuntu.com>

	* configure.ac:
	  - Allow udev bridge to be disabled.
	* extra/Makefile.am:
	  - Ensure source for upstart-udev-bridge is distributed,
	    regardless of whether the local system is able to build it,
	    or has disabled building it.
	  - Add missing DCONF_CFLAGS.
	  - Ensure upstart-dconf-bridge sources are always distributed,
	    regardless of whether the local system is able to build it, or has
	    disabled building it.

2013-08-06  James Hunt  <james.hunt@ubuntu.com>

	* README.tests: Explanation of the tests and how to run them.
	* Makefile.am: Ensure README.tests gets distributed.
	* scripts/tests/__init__.py: Empty file to allow python3's unittest
	  module to auto-discover tests.
	* scripts/Makefile.am: Ensure __init__.py gets distributed.
	* scripts/tests/test_pyupstart_session_init.py: TestSessionUpstart.setUp():
	  Created XDG_RUNTIME_DIR if necessary (for example if running as root).
	* scripts/tests/test_pyupstart_system_init.py: TestSystemUpstart.setUp():
	  Skip test if not running as root rather than asserting.

2013-07-31  James Hunt  <james.hunt@ubuntu.com>

	* init/quiesce.c: quiesce_finalise(): Move cleanup to main()
	  since the NIH main loop may be iterated once more before
	  shutdown.

2013-07-30  James Hunt  <james.hunt@ubuntu.com>

	* scripts/Makefile.am: Distribute python module and tests,
	  but don't install them.
	* scripts/pyupstart.py:
	  - Renamed from python-upstart.py.
	  - Upstart:connect(): Added a force parameter to reconnect even if
	    already connected.
	  - Upstart.reconnect(): Utility method.
	  - Upstart.polling_connect(): Call version() to ensure the connection
	    is usable.
	  - New methods to query internal Upstart state.
	* scripts/tests/test_pyupstart_session_init.py: Session tests extracted
	  from python-upstart.py.
	* scripts/tests/test_pyupstart_system_init.py: New PID 1 tests.
	* extra/man/dconf-event.7: New man page.
	* extra/man/upstart-dconf-bridge.8: New man page.
	* extra/upstart-dconf-bridge.c: Bridge will now only emit
	  events on dconf changes if any jobs care about them
	  (unless --always is specified).
	* extra/conf-session/upstart-dconf-bridge.conf: Sample conf
	  file for dconf bridge.
	* extra/Makefile.am: Added dconf bridge man pages and sample
	  conf to distribution.

2013-07-25  James Hunt  <james.hunt@ubuntu.com>

	* extra/Makefile.am: Renamed to upstart-local-bridge.
	* extra/man/upstart-local-bridge.8: Removed inet type details.
	* extra/upstart-local-bridge.c:
	  - Removed inet socket handling.
	  - General clean-up.

2013-07-24  James Hunt  <james.hunt@ubuntu.com>

	* extra/man/upstart-text-bridge.8: Added extra variables.
	* extra/upstart-text-bridge.c: socket_reader():
	  - Fixed assertion failure caused by passing invalid address of fd.
	  - Added new standard environment variables to event.

2013-07-24  James Hunt  <james.hunt@ubuntu.com>

	* extra/upstart-dbus-bridge.c: signal_filter(): Use inttype
	  macros to ensure portability.

2013-07-23  James Hunt  <james.hunt@ubuntu.com>

	* extra/upstart-text-bridge.c: New bridge.
	* extra/Makefile.am: Updated for new bridge.
	* extra/man/upstart-text-bridge.8: New man page.
	* extra/Makefile.am: Added man page for text-bridge.

2013-07-19  Dmitrijs Ledkovs  <xnox@ubuntu.com>

	* init/session.c: fix a bug in session_from_index to handle more
	than one session.
	* init/tests/test_state.c: add a test_sesion_upgrade_stale with 2
	stale chroot sessions.

2013-07-19  James Hunt  <james.hunt@ubuntu.com>

	* init/main.c: main(): Don't set debug log prioirity when running
	  as a non-priv user by default (LP: #1201865).

2013-07-19  James Hunt  <james.hunt@ubuntu.com>

	* scripts/python-upstart.py: Updates for XDG_RUNTIME_DIR based
	  on review comments.

2013-07-18  James Hunt  <james.hunt@ubuntu.com>

	* extra/conf-session/: Addition of example jobs for Session Inits.

2013-07-17  James Hunt  <james.hunt@ubuntu.com>

	* init/tests/test_state.c:
	  - test_session_serialise(): Added new test "Ensure session
	    deserialisation does not create JobClasses" to assert
	    new session deserialisation behaviour.
	  - test_session_upgrade2(): Finished writing this test - it now creates
	    a fake chroot path, updates the JSON so that all references to the
	    chroot session refer to the temporary chroot path, creates 2 jobs
	    and then performs the serialisation/deserialisation.
	* init/tests/test_util.c:
	  - ensure_env_clean():
	    - Comments.
	    - Added log_unflushed_files.
	  - clean_env(): New function that re-initialises the common
	    data structures.
	* test/test_util_common.c: search_and_replace(): New function.

2013-07-16  Colin Watson  <cjwatson@ubuntu.com>

	* configure.ac: Use json-c rather than json if available.

2013-07-16  James Hunt  <james.hunt@ubuntu.com>

	* init/tests/data/upstart-session2.json: New JSON used by
	  test_session_upgrade2().
	* init/Makefile.am: Added upstart-session.json and upstart-session2.json
	  to TEST_DATA_FILES.
	* init/conf.c: conf_source_deserialise_all(): Assert that no conf
	  sources have yet been deserialised since now session deserialisation
	  avoids creating chroot conf sources (see below).
	* init/job_class.c: job_class_deserialise_all(): Formatting.
	* init/session.c: session_deserialise_all(): Don't create ConfSources
	  for each Session (since they are not actually used).
	* init/tests/test_state.c:
	  - test_upgrade(): Call ensure_env_clean() both before each test and
	    after the last test to ensure it left the environment clean.
	  - test_session_upgrade(): Clear up sessions.
	  - test_session_upgrade2(): New test.
	* init/tests/test_util.c: ensure_env_clean(): New function abstracted
	  from code in test_upgrade().

2013-07-15  James Hunt  <james.hunt@ubuntu.com>

	* init/state.c:
	  - state_deserialise_resolve_deps(): Look up class
	    conventionally using name and session since existing indexing
	    code unreliable as referencing a hash.
	  - state_index_to_job_class(): Removed.
	* init/tests/test_state.c: test_session_upgrade(): Add check to ensure
	  session job with same name as NULL session job does not stop latter
	  being deserialised.

2013-07-12  Dmitrijs Ledkovs  <xnox@ubuntu.com>

	* init/tests/data: upstart-session.json: add stateful re-exec
	tests with chroot session. (LP: #1200264)

	* init/state.c: state_deserialise_resolve_deps(): properly account
	at dependency resolution stage for skipped job_classes from chroot
	sessions when those got deserialised. Fixes above unit test.

2013-07-11  James Hunt  <james.hunt@ubuntu.com>

	* init/conf.c: conf_source_deserialise_all(): Assert that any
	  existing ConfSources relate to chroot sessions, created as
	  part of the earlier Session deserialisation. (LP: #1199778)
	* init/state.c: Formatting.

2013-07-09  James Hunt  <james.hunt@ubuntu.com>

	* {configure.ac,Makefile.am}: Allow upstart-dconf-bridge to be
	  disabled even if dependencies are available (--disable-dconf-bridge).
	* extra/upstart-dconf-bridge.c: Changed event name to simply 'dconf'
	  with fixed first argument of 'TYPE=changed' for consistency with
	  other bridge events and to accommodate future dconf API changes.

2013-07-08  James Hunt  <james.hunt@ubuntu.com>

	* extra/upstart-dconf-bridge.c: dconf_changed():
	  - Simplified logic after desrt clarified 'changed' signal
	  behaviour.

2013-07-05  James Hunt  <james.hunt@ubuntu.com>

	* extra/upstart-dconf-bridge.c:
	  - Added DCONF_EVENT.
	  - Reformatted to be more consistent with other bridges.
	  - main():
	    - Connect to UPSTART_SESSION rather than D-Bus session bus.
	    - Handle generation of pidfile name.
	  - dconf_changed():
	    - Correct path logic and ensure that if the changes array contains
	      values that they are separated correctly from the prefix.

2013-07-04  James Hunt  <james.hunt@ubuntu.com>

	* NEWS: Release 1.9.1

2013-07-04  James Hunt  <james.hunt@ubuntu.com>

	* Perform 2-pass generation of libupstart.pc to ensure library
	  version specified correctly.

2013-07-03  James Hunt  <james.hunt@ubuntu.com>

	* extra/upstart-dbus-bridge.c: main(): Check nih_str_split() return.
	* extra/upstart-event-bridge.c: main(): Check nih_str_split() return.
	* extra/upstart-file-bridge.c: main():
	  - Check nih_str_split() return.
	  - Only attempt to extract PID from UPSTART_SESSION
	    in user mode (LP: #1197225).
	* Makefile.am: Remove intl directory.
	* configure.ac: Use external gettext library.

2013-07-02  James Hunt  <james.hunt@ubuntu.com>

	* lib/Makefile.am: Make nih-dbus-tool generate code into the
	  upstart/ directory as we need it there to allow the tests to run
	  against a simulated installed header directory.
	* lib/tests/test_libupstart.c: Remove unecessary include (which
	  is now included automatically by upstart.h).

2013-07-01  James Hunt  <james.hunt@ubuntu.com>

	* lib/Makefile.am:
	  - Install client library headers.
	  - Add missing backslash.
	* lib/upstart.h: Look in upstart/ sub-directory for
	  auto-generated header files.

2013-06-28  James Hunt  <james.hunt@ubuntu.com>

	* NEWS: Release 1.9

2013-06-28  James Hunt  <james.hunt@ubuntu.com>

	* init/Makefile.am:
	  - Avoid defining test list twice.
	  - Append $(EXEEXT) where appropriate to appease automake.

2013-06-27  James Hunt  <james.hunt@ubuntu.com>

	* lib/Makefile.am: Added dependency on libtest_util_common.
	* lib/tests/test_libupstart.c: 
	  - Use test_util_common.
	  - test_libupstart():
	    - Start a private D-Bus server and Session Init to handle possibility
	      of building on systems not using Upstart as PID 1.
	    - Ensure XDG_RUNTIME_DIR is available, required for
	      'initctl list-sessions'.
	  - main(): Disable tests if required environment not available (as done
	    for test_initctl).
	* test/test_util_common.c:
	  - wait_for_upstart(): Pass pid of session init to pass to
	    set_upstart_session().
	  - set_upstart_session(): Now accepts a session init pid to allow
	    filtering of sessions and remove limitations of this function.
	* test/test_util_common.h:
	  - REEXEC_UPSTART(): Updated for changed wait_for_upstart() parameter.
	* util/tests/test_initctl.c:
	  - Moved in_chroot() and dbus_configured() to test_util_common.c.

2013-06-26  James Hunt  <james.hunt@ubuntu.com>

	* extra/Makefile.am: Add man pages and conf file.
	* extra/upstart-dbus-bridge.c: Only emit events if any jobs care
	  about them.
	* extra/conf/upstart-dbus-bridge.conf: New configuration file.
	* extra/man/dbus-event.7: New man page.
	* extra/man/upstart-dbus-bridge.8: New man page.
	* extra/upstart-dbus-bridge.c:
	  - Comments and formatting.
	  - main(): Default to an appropriate bus.
	  - signal_filter(): Display signal details when run with --debug.
	* init/log.c: log_clear_unflushed(): Remove log->io assertions as the
	  state cannot be reliably determined when remote_closed is set
	  (LP: #1188642).

2013-06-24  James Hunt  <james.hunt@ubuntu.com>

	* init/Makefile.am: Added missing json file to TEST_DATA_FILES.

2013-06-21  James Hunt  <james.hunt@ubuntu.com>

	* init/quiesce.c: quiesce_show_slow_jobs(): Change message log level
	  to ensure it is displayed by default.

2013-06-20  James Hunt  <james.hunt@ubuntu.com>

	* init/quiesce.c: quiesce_show_slow_jobs(): Don't free static string
	  (LP: #1190526).

2013-06-05  James Hunt  <james.hunt@ubuntu.com>

	* init/tests/data/upstart-1.8+apparmor.json: New test data file.
	* init/tests/data/upstart-1.8+full_serialisation-apparmor.json:
	  New test data file.
	* init/tests/data/upstart-1.8+full_serialisation+apparmor.json:
	  New test data file.
	* init/tests/test_state.c:
	  - test_upgrade(): Re-initialise lists and hashes as a convenience to
	    the tests.
	  - test_upstart_with_apparmor_upgrade(): New test to ensure Upstart can
	    parse the current 1.8 format JSON with the addition of the AppArmor
	    serialisation (but crucially *without* the full serialisation data
	    (EventOperator, etc).
	  - test_upstart_full_serialise_without_apparmor_upgrade(): New test to
	    ensure Upstart can parse the current 1.8 format JSON with the
	    addition of the full serialisation data (EventOperator, etc),
	    but _without_ the AppArmor serialisation.
	  - test_upstart_full_serialise_with_apparmor_upgrade(): New test to
	    ensure Upstart can parse the current 1.8 format JSON with the
	    addition of the full serialisation data (EventOperator, etc),
	    and the AppArmor serialisation.
	* init/state.c: state_from_string(): Check if ConfSources
	  exist in the serialisation data to allow distinction between
	  ConfSources not present and failing to deserialise them.

2013-06-04  James Hunt  <james.hunt@ubuntu.com>

	* init/event.c: event_deserialise(): Revert to checking JSON for
	  blockers to avoid reliance on JSON serialisation data format version.
	* init/event_operator.h: Fix misplacement of NIH_END_EXTERN.
	* init/state.c: Remove serialisation version code since the autoconf
	  approach of detecting the format of the JSON is safer.
	* init/state.h: Remove STATE_VERSION.

2013-06-03  James Hunt  <james.hunt@ubuntu.com>

	* util/tests/test_initctl.c:
	  - test_no_inherit_job_env(): New function to test --no-inherit-env.
	  - test_job_env():
	    - Move code that sets HOME+PATH if not set from
	      test_default_job_env() so that test_no_inherit_job_env() can make
	      use of it.
	    - Session file cleanup tweaks to work with test_no_inherit_job_env().

2013-05-31  James Hunt  <james.hunt@ubuntu.com>

	* init/job_class.c: job_class_environment_init(): Copy inits environment
	  to the default job class environment for user mode where appropriate.
	  (LP: #1159895).
	* init/job_process.c: job_process_run(): Don't copy inits environment
	  into the job instances environment table as those values are now
	  already in the table.
	* util/tests/test_initctl.c: Updates for new behaviour (where
	  'list-env' will now contain the entire environment of the init
	  process, not just those variables explicitly set via set-env).
	* util/man/initctl.8: Update on behaviour.

	[ Eric S. Raymond <esr@thyrsus.com> ]
	* init/man/init.5: Fix unliftable markup (LP: #1185108).

2013-05-30  James Hunt  <james.hunt@ubuntu.com>

	* lib/Makefile.am:
	  - Use plain-text ABI dump, rather than .tar.gz version to allow
	    changes to be easily diff'ed.
	  - Pass path to official ABI to script to avoid script determining it.
	* lib/run_abi_checker.sh.in: Use provided official ABI path.
	* Renamed lib/abi_dumps/ to lib/abi/.

2013-05-27  Marc Deslauriers  <marc.deslauriers@ubuntu.com>

	* init/job.c: Don't check for user mode when trying to load an
	  AppArmor profile. User mode is supported as root, and upstart
	  can be run as a user without being in user mode.
	* init/man/init.5: Adjust man page.

2013-05-24  Marc Deslauriers  <marc.deslauriers@ubuntu.com>

	* init/job_process.c: Allow environment variables in apparmor
	  switch stanzas.
	* init/apparmor.[ch]: Use a profile name instead of a Job so we
	  can use environment variables.

	[ James Hunt <james.hunt@ubuntu.com> ]
	* init/log.c:
	  - log_clear_unflushed(): Expand assertion to handle scenario
	    where the NihIo is still valid but empty (since the data now
	    exists on the unflushed list).
	  - log_read_watch(): Handle EINTR.
	* configure.ac: Add --disable-abi-check option to allow ABI
	  check to be skipped.

2013-05-23  Marc Deslauriers  <marc.deslauriers@ubuntu.com>

	* init/tests/test_state.c: An unused process is actually supposed
          to be NULL. Fix test.
	* init/process.c: Adjust to leave unused process as NULL.

	[ James Hunt <james.hunt@ubuntu.com> ]
	* lib/Makefile.am:
	  - Fix library LDFLAGS.
	  - Added test program.
	* lib/tests/test_libupstart.c: Basic library test.

2013-05-22  James Hunt  <james.hunt@ubuntu.com>

	* Added libupstart library, built from auto-generated
	  D-Bus bindings. To avoid ABI breakage, build calls
	  abi-compliance-checker(1), if available.

2013-05-17  Marc Deslauriers  <marc.deslauriers@ubuntu.com>

	* init/process.c: Fix deserialising with PROCESS_SECURITY.
	* init/tests/data/upstart-pre-security.json: Added new file to
	  test importing serialisation data without security elements.
	* init/tests/test_state.c: Added new data format test.

2013-05-15  Marc Deslauriers  <marc.deslauriers@ubuntu.com>

	* init/apparmor.[ch]: AppArmor profile helper.
	* init/Makefile.am: Added AppArmor profile helper.
	* init/errors.h: Added SECURITY_ERROR.
	* init/job.c:
	  - Added new JOB_SECURITY state and PROCESS_SECURITY process.
	  - Fix job_deserialise() for new PROCESS_SECURITY process.
	* init/job.h: Added new JOB_SECURITY state.
	* init/job_class.[ch]: Added apparmor_switch to hold the new
	  "apparmor switch" stanza.
	* init/job_process.c:
	  - Switch to new AppArmor profile.
	  - Handle PROCESS_SECURITY process.
	* init/job_process.h: Added JOB_PROCESS_ERROR_SECURITY.
	* init/man/init.5: Document new AppArmor stanzas.
	* init/parse_job.c: Parse new "apparmor" stanzas.
	* init/process.[ch]: Add PROCESS_SECURITY.
	* init/tests/test_job.c: Add new tests, and adjust existing ones.
	* init/tests/test_job_class.c: Added apparmor_switch.
	* init/tests/test_parse_job.c: Test new AppArmor stanza parsing.
	* init/tests/test_process.c: Added PROCESS_SECURITY tests.
	* init/tests/test_state.c: Test apparmor_switch and
	  PROCESS_SECURITY.

2013-05-13  James Hunt  <james.hunt@ubuntu.com>

	* init/state.c: stateful_reexec(): Specify all values for array
	  initialiser.

2013-05-10  James Hunt  <james.hunt@ubuntu.com>

	Revert to not supporting deserialisation of JobClasses with associated
	user/chroot sessions to avoid behavioural change for now.
	
	* init/job_class.c: 
	  - job_class_deserialise(): Revert to failing if associated session is
	    non-NULL.
	  - job_class_deserialise_all(): Revert to ignoring failure to
	    deserialise a JobClass iff it has a non-NULL associated session.
	* init/state.c: 
	  - state_to_string(): Provide some diagnostics if serialisation fails.
	  - state_from_string(): Provide some diagnostics if deserialisation fails.
	  - state_deserialise_resolve_deps(): Ignore failure to lookup JobClass
	    iff it has an associated user/chroot session.
	  - state_deserialise_blocking(): Revert to ignoring failure to
	    deserialise a Blocked object that is associated with a Job whose
	    JobClass has a non-NULL session.
	* init/tests/test_state.c: test_blocking(): Revert test to assert that
	  blocked job with non-NULL session is ignored.

2013-05-09  James Hunt  <james.hunt@ubuntu.com>

	* init/job.c: job_serialise(): Corrected logic for handling 'stop on'
	  condition.
	* init/job_class.c: job_class_deserialise(): Only check type after JSON
	  queried (thanks Coverity).

2013-05-08  James Hunt  <james.hunt@ubuntu.com>

	* init/Makefile.am: Link test_util to test_event_operator.
	* init/conf.c: conf_source_deserialise_all(): Assert conf_sources is
	  empty.
	* init/control.h: control_get_job(): Use job_class_get_registered()
	  rather than redundant job_class_find().
	* init/event_operator.c:
	  - Typos and formatting.
	  - event_operator_serialise(): Conditionally encode name and env.
	  - event_operator_deserialise(): Treat env as a string array, not an
	    environ array to ensure values are not discarded unless they contain '='.
	* init/job.c:
	  - job_deserialise(): Check JSON type for 'stop on' prior to attempting value extraction.
	  - job_find():
	    - Make job_class const.
	    - Use job_class_get_registered() rather than job_class_find().
	* init/job_class.c:
	  - job_class_get_registered(): Rework.
	  - job_class_add_safe(): Re-add since required to support old
	    serialisation formats that do not encode ConfSource and ConfFile
	    objects.
	  - job_class_deserialise():
	    - Take care to only associate ConfFile with JobClass if JSON encodes
	      ConfFile objects.
	    - Check JSON type for 'start/stop on' prior to attempting value extraction.
	  - job_class_find(): Remove (redundant due to job_class_get_registered()).
	* init/state.c:
	  - Set serialisation_version to an invalid value to detect if it was
	    never set (to handle old serialisation formats).
	  - state_from_string():
	    - Make failure to read header and ConfSources warnings only, to support old
	      serialisation formats that do not encode this information.
	  - state_deserialise_blocked(): Fix bug where event blocker was being
	    incremented twice. Now, just assert it is set.
	  - state_deserialise_blocking(): Failure to deserialise a Blocked object 
	    is no longer ignored since sessions are supported.
	* init/state.h: STATE_VERSION history and notes.
	* init/tests/test_conf.c: Replace calls to job_class_find() with
	  job_class_get_registered().
	* init/tests/test_event_operator.c:
	  - test_operator_serialisation(): Check both the original string
	    serialisation format and the new full EventOperator serialisation.
	    type.
	* init/tests/test_job.c:
	  - test_deserialise_ptrace():
	    - Comments and more checks.
	    - Create ConfSource, ConfFile and JobClass manually.
	    - Call job_class_consider() as we now have a backing ConfFile.
	    - Wait for childs child.
	* init/tests/test_state.c:
	  - Simplify TestDataFile.
	  - Ensure files passed to conf_file_new() provide expected suffix.
	  - job_class_diff(): Add event_operator_diff() call.
	  - conf_source_diff(): New function.
	  - conf_file_diff(): New function.
	  - test_blocking():
	    - Extra checks.
	    - Expect ConfFiles to be recreated on re-exec.
	  - test_upgrade(): Check environment is clean before running the next test.
	  - test_upstart1_8_upgrade(): New Upstart-1.8 serialisation format test.
	  - conf_source_from_path(): New utility function.
	* init/tests/test_util.c:
	  - event_operator_diff(): New function.
	  - session_from_chroot(): New function.
	* init/tests/data/upstart-1.8.json: New test file.

2013-05-08  James Hunt  <james.hunt@ubuntu.com>

	* init/conf.c:
	  - conf_source_serialise_all(): Make failures fatal.
	* init/event_operator.c: event_operator_collapse(): Unhide but mark as
	  unused (it's still used by the tests).
	* init/job.c:
	  - job_serialise(): Remove unused variable.
	  - job_deserialise(): Check the type of the start/stop on condition in
	    the json, not the json passed to the function.
	* init/job_class.c: job_class_deserialise(): Check the type of the
	  start/stop on condition in the json, not the json passed to the
	  function.
	* init/state.c:
	  - Comments.
	  - state_read_header(): Extract header from JSON before checking for
	    serialisation version.

2013-05-07  James Hunt  <james.hunt@ubuntu.com>

	* util/man/shutdown.8: Specify default action is to bring system
	  down to single-user mode (LP: #1065851).

2013-05-02  James Hunt  <james.hunt@ubuntu.com>

	* init/event.c: event_deserialise(): Only set blockers if EventOperators
	  are serialised.
	* init/event_operator.c: event_operator_collapse(): Now only needed for
	  DEBUG.
	* init/job.c:
	  - job_deserialise(): Support old string format for 'stop_on'
	    EventOperator as well as new array format.
	* init/job_class.c:
	* init/state.c: Create a meta-header containing a serialisation version
	  number.

2013-05-02  James Hunt  <james.hunt@ubuntu.com>

	* init/conf.c:
	  - New serialisation and support functions:
	    - conf_source_serialise()
	    - conf_source_serialise_all()
	    - conf_source_deserialise()
	    - conf_source_deserialise_all()
	    - conf_source_type_enum_to_str()
	    - conf_source_type_str_to_enum()
	    - conf_file_serialise()
	    - conf_file_deserialise()
	    - conf_file_deserialise_all()
	    - conf_source_get_index()
	    - conf_file_find()
	    - debug_show_event_operator()
	    - debug_show_event_operators()
	* init/event_operator.c:
	  - event_deserialise():
	    - Fix leaked env array.
	    - Deserialise blockers count now EventOperators are also serialised.
	  - event_operator_type_enum_to_str()
	  - event_operator_type_str_to_enum()
	  - event_operator_serialise()
	  - event_operator_serialise_all()
	  - event_operator_deserialise()
	  - event_operator_deserialise_all()
	* init/job_class.c:
	  - job_class_add_safe(): Remove as no longer required.
	  - job_class_get(): Must call job_class_init().
	  - job_class_serialise():
	    - Remove error case if chroot session specified now that ConfSources
	      are serialised.
	    - Serialise start/stop on fully (as EventOperators) rather than just the original
	      string condition (LP: #1103881).
	  - job_class_deserialise():
	    - Remove error case if chroot session specified now that ConfSources
	      are serialised.
	    - Associate the JobClass with its ConfFile.
	  - job_class_serialise_all():
	    - Comments.
	    - Failure to serialise a JobClass is now a hard error since we now
	      serialise all JobClasses.
	  - job_class_deserialise():
	    - Deserialise start/stop on conditions as EventOperators rather than as a
	      string condition.
	    - Since ConfFiles are now serialised, call job_class_consider()
	      rather than job_class_add_safe().
	  - job_class_deserialise_all():
	    - Failure to deserialise a JobClass is now a hard error since we now
	      serialise all JobClasses.
	  - job_class_get_index(): New function.
	* init/state.c:
	  - state_to_string(): Serialise ConfSources and ConfFiles.
	  - state_from_string(): Deserialise ConfSources and ConfFiles.
	  - state_deserialise_resolve_deps(): Allow chroot sessions to be
	    handled now we serialise ConfSources and ConfFiles.

2013-04-30  James Hunt  <james.hunt@ubuntu.com>

	* init/Makefile.am: Added test_main.
	* init/tests/test_main.c: New test.
	* init/tests/test_job_process.c: strcmp_compar() moved to test_util.c.
	* util/tests/test_initctl.c: strcmp_compar() removed.
	* init/xdg.c: Disable loading of jobs from SYSTEM_USERCONFDIR if
	  "UPSTART_NO_SYSTEM_USERCONFDIR" envvar set (required for testing).
	* test/test_util.c: Added strcmp_compar() and get_session_file().
	* util/tests/test_initctl.c: Use get_session_file().

2013-04-30  James Hunt  <james.hunt@ubuntu.com>

	* Makefile.am: Added 'test'.
	* configure.ac: Added 'test/Makefile'.
	* init/Makefile.am: Depend on test_util archive rather than source
	  files.
	* init/state.c: Added missing config.h include.
	* util/Makefile.am: Depend on test_util archive rather than source
	  files.
	* util/tests/test_initctl.c: Moved common utility code to
	  test/test_util.c and replaced INITCTL_BINARY by get_initctl_binary().
	* test/test_util.[ch]: New location for init/tests/test_util.[ch] to
	  allow all tests access to common functionality.

2013-04-30  James Hunt  <james.hunt@ubuntu.com>

	* init/job.c: job_serialise_all(): Really serialise all JobClasses,
	* init/main.c: Add 'write-state-file' command-line option.
	  regardless of whether they have associated Jobs.
	* init/paths.h: Added STATE_FILE_ENV.
	* init/state.c:
	  - state_read_objects(): Write state file if 'write-state-file'
	    specified or STATE_FILE_ENV set.
	  - event_deserialise():
	    - Preserve the pre-reexec blockers count until JobClasses
	      are deserialised and reverse-dependencies resolved.
	    - Fix incorrect calls for failed and blockers Event attributes.
	* init/state.h: Comments.
	* init/tests/test_state.c:
	  - test_job_class_serialise(): Ensure that all JobClasses get
	    serialised, regardless of whether they have any associated
	    Jobs.
	  - test_event_serialise(): New "with failed" test.
	* init/event.c: event_deserialise(): Don't deserialise Event->blockers -
	  there is no point until we serialise EventOperators.

2013-04-29  James Hunt  <james.hunt@ubuntu.com>

	* init/conf.c:
	  - conf_reload(): Explanation of how reload works.
	  - conf_reload_path(): Defer destruction of original ConfFile until
	    newly-loaded .conf file has a chance to reference any events its
	    'start on' condition requires (LP: 1124384).
	  - debug_show_jobs(): Return if no instances.
	  - debug_show_events(): New function.
	* init/event.c: Comments.
	* init/job.c: Comment.
	* init/job_class.c:
	  - job_class_get_registered(): New function resulting from refactor of
	    job_class_consider() and job_class_reconsider().
	  - job_class_consider():
	    - Use job_class_get_registered().
	    - Call job_class_event_block() to avoid premature event destruction.
	  - job_class_reconsider(): Use job_class_get_registered().
	  - job_class_event_block(): New function to increase reference count
	    for events new JobClass specifies in its 'start on' condition that
	    old JobClass has also referenced (second part of LP: #1124384).
	* init/tests/test_conf.c:
	  - test_source_reload(): New tests:
	    - "ensure reload does not destroy a blocked event used by another job"
	    - "ensure .conf reload causes waiting job to run when 'start on' matches"
	* init/tests/test_conf.h: TEST_ENSURE_CLEAN_ENV(): Check
	  nih_child_watches too.

2013-04-22  James Hunt  <james.hunt@ubuntu.com>

	* Typo and doc changes.

2013-04-17  James Hunt  <james.hunt@ubuntu.com>

	* init/Makefile.am: Build wrap_inotify library and run test_conf
	  via test_conf_preload.sh.
	* init/tests/test_conf.c: Communicate with wrap_inotify library by
	  setting INOTIFY_DISABLE to reliably disable inotify rather than trying
	  to exhaust inotify instances (LP: #1157713).
	* init/tests/test_conf_preload.sh.in: Script to run test_conf within
	  LD_PRELOAD environment.
	* init/tests/wrap_inotify.c: Wrapper library that provides the inotify
	  API and allows test_conf to believe inotify is disabled by
	  conditionally failing all inotify calls, depending on whether
	  INOTIFY_DISABLE is set.

2013-04-16  James Hunt  <james.hunt@ubuntu.com>

	* scripts/python-upstart.py: Update based on review comments.

2013-04-08  James Hunt  <james.hunt@ubuntu.com>

	* scripts/python-upstart.py:
	  - Upstart::polling_connect(): New method used to connect
	    after a re-exec.
	  - SystemInit::reexec(): Check proxy connection before
	    attempting re-exec.
	  - TestUpstart:test_session_init_reexec(): Re-connect post
	    re-exec to prove instance still usable.
	  - TestUpstart:test_session_init_reexec_when_pid1_does():
	    Re-connect post re-exec to prove instance still usable.

2013-04-07  James Hunt  <james.hunt@ubuntu.com>

	* scripts/Makefile.am: Added python-upstart.py.
	* scripts/python-upstart.py: Python3 Upstart interface
	  incorporating a minimal set of Python unittest tests.

2013-04-02  James Hunt  <james.hunt@ubuntu.com>

	* init/main.c:
	  - main(): Allow Session Init to accept multiple --confdir values,
	    which replace all built-in values (behaviour required for testing).
	  - handle_confdir(): Operate on conf_dirs array rather than single
	    conf_dir value.
	  - conf_dir_setter(): Command-line setter function to add configuration
	    file directories to conf_dirs array.
	* init/man/init.8: Update on --confdir behaviour.
	* extra/man/file-event.7: Correct EVENT values in examples.
	* extra/man/upstart-event-bridge.8:
	  - Corrected bridge name.
	  - Explain that blocking semantics of system jobs not retained.

2013-03-28  James Hunt  <james.hunt@ubuntu.com>

	* scripts/upstart-monitor.py: on_button_press_event():
	  Handle path_info being None (LP: #1161098).
	* extra/upstart-event-bridge.c: main():
	  - Handle daemon pidfile as the upstart-event-bridge does.
	  - Write to stdout, not syslog.
	* init/job_process.[ch]: Removed now unused
	  JOB_PROCESS_ERROR_OPENPT_MASTER.

2013-03-25  James Hunt  <james.hunt@ubuntu.com>

	* extra/man/socket-event.7: Correct section number.
	* init/man/init.5: Correct section number.

2013-03-22  James Hunt  <james.hunt@ubuntu.com>

	* scripts/Makefile.am: Added missing entry for
	  man/upstart-monitor.8.

2013-03-22  James Hunt  <james.hunt@ubuntu.com>

	* NEWS: Release 1.8

2013-03-22  James Hunt  <james.hunt@ubuntu.com>

	* scripts/initctl2dot.py:
	  - footer(): Add details of session.
	  - sanitise(): Handle jobs in sub-directories.
	  - main(): Add --user and --system options and determine
	    correct session to connect to.
	* scripts/man/initctl2dot.8:
	  - Added --user and --system options.
	  - Escape dashes in options.
	  - Update date.

2013-03-21  James Hunt  <james.hunt@ubuntu.com>

	* po/POTFILES.in:
	  - Added missing entries for init/quiesce.c and init/state.c.
	  - Added upstart-monitor.py.
	* scripts/upstart-monitor.py: UpstartEventsGui(): Removed class
	  attributes and added explicit instance ones in __init__().

2013-03-18  James Hunt  <james.hunt@ubuntu.com>

	* configure.ac: Added scripts/data/Makefile.
	* scripts/Makefile.am: Added SUBDIRS=data.
	* scripts/data/Makefile.am: New Makefile.
	* scripts/data/upstart-monitor.desktop: Desktop file for
	  upstart-monitor.

2013-03-15  James Hunt  <james.hunt@ubuntu.com>

	* extra/upstart-file-bridge.c:
	  - main(): String safety for home_dir.
	  - job_add_file():
	    - Initialise events.
	    - Use nih_strdup() rather than arrays for paths.
	    - Removed unecessary error label.
	  - {create_handler,modify_handler,delete_handler}(): Remove strcpy().
	  - watched_dir_new(): Use nih_strdup() rather than arrays for path.
	  - find_first_parent(): Replace strcpy with strncpy().

2013-03-15  James Hunt  <james.hunt@ubuntu.com>

	* extra/man/file-event.7: Simplify language.
	* extra/upstart-file-bridge.c:
	  - skip_slashes(): New macro to make path matching more reliable.
	  - file_filter(): Call skip_slashes().
	  - create_handler(): Call skip_slashes().
	  - modify_handler(): Call skip_slashes().
	  - delete_handler(): Call skip_slashes().
	  - watched_dir_new(): Special case watching the root directory.
	* extra/conf/upstart-file-bridge.conf: Change start on condition
	  to ensure all filesystems are mounted before it starts.

2013-03-13  James Hunt  <james.hunt@ubuntu.com>

	* scripts/man/upstart-monitor.8: New manpage.
	* scripts/upstart-monitor.py: New cli+gui tool to monitor
	  Upstart events.
	* scripts/Makefile.am: Updated for upstart-monitor.

2013-03-11  James Hunt  <james.hunt@ubuntu.com>

	* extra/Makefile.am: Add file bridge and conf file.
	* extra/upstart-file-bridge.c: Inotify file bridge.
	* extra/conf/upstart-file-bridge.conf: Conf file for
	  file bridge.
	* extra/man/file-event.7: New man page.
	* extra/man/upstart-file-bridge.8: New man page.

2013-03-04  James Hunt  <james.hunt@ubuntu.com>

	* init/session.c: session_from_dbus(): Fixed off-by-one
	  readlink error.
	* configure.ac: Only add sbin to path if exec_prefix specified
	  (LP: #1122510).
	* NEWS: Release 1.7
	* configure.ac (NIH_COPYRIGHT): Update

2013-02-27  James Hunt  <james.hunt@ubuntu.com>

	* Removal of gcc 'malloc' function attribute resulting from
	  a clarification in its description which makes its use invalid.
	  (LP: #1123588).

2013-02-26  James Hunt  <james.hunt@ubuntu.com>

	* util/tests/test_initctl.c: test_upstart_open(): Unset
	  UPSTART_SESSION to avoid session-init environment affecting
	  test run.

2013-02-15  James Hunt  <james.hunt@ubuntu.com>

	* util/tests/test_initctl.c:
	  - timed_waitpid(): Back off if no status change.
	  - test_quiesce():
	    - Set XDG_RUNTIME_DIR to a temporary value.
	    - Remove stale session files.
	  - test_job_env(): Remove stale session files.

2013-02-15  James Hunt  <james.hunt@ubuntu.com>

	* init/event_operator.c: Typo.
	* init/job_class.c:
	  - job_class_environment_reset(): Comments.
	  - job_class_environment_set(): Apply to all running job objects too.
	  - job_class_environment_unset(): Apply to all running job objects too.
	* util/man/initctl.8: Updated on environment command semantics.
	* util/tests/test_initctl.c: test_global_and_local_job_env(): Modified
	  test for new semantics.
2013-02-15  James Hunt  <james.hunt@ubuntu.com>

	* init/job_process.c: job_process_run(): Invert meaning.
	* init/main.c: Change '--inherit-env' to '--no-inherit-env'
	  such that inheriting inits environment is now the default
	  for Session Inits.
	* init/man/init.8: Update for '--no-inherit-env'.

2013-02-14  James Hunt  <james.hunt@ubuntu.com>

	* util/tests/test_initctl.c:
	  - wait_for_upstart(): Functional replacement of WAIT_FOR_UPSTART()
	    macro. Now accepts @user.
	  - set_upstart_session(): Poll to ensure we give Upstart time to
	    initialise and write the session file.
	  - _start_upstart(): Extra @user parameter.

2013-02-14  James Hunt  <james.hunt@ubuntu.com>

	* init/Makefile.am: Added quiesce.o, now required by control.o.
	* init/main.c: main():
	  - SIGHUP+SIGUSR1 handling now applies however you run init (since
	    it should react to these signals when run as a Session Init).
	  - Qualified sessions message to avoid confusion.
	* util/initctl.c: upstart_open(): Better handling for user_mode.
	* util/tests/test_initctl.c:
	  - WAIT_FOR_UPSTART(): Made session-aware.
	  - KILL_UPSTART(): Reset user mode flag (taken from STOP_UPSTART()).
	  - set_upstart_session(): New function.
	  - self_pipe_write(): New Function.
	  - self_pipe_setup(): New Function.
	  - timed_waitpid(): New function.
	  - _start_upstart():
	     - Signal handling and extra checks.
	     - Discard init output (unless UPSTART_TEST_VERBOSE set)
	       for saner logs.
	  - test_list_sessions():
	    - Removed need for a dbus-daemon.
	    - Added required initctl reset.
	  - test_quiesce(): Tests for Session Init shutdown (both
	    system-initiated and end-session request).
	  - test_usage(): Added extra checks and tidyup.
	  - main(): Added call to test_quiesce().

2013-02-11  James Hunt  <james.hunt@ubuntu.com>

	* init/log.c: log_serialise(): Handle re-exec scenario where
	  jobs producing output have finished but where log data cannot
	  be persisted (for example where disk is full or log directory
	  is inaccessible). (LP: #1120660)

2013-02-08  James Hunt  <james.hunt@ubuntu.com>

	* dbus/com.ubuntu.Upstart.xml: Added 'EndSession' method.
	* init/Makefile.am: Updated for quiesce.[ch].
	* init/conf.c: conf_destroy(): Cleanup function.
	* init/conf.h: Prototype.
	* init/control.c: control_end_session(): 'EndSession' implemenation.
	* init/control.h: Include.
	* init/events.h: Added SESSION_END_EVENT.
	* init/job_class.c: job_class_max_kill_timeout(): New function.
	* init/job_class.h: Prototype.
	* init/job_process.c:
	  - Added disable_respawn to disallow respawns.
	  - job_process_jobs_running(): New function.
	  - job_process_stop_all(): New function.
	  - job_process_terminated(): Honours disable_respawn.
	* init/job_process.h: Prototypes.
	* init/main.c:
	  - Typos.
	  - term_handler(): Quiesce rather than re-exec on receipt of SIGTERM
	    when running as a Session Init.
	  - main(): Make quiesce() handle cleanup.
	* init/man/init.8: Update for Session Init SIGTERM handling.
	* init/man/startup.7: Update for Session Init.
	* init/session.c: session_destroy(): New function.
	* init/session.h: Prototype.
	* init/man/session-end.7: New man page.
	* init/quiesce.[ch]: New files.

2013-02-08  James Hunt  <james.hunt@ubuntu.com>

	* init/job_process.c: job_process_run(): Copy parent environment if
	  inherit_env in operation for a Session Init.
	* init/main.c: Added 'inherit-env' command-line option.
	* init/man/init.8: Documented --inherit-env.

2013-02-02  James Hunt  <james.hunt@ubuntu.com>

	* util/initctl.c: Remove ability to specify explicitly job and/or job
	  instance values to the job environment commands.
	* util/man/initctl.8: Remove job and job instance value command-line
	  options.
	* util/tests/test_initctl.c: test_global_and_local_job_env(): Remove
	  tests for --job/--instance.

2013-01-31  James Hunt  <james.hunt@ubuntu.com>

	* init/control.c:
	  - Use control_check_permission() rather than
	    control_get_origin_uid() directly.
	* init/control.h: Prototypes.
	* init/job_class.c: Change calls to job_class_environment_init()
	  to asserts as the former only needs to be called once.
	* init/main.c: main(): Make job_class_environment_init() call as
	  early as possible.
	* init/tests/test_event.c: main(): Call
	  job_class_environment_init().
	* util/tests/test_initctl.c:
	  - test_default_job_env():
	    - Set TERM and PATH if not set.
	    - Check line counts before checking expected output.
	  - test_clear_job_env():
	    - Make use of TEST_INITCTL_DEFAULT_PATH.

2013-01-30  James Hunt  <james.hunt@ubuntu.com>

	* TESTING.sessions: Removed as basic sessions have now gone.

2013-01-30  James Hunt  <james.hunt@ubuntu.com>

	* init/control.c:
	  - Typos.
	  - Improved uid checks.
	  - Replaced direct call to control_get_origin_uid() with call to new
	    control_check_permission() (as early as possible) for clarity and
	    to confine policy to one location. 
	  - control_set_log_prioity(): Added missing call to
	    control_check_permission().
	  - control_get_origin_uid(): Check message contents before allowing
	    D-Bus calls.

2013-01-29  James Hunt  <james.hunt@ubuntu.com>

	* init/control.c: More careful uid checking.

2013-01-28  James Hunt  <james.hunt@ubuntu.com>

	* init/xdg.c:
	  - get_subdir(): Remove double-check on @dir.
	  - xdg_get_runtime_dir():
	    - Don't attempt to create as unlikely to be able to if it
	      doesn't already exist.
	    - Simplify logic.

2013-01-28  James Hunt  <james.hunt@ubuntu.com>

	* util/initctl.c: list_session_action():
	  - Test for stale session earlier.
	  - Simplify checks on "UPSTART_SESSION".
	* util/tests/test_initctl.c: test_list_sessions():
	  - Added test with XDG_RUNTIME_DIR explicitly unset.
	  - Changed "with no instances" test to set XDG_RUNTIME_DIR to a
	    temporary value.
	  - Revert XDG_RUNTIME_DIR on cleanup.

2013-01-28  James Hunt  <james.hunt@ubuntu.com>

	* init/control.c:
	  - control_get_env(): Allow PID 1 environment to be queried for
	    consistency with control_list_env().
	* init/man/initctl.8:
	  - Added --job, --instance, --global options for list-env, set-env,
	    get-env, unset-env, reset-env.
	  - Explain PID 1 limitation for set-env, unset-env, reset-env.
	* util/initctl.c:
	  - get_job_details(): Fix order in which arguments are
	    checked.
	* util/Makefile.am: Define INITCTL_BINARY and UPSTART_BINARY to ensure
	  full path available to tests.
	* util/tests/test_initctl.c:
	  - New macros:
	    - _TEST_STR_ARRAY_CONTAINS()
	    - TEST_STR_ARRAY_CONTAINS()
	    - TEST_STR_ARRAY_NOT_CONTAINS()
	    - _TEST_FILE_CONTAINS()
	    - TEST_FILE_CONTAINS()
	    - TEST_FILE_NOT_CONTAINS()
	  - get_initctl(): Function to replace original INITCTL_BINARY define.
	  - test_global_and_local_job_env(): New function to test initctl
	    '--global', '--job' and '--instance' options from within and without
	    a job.

2013-01-25  James Hunt  <james.hunt@ubuntu.com>

	* init/control.c: control_session_file_create(): Simplified.
	* init/xdg.c: Added check for INITCTL_BUILD to hide certain symbols when
	  building with initctl.
	* util/Makefile.am:
	  - Define INITCTL_BUILD.
	  - Make use of xdg.[ch] in build of initctl and its test.
	* util/initctl.c:
	  - list_session_action(): Implementation of 'list-sessions' command.
	* util/man/initctl.8: Updated for 'list-sessions' command.
	* util/tests/test_initctl.c:
	  - _start_upstart(): Replacement for _START_UPSTART() macro.
	  - start_upstart_common(): Start an instance with common options.
	  - start_upstart(): Simplest way to start an instance.
	  - START_UPSTART(): Now calls start_upstart_common().
	  - test_list_sessions(): Test 'list-sessions' command.

2013-01-25  James Hunt  <james.hunt@ubuntu.com>

	* dbus/com.ubuntu.Upstart.xml:
	  - Added 'job_details' string array as first parameter for GetEnv,
	    SetEnv, UnsetEnv, ListEnv and ResetEnv to allow methods to either
	    act globally or on a specific job environment.
	* init/control.c:
	  - control_set_env():
	  - control_unset_env():
	  - control_get_env():
	  - control_list_env():
	  - control_reset_env():
	    - Disallow setting for PID 1.
	    - Operate globally or on specified job.
	* init/control.h: control_get_job(): Macro to simplify extracting job
	  from provided job details.
	* init/job.c: job_find(): New function.
	* init/job_class.c:
	  - job_class_environment_set(): Delimiter handling now moved to
	    control_set_env() so it can be shared by job and global logic.
	  - job_class_find(): New function.
	* init/state.c:
	  - Removed state_get_job() and replaced calls with job_find().
	* util/initctl.c:
	  - Updated *_action() functions for new D-Bus parameters and made use
	    of new function get_job_details().

2013-01-25  James Hunt  <james.hunt@ubuntu.com>

	* init/tests/test_xdg.c: Added test_get_session_dir().
	* init/xdg.c: get_home_subdir(): Handle unset 'HOME' immediately.
	* init/control.c: Make use of SESSION_EXT.
	* init/man/init.5: Added session files.
	* init/paths.h:
	  - Comments.
	  - Added SESSION_EXT.

2013-01-25  James Hunt  <james.hunt@ubuntu.com>

	* init/control.c:
	  - control_reload_configuration(): Added missing permission checks.
	  - control_emit_event_with_file(): Added missing permission checks.
	  - Added calls to new function control_get_origin_uid() to allow
	    D-Bus methods to be policed by filtering on uid, rather than
	    relying on the same information that used to be stored in the
	    old Session object.
	* init/job.c: Typo.
	* init/job_class.c:
	  - job_class_new(): Removed user elements from session code.
	  - job_class_serialise(): Comments.
	  - job_class_deserialise(): Comments.
	* init/job_process.c: job_process_spawn(): Removed user session
	  handling.
	* init/session.c: Removed user session handling since it is
	  about to be replaced by the ability to run Upstart as a
	  non-privileged user (aka a 'Session Init').
	* init/session.h: Updated prototypes.
	* init/state.h: Comments.
	* init/tests/test_conf.c: test_source_reload_job_dir(): Added missing
	  check.
	* init/tests/test_state.c:
	  - session_diff(): Removed user check.
	  - Updated all calls to session_new().
	* util/tests/test_initctl.c: test_notify_disk_writeable(): Ensure this
	  test is not run as root.
	* util/tests/test_user_sessions.sh: Removed.
	* init/man/init.5: Updated to reflect removal of user jobs.

2013-01-24  James Hunt  <james.hunt@ubuntu.com>

	* init/control.c:
	  - control_init(): Create session file in user mode.
	  - control_cleanup(): New function for cleanup activities.
	  - control_session_file_create(): Create session file containing
	    UPSTART_SESSION details.
	  - control_session_file_remove(): Delete the session file.
	* init/main.c: Call control_cleanup() to remove session file.
	* init/paths.h: Added INIT_XDG_SESSION_SUBDIR and SESSION_ENV.
	* init/xdg.c:
	  - get_subdir(): Refactor of get_home_subdir().
	  - get_home_subdir(): Now calls get_subdir().
	  - Replaced mkdir mode values with INIT_XDG_PATH_MODE.
	  - xdg_get_runtime_dir(): Obtain XDG_RUNTIME_DIR value.
	  - get_session_dir(): Obtain path to session directory.
	* init/xdg.h: Added INIT_XDG_PATH_MODE.

2013-01-21  Dmitrijs Ledkovs  <xnox@ubuntu.com>

	* init/xdg.[ch]: add xdg_get_cache_home and get_user_log_dir
	  functions. These retrieve XDG_CACHE_HOME and a subdir inside it
	  for upstart.
	* init/tests/test_xdg.c: reuse test_get_config_home to test both
	  xdg_get_cache_home and xdg_get_config_home. Add test for
	  get_user_log_dir.
	* init/main.c: use get_user_log_dir to setup logging
	  directory in user_mode. For now, command line argument is
	  honoured, while the environment override is not.

2013-01-21  James Hunt  <james.hunt@ubuntu.com>

	* init/log.c:log_clear_unflushed(): Simplify asserts.

2013-01-15  James Hunt  <james.hunt@ubuntu.com>

	* init/log.c:
	  - log_clear_unflushed(): Correct remote_closed assertion to handle
	    early-job-logging scenario where a job satisfies both of the
	    following conditions:
	    - ends before the log directory becomes writeable.
	    - has spawned one or more processes that continue to run after the
	      job itself has exited and which produce output before the log
	      directory becomes writeable.
	    (LP: #1096531).

2013-01-14  James Hunt  <james.hunt@ubuntu.com>

	* util/initctl.c:
	  - Grouped all environment commands in usage output.
	  - Added --global, --job and --instance options for all environment
	    commands. These are currently dummies, but --global will soon be
	    required to make changes to the global job environment table when
	    initctl is invoked from within a job.

2013-01-11  James Hunt  <james.hunt@ubuntu.com>

	* util/tests/test_initctl.c:
	  - Lots of new job environment table tests.

2013-01-10  James Hunt  <james.hunt@ubuntu.com>

	* init/man/init.5: Define job environment table.
	* init/tests/test_job_class.c(): test_environment(): Added call
	  to job_class_environment_init() which is now required to avoid
	  confusing TEST_ALLOC_FAIL().
	* util/man/initctl.8:
	  - Further details in list-env section.
	  - Escape dashes in command names.
	* util/tests/test_initctl.c:
	  - New utility macros: _WAIT_FOR_FILE(), WAIT_FOR_FILE()
	    and TEST_STR_MATCH().
	  - Initial tests for testing job environment table commands.

2013-01-09  James Hunt  <james.hunt@ubuntu.com>

	* scripts/init-checkconf.sh:
	  - Check copy is successful.
	  - Auto-start dbus-launch if not running and command is available (for
	    example in non-desktop environments) (LP: #881885).
	  - Auto-stop dbus-daemon if we started it.
	* init/man/init.5:
	  - Overhauled 'Job environment' section.
	* util/initctl.c:
	  - Added 'unset-env' and 'reset-env' commands.
	  - Added missing periods in usage text.
	  - list_env_qsort_compar(): Renamed from list_env_strcmp_compar(). Now
	    uses strcoll(3) for locale-awareness.
	* init/job_class.c:
	  - job_class_environment_set():
	    - Comments.
	    - Handle scenario where user specifies a variable without an equals.
	* util/man/initctl.8:
	  - Added details for 'get-env', 'set-env', 'unset-env', 'list-env' and
	    'reset-env'.
	  - Tidied up 'usage' stanza section.

2013-01-08  James Hunt  <james.hunt@ubuntu.com>

	* dbus/com.ubuntu.Upstart.xml:
	  - Added UnsetEnv and ResetEnv methods.
	* init/control.c:
	  - control_set_env(): Now uses job_class_environment_set() rather than
	    directly manipulating job_environ array.
	  - control_unset_env(): New function.
	  - control_get_env(): Now calls job_class_environment_get().
	  - control_list_env(): Now calls job_class_environment_get_all().
	    Comments.
	  - control_reset_env(): New function.
	* init/environ.c:
	  - environ_remove(): New function.
	* init/job_class.c:
	  - job_environ now static.
	  - job_class_environment_reset(): New function.
	  - job_class_environment_set(): New function.
	  - job_class_environment_unset(): New function.
	  - job_class_environment_get(): Simplified.
	  - job_class_environment_get_all(): New function.
	* util/initctl.c:
	  - Added following new commands:
	    - 'get-env'
	    - 'set-env'
	    - 'list-env'

2013-01-04  Dmitrijs Ledkovs  <xnox@ubuntu.com>

	* init/conf.c: add ability to apply override files from higher
	  priority configuration sources.
	* init/tests/test_conf.c: test that multiple override files are
	  correctly applied and removed.
	* init/tests/test_conf_static.c: test override file detection.

2012-12-19  James Hunt  <james.hunt@ubuntu.com>

	* dbus/com.ubuntu.Upstart.xml: Added ListEnv method.
	* init/control.c:
	  - Fixed comments.
	  - control_list_end(): New function.
	* init/control.h:
	  - Added missing prototypes for control_set_env() and
	    control_get_env().
	  - Added control_list_env().
	* init/job_class.c:
	  - job_class_environment_get(): New function.
	* init/job_class.h: Added job_class_environment_get().

2012-12-17  James Hunt  <james.hunt@ubuntu.com>

	* init/man/init.5: Document that User Jobs are not supported
	  within a chroot environment.
	* dbus/com.ubuntu.Upstart.xml: Added "GetEnv" and "SetEnv" methods.
	* init/control.c:
	  - control_set_env(): Implementation of "SetEnv" D-Bus method.
	  - control_get_env(): Implementation of "GetEnv" D-Bus method.
	* init/job_class.c:
	  - Added job_environ environment table.
	  - job_class_environ_init(): Initialise job_environ.
	  - job_class_environment: Use job_environ.
	* init/main.c: main(): Call job_class_environ_init().

2012-12-14  Steve Langasek  <steve.langasek@ubuntu.com>
	* init/job_class.[ch]: instead of assuming a fixed value (0) as the
	  default nice value for job processes, use whatever the nice value
	  of the current process is.  This will be important later for user
	  sessions where an entire session may be started with a higher nice
	  value; and it fixes running the test suite as part of a nice'd
	  build.
	* init/tests/test_job_class.c: update test suite to match.

2012-12-11  James Hunt  <james.hunt@ubuntu.com>

	* init/Makefile.am: Add explicit -lrt for tests (LP: #1088863)
	* dbus/com.ubuntu.Upstart.xml: Added "GetEnv" and "SetEnv" methods.
	* init/control.c:
	  - control_set_env(): Implementation of "SetEnv" D-Bus method.
	  - control_get_env(): Implementation of "GetEnv" D-Bus method.
	* init/job_class.c:
	  - Added job_environ environment table.
	  - job_class_environ_init(): Initialise job_environ.
	  - job_class_environment: Use job_environ.
	* init/main.c: main(): Call job_class_environ_init().

2012-12-07  James Hunt  <james.hunt@ubuntu.com>

	* NEWS: Release 1.6.1
	* configure.ac: Change version to 1.6.1

2012-12-07  James Hunt  <james.hunt@ubuntu.com>

	* init/Makefile.am:
	  - TEST_DATA_DIR: use $srcdir, not $PWD.
	  - TEST_DATA_FILES: Corrected filename.
	* dbus/com.ubuntu.Upstart.xml: Restart: Add annotation to make it
	  manifest this is an async call.
	* util/telinit.c: restart_upstart(): Use the async call to avoid the
	  client-side complaining if it detects that Upstart has severed all
	  D-Bus connections in preparation for the re-exec.

2012-12-06  James Hunt  <james.hunt@ubuntu.com>

	* init/job_class.c:
	  - job_class_add_safe(): Don't assert on name collisions for jobs
	    associated with a different session.  (LP: #1079715).
	  - job_class_serialise(): Explicitly disallow user and chroot
	    sessions from being serialised since this scenario is not
	    supported (due to our not serialising ConfSource objects yet).
	  - job_class_deserialise(): Assert that we do not have user and
	    chroot sessions to deal with, and fix potential invalid free if
	    error occurs before JobClass is created.
	  - job_class_deserialise_all(): Explicitly ignore attempted
	    deserialisation of user and chroot sessions.
	* init/state.c:
	  - state_deserialise_resolve_deps(): Ignore classes associated with
	    a user or chroot session.  Specify new session parameter to
	    state_get_job().
	  - state_serialise_blocked(): Encode session index for BLOCKED_JOB.
	    Make function non-static for testing.
	  - state_deserialise_blocked(): Extract session from index index for
	    BLOCKED_JOB to pass to state_get_job().  Default session to NULL
	    to handle upstart 1.6 serialization.  Make function non-static
	    for testing.
	  - state_get_job(): Add @session parameter to allow exact job match.
	  - state_read_objects(): Attempt to write the state to file
	    STATE_FILE if deserialisation fails as an aid to diagnosing the
	    cause of the failure.
	* init/tests/test_state.c: test_blocking(): Additional tests to check
	  that it is possible to deserialise Upstart 1.6 JSON format (which
	  does not include the "session" JSON attribute for blocked objects.
	  Add infrastructure for testing deserialization of reference json
	  files from disk.
	  New tests:
	    - "BLOCKED_JOB serialisation and deserialisation".
	    - "BLOCKED_EVENT serialisation and deserialisation".
	    - "BLOCKED_JOB with JSON session object".
	    - "ensure BLOCKED_JOB with non-NULL session is ignored".
	* dbus/com.ubuntu.Upstart.xml: Added 'GetState' method that returns
	  internal state in JSON format.
	* init/Makefile.am:
	  - Added TEST_DATA_DIR to allow tests to find data files.
	  - Added test data files to distribution.
	* init/control.c: control_get_state(): Implementation for D-Bus
	  'GetState' method.
	* init/tests/data/upstart-1.6.json: Test data used by test_state.c
	  for upgrade testing the upstart 1.6 serialization format.
	* dbus/com.ubuntu.Upstart.xml: New 'Restart' method.
	* init/control.c: control_restart(): New function to request Upstart
	  restart itself.
	* util/telinit.c: use the new dbus interface for restarts;
	  'telinit u' now fails with an error when PID 1 is not upstart,
	  instead of sending it a signal with undefined behavior.
	  (LP: #1083723)
	* util/man/telinit.8: Update for 'telinit u' behaviour if PID 1 is
	  not Upstart.

2012-11-23  James Hunt  <james.hunt@ubuntu.com>

	[ Colin King <colin.king@ubuntu.com> ]

	* init/log.c: log_serialise(): smatch-found issue where
	  additional checks required for log->unflushed to avoid any
	  possibility of NULL dereference.
	* init/state.c: state_read_objects(): smatch-found issue
	  to correct read size and ensure optimal throughput.

2012-11-18  Steve Langasek  <steve.langasek@ubuntu.com>

	* init/tests/test_job_process.c: fix test which was accidentally
	  relying on a variable persisting after it's gone out of scope.
	* init/tests/test_job_process.c: don't test the blocked/ignored
	  signal list in a spawned job; this is not testing the upstart code
	  but the characteristics of the system, and the test is wrong
	  because it assumes the signal lists in /proc/self/status fit in an
	  unsigned long int - patently untrue on mips, where we have 128
	  signals for historical reasons.

2012-11-17  Steve Langasek  <steve.langasek@ubuntu.com>

	* init/Makefile.am: set TERM=xterm, so that tests which rely on
	  TERM being set in the environment don't give different results and
	  gratuitously fail.

2012-11-15  James Hunt  <james.hunt@ubuntu.com>

	* NEWS: Release 1.6
	* configure.ac: Bump version to 1.7
	* NEWS: Begin new release

2012-11-07  James Hunt  <james.hunt@ubuntu.com>

	* Added stateful re-exec support such that when Upstart is asked
	  to restart itself using 'telinit u', the new instance of PID 1
	  will retain knowledge of all system jobs and running instances.

2012-09-10  James Hunt  <james.hunt@ubuntu.com>

	* Merged lp:~jconti/upstart/fix_empty_chroot.

2012-05-23  James Hunt  <james.hunt@ubuntu.com>

	* init/main.c: Add in "bare" re-exec handling from Ubuntu
	  branch.
	* init/main.c: Unhide "restart" option.

2012-10-22  James Hunt  <james.hunt@ubuntu.com>

	* init/parse_job.c: stanza_kill(): Actually save parsed
	  value to avoid crash if kill signal given as a numeric
	  (LP: #1049820).
	* init/tests/test_parse_job.c: test_stanza_kill(): New test:
	  "with signal and single numeric argument".
	* init/Makefile.am: test_job_process must now be linked to the 'util'
	  library for pty helper functionality.
	* init/tests/test_job_process.c:
	  - Compiler appeasement.
	  - Conditionally run tests in a pty for build environments such as
	    modern versions of sbuild(1) that do not provide a controlling
	    terminal (sbuild) (LP: #888910).

2012-08-31  Steve Langasek  <steve.langasek@ubuntu.com>

	[ A. Costa <agcosta@gis.net> ]
	* init/man/init.5, util/man/runlevel.7, util/man/initctl.8: fix a
	number of typos.

2012-08-07  James Hunt  <james.hunt@ubuntu.com>

	* init/main.c: main(): Remove checks for /dev/kmsg, /dev/null,
	  /dev/console and /dev/tty since some environments use different
	  major/minor numbers to the norm (for example on LXC, /dev/console is
	  not (5,1), but (136,*)). Do not attempt to create /dev/console again,
	  due to LXC numbering difference.

2012-08-03  James Hunt  <james.hunt@ubuntu.com>

	* init/main.c:main(): Handle hostile initramfs-less environments by
	  calling umask and creating required device nodes as early as possible.
	* init/system.c: New functions to simplify code:
	  - system_mknod()
	  - system_check_file()

2012-07-31  James Hunt  <james.hunt@ubuntu.com>

	[ Eric S. Raymond <esr@thyrsus.com> ]
	* extra/man/socket-event.7: Fixed incorrect troff (LP: #1018925).

2012-03-22  James Hunt  <james.hunt@ubuntu.com>

	* NEWS: Begin new release.
	* configure.ac: Bump version to 1.6.

2012-03-22  James Hunt  <james.hunt@ubuntu.com>

	* Changelog: Release entry.
	* configure.ac: Bump year.
	* NEWS: Release 1.5.

2012-03-16  James Hunt  <james.hunt@ubuntu.com>

	* init/tests/test_job_process:
	  - Fixed multiple TEST_FAILED() typos
	    ("unexpected" => unexpectedly").
	* job_process_spawn(): Only display single message
	  if pty setup fails. 
	* init/man/init.5: Typo.
	* init/tests/test_job_process:
	  - child(): New TEST_OUTPUT_WITH_STOP test.
	  - test_run(): New test "with multiple processes and log".
	  - test_spawn():
	    - umask reset.
	    - New test "ensure multi processes output logged".
	* dbus/com.ubuntu.Upstart.xml:
	  - added 'NotifyDiskWriteable' method.
	* init/control.c:
	  - control_notify_disk_writeable(): New function to flush early job log.
	* init/job_process.c:
	  - job_process_terminated(): Call log_handle_unflushed() to potentially
	    add log object to unflushed list (the early job log) in certain
	    scenarios.
	* init/log.c:
	  - log_flushed: bool indicating successful flush of early job log.
	  - log_unflushed_files: The "early job log" list.
	  - log_new(): Call log_unflushed_init() and initialize new log members.
	  - log_flush(): Only call log_read_watch() conditionally now.
	  - log_io_reader(): More careful consideration of errno by
	    using saved value from log member.
	  - log_io_error_handler(): Set remote_closed for the benefit of
	    log_flushed() (to avoid flushing multiple times).
	  - log_file_open: Now saves errno value from open(2).
	  - log_read_watch(): Removed log->unflushed->len assert since it was
	    erroneous: even if unflushed data exists, it will be written in
	    order when log_io_reader() calls log_file_write().
	  - log_unflushed_init(): New function to initialise the
	    log_unflushed_files list.
	  - log_handle_unflushed(): New function that potentially adds log
	    object to the log_unflushed_files list to allow the data to be
	    flushed _after_ the parent object has been destroyed.
	  - log_clear_unflushed(): New function to clear the
	    log_unflushed_files list by attempting to flush the data to disk.
	  - log_read_watch(): Set remote_closed for scenarios where
	    error handler never called. (LP: #935585)
	* init/log.h:
	  - Added new Log members: detached, remote_closed and open_errno.
	  - Updated documentation.
	  - extern for log_unflushed_files.
	  - Added prototypes for new functions: log_handle_unflushed(),
	    log_clear_unflushed() and log_unflushed_init().
	* init/tests/test_job_process.c:
	  - test_run():
	    - Call log_unflushed_init().
	    - Corrected grammar in error messages for "ensure sane fds" tests.
	    - "with single line command writing fast and exiting": Call
	      nih_child_add_watch().
	    - added waitid() calls to ensure log data not added to
	      unflushed list.
	  - test_spawn():
	    - Call log_unflushed_init().
	    - Corrected grammar in error messages for "ensure sane fds" tests.
	    - Added TEST_ALLOC_SAFE() to "simple test" to ensure
	      destructors run correctly.
	    - "read single null byte with 'console log'": Call
	      log_handle_unflushed() and added missing free.
	    - "read data from forked process": Call
	      log_handle_unflushed().
	* init/tests/test_log.c: 
	  - Updated documentation.
	  - Added calls to log_unflushed_init().
	  - "ensure logger flushes cached data on request": New test
	    for log_handle_unflushed().
	* util/initctl.c:
	  - notify_disk_writeable_action(): New function to notify
	    Upstart that the disk is writeable.
	  - commands: Added new command "notify-disk-writeable".
	* util/man/initctl.8: Updated for new notify-disk-writeable command.
	* util/tests/test_initctl.c:
	  - STOP_UPSTART(): Check return from kill(2).
	  - test_show_config(): Adding missing rmdir(2).
	  - test_check_config(): Adding missing rmdir(2).
	  - test_notify_disk_writeable(): New function embodying new test
	    "with job ending before log disk writeable".

	[ Steve Langasek <steve.langasek@ubuntu.com> ]
	* init/tests/test_job_process:
	  - close_all_files(): New function to ensure test environment
	    has only expected fds open.
	  - main(): Call close_all_files().

2012-03-07  James Hunt  <james.hunt@ubuntu.com>

	* init/job.c: job_new(): Initialize log array.
	* init/job.h: Change Log element to an array to handle scenario where
	  job has multiple simultaneous processes running (LP: #940290).
	* init/job_process.c:
	  - job_process_run(): pass ProcessType to job_process_spawn().
	  - job_process_spawn():
	    - Now accepts a ProcessType.
	    - Ensure existing matching process type log is destroyed before
	      creating a new one.
	  - job_process_terminated(): Update for log array.
	* init/job_process.h: Updated prototype for job_process_spawn().
	* init/tests/test_job.c: test_new(): Updated logic for log array.
	* init/tests/test_job_process.c: test_run():
	  - Updated logic for log array.
	  - Added ProcessType to job_process_spawn() calls.

2012-03-05  James Hunt  <james.hunt@ubuntu.com>

	* init/job_process.c: job_process_spawn(): If pty setup fails,
	  log message and disable logging for job.
	* init/man/init.5: Explain new behaviour should pty setup fail.
	* init/tests/test_job_process.c: Updated disabled test
	  "when no free ptys" for new behaviour.

2012-03-01  James Hunt  <james.hunt@ubuntu.com>

	* init/job_class.c:
	  - job_class_get_instance():
	    - Use nih_local to avoid memory leak should nih_strcat_sprintf()
	      fail.
	    - Formatting.
	  - job_class_start():
	    - Use nih_local to avoid memory leak should nih_strcat_sprintf()
	      fail.
	    - Formatting.
	* init/man/init.5: Add further pty details.

2012-02-13  James Hunt  <james.hunt@ubuntu.com>

	* init/log.c:
	  - log_flush(): Comments.
	  - log_read_watch():
	    - Improved comments.
	    - Don't re-attempt read on EAGAIN/EWOULDBLOCK since those errors are
	      nominally impossible due to the remote end of the pty already
	      having ended (LP: #926468).
	    - Added a debug-mode warning when 'badly-behaved' application
	      detected that leaks fds to its children, as this is generally a bug.
	* init/tests/test_job_process.c:
	  - test_run():
	    - "with single line command writing fast and exiting": added
	      waitpid() to ensure no EAGAIN.
	  - test_spawn():
	    - "with no such file, no shell and console log": added
	      waitpid() to ensure no EAGAIN.

2012-02-03  James Hunt  <james.hunt@ubuntu.com>

	* init/job_process.c: job_process_spawn():
	  - Set close-on-exec for pty_master.
	  - Ensure stdio buffers flushed prior to forking to ensure no data
	    leakage to child (should init be run with '--debug', or the tests
	    be run with redirected output, for example).
	  - Free log object if child process fails to exec(3) rather than just
	    closing fd. This ensures io watch is removed correctly. (LP: #922754)
	  - Only need to remap pty_master if CONSOLE_LOG in operation.
	* init/tests/test_job_process:
	  - fd_valid(): New helper function to determine if specified fd is valid.
	  - child(): Added new 'TEST_FDS' test to ensure no fd leakage to child
	    processes.
	  - test_run():
	    - New tests:
	      - "ensure sane fds with no console, no script"
	      - "ensure sane fds with no console, and script"
	      - "ensure sane fds with console log, no script"
	      - "ensure sane fds with console log, and script"
	      - "with single-line command running an invalid command, \
	         then a 1-line post-stop script"
	      - "with single-line command running an invalid command, \
	         then a 2-line post-stop script"
	      - "with single-line command running an invalid command, \
	         then a post-stop command"
	      - "with single-line command running an invalid command, \
	         then an invalid post-stop command"
	      - "with single-line command running a valid command, \
	         then a 1-line invalid post-stop command"
	    - Test "with single-line command running an invalid command":
	      - now diverts stderr output for less chatty test-run experience.
	      - Improved checking.
	    - Test "with setuid me" now diverts stderr output for less chatty
	      test-run experience.
	  - test_spawn():
	    - New tests:
	      - "with no such file, no shell and console log"
	      - "ensure sane fds with no console"
	      - "ensure sane fds with console log"
	* init/tests/test_log.c: test_log_destroy():
	  - New test "ensure watch freed when log destroyed"

2012-01-27  James Hunt  <james.hunt@ubuntu.com>

	* init/tests/test_job_process.c: test_run(): Fixed typo in
	  test "with setuid me" where uid value was being set to gid.

2012-01-25  James Hunt  <james.hunt@ubuntu.com>

	* init/job_process.c: job_process_terminated(): Free log to ensure data
	  written as soon as _any_ process ends (consider respawn jobs).
	* init/log.c:
	  - log_destroy():
	    - Improved documentation.
	    - Now calls new function log_flush().
	  - log_flush(): New function to ensure no lingering buffered job data
	    remains. Now considers EBADF (LP: #912558).
	  - log_io_reader():
	    - Added missing assert for @len.
	    - Simplified ENOSPC handling.
	    - Ensure log->io set to NULL to allow other routines to detect it
	      really has gone.
	  - log_file_write(): Added @len checks.
	  - log_read_watch(): New function to drain data from a watch descriptor
	    (which also must consider EBADF).
	* init/log.h: Added define for LOG_READ_SIZE.
	* init/tests/test_job_process.c:
	  - test_run():
	    - Added some extra pointer checks.
	    - Free class *before* checking file to ensure destructor invoked at
	      correct point.
	    - Added test "with single-line command running an invalid command"
	      (for scenario bug 912558 exposed).
	    - Added test "with single-line command writing fast and exiting".
	* init/tests/test_log.c: Changed all tests to use openpty(3) rather than
	  pipe(2) for semantic parity with actual code.
	* util/tests/test_user_sessions.sh:
	  - ensure_no_output(): Now calls check_job_output() and delete_job() to
	    simplify logic.
	  - delete_job(): Call get_job_file() rather than doing it long-hand.
	  - check_job_output(): New function.
	  - start_job(): Added allow_failure parameter.
	  - test_ensure_no_unexpected_output(): New test
	    "ensure command job does not create log file with invalid command".

2012-01-05  James Hunt  <james.hunt@ubuntu.com>

	* init/man/init.5: Explain that all job processes affected
	  by 'setuid' and 'setgid' stanzas.

2011-12-22  James Hunt  <james.hunt@ubuntu.com>

	* init/job_process.c: job_process_spawn():
	  - Set child handler to default rather than explicit ignore
	    to avoid test failures in environments that disallow
	    ignoring SIGCHLD.
	* init/tests/test_job_process.c: test_run():
	  - Changed timeout for test feature "ensure that no log
	    file written for CONSOLE_NONE".

2011-12-15  James Hunt  <james.hunt@ubuntu.com>

	* Makefile.am: Add missing TESTING.sessions to distribution.
	* contrib/vim/syntax/upstart.vim: Meta-data update and addition
	  of more standard (Ubuntu Upstart) events.
	* extra/man/upstart-udev-bridge.8: Ensure literal dashes used
	  for all command-line options.
	* extra/upstart-udev-bridge.c:
	  - udev_monitor_watcher(): Fix leak when obtaining udev value.
	  - make_safe_string(): Don't realloc since overhead too high
	  considering size of strings.
	* init/job_class.c: Typo.
	* init/job_process.c: job_process_spawn():
	  - Correct ignoring of SIGCHLD prior to grantpt(3) call.
	  - Removed redundant close(2) calls.
	  - Move declarations to top of block for
	    getpwnam(3)/getgrnam(3).
	* init/log.c:
	  - log_file_open(): Comments.
	  - log_file_write(): Added missing cast on
	    nih_io_buffer_shrink() call.
	* init/main.c: console_type_setter(): NihOptionSetter's should
	  return 0 on success.
	* init/man/init.5: lower-case all references to system jobs
	  and user jobs.
	* init/tests/test_job_process.c: Add missing include for
	  fnmatch.h.

2011-12-15  James Hunt  <james.hunt@ubuntu.com>

	* init/tests/test_job_process.c: test_run():
	  - Ensure process group killed for multi-process shell scripts.
	  - Change 'command-not-found' tests to use regex matching rather
	    than literal to allow for minor differences in /bin/sh variants
	    error output.

2011-12-13  James Hunt  <james.hunt@ubuntu.com>

	* configure.ac: Bump version to 1.5
	* NEWS: Begin new release

2011-12-13  James Hunt  <james.hunt@ubuntu.com>

	* NEWS: Release 1.4
	* configure.ac (NIH_COPYRIGHT): Update

2011-12-12  James Hunt  <james.hunt@ubuntu.com>

	Simplify logfile name encoding.
	
	* init/job_process.c: job_process_log_path(): Ditch D-Bus job name
	  encoding in path names for saner approach that simply remaps slash
	  characters (minimal surprises for users).
	* init/job_process.h: Addition of macros:
	  - JOB_PROCESS_LOG_FILE_EXT
	  - JOB_PROCESS_LOG_REMAP_FROM_CHAR
	  - JOB_PROCESS_LOG_REMAP_TO_CHAR
	* init/man/init.5: Update console section for simplified log filename
	  encoding approach.
	* init/test_job_process.c: test_log_path(): Updates for simplified
	  logfile name encoding.
	* util/tests/test_user_sessions.sh: Updates for simplified
	  logfile name encoding: removed dbus_encode() and replaced with
	  upstart_encode().

2011-12-12  James Hunt  <james.hunt@ubuntu.com>

	* extra/man/upstart-udev-bridge.8:
	  - Added new '--no-strip' option.
	  - Added missing '--daemon', '--debug' and '--help' options.
	* extra/upstart-udev-bridge.c:
	  XXX: Behavioural change: non-printable bytes are now removed
	  by default from all udev message data to handle buggy
	  hardware devices which expose this data to userland (the
	  kernel simply passes it through verbatim). To revert to old
	  behaviour (where no udev message data is modified), specify
	  the new '--no-strip' option (LP: #829980).
	  - make_safe_string(): New function to cleanse udev data.
	  - udev_monitor_watcher():
	    - Cleanse udev data unless '--no-strip' specified.
	    - Fixed possible crash should 'action' not be set.
	    - Fixed possible crash should 'devname' not be set
	      and '--debug' specified.

2011-12-09  James Hunt  <james.hunt@ubuntu.com>

	* Merge of 'setuid' + 'setgid' stanzas from
	  Evan Broder (lp:~broder/upstart/drop-privileges).

2011-12-09  James Hunt  <james.hunt@ubuntu.com>

	Introduction of 'log' argument to 'console' stanza allowing
	system job output only to be captured.
	
	* contrib/vim/syntax/upstart.vim: Added 'log' and missing
	  'none'.
	* init/Makefile.am: Update for log.c, log.h and test_log.c.
	* init/job.c: job_new(): Initialize log.
	* init/job.h: Add Log pointer to Job.
	* init/job_class.c:
	  - XXX: behaviour change: Default for 'console'
	    is now CONSOLE_LOG rather than CONSOLE_NONE.
	    Rationale is that if a job does produce output, you want to see
	    it since the chances are it will contain useful error details.
	  - Added default_console variable.
	  - job_class_console_type(): New function to parse console type
	    string.
	* init/job_class.h:
	  - Added CONSOLE_LOG to ConsoleType and updated documentation
	    for ConsoleType.
	  - Added prototype for job_class_console_type().
	* init/job_process.c:
	  - New log_dir and disable_job_logging variables.
	  - job_process_run(): Updated to reflect new parameter for
	    job_process_spawn().
	  - job_process_spawn(): Now accepts a Job rather than a
	    JobClass to allow job->log and class->console to be handled
	    appropriately. Now creates pty master and slave fds for
	    console logging. Simplified code for file descriptor
	    switching by using new job_process_remap_fd().
	  - job_process_error_read(): Added entries for:
	    - JOB_PROCESS_ERROR_OPENPT_MASTER
	    - JOB_PROCESS_ERROR_OPENPT_UNLOCKPT
	    - JOB_PROCESS_ERROR_PTSNAME
	    - JOB_PROCESS_ERROR_OPENPT_SLAVE
	  - job_process_log_path(): New function that returns full path to log
	    file for specified Job.
	  - job_process_remap_fd(): New function to ensure file
	    descriptors do not collide.
	* init/job_process.h:
	  - Updated JobProcessErrorType with new entries:
	    - JOB_PROCESS_ERROR_OPENPT_MASTER
	    - JOB_PROCESS_ERROR_OPENPT_UNLOCKPT
	    - JOB_PROCESS_ERROR_PTSNAME
	    - JOB_PROCESS_ERROR_OPENPT_SLAVE
	  - job_process_spawn(): Updated prototype.
	  - job_process_log_path(): Added prototype.
	* init/main.c:
	  - handle_logdir(): New function for overriding log directory.
	  - console_type_setter(): New Function to handle selection of
	    default console value.
	  - Added following command-line options:
	    - '--default-console'
	    - '--logdir'
	    - '--no-log'
	* init/man/init.5:
	  - Update and restructure of section on 'console' stanza.
	  - Added a FILES section.
	* init/man/init.8: Updated with details of new options:
	  - '--default-console'
	  - '--logdir'
	  - '--no-log'
	* init/parse_job.c: stanza_console(): Updated for "log".
	* init/paths.h: Added defines for JOB_LOGDIR and LOGDIR_ENV.
	* init/session.c:
	  - Added missing function headers.
	* init/system.c: system_setup_console(): Update for CONSOLE_LOG.
	* init/test_conf.c:
	  - TEST_FORCE_WATCH_UPDATE(): Removed debug.
	  - test_override(): Removed erroneous comment.
	  - test_select_job(): Added variable attributes to keep gcc 4.6 happy.
	* init/test_event.c: Explicitly set console type to CONSOLE_NONE to
	  retain behaviour of existing tests.
	* init/test_job.c:
	  - test_job_new(): Ensure log object not created on Job instantiation.
	  - test_change_state(): Explicitly set console type to CONSOLE_NONE to
	    retain behaviour of existing tests.
	* init/test_job_class.c:
	  - test_new(): Ensure console type now defaults to CONSOLE_LOG.
	  - Explicitly set console type to CONSOLE_NONE to retain behaviour of
	    existing tests.
	* init/test_job_process.c:
	  - Added various new macros to simplify test code.
	  - child(): New child_tests added for TEST_OUTPUT and TEST_SIGNALS.
	  - get_available_pty_count(): New function.
	  - Explicitly set console type to CONSOLE_NONE to retain behaviour of
	    existing tests.
	  - test_run(): Added new tests for CONSOLE_LOG.
	  - test_spawn(): Added new tests for CONSOLE_LOG.
	  - test_log_path(): New function.
	  - test_handler(): Added UPSTART_LOGDIR support to 
	  - main():
	    - Update to allow number of forks to be specified when run as a child
	      process.
	    - Added call to test_log_path().
	    - initialize various subsystems since before, functions run from
	      main() had to be run in the order specified and exactly as listed
	     (certain tests relied on previous tests initializing a subsystem
	     which gives unexpected results and thus confusing behaviour
	     if the order of tests is changed).
	* init/test_parse_job.c: Added new test to test_stanza_console() for
	  "console log".
	* util/tests/test_user_sessions.sh: Added tests for job logging
	  to ensure no unexpected output recorded for user jobs.

2011-11-16  Petr Lautrbach <plautrba@redhat.com>
	* init/parse_job.c, init/job_class.c, init/job_class.h: Added "usage"
	stanza which is used by initctl command.
	* init/tests/test_parse_job.c: Tests for "usage" stanza
	* init/man/init.5: "usage" stanza documentation.
	* util/initctl.c, util/man/initctl.8: Added "inictl usage" command.
	* util/tests/test_initctl.c: Tests for ""inictl usage" command.

2011-08-11  Scott James Remnant  <keybuk@google.com>

	* init/job_process.c (job_process_spawn): Can't return on
	dup2() error, we're in the child. Return an error back to
	the child properly.

	* init/job_process.c (job_process_spawn), init/main.c: error
	should be ENOENT

	* init/job_class.c, init/job_class.h: Move constants into the
	header file so they can be found from other source files.
	* init/job_process.c (job_process_spawn): Only adjust the OOM
	score if it isn't the default
	* init/main.c: Apply the default OOM score to the init process
	itself.

	* init/main.c: Deal with failure to setup the system console by
	falling back to /dev/null, so we don't end up without default fds
	and castrate the process.

2011-08-10  Scott James Remnant  <keybuk@google.com>

	* init/job_class.c (job_class_new): nit, use #defines for the default
	nice level and oom score adjustment.
2011-07-25  James Hunt  <james.hunt@ubuntu.com>

	* init/job_process.c: job_process_spawn():
	  - Added dup2() return check.
	* TESTING.sessions: Updated with information on user sessions.
	* init/job_process.c:
	  - job_process_spawn():
	    - Change group before user and do it as early as possible.
	    - Ensure non-priv user is able to read script fd. Default system
	      behaviour is seemingly not consistent/defined, so force it
	      to be (LP: #813052)
	    - Ensure cwd for user job is home directory by default.
	  - job_process_error_read():
	    - Added handling for JOB_PROCESS_ERROR_SETUID and
	      JOB_PROCESS_ERROR_SETGID (LP: #807293).
	    - Added new entry for JOB_PROCESS_ERROR_CHOWN.
	* init/job_process.h:
	  - Added entry for JOB_PROCESS_ERROR_CHOWN in JobProcessErrorType.
	* init/man/init.5: Update for user jobs explaining behaviour of stanzas
	  which manipulate system resource limits and when the init
	  daemon reads the users job directory.
	* util/tests/test_user_sessions.sh: New script for testing user sessions
	  (NOTE: this is *NOT* run automatically).
	* init/session.c: session_from_dbus(): Handle case where a users
	  home directory is changed or where a uid is re-used for a
	  different username.
	* init/session.h: Updated comments for Session object.
	* init/man/init.5: Explain that symbolic links are not supported.

2011-07-22  James Hunt  <james.hunt@ubuntu.com>

	* util/man/initctl.8: Clarify semantics of restart(8)
	  command (LP: #731225).

2011-07-20  James Hunt  <james.hunt@ubuntu.com>

	* util/tests/test_initctl.c:
	  - test_show_config(): /* fall through :) */
	  - test_check_config(): Manually start and stop dbus-daemon to work
	    around change in dbus autostart behaviour which causes issues when
	    running the tests in a chroot and non-X11 environment (see dbus commit
	    cea055514a9dfc74e7f0515cf4a256da10a891bc).

2011-06-14  James Hunt  <james.hunt@ubuntu.com>

	* NEWS: Release 1.3

2011-06-14  James Hunt  <james.hunt@ubuntu.com>

	* contrib/vim/syntax/upstart.vim: Updates for kill, oom, expect
	and limit.  

2011-06-07  Scott James Remnant  <scott@netsplit.com>

	* init/job_process.c (job_process_spawn): Make sure we don't close
	our own file descriptor if it already has the right value.

2011-06-06  James Hunt  <james.hunt@ubuntu.com>
	
	Add override file support.

	* init/conf.c:
	  - conf_reload_path(): Now takes an extra override_path parameter.
	  - is_conf_file() / is_conf_file_std() / is_conf_file_override(): New
	    functions to determine type of given file path.
	  - toggle_conf_name(): New function which convert a conf file
	    name to an override name and vice versa.
	  - majority of remaining functions updated to handle override
	    files.
	* init/conf.h: Prototypes.
	* init/job_class.c: Whitespace.
	* init/man/init.5: Updated to document override file support.
	* init/man/init.8: Added reference to control-alt-delete(7) man page.
	* init/paths.h: New macros CONF_EXT_OVERRIDE, CONF_EXT_STD,
	  IS_CONF_FILE_OVERRIDE and IS_CONF_FILE_STD.
	* init/parse_conf.c: Added assertion to remind us forcibly to add
	  override-handling code for directories if we ever allow content in
	  'init.conf'.
	* init/parse_job.c (parse_job): Additional parameter 'update' to
	  allow override files to replace existing Job details.
	* init/parse_job.h: Updated parse_job() prototype.
	* init/test_conf.c
	  - New macros TEST_ENSURE_CLEAN_ENV() and
	    TEST_FORCE_WATCH_UPDATE().
	  - test_override(): New function.
	  - test_toggle_conf_name(): New function.
	* init/test_parse_job.c:
	  - Updated for extra parse_job() parameter.
	  - added a test feature to test_parse_job() to exercise new
	    parameter to parse_job().
	* util/man/initctl.8: Clarified what it means to restart a job.

	Add udev and socket bridges.
	
	* Makefile.am: Added extra directory.
	* New files:
	  - extra/Makefile.am
	  - extra/conf/upstart-socket-bridge.conf
	  - extra/conf/upstart-udev-bridge.conf
	  - extra/man/socket-event.7
	  - extra/man/upstart-socket-bridge.8
	  - extra/man/upstart-udev-bridge.8
	  - extra/upstart-socket-bridge.c
	  - extra/upstart-udev-bridge.c
	* configure.ac:
	  - Check for udev (for upstart-udev-bridge).
	  - Add extra/Makefile to AC_CONFIG_FILES.
	* dbus/com.ubuntu.Upstart.xml: Add EmitEventWithFile method.
	* init/control.c:
	  - control_emit_event(): Now a wrapper for control_emit_event_with_file.
	  - control_emit_event_with_file(): New function that operates on an fd.
	* init/control.h: Prototype for control_emit_event_with_file().
	* init/event.c:
	  - event_new(): Initialize event fd.
	  - event_pending_handle_jobs(): Now calls event_operator_fds().
	* init/event.c: Add fd to Event struct.
	* init/event_operator.c: event_operator_fds(): New function.
	* init/event_operator.h: Prototype for event_operator_fds().
	* init/job.c: job_new(): Initialize fd members.
	* init/job.h: Add fds and num_fds to Job struct.

2011-06-03  James Hunt  <james.hunt@ubuntu.com>

	Add session support. Note that there are no automatically runnable and
	explicit tests yet. However, see TESTING.sessions.
	
	* TESTING.sessions: ASCII (reStructuredText) document explaining
	  how to run manual tests for session support (for chroots).
	* dbus/Upstart.conf: Simplified to support allowing users to invoke
	  all methods (since Upstart now isolates commands by user).
	* init/Makefile.am: Added session.[ch] files.
	* init/session.c: New file. Note that session_from_dbus() will disable sessions
	  (by returning the NULL session) if environment variable "UPSTART_NO_SESSIONS"
	  is set to any value (used by tests).
	* init/session.h: New file.
	* init/parse_job.h: parse_job(): Add session pointer to prototype.
	* init/parse_job.c:
	  - parse_job(): Add session parameter.
	  - Update calls to job_class_new() to pass session pointer.
	* init/job.c: job_new(): Crucial change to ensure chroot sessions have
	  a unique D-Bus name (LP:#728531).
	* init/job_class.c: 
	  - job_class_new(): Add session parameter and session support.
	  - job_class_remove(): Add session parameter to prototype.
	  - job_class_consider(): Only consider jobs from the appropriate session.
	  - job_class_reconsider(): Only consider jobs from the appropriate session.
	  - job_class_start(): Disallow out-of-session modification.
	  - job_class_stop(): Disallow out-of-session modification.
	  - job_class_restart(): Disallow out-of-session modification.
	* init/main.c: Add "--no-sessions" command-line option to disable
	  sessions and revert to traditional behaviour.
	* init/job_class.h: 
	  - job_class_new(): Add session pointer to prototype.
	  - JobClass: Add session member.
	* init/job_process.c: job_process_spawn():
	  - Call chroot(2) for chroot sessions.
	  - Call setuid(2) for user session jobs.
	* init/job.c:
	  - job_emit_event(): Set session for event.
	  - job_start(): Disallow out-of-session modification.
	  - job_stop(): Disallow out-of-session modification.
	  - job_restart(): Disallow out-of-session modification.
	* init/event.h: Event: Add session member.
	* init/event.c:
	  - event_new(): initialize session to NULL.
	  - event_pending_handle_jobs(): Add session handling.
	  - event_finished(): Set session for failure event.
	* init/control.c:
	  - control_get_job_by_name(): Add session handling.
	  - control_get_all_jobs(): Add session handling.
	  - control_emit_event(): Add session handling.
	* init/conf.c:
	  - conf_source_new(): Initialise session to NULL.
	  - conf_reload_path(): Pass session to parse_job().
	  - conf_select_job(): Add session parameter.
	* init/conf.h:
	  - ConfSource: Add session member.
	  - conf_select_job(): Add session parameter to prototype.
	* All tests updated to set "UPSTART_NO_SESSIONS" (to disable
	  sessions).

2011-06-02  James Hunt  <james.hunt@ubuntu.com>

	* contrib/bash_completion/upstart:
	  - Made function names more meaningful:
	  - _upstart_jobs: Now returns a unique list
	  - _upstart_events (nee _upstart_named_events ) now considers all
	    "emits" tokens.
	  - Updates for "check-config" and "show-config".
	  - Added "--session" option.
	  - Added "--no-wait" for emit, reload and restart.

	Man page updates.
	
	* init/man/init.5:
	  - Quoted dashes.
	  - Explain handling of duplicated stanzas.
	  - "respawn": Document default count and interval.
	  - "emits": Reference "initctl check-config".
	  - Added BUGS section.
	  - Added copyright.
	* init/man/init.8:
	  - Quoted dashes.
	  - See Also: Added control-alt-delete(7).
	* util/man/initctl.8:
	  - Quoted dashes.
	  - "restart": Clarified meaning.
	  - "list": Explained "stop/waiting" jobs.

2011-06-01  James Hunt  <james.hunt@ubuntu.com>

	Add D-Bus session support to initctl.
	
	* util/initctl.c:
	  - Added "--session" command-line option.
	  - dbus_bus_type_setter(): New function used by option parser to
	    distinguish system/session D-Bus bus type.
	  - system_bus variable now replaced by two others: use_dbus (boolean)
	    and dbus_bus_type.
	  - upstart_open(): Updated to handle multiple D-Bus bus types.
	* util/man/initctl.8: Update for "--session" option.
	* util/tests/test_initctl.c: Updated to make use of use_dbus and
	  dbus_bus_type rather than system_bus.

	Add "show-config" command to initctl.
	
	* util/initctl.c:
	  - New functions:
	    - job_class_condition_handler(): Handler function to retrieve job conditions.
	    - job_class_condition_err_handler(): Handler error function for
	      job_class_condition_handler().
	    - job_class_parse_events(): Convert RPN "start on" and "stop on" conditions to
	      human-readable format.
	    - job_class_show_emits(): Display events which job emits.
	    - job_class_show_conditions(): Make D-Bus calls to retrieve "start on" and
	      "stop on" conditions.
	    - show_config_action: Handle "show-config" command..
	* util/initctl.h: New file providing stack-handling functionality for
	  RPN parsing for "show-config" command.
	* util/Makefile.am: Added initctl.h to initctl_SOURCES.
	* util/man/initctl.8: Updated for "show-config" command and associated
	  options.
	* util/tests/test_initctl.c:
	  - New macros START_UPSTART, STOP_UPSTART, RUN_COMMAND, CREATE_FILE and DELETE_FILE.
	    These are required since due to the introduction of the
	    "show-config" initctl command, initctl is no longer solely a proxy
	    to Upstart: it now has some intelligence (it parses the 
	    "emits", "start on" and "stop on" conditions) and thus must be
	    tested directly.
	  - test_show_config(): New function to test "initctl show-config".
	  - in_chroot(): New function to detect if tests are being run from
	    within a chroot environment.
	  - dbus_configured(): New function which performs a basic check to
	    establish if D-Bus is configured correctly.
	  - main(): Added call to test_show_config(), conditional on
	    a non-chroot environment and a working D-Bus system.

	Add "check-config" command to initctl.
	
	* util/initctl.c:
	  - New functions:
	    - allow_event(): Determine if specified event is erroneous or not.
	      Handles globbing.
	    - allow_job(): Determine if specified job is erroneous or not.
	      Handles variables (such as instance variables).
	    - check_condition(): High-level function to handle checking start
	      on/stop on conditions.
	    - check_config_action: Handler for "check-config" command.
	    - display_check_errors(): Display errors from expression tree nodes
	      that are in error.
	    - eval_expr_tree(): Evaluate expression tree.
	    - ignored_events_setter(): handler for '--ignore-events' command-line
	      option for "check-config" command.
	    - tree_filter(): Used for filtering expression tree nodes.
	  - show_config_action(): Update for check-config mode.
	  - job_class_parse_events(): Update for check-config mode.
	  - job_class_show_emits(): Update for check-config mode.
	* util/initctl.h:
	  - Added structs for JobCondition, CheckConfigData and ExprNode.
	  - New macros: MAKE_EXPR_NODE() and MAKE_JOB_CONDITION().
	* util/tests/test_initctl.c:
	  - test_check_config(): New function to test "initctl check-config".
	  - main(): Added call to test_check_config(), conditional on
	    a non-chroot environment and a working D-Bus system.
	* util/man/initctl.8: Updated for "check-config" command and associated
	  options.
	* conf/rc-sysinit.conf: Added "emits" stanza, required by
	"check-config".

	Addition of initctl2dot script for visualisation.
	
	* Makefile.am: Added scripts directory.
	* configure.ac: Updated AC_CONFIG_FILES for scripts/Makefile.
	* scripts/Makefile.am: Makefile for scripts.
	* scripts/initctl2dot.py: Python script to produce dot(1) graphs of
	  "initctl show-config" output.
	* scripts/man/initctl2dot.8: Man page for initctl2dot.py script.

	Addition of init-checkconf script.
	
	* scripts/init-checkconf.sh: Script to determine if specified job
	  config file is valid or not.
	* scripts/man/init-checkconf.8: Man page for init-checkconf.sh.
	* scripts/Makefile.am: Added init-checkconf script and man
	  page.

2011-05-31  James Hunt  <james.hunt@ubuntu.com>

	Add command-line option to use D-Bus session bus (for testing).
	
	* init/control.c:
	  - Added new boolean use_session_bus.
	  - Updated comments.
	  - control_handle_bus_type(): New function to allow selection of
	    session bus via env var "UPSTART_USE_SESSION_BUS".
	    Also logs use of session bus if use_session_bus set.
	  - control_bus_open(): Now connects to either D-Bus system bus or session bus.
	* init/control.h: New define for USE_SESSION_BUS_ENV.
	* init/main.c: Addition of "--session" command-line option.
	* init/man/init.8: Update for new "--session" command-line option.

	* Corrected copyright notices.

	Add option to allow alternate location for job config files.
	
	* init/main.c:
	  - Added "--confdir <dir>" command-line option.
	  - handle_confdir(): New function to select alternate confdir using env
	    var "UPSTART_CONFDIR" or command-line option (for testing).
	* init/paths.h: Added define for CONFDIR_ENV.
	* init/man/init.8: Update for new "--confdir" command-line option.

	Add ability to suppress initial event and/or change its name.
	
	* init/main.c: New command-line options: "--no-startup-event" and
	  "--startup-event". If "--no-startup-event" specified, log message as a
	  debug aid.
	* init/man/init.8: Documentation for new command-line options:
	  "--no-startup-event" and "--startup-event".

2011-05-12  Marc - A. Dahlhaus  <mad@wol.de>

	* init/job_class.h (JobClass): Add kill signal member
	* init/job_class.c (job_class_new): Initialise kill signal
	* init/tests/test_job_class.c (test_new): Check kill signal initialised
	correctly.
	* init/system.c (system_kill): Change to accept a signal rather than
	a boolean.
	* init/system.h: Update prototype
	* init/tests/test_system.c (test_kill): Update tests to pass signals
	by value.
	* init/job_process.c (job_process_kill, job_process_kill_timer): Pass
	the configured kill signal, or SIGKILL, to the function rather than
	TRUE/FALSE.
	* init/parse_job.c (stanza_kill): Add parsing for kill signal.
	* init/tests/test_parse_job.c (test_stanza_kill): Check parsing works
	* init/errors.h: Add illegal signal error and string.
	* init/man/init.5: Update documentation

	* init/job_class.h (JobClass): Replace oom_adj with oom_score_adj
	* init/job_class.c (job_class_new): Replace oom_adj with oom_score_adj.
	* init/job_process.c (job_process_spawn): Write the new score
	adjustment, falling back to calculating and writing the old value if
	necessary.
	* init/parse_job.c (stanza_oom): Parse both the new and old values,
	converting the old value to the new value if present.
	* init/errors.h: Add new error string.
	* init/man/init.5: Documentation update.
	* init/tests/test_job_class.c (test_new): Update check.
	* init/tests/test_parse_job.c (test_stanza_oom): Update tests.

2011-05-12  Scott James Remnant  <scott@netsplit.com>

	* init/job_process.c (job_process_run): Always make the shell script
	fd 9, since that's the highest that shells are required by POSIX to
	support.  Pass the file descriptor to job_process_spawn()
	(job_process_run): Accept the extra file descriptor, moving it to fd 9.
	(job_process_error_read): Add handling for error condition.
	* init/job_process.h: Adjust prototypes, add constant
	* init/tests/test_job_process.c (test_spawn): Add argument to call in
	tests

2011-03-22  Scott James Remnant  <scott@netsplit.com>

	* configure.ac: Bump version to 1.3
	* NEWS: Begin new release

	* NEWS: Release 1.2

	* init/job_process.c (job_process_run): Correct shell redirection;
	the form we used dosen't work with at least pdksh

2011-03-16  Scott James Remnant  <scott@netsplit.com>

	* configure.ac: Bump version to 1.2
	* NEWS: Begin new release

	* NEWS: Release 1.1

	* configure.ac (NIH_COPYRIGHT): Update

	* init/main.c: Don't close the console until initialization is
	complete.

	* util/Makefile.am (uninstall-hook): Clean up symlinks on uninstall

	* init/environ.c (environ_all_valid): Only verify that an = is present
	(environ_valid): Drop this function, the part of POSIX I read about
	valid environment variable names only applies to other things defined
	by POSIX, elsewhere it explicitly says Applications may do whatever
	they like (and even encourages to avoid conflict)
	(environ_expand_until): Remove validity check for name.
	* init/environ.h: Update header.
	* init/tests/test_environ.c (test_valid): Drop tests.
	(test_all_valid): Drop name tests.
	(test_expand): Remove illegal expansion test.
	* init/tests/test_control.c (test_emit_event): Remove the test case for
	an invalid name in the environment.
	* init/tests/test_job_class.c (test_start, test_stop)
	(test_restart): Change the invalid argument tests to use an entry
	without an = as the invalid test.

	* util/reboot.c: pass '-H' to shutdown when called as 'halt'

	* init/job_process.c (job_process_handler): Check the job's normal exit
	list, decrease log priority of messages from warning to information if
	the exit status or signal is in the list.
	* init/tests/test_job_process.c (test_handler): Change the normal exit
	test cases to not expect the warning

	* init/job_process.c (job_process_run): Prepend a shell command to the
	pasted script to force the shell to close the file descriptor being
	used to paste the script. The shell will already have a new copy when
	it opened the path.

2011-03-15  James Hunt  <james.hunt@ubuntu.com>

	* init/conf.c (conf_source_reload, conf_source_reload_dir): Fix typos
	in doc-strings
	* init/job_process.c (job_process_run): Fix typo in doc-string
	* init/parse_job.c (stanza_env): Fix typo in doc-string

2011-03-15  Patty Langasek  <harmoney@dodds.net>

	* init/man/init.5: Grammar fixes

2011-03-15  Jacek Konieczny  <jajcus@jajcus.net>

	* contrib/vim/syntax/upstart.vim: Further improve syntax hilighting

2011-03-01  Scott James Remnant  <scott@netsplit.com>

	* configure.ac: Bump version to 1.1
	* NEWS: Begin new release

	* NEWS: Release 1.0

2011-02-17  Scott James Remnant  <scott@netsplit.com>

	* configure.ac, NEWS: Bump version to 1.0
	* TODO: Update.

	* init/tests/test_conf.c (test_source_reload_job_dir): Add tests for
	a crasher bug when a file is created called ".conf"
	* init/conf.c (conf_dir_filter): Apply fix for the crasher; check that
	the character before the ".conf" extension is not "/"
	* NEWS: Update.

2011-01-06  Petr Lautrbach  <plautrba@redhat.com>

	* init/job_process.c (job_process_termianted): Don't rewind the
	utmp file between updates.
	* init/tests/test_job_process.c (test_utmp): Add test case for
	newer mingetty behaviour.

2010-12-21  James Hunt  <james.hunt@ubuntu.com>

	* contrib/bash_completion/upstart: Add bash completion script.
	* contrib/Makefile.am (EXTRA_DIST): Include in tarball.
	* NEWS: Update.

2010-12-20  Scott James Remnant  <scott@netsplit.com>

	* NEWS: update.

2010-12-20  Petr Lautrbach  <plautrba@redhat.com>

	* init/job_process.c (job_process_terminated): On termination of
	a job, update the utmp file replacing any existing entry for that
	pid with a DEAD_PROCESS entry; likewise append an entry to wtmp.
	* init/tests/test_job_process.c (test_utmp): Test utmp handling.

	* util/shutdown.c: Exit non-zero if unable to shutdown the system.

2010-12-14  Scott James Remnant  <scott@netsplit.com>

	* configure.ac: Bump version to 0.6.8
	* NEWS: Begin new release

	* NEWS: Release 0.6.7

	* dbus/com.ubuntu.Upstart.Job.xml (start_on, stop_on, emits): Add new
	properties to return the job's relationship to events.
	* init/job_class.c (job_class_get_start_on)
	(job_class_get_stop_on, job_class_get_emits): Implement the properties
	* init/job_class.h: Add prototypes.
	* init/tests/test_job_class.c (test_get_start_on)
	(test_get_stop_on, test_get_emits): Test the new properties too

2010-12-14  James Hunt  <james.hunt@ubuntu.com>

	* init/parse_job.c (stanza_manual): New function to handle manual
	stanza.
	* init/tests/test_parse_job.c (test_stanza_manual): New function to
	test manual stanza.
	* init/man/init.5: Update for manual stanza.

2010-12-14  James Hunt <james.hunt@ubuntu.com>

	* init/job_class.h: Added debug member.
	* init/job_class.c: Initialized debug member.
	* init/job_process.c: Pause child using raise(3).
	* init/main.c: Display PID+PPID for debug builds.
	* init/parse_job.c: Added new function stanza_debug.
	* init/tests/test_job_process.c (test_spawn): Added test for debug stanza.

2010-12-10  Scott James Remnant  <scott@netsplit.com>

	* dbus/upstart.h (DBUS_SERVICE_UPSTART, DBUS_ADDRESS_UPSTART):
	For debugging purposes, when -DDEBUG is given, change the values of
	these constants.  You'll need to modify your own D-Bus configuration
	of course.

2010-12-09  Scott James Remnant  <scott@netsplit.com>

	* init/tests/test_job.c (test_change_state): Add missing
	DBUS_TYPE_INVALID to dbus_message_get_args() call.

2010-12-08  Colin Watson  <cjwatson@debian.org>

	* dbus/com.ubuntu.Upstart.Instance.xml (GoalChanged, StateChanged)
	(Failed): New signals.
	* init/job.c (job_change_goal): Emit GoalChanged signal after
	(job_change_state): Emit StateChanged signal after changing state.
	(job_failed): Emit Failed signal after marking job as failed.
	* init/tests/test_job.c (test_change_goal): Test for this.
	(test_change_state): Test for this.
	* NEWS: Update.

2010-12-08  James Hunt  <james.hunt@ubuntu.com>

	* init/event.c, init/event_operator.c: Fix grammar and factual errors
	in comments.
	* init/man/init.5: Fix grammar errors and clarify export behaviour.

2010-12-08  Clint Byrum  <clint@ubuntu.com>

	* init/man/init.5: Typo existing -> exiting

2010-08-12  Scott James Remnant  <scott@netsplit.com>

	* init/job_process.c (job_process_spawn): We can fail to open the
	system console for various reasons, sometimes because there isn't
	a console (ENXIO or ENODEV) but worse due to kernel race conditions
	on SMP/multi-core systems (EIO).  If "console output" is used, and
	these happen, fall back to /dev/null.

2010-04-27  Scott James Remnant  <scott@netsplit.com>

	* configure.ac: Bump version to 0.6.7
	* NEWS: Begin new release

	* NEWS: Release 0.6.6

	* configure.ac: Bump the requirement of libnih to 1.0.2 after
	verifying that building using --with-local-libnih and an earlier
	version installed still works.

2010-04-24  Scott James Remnant  <scott@netsplit.com>

	* configure.ac: Replace the --with-local-libnih code with an
	expansion of the NIH_WITH_LOCAL_LIBNIH macro that now contains it.
	* README: Bump libnih version.

2010-03-31  Colin Watson  <cjwatson@ubuntu.com>

	* init/man/init.5 (env): Document behaviour when the environment
	variable's value is omitted.
	* init/parse_job.c (stanza_env): Document that arguments may be
	simply VAR as well as VAR=VALUE.

2010-03-02  Michael Biebl  <mbiebl@gmail.com>

	* configure.ac: Remove double-quoting from NIH_CFLAGS and
	NIH_DBUS_CFLAGS when using --with-local-libnih

2010-02-26  Scott James Remnant  <scott@netsplit.com>

	* NEWS: Update.

	* init/job_process.c (job_process_run): Since /proc is always mounted,
	guaranteed because we mount it ourselves if it isn't, we don't need
	to check for it and can always use /proc/self/fd/NNN when we want.
	* init/tests/test_job_process.c (test_run): Since /proc is always
	mounted, we don't need to check for it and skip tests.

	* init/system.c (system_mount): Add function to mount a kernel
	filesystem (ie. /proc and /sys)
	* init/system.h: Add header.
	* init/main.c: Mount /proc and /sys on initialisation.

	* init/paths.h (DEV_FD): Drop this definition, it's needless.
	* init/job_process.c (job_process_run): Rather than using /dev/fd,
	use /proc/self/fd which is more Linuxish and is always guaranteed to
	exist when /proc is mounted - needing no symlinks.
	* init/tests/test_job_process.c (test_run): Adjust test to match.

2010-02-09  Scott James Remnant  <scott@netsplit.com>

	* configure.ac: Use NIH_COPYRIGHT instead of AC_COPYRIGHT

2010-02-04  Scott James Remnant  <scott@netsplit.com>

	* configure.ac: Bump version to 0.6.6
	* NEWS: Begin new release

	* NEWS: Release 0.6.5

	* util/tests/test_initctl.c (test_reload_action): Don't send
	SIGHUP to the server process, it'll be terminated anyway since
	reload doesn't loop.

	* init/event_operator.c (event_operator_match): Support operator
	negation using !=
	* init/tests/test_event_operator.c (test_operator_update): Add
	test cases for negation.
	* init/man/init.5: Add negation to documentation

	* init/man/init.8: Improve reference to init(5) to make it more
	obvious that this is where documentation can be found.
	* init/man/init.5: Add Upstart to the title to make it show up
	with man -k upstart

	* init/man/init.8: Add missing OPTIONS section, documenting the
	--verbose option.

	* init/main.c (main): After resetting the system console, close it
	again and reopen /dev/null for ourselves so we don't hold the
	system console open.

	* init/job_process.c (job_process_error_abort): Free the error
	before exiting.

	* util/initctl.c (reload_action): Add a reload command, this obtains
	the pid of the main process of the given job instance and sends
	SIGHUP to it.  It might not be in its final form, but it's damned
	useful for now.
	* util/tests/test_initctl.c (test_reload_action): Add test cases.
	* util/man/initctl.8: Add documentation for the reload command,
	and missing documentation for restart.
	* util/Makefile.am (install-data-hook, install-exec-hook): Create
	additional reload symlinks.

	* util/reboot.c (main): Restore the sync() system call before
	calling reboot(); the Linux kernel says we have to do this, and I
	suspect that ext4 is no longer forcing this before power off.

	* init/main.c (hup_handler): Move call to reconnect to D-Bus system
	bus into new function
	(usr1_handler): This is because a config reload "forgets" existing
	state, such as events that were pending.
	(main): Add SIGUSR1 signal handler.

	* init/job_process.c (job_process_handler): Reduce priority of the
	stopped/continued by signal messages to informational.

2010-02-03  Scott James Remnant  <scott@netsplit.com>

	* util/shutdown.c (shutdown_now): Free error before exiting.

2010-02-03  Johan Kiviniemi  <johan@kiviniemi.name>

	* conf/rc-sysinit.conf: Don't replace DEFAULT_RUNLEVEL with an
	empty string when there is no "initdefault" line in /etc/inittab

2010-02-03  Scott James Remnant  <scott@netsplit.com>

	Update code to work with libnih 1.0.1

	* init/tests/test_event.c (test_new): Replace TEST_ALLOC_ORPHAN(env)
	with TEST_ALLOC_PARENT(env, NULL); discard environment after creating
	event from it
	* init/tests/test_event_operator.c (test_operator_new): Replace
	TEST_ALLOC_ORPHAN(env) with TEST_ALLOC_PARENT(env, NULL); discard
	environment after creating event from it
	* init/tests/test_control.c (test_emit_event): Discard event
	environment after emission
	* init/init.supp: Add nih_alloc_ref_new() to init functions

	libnih is now released as its own project, so rather than expecting
	to include it with the source we depend on it being outside of it.

	* Makefile.am (SUBDIRS): Remove m4 directory along with the nih bits.
	(EXTRA_DIST): Remove ChangeLog.nih
	* configure.ac (AM_INIT_AUTOMAKE): Remove dist-bzip2, since we don't
	actually use it; add color-tests and silent-rules.
	(AM_SILENT_RULES): Use silent rules by default
	(AM_MAINTAINER_MODE): Enable maintainer mode by default (as before),
	but allow it to be disabled
	(AM_GNU_GETTEXT_VERSION): Bump to 0.17
	(NIH_INIT): Replace with the expanded out calls that we actually need.
	(AC_CONFIG_FILES): Remove nih directories
	Add magic to allow use of a local libnih source tree.
	* init/Makefile.am (AM_CFLAGS): Add NIH_CFLAGS and NIH_DBUS_CFLAGS
	(init_LDADD, test_system_LDADD, test_environ_LDADD, test_process_LDADD)
	(test_job_class_LDADD, test_job_process_LDADD, test_job_LDADD)
	(test_event_LDADD, test_event_operator_LDADD)
	(test_blocked_LDADD, test_parse_job_LDADD)
	(test_parse_conf_LDADD, test_conf_LDADD, test_control_LDADD):
	Replace library paths with NIH_LIBS and NIH_DBUS_LIBS
	($(com_ubuntu_Upstart_OUTPUTS)),
	($(com_ubuntu_Upstart_Job_OUTPUTS)),
	($(com_ubuntu_Upstart_Instance_OUTPUTS)): Use external nih-dbus-tool
	and obey silent rules.
	(test_system_LDFLAGS, test_environ_LDFLAGS)
	(test_process_LDFLAGS, test_job_class_LDFLAGS)
	(test_job_process_LDFLAGS, test_job_LDFLAGS, test_event_LDFLAGS)
	(test_event_operator_LDFLAGS, test_blocked_LDFLAGS)
	(test_parse_job_LDFLAGS, test_parse_conf_LDFLAGS)
	(test_conf_LDFLAGS, test_control_LDFLAGS): Drop -static
	* util/Makefile.am (AM_CFLAGS): Add NIH_CFLAGS and NIH_DBUS_CFLAGS
	(initctl_LDADD, reboot_LDADD, runlevel_LDADD, shutdown_LDADD)
	(test_initctl_LDADD, test_utmp_LDADD, test_sysv_LDADD)
	(test_telinit_LDADD): Replace library paths with NIH_LIBS and
	NIH_DBUS_LIBS
	($(com_ubuntu_Upstart_OUTPUTS)):
	($(com_ubuntu_Upstart_Job_OUTPUTS)):
	($(com_ubuntu_Upstart_Instance_OUTPUTS)): Use external nih-dbus-tool
	and obey silent rules.
	(initctl_LDFLAGS, reboot_LDFLAGS, runlevel_LDFLAGS)
	(shutdown_LDFLAGS, telinit_LDFLAGS, test_initctl_LDFLAGS)
	(test_utmp_LDFLAGS, test_sysv_LDFLAGS, test_telinit_LDFLAGS): Drop
	-static
	* README: Add libnih to the dependencies.
	* HACKING: Remove the instructions for checking out libnih, replace
	with a description about how to use a libnih source tree instead of
	the installed one.

	* configure.ac: Bump version to 0.6.5, bump copyright year to 2010.
	* NEWS: Begin new release.

2009-08-02  Scott James Remnant  <scott@netsplit.com>

	* NEWS: Release 0.6.3

2009-08-01  Scott James Remnant  <scott@netsplit.com>

	* init/tests/test_job_process.c (test_handler): Add a missing test
	case for the running process exiting while we're in the stopping
	state.
	* init/job_process.c (job_process_terminated): Don't change the
	state or record failure information if we're in the stopping state
	when the main process dies, otherwise we hit an assertion later;
	just wait for the stopping event to finish and carry on as before.

2009-07-31  Scott James Remnant  <scott@netsplit.com>

	* dbus/upstart.h: Allow the service name and address to be overriden

2009-07-29  Michael Biebl  <mbiebl@gmail.com>

	* init/tests/test_job_process.c: Add missing sys/ptrace.h include

2009-07-21  Scott James Remnant  <scott@netsplit.com>

	* configure.ac: Bump version to 0.6.3
	* NEWS: Begin new release

	* NEWS: Release 0.6.2

	* init/main.c (crash_handler): Restore missing chdir ("/") call.

	* init/tests/test_job_process.c (test_handler): We should allow
	a job to exec() before it calls fork() to allow shell scripts to
	exec daemons.
	* init/job_process.c (job_process_trace_exec): Continue the traced
	process instead of detaching if it has not yet forked.

	* init/job.c (job_change_state): Obvious bug fix; the set of states
	into which we can enter JOB_STOPPING includes JOB_STARTING because
	we can get the "stop" event or command there.

2009-07-16  Scott James Remnant  <scott@netsplit.com>

	* configure.ac: Bump version to 0.6.2
	* NEWS: Begin new release

	* NEWS: Release 0.6.1

	* util/runlevel.c: Output the path before the error message,
	to make it clear that it's the utmp file missing not runlevel.

	* util/runlevel.c: If there is no current runlevel because the
	environment variable is empty, output "unknown" instead of "N N".

2009-07-15  Scott James Remnant  <scott@netsplit.com>

	* README: Now that D-Bus 1.2.16 proper has been released, update
	our requirements.

2009-07-14  Scott James Remnant  <scott@netsplit.com>

	* TODO: Update

	* init/tests/test_job_process.c (test_handler): Rework the existing
	ptrace fork handler test case to make sure we test the case where
	we get the fork event before the stopped child.  Add a second test
	case for the opposite (stopped child before the fork event) which
	we don't currently handle.
	* init/job_process.c (job_process_trace_fork): Test for the missed
	child event using ptrace(), if it succeeds the child is ready so
	we can just assume we had the event.

	* util/Makefile.am (EXTRA_DIST): Distribute the valgrind suppressions
	file

	* util/tests/test_utmp.c (test_write_shutdown): Additional instance
	of the same test.

	* util/tests/test_utmp.c (test_write_runlevel): Looks like glibc
	is fixed to return the right error code.

2009-07-11  Scott James Remnant  <scott@netsplit.com>

	* init/control.c (control_server_open): Don't hardcode the server
	address, otherwise the test suite can't test this function.
	* init/tests/test_control.c (test_server_open)
	(test_server_connect, test_server_close): Change the server
	address in the tests.

	* configure.ac: Bump version to 0.6.1
	* NEWS: Begin new release

2009-07-09  Scott James Remnant  <scott@netsplit.com>

	* NEWS: Release 0.6.0

	* README: Note that we need D-Bus GIT HEAD.
	* NEWS: Update.

	* init/man/inittab.5: People keep trying "man inittab", so explain
	that it's gone.
	* init/Makefile.am (dist_man_MANS): Install it

	* NEWS: Declare the "lacks documentation" bug fixed

	* init/man/init.8: Refresh and turn it into more of an overview
	of Upstart now that we have lots of other pages to refer to.
	* init/man/upstart.7: Since it's an overview, people might go
	"man upstart" so redirect to it.
	* init/man/init.5: Actually document the configuration format.
	* init/Makefile.am (dist_man_MANS): Install the configuration
	documentation, and the redirect.

	* util/man/runlevel.8, util/man/telinit.8, util/man/shutdown.8,
	* util/man/reboot.8: Add environment and files sections.

	* init/man/startup.7, init/man/starting.7, init/man/started.7,
	* init/man/stopping.7, init/man/stopped.7
	* init/man/control-alt-delete.7, init/man/keyboard-request.7,
	* init/man/power-status-changed.7: Write manual pages for each
	of the events generated by the init daemon by default.
	* init/Makefile.am (dist_man_MANS): Distribute and install the
	new manpages.
	* util/man/runlevel.7: Indent the example, don't boldface

	* init/job.c (job_start, job_stop, job_restart): Restructure
	slightly to avoid gcc warning
	* init/job_class.c (job_class_start, job_class_restart): Make the
	same change to these too
	* util/shutdown.c: Warn if we can't change directory
	* util/telinit.c: Assert that we don't fall out of the switch
	* init/tests/test_job_class.c (test_get_version)
	(test_get_author, test_get_description, test_get_name): Initialise
	alloc-safe variables to NULL to avoid gcc warning
	* util/tests/test_initctl.c (test_job_status, test_start_action)
	(test_stop_action, test_restart_action, test_status_action)
	(test_list_action, test_emit_action)
	(test_reload_configuration_action, test_version_action)
	(test_log_priority_action, test_upstart_open): Initialise alloc-safe
	variables to NULL and diverted return values to 0 to avoid gcc
	warnings.
	(test_start_action, test_stop_action, test_restart_action):
	Replace sigsetjmp/siglongjmp with a call to _exit() in the handler
	* util/tests/test_sysv.c (test_change_runlevel): Initialise alloc-safe
	variables to NULL to avoid gcc warnings

	* util/man/runlevel.7: Formatting fixes, and mention that rcS
	runs rc-sysinit again.
	* util/man/runlevel.8: s/utilities/tools/
	* util/man/telinit.8: s/utilities/tools/
	* util/man/shutdown.8: s/utilities/tools/
	* util/man/reboot.8: s/utilities/programs/
	* util/man/initctl.8: s/utility/tool/

	* init/job_class.h (JobClass): Drop the leader option; at the time
	it seemed to make sense that Upstart would provide a "daemon"-like
	environment, but it really doesn't in practice.  Software should
	feel safe to daemonise on its own, and I'd rather fix supervision
	of those; freeing up Upstart jobs to run as new sessions by default
	again.  This is also the only real option that would change the
	behaviour between 0.6 and 0.10 in an awkwardly compatible way.
	* init/job_class.c (job_class_new): Remove leader initialisation
	* init/tests/test_job_class.c (test_new): Drop the initialisation
	check for leader
	* init/parse_job.c (stanza_session): Drop the stanza
	* init/tests/test_parse_job.c (test_stanza_session): Drop the
	stanza test cases.
	* init/job_process.c (job_process_spawn): Drop the double-fork.
	This means we don't need to read the pid of our extra child either.
	(job_process_error_read): we no longer need a fork error.
	* init/job_process.h (JobProcessErrorType): Drop the fork error.
	* init/tests/test_job_process.c (test_spawn): Replace the simple job
	test case with the session leader test case, now that's the default.
	(test_run, test_spawn, test_kill, test_handler): Remove all the
	class->leader = TRUE from the tests, we only ever really tested
	session leaders anyway since that's all the test suite could follow
	* init/tests/test_job.c (test_change_goal, test_change_state):
	Remove the leader flag from test jobs
	* init/tests/test_event.c (test_pending, test_finished): Remove
	the leader flag from test jobs.

	* init/job_process.c (job_process_catch_runaway): Use a monotonic
	clock, not the realtime clock, for respawn interval detection.
	* init/tests/test_job_process.c (test_kill, test_handler): Use the
	monotonic clock in test cases too
	* init/Makefile.am (init_LDADD): Link with librt
	* NEWS: Update.

	* util/utmp.c (utmp_write_runlevel): Don't write 'N' to utmp or
	wtmp for the previous runlevel, this will force writing reboot
	records if prevlevel='N'/0 since read_runlevel will always return
	'N' in that case.
	* util/tests/test_utmp.c (test_write_runlevel): Add test case for
	passing 'N' and having it treated as zero
	(test_read_runlevel): Add a couple of test cases for the problems
	we found last night where shutdown and corrupt utmp records result
	in the wrong data being returned.
	* util/tests/test_sysv.c (test_change_runlevel): Add a test case
	for switching from sysinit to the first runlevel

	* init/conf.h,
	* init/control.h,
	* init/event.h,
	* init/job_class.h: Variable declarations in header files need to
	be prefixed with "extern", the NIH_BEGIN_EXTERN stuff only applies
	to C++.

	* util/reboot.c: Reboot can't write the shutdown time before
	calling shutdown, otherwise shutdown won't be able to get the
	current runlevel anymore.
	* util/man/reboot.8: Update, we don't write the shutdown time
	before calling shutdown - it's up to the shutdown scripts to
	call reboot -w before remounting the root filesystem.

	* util/tests/test_utmp.c (test_get_runlevel): Replace test case
	with one that expects 'N' rather than fall-through.
	* util/tests/test_sysv.c (test_change_runlevel): Expect N when
	there is no previous runlevel

	* util/utmp.c (utmp_read_runlevel): Also catch a zero runlevel from
	utmp, replacing with 'N' - these functions should never return 0
	* util/sysv.c (sysv_change_runlevel): Should set prevlevel to N
	when we don't find one

	* util/utmp.c (utmp_read_runlevel): Catch a negative runlevel from
	corrupt utmp data, convert to 'N'
	(utmp_get_runlevel): Return N when RUNLEVEL is set but empty,
	rather than falling through

	* util/telinit.c: Catch a missing argument separately so we don't
	output "(null)"

	* README: Update requirements.
	* TODO: Update.

	* conf/rc-sysinit.conf: Fix typo.

2009-07-08  Scott James Remnant  <scott@netsplit.com>

	* conf/rc-sysinit.conf: Michael Biebl pointed out that by setting
	the runlevel to "S" during sysinit, we end up with the runlevel
	after boot being "S 2" - and that means scripts in rc2.d that
	are also in rcS.d won't get started.  The way we had it before
	("N 2") was correct.  This happily fixes the one corner case our
	reboot handling didn't cover - crashing in single user mode and
	rebooting.

	* util/telinit.c: Fix missing ret = from kill

	* conf/rc-sysinit.conf: Ignore -s/single if we're already coming
	from single-user-mode.

	* util/telinit.c (options): Unignore the -t option
	* NEWS: Update.

	* init/main.c (hup_handler): Also try and reconnect to the message
	bus if we've lost the connection.

	* init/conf.c (conf_source_reload_dir): Don't blacklist certain
	patterns from the configuration directory, instead just filter
	to whitelist.
	(conf_dir_filter): Whitelist filter, only accept files ending
	in .conf
	(conf_reload_path): Strip .conf from the filename to generate
	the job name.
	(conf_file_filter): Add the extra is_dir argument.
	* init/tests/test_conf.c (test_source_reload_job_dir)
	(test_source_reload_conf_dir, test_source_reload_file)
	(test_source_reload): Append .conf to all our filenames
	* init/tests/test_control.c (test_reload_configuration): Append
	.conf to filenames here too
	* NEWS: Update.

	* init/job_process.c (job_process_run): Stop being stingy, the
	post-stop script can have the stop environment too
	* init/tests/test_job_process.c (test_run): Add a test case to
	make sure it is.

2009-07-08  Michael Biebl  <mbiebl@gmail.com>

	* contrib/vim/syntax/upstart.vim: Upstart job syntax highlighting
	* contrib/vim/ftdetect/upstart.vim: Use for the /etc/init directory
	* contrib/Makefile.am: Include the vim syntax files in the
	distribution
	* configure.ac (AC_CONFIG_FILES): Create contrib/Makefile
	* Makefile.am (SUBDIRS): Recurse into the contrib sub-directory

2009-07-08  Scott James Remnant  <scott@netsplit.com>

	* conf/rc.conf: This doesn't need to be an instance job, Upstart
	will do the right thing and stop the task before starting it again
	with the new environment (I spent so much time on that, you'd think
	I'd remember :p)

	* conf/control-alt-delete.conf: Default job for Control-Alt-Delete
	* conf/rc-sysinit.conf: Default job for system initialisation
	* conf/rc.conf: A fully wacky instance job that runs the rc script
	for runlevel changes
	* conf/rcS.conf: And a job for single-user-mode, which calls back
	to rc-sysinit
	* conf/Makefile.am (dist_init_DATA): Install the default files
	into the /etc/init directory
	* configure.ac (AC_CONFIG_FILES): Create conf/Makefile
	* Makefile.am (SUBDIRS): Recurse into the conf directory.

	* util/initctl.c (upstart_open, start_action, stop_action)
	(restart_action, status_action, list_action): Don't auto-start
	the init daemon, it makes no sense.
	(upstart_open): When not running from the test suite, and not as
	root, it makes sense to default to using the system bus daemon.
	* util/tests/test_initctl.c (test_upstart_open): Make sure that
	auto-start is FALSE, not TRUE.
	* NEWS: Update.

	* util/Makefile.am (dist_man_MANS): Oops, had the wrong name for
	the runlevel(7) manpage.

	* util/shutdown.c: Gets a bit of a redress, but not much of rewrite
	since this is largely just compatibility madness.
	(shutdown_now): Port to use sysv_change_runlevel()
	(warning_message): Construct plural forms a little better.
	(wall): use utmpx, rather than utmp
	* util/man/shutdown.8: Minor tweaks and improvements
	* NEWS: Update.

	* util/reboot.c: Following the pattern of the previous, remove much
	of the reboot code, but in the process adding support for reboot
	implying --force in runlevel 0 or 6, and writing the shutdown
	wtmp record.
	* util/man/reboot.8: Minor updates.
	* NEWS: Update.

	* util/telinit.c: Drop quite a bit of the code of telinit too,
	just becoming a wrapper about sysv_change_runlevel() - also support
	Qq/Uu by using kill()
	* util/tests/test_telinit.c (test_env_option): Since we have an
	env option, we should test it.	
	* util/man/telinit.8: Update the manual page.
	* util/man/runlevel.8: Typo (/var/run/wtmp -> /var/log/wtmp)
	* util/Makefile.am (TESTS): Run the new test
	(test_telinit_SOURCES, test_telinit_CFLAGS)
	(test_telinit_LDFLAGS, test_telinit_LDADD): Details for the
	test suite binary
	* NEWS: Update.

	* util/runlevel.c: Drop about 90% of the code, this just becomes
	a wrapper around utmp_get_runlevel()
	* util/man/runlevel.8: Update the runlevel manpage.
	* util/man/runlevel.7: Also put together a manual page that
	describes the runlevel event, as well as the implementation in
	Upstart.
	* util/Makefile.am (dist_man_MANS): Install the new manpage.
	* NEWS: Update.

	* util/Makefile.am (reboot_SOURCES, runlevel_SOURCES): Compile and
	link the utmp handling source, depending on the header.
	(reboot_LDADD, runlevel_LDADD): Drop dependency on libupstart
	(shutdown_SOURCES, telinit_SOURCES): Compile and link both the
	utmp handling and sysv compat source, depending on the headers
	(nodist_shutdown_SOURCES, nodist_telinit_SOURCES): Also link in
	the auto-generated bindings
	(shutdown_LDADD, telinit_LDADD): Drop dependencies on libupstart,
	replacing with dependencies on libnih-dbus and the D-Bus libs.
	(runlevel_SOURCES, runlevel_LDFLAGS, runlevel_LDADD)
	(shutdown_SOURCES, shutdown_LDFLAGS, shutdown_LDADD)
	(telinit_SOURCES, telinit_LDFLAGS, telinit_LDADD): Remove duplicate
	entries mistakenly copied from compat/sysv

	* util/sysv.c (sysv_change_runlevel): Pretty much the core compat
	function for System V, generate a runlevel event and store the
	appropriate things in utmp and wtmp.
	* util/sysv.h: Prototype.
	* util/tests/test_sysv.c: Test cases for the new function.
	* util/Makefile.am (TESTS): Run the sysv test cases
	(test_sysv_SOURCES, nodist_test_sysv_SOURCES, test_sysv_LDFLAGS)
	(test_sysv_LDADD): Details for the sysv test cases, which obviously
	depend on the auto-generated bindings code.

	* util/utmp.c (utmp_write_runlevel): Make sure that it's ok to
	have no previous runlevel.
	* util/tests/test_utmp.c (test_write_runlevel): Add no previous
	runlevel test.

	* util/utmp.c (utmp_read_runlevel): Don't call utmpxname() if we
	don't pass a utmp_file, letting glibc pick the default.
	* util/tests/test_utmp.c (test_read_runlevel): Add a test case for
	no filename.

	* util/util.supp: utmpname leaks memory, so suppress it from valgrind

	* util/utmp.c: Set of functions for dealing with utmp and wtmp
	(utmp_read_runlevel): Read the current runlevel from the file
	(utmp_get_runlevel): Obtain the current runlevel from the
	environment, or the file if not set
	(utmp_write_runlevel): Write a runlevel change record, and also
	deal with the reboot record if the utmp or wtmp files don't quite
	match.
	(utmp_write_shutdown): Write a shutdown time record
	(utmp_entry, utmp_write, wtmp_write): utility functions for creating
	and writing utmp and wtmp records.
	* util/utmp.h: Prototypes for new functions.
	* util/tests/test_utmp.c: Test cases.
	* util/Makefile.am (test_utmp_SOURCES, test_utmp_LDFLAGS)
	(test_utmp_LDADD): Details for utmp test cases
	(tests): Move to the bottom of the file and make PHONY

2009-07-07  Scott James Remnant  <scott@netsplit.com>

	* util/man/initctl.8: Improve the manpage.

2009-07-06  Scott James Remnant  <scott@netsplit.com>

	* util/initctl.c: Rewrite from scratch, utilising the current
	D-Bus API and auto-generated method functions for it.
	* util/tests/test_initctl.c: Rewrite from scratch to test all
	of the new methods.
	* util/Makefile.am (test_initctl_CFLAGS): Include AM_CFLAGS
	(install-data-hook, install-exec-hook): Install a symlink for
	"restart" as well.
	* NEWS: Update.

2009-07-03  Scott James Remnant  <scott@netsplit.com>

	* dbus/com.ubuntu.Upstart.Instance.xml (Start, Stop, Restart): add
	wait arguments to the instance commands as well.
	* init/job.c (job_start, job_stop, job_restart): Add wait arguments,
	when TRUE the functions behave as before; when FALSE the methods
	return after changing the goal and no blocked entries are created.
	* init/job.h: Amend prototypes.
	* init/tests/test_job.c (test_start, test_stop, test_restart): 
	Pass TRUE for wait and check for a blocking entry in existing tests,
	add tests for passing FALSE and making sure that there's no blocking
	but we still get the reply.

	* dbus/com.ubuntu.Upstart.Job.xml (Start, Stop, Restart): Add wait
	arguments to these too
	* init/job_class.c (job_class_start, job_class_stop)
	(job_class_restart): Add wait arguments, when TRUE the functions
	behave as before; when FALSE the methods return after changing
	the goal and no blocked entries are created.
	* init/job_class.h: Amend prototypes.
	* init/tests/test_job_class.c (test_start, test_stop, test_restart): 
	Pass TRUE for wait and check for a blocking entry in existing tests,
	add tests for passing FALSE and making sure that there's no blocking
	but we still get the reply.
	(test_get_name, test_get_description, test_get_author)
	(test_get_version): Add missing code to free the class on enomem

	* dbus/com.ubuntu.Upstart.xml (EmitEvent): Add wait argument
	* init/control.c (control_emit_event): Add wait argument, when TRUE
	this behaves as before; when FALSE the method returns after queuing
	the event and no blocked entry is created for it.
	* init/control.h: Amend prototype.
	* init/tests/test_control.c (test_emit_event): Pass TRUE for wait
	and check for a blocking entry in existing tests, add a test for
	passing FALSE and making sure that there's no blocking but we
	still get the reply.

	* dbus/com.ubuntu.Upstart.Instance.xml: Add a "processes" property
	to obtain the list of current job processes, both their type and
	their pid.
	* init/job.c (job_get_processes): Implement the new property accessor
	* init/job.h: Add prototype
	* init/tests/test_job.c (test_get_processes): Add test cases for
	returning process arrays.
	(test_get_name, test_get_goal, test_get_state): Add missing free
	for job class.

	* init/tests/test_control.c (test_emit_event): Directly acess
	the number from an NihDBusError

	* dbus/com.ubuntu.Upstart.xml: Add a "version" property to obtain
	the version of the init daemon, and a "log_priority" property to
	get and set the daemon's log priority.
	* init/control.c (control_get_version, control_get_log_priority)
	(control_set_log_priority): Methods to support the new properties
	* init/control.h: Prototypes.
	* init/tests/test_control.c (test_get_version)
	(test_get_log_priority, test_set_log_priority): Add tests for the
	property accessor functions.

2009-07-02  Scott James Remnant  <scott@netsplit.com>

	* dbus/Upstart.conf: Need to adjust the security configuration
	* dbus/upstart.h: And the constants as well.

	* dbus/com.ubuntu.Upstart.xml,
	* dbus/com.ubuntu.Upstart.Job.xml,
	* dbus/com.ubuntu.Upstart.Instance.xml: Now we don't hardcode the
	interface name anywhere, we can version it properly.
	* init/Makefile.am ($(com_ubuntu_Upstart_OUTPUTS)): 
	($(com_ubuntu_Upstart_Job_OUTPUTS)): 
	($(com_ubuntu_Upstart_Instance_OUTPUTS)): Update default interface
	names.
	* util/Makefile.am ($(com_ubuntu_Upstart_OUTPUTS)): 
	($(com_ubuntu_Upstart_Job_OUTPUTS)): 
	($(com_ubuntu_Upstart_Instance_OUTPUTS)): Update here too.

	* dbus/Makefile.am (EXTRA_DIST): Make sure we distribute it
	* dbus/upstart.h: Add a header file with the usual D-Bus constants.
	* init/control.h: Drop CONTROL_ROOT, replace with DBUS_PATH_UPSTART
	* init/control.c (control_server_open, control_bus_open)
	(control_register_all): Replace CONTROL_* constants with the new ones
	(control_get_job_by_name): Use DBUS_INTERFACE_UPSTART when constructing
	error names.
	* init/job_class.c (job_class_new, job_class_register)
	(job_class_unregister): Construct paths using DBUS_PATH_UPSTART
	(job_class_get_instance)
	(job_class_get_instance_by_name, job_class_start)
	(job_class_stop, job_class_restart): Use DBUS_INTERFACE_UPSTART to
	construct error names
	* init/job.c (job_new): Construct path using DBUS_PATH_UPSTART
	(job_finished, job_start, job_stop, job_restart): Use
	DBUS_INTERFACE_UPSTART to construct error names.
	* init/event.c (event_finished): Use DBUS_INTERFACE_UPSTART to
	construct error name.
	* init/tests/test_control.c (test_server_open): Don't hardcode
	the address, extract the abstract path from the constant.
	(test_server_connect, test_bus_open, test_emit_event): Don't
	harcode addresses, paths or interfaces - use the constants
	* init/tests/test_job_class.c (test_consider, test_reconsider)
	(test_register, test_unregister, test_start, test_stop)
	(test_restart, test_get_instance, test_get_instance_by_name):
	Use the constants instead of harcoding.
	(test_new): Derive the expected path from the constant
	* init/tests/test_job.c (test_new): Derive the paths from the
	constant, check for jobs by that interface constant.
	(test_change_state): Use DBUS_INTERFACE_UPSTART_JOB
	(test_start, test_stop, test_restart): Use DBUS_INTERFACE_UPSTART_INSTANCE,
	and generate errors from DBUS_INTERFACE_UPSTART

	* dbus/com.ubuntu.Upstart.xml,
	* dbus/com.ubuntu.Upstart.Job.xml,
	* dbus/com.ubuntu.Upstart.Instance.xml: Remove the empty symbol
	annotation for the interfaces.
	* init/Makefile.am ($(com_ubuntu_Upstart_OUTPUTS)): 
	($(com_ubuntu_Upstart_Job_OUTPUTS)): 
	($(com_ubuntu_Upstart_Instance_OUTPUTS)): Define the default
	interface and build-time instead.
	* util/Makefile.am ($(com_ubuntu_Upstart_OUTPUTS)): 
	($(com_ubuntu_Upstart_Job_OUTPUTS)): 
	($(com_ubuntu_Upstart_Instance_OUTPUTS)): Likewise for util

2009-06-30  Scott James Remnant  <scott@netsplit.com>

	* dbus/Upstart.conf: It doesn't make much sense to restrict getting
	the values of properties, or looking up jobs or interfaces, so make
	these public.

2009-06-23  Scott James Remnant  <scott@netsplit.com>

	* Makefile.am (SUBDIRS): Add util to the list of sub-directories
	again.
	* configure.ac (AC_CONFIG_FILES): Generate util/Makefile
	* util/Makefile.am (AM_CFLAGS): Append D-Bus CFLAGS
	(AM_CPPFLAGS): Make sure the build directory is also in the quoted
	include path
	(nodist_initctl_SOURCES): Build and link the generated D-Bus
	bindings, but don't distribute them
	(initctl_LDADD): Drop the libupstart dependency, instead put
	libnih-dbus and DBUS_LIBS in there.
	(com_ubuntu_Upstart_OUTPUTS, com_ubuntu_Upstart_XML)
	($(com_ubuntu_Upstart_OUTPUTS)): Auto-generate D-Bus binding code
	to proxy the manager object
	(com_ubuntu_Upstart_Job_OUTPUTS, com_ubuntu_Upstart_Job_XML)
	($(com_ubuntu_Upstart_Job_OUTPUTS)): Auto-generate D-Bus binding
	code to proxy job class objects
	(com_ubuntu_Upstart_Instance_OUTPUTS)
	(com_ubuntu_Upstart_Instance_XML)
	($(com_ubuntu_Upstart_Instance_OUTPUTS)): Auto-generate D-Bus
	binding code to proxy job instance objects
	(BUILT_SOURCES, CLEANFILES): Built sources have to come first
	and be cleaned up
	(test_initctl_LDADD): Tests need to be linked to libnih-dbus
	and the D-Bus libraries, as well as the auto-generated output
	* init/Makefile.am (EXTRA_DIST): Drop the EXTRA_DIST for the
	sources, already handled since they're in a different directory

	* COPYING: Change licence to version 2 of the GNU GPL.
	All files have been updated to reflect this.

	* init/paths.h (CONFFILE): Add new macro
	* init/Makefile.am (AM_CPPFLAGS): Add CONFFILE definition
	(install-data-local): No need to make conf.d or jobs.d
	* init/main.c: Only parse CONFFILE (/etc/init.conf) as a
	configuration file source and CONFDIR (/etc/init) as a job
	configuration source.

	* configure.ac: Bump version to 0.6.0
	* NEWS: Copy in news from 0.5.3; that release doesn't appear in
	this ChangeLog since it was made on a separate branch.  Begin
	new release.

2009-06-18  Casey Dahlin  <cdahlin@redhat.com>

	* util/man/initctl.8: Fix formatting of SYNOPSIS

2009-06-18  Scott James Remnant  <scott@netsplit.com>

	* dbus/com.ubuntu.Upstart.xml, dbus/com.ubuntu.Upstart.Job.xml,
	dbus/com.ubuntu.Upstart.Instance.xml: Add a comment to these files
	to clarify that you may communicate and interact with Upstart
	through these interfaces without restriction.  It also makes sense
	that these files be copied into software that does so to turn into
	their own bindings, so use the FSF permissive licence for them.

2009-06-17  Scott James Remnant  <scott@netsplit.com>

	* configure.ac: Bump version to 0.5.3

	* NEWS: Copy in news from 0.5.2; that release doesn't appear in
	this ChangeLog since it was made on a separate branch.

	* NEWS: Include 0.3.10 release, which happened from a separate branch.

	* init/parse_job.c (stanza_kill, stanza_respawn, stanza_nice)
	(stanza_oom): Check errno after using strtol() to avoid overflows.
	(stanza_normal, stanza_umask, stanza_limit): Also check with
	strtoul() too
	* init/tests/test_parse_job.c (test_stanza_kill)
	(test_stanza_respawn): Add test cases for the two that don't
	check for overflow already.
	(test_stanza_limit): Add test for the too large case where we don't
	already cope.

	* dbus/Upstart.conf: Allow root to obtain properties

	* dbus/com.ubuntu.Upstart.Instance.xml: Add name, goal and state
	properties to the instance
	* init/job.c (job_get_name, job_get_goal, job_get_state): Add methods
	to return the property values
	* init/job.h: Add prototypes.
	* init/tests/test_job.c (test_get_name, test_get_goal)
	(test_get_state): Test cases.

	* dbus/com.ubuntu.Upstart.Job.xml: Add name, description, author
	and version properties to the job
	* init/job_class.c (job_class_get_name)
	(job_class_get_description, job_class_get_author)
	(job_class_get_version): Add methods to return the property values.
	* init/job_class.h: Add prototypes

	* init/job_process.c (job_process_error_abort): Don't abort() from
	a child process, it confuses people; just exit with an interesting
	error code (which we ignore anyway).

	* dbus/Upstart.conf: Update the D-Bus configuration based on newer
	D-Bus recommended practice with a proper deny-by-default D-Bus,
	making sure to not use send_interface without send_destination.
	Allow introspection as well.

2009-06-17  Jeff Oliver  <Jeffrey.Oliver@panasonic.aero>

	* init/job_process.c (job_process_spawn): Only attempt to set
	the OOM adjustment if set in the class, avoiding issue where /proc
	is not mounted for the first job.
	
2009-06-17  Scott James Remnant  <scott@netsplit.com>

	* init/tests/test_job_process.c (test_handler): Add test cases for a
	respawning job failing while it's post-start or pre-stop processes
	are still running while making sure that it still respawns afterwards.
	* init/job_process.c (job_process_terminated): To fix it, check for
	a running post-start or pre-stop process before checking for a the
	respawn.  That's not enough because then we won't respawn when the
	existing process finishes, so use the goal as a hint.
	* init/job.c (job_next_state): Use that hint goal here, remembering
	to set the goal back to JOB_START afterwards.
	(job_change_goal): Nothing to do in the respawn case
	(job_goal_name, job_goal_from_name): Add the new values
	* init/job.h (job_goal): Add the respawn goal
	* init/tests/test_job.c (test_next_state): Add tests for the respawn
	goal
	(test_goal_name, test_goal_from_name): Tests for the new values

	* configure.ac (AC_CONFIG_FILES): dbus goes before init just in case
	we ever do anything to them later

	* init/job_class.c (job_class_register, job_class_unregister): Update
	name of signal functions that we call.
	(job_class_interfaces): No need to declare this separately
	* init/job.c (job_register, job_change_state): Update name of signal
	functions.
	(job_interfaces): Drop, it comes from the generated header now
	* init/control.c (manager_interfaces): Drop, comes from the header
	as control_interfaces
	(control_register_all): Change array name
	* init/tests/test_job_class.c,
	* init/tests/test_job.c,
	* init/tests/test_control.c,
	* init/tests/test_blocked.c: Rename conn member of NihDBusMessage
	to connection

	* dbus/com.ubuntu.Upstart.xml,
	* dbus/com.ubuntu.Upstart.Job.xml,
	* dbus/com.ubuntu.Upstart.Instance.xml: Use annotation to mark the
	methods as async, rather than a namespaced attribute.  Omit the
	interface symbol.
	* init/Makefile.am (AM_CPPFLAGS): Add builddir to the quoted includes
	(init_SOURCES): Don't distribute the auto-generated outputs
	($(com_ubuntu_Upstart_OUTPUTS))
	($(com_ubuntu_Upstart_Job_OUTPUTS))
	($(com_ubuntu_Upstart_Instance_OUTPUTS)): Generate using the new
	binary tool.
	(BUILT_SOURCES): Remind myself why these are BUILT_SOURCES
	(MAINTAINERCLEANFILES): Change to ordinary CLEANFILES
	(EXTRA_DIST): outputs aren't distributed

2009-05-22  Scott James Remnant  <scott@netsplit.com>

	* init/tests/test_conf.c: Remove nih/inotify.h include

	* COPYING: Change licence from GPL-2+ to GPL-3 only.

2009-05-17  Scott James Remnant  <scott@netsplit.com>

	* init/tests/test_job.c,
	* init/tests/test_job_class.c,
	* init/tests/test_control.c: Include nih-dbus/errors.h

2009-05-09  Scott James Remnant  <scott@netsplit.com>

	* init/init.supp: setenv on tls/i686/cmov

	* init/job_class.c (job_class_get_instance, job_class_start)
	(job_class_stop, job_class_restart): Clean up the code by using
	nih_error_steal()

	* init/conf.c (conf_source_reload_file, conf_source_reload_dir): 
	Steal the error that we stash instead of getting it, otherwise we'll
	fail if another one occurs.

	* init/conf.c (conf_reload_path): Simply return, no need to re-raise
	the error.
	* init/job_class.c (job_class_get_instance, job_class_start)
	(job_class_stop, job_class_restart): If not ENOMEM, we need to
	re-raise the error as a D-Bus one, that means we now have to free
	the old error first (saving the msssage)
	* init/job_process.c (job_process_error_read): Replace call to
	nih_error_raise_again() with nih_error_raise_error()

	* init/Makefile.am ($(com_ubuntu_Upstart_OUTPUTS)): 
	($(com_ubuntu_Upstart_Job_OUTPUTS)): 
	($(com_ubuntu_Upstart_Instance_OUTPUTS)): Use the Python variant
	of nih-dbus-tool for now

2009-03-27  Scott James Remnant  <scott@netsplit.com>

	* init/tests/test_process.c (test_from_name): Cast -1 to ProcessType
	* init/tests/test_job_process.c (test_kill, test_handler): Cast -1
	to ProcessType
	* init/tests/test_job.c (test_new, test_change_state): Cast -1
	to ProcessType
	(test_goal_from_name): Cast -1 to JobGoal
	(test_state_from_name): Cast -1 to JobState
	* init/tests/test_control.c (test_bus_open): Add braces

	* init/Makefile.am (tests): Add rule to build test cases
	* util/Makefile.am (tests): Likewise

	* init/job.c (job_interfaces): Put static first
	(job_emit_event): Cast -1 to ProcessType
	(job_emit_event): Cast -1 to ProcessType
	* init/job_class.c (job_class_interfaces): Put static first.
	* init/job_process.c (job_process_kill_timer): Cast -1 to ProcessType
	* init/control.c (manager_interfaces): Put static first

	* init/Makefile.am (AM_CPPFLAGS): Use -iquote$(srcdir) instead of -I
	since we only need it to pick those paths up.
	* util/Makefile.am (AM_CPPFLAGS): Likewise.

2009-02-20  Scott James Remnant  <scott@netsplit.com>

	* util/initctl.c (handle_job_instance_end, handle_job_process)
	(handle_job_status_end, handle_event),
	* util/shutdown.c (main): No need for new_* temporary variable when
	looping over nih_realloc with NIH_MUST.

	* util/initctl.c (job_info_output, output_name, handle_job_list)
	(handle_job_instance, handle_job_instance_end)
	(handle_job_status, handle_job_process, handle_job_status_end)
	(handle_event, env_option),
	* util/telinit.c (main),
	* util/shutdown.c (main, shutdown_now, timer_callback, wall): 

	* init/event.c (event_init, event_pending_handle_jobs, event_finished),
	* init/event_operator.c (event_operator_events),
	* init/job.c (job_emit_event, job_name),
	* init/job_class.c (job_class_init, job_class_start)
	(job_class_stop, job_class_restart),
	* init/job_process.c (job_process_run, job_process_error_read)
	(job_process_kill),
	* init/conf.c (conf_init, conf_source_reload_file)
	(conf_reload_path),
	* init/control.c (control_init, control_server_connect)
	(control_bus_open): Set variable outside of NIH_MUST macro.

	* init/event.c (event_pending_handle_jobs): Set variable outside
	of NIH_SHOULD macro.

	* init/Makefile.am ($(com_ubuntu_Upstart_OUTPUTS)): 
	($(com_ubuntu_Upstart_Job_OUTPUTS)): 
	($(com_ubuntu_Upstart_Instance_OUTPUTS)): Update expected path
	of nih-dbus-tool

	* configure.ac: Create nih-dbus-tool Makefile
	* Makefile.am (SUBDIRS): Build in nih-dbus-tool

2009-01-29  Scott James Remnant  <scott@netsplit.com>

	* configure.ac: Bump version to 0.5.2
	* NEWS: Begin 0.5.2

	* NEWS: Copy in news from 0.5.1; that release doesn't appear in
	this ChangeLog since it was made on a separate branch.

	* init/tests/test_blocked.c (test_new),
	* init/tests/test_control.c (test_get_job_by_name)
	(test_get_all_jobs, test_emit_event),
	* init/tests/test_event.c (test_finished),
	* init/tests/test_job.c (test_change_state),
	* init/tests/test_job_class.c (test_get_instance)
	(test_get_instance_by_name, test_get_all_instances): Continue the
	battle with the gcc optimiser which declares variables first used
	inside TEST_ALLOC_FAIL as used uninitialized.

	* init/parse_job.c (parse_exec, parse_script, stanza_instance)
	(stanza_description, stanza_author, stanza_version)
	(stanza_start, stanza_stop, stanza_chroot, stanza_chdir):
	Unreference members when replacing them instead of freeing; not
	strictly necessary but the style is the thing.

	* init/job_process.c (job_process_terminated): Unreference the
	kill timer instead of freeing

	* init/job_class.c (job_class_get_instance): Use nih_local for
	instance environment and name
	(job_class_start, job_class_stop, job_class_restart):
	Unreference job environment instead of freeing

	* init/job.c (job_change_state, job_start, job_stop, job_restart):
	Unreference job environment instead of freeing
	(job_name): Discard job name in case a reference was taken.

	* init/event.c (event_pending_handle_jobs): Unreference the job
	environment instead of freeing

	* init/environ.c (environ_add): should unreference the old environment
	string in case anyone took a ref elsewhere
	(environ_set): use nih_local for str
	(environ_expand_until): Should set *str to NULL if we free it,
	just in case.

	* init/conf.c (conf_source_reload): File should be unreferenced,
	not freed.
	(conf_source_reload_file): Use nih_local for dpath
	(conf_delete_handler): Watch and file should be unreferenced,
	not freed.
	(conf_reload_path): File should be unreferenced, not freed;
	use nih_local for file buffer

	* init/blocked.c (blocked_new),
	* init/conf.c (conf_source_new, conf_file_new),
	* init/event.c (event_new),
	* init/event_operator.c (event_operator_new),
	* init/job.c (job_new),
	* init/job_class.c (job_class_new): No need to cast function
	argument to nih_alloc_set_destructor()

	* init/tests/test_job_process.c (test_handler): We can't just
	assume that our child is sitting at the signal otherwise we might
	end up sending the CONT signal before it's even stopped.  Use
	waitid() to wait for the child to stop first.

	* init/init.supp: More expressions for environment memory which
	valgrind can't deal with

	* init/conf.c (conf_source_reload): The ConfFile destructor has
	side-effects that involve the iteration of the sources and their
	files, so we can't simply call it while iterating because of the
	cursor.  Move the sources into a deleted list first, and delete
	them from there.
	* init/conf.h: Fix prototype.
	* init/tests/test_conf.c (test_source_reload_job_dir): Test pointers
	with TEST_EQ_P not TEST_EQ

2009-01-28  Scott James Remnant  <scott@netsplit.com>

	* init/job_class.c (job_class_start): We can't create the blocked
	until we know we're going to block, otherwise we could ref and unref
	the message (freeing it).  Wait until the job is created, which
	means we can't fail to create the blocked item (we'll already have
	announced the new instance).
	(job_class_stop, job_class_restart): For consistency, don't fail
	if OOM when making blocked.

	* init/tests/test_job.c (test_new): Initialise a bunch of subsystems
	outside of TEST_ALLOC_FAIL

	* init/environ.c (environ_add): We can't allocate nih_local with
	a context, it won't be freed; so don't, but then remember to
	reference it when we do just use it.

	* init/event.c (event_pending_handle_jobs): Must reset the start_on
	operator in case of error.

	* init/job_process.c (job_process_kill_timer): Oops, move the
	assert that we have a process pid to after we know which process
	we have.
	* init/tests/test_job_process.c (test_run): Initialise the
	error context and NihIo outside of TEST_ALLOC_FAIL
	(test_kill): Initialise timers and the event system.
	* init/init.supp: Reference from the jobs hash to the bins is
	still reachable, obviously; as is the string inside job_name()
	either way it is allocated

	* init/tests/test_parse_job.c (test_parse_job): Initialise the
	error context outside of TEST_ALLOC_FAIL

	* init/init.supp: Update suppressions for new nih_alloc()

	* init/job_process.c (job_process_run): Had the shell variable
	setting round the wrong way, now it should be ok.

	* init/tests/test_blocked.c (test_new): in the case of allocation
	failure, the message should not be referenced; which we test by
	trying to discard it and seeing whether that works.

	* init/job.c (job_emit_event): event_new() only references the
	environment now, so use nih_local to make sure we clean it up
	if that doesn't happen

	* init/job.h (Job): Add kill_process member
	* init/job.c (job_new): Initialise to -1
	* init/job_process.c (job_process_kill): Store the process to be
	killed in the kill_process member for the timer, since we can't
	pass two sets of data.  Assert that it's not set to anything, this
	all needs fixing, obviously.
	(job_process_kill_timer): Take the job as the data argument,
	eliminating the need for nih_alloc_parent().  Sanity check the job
	and reset kill_timer and kill_process when done.
	(job_process_terminated): Clear the kill_process field too.
	* init/tests/test_job.c (test_new): Check it's -1
	(test_change_state): Check kill_process is set to PROCESS_MAIN
	when active, or -1 when not.
	* init/tests/test_job_process.c (test_kill): Make sure the
	kill_process member is set and cleared.
	(test_handler): Set the kill_process member for the timer and make
	sure it's cleared when appropriate.

	* init/job_class.c (job_class_start, job_class_stop)
	(job_class_restart): Use nih_local to eliminate nih_alloc_reparent,
	and to clean up some of the code too.

	* init/job_class.c: Update documentation to match new nih_alloc()

	* init/parse_job.c (parse_on_operator, parse_on_collect):
	Use an nih_ref/nih_unref pair instead of nih_alloc_reparent; this
	is not ideal, but then this code is rather messy and leaves a lot
	of allocated data attached to the object on the assumption that
	it will be thrown away.

	* init/event_operator.c: Update documentation to match new nih_alloc()
	(event_operator_match): Use nih_local on expanded value.
	(event_operator_environment): Make evlist nih_local, it will be
	referenced by the environment array on success

	* init/event_operator.c (event_operator_new): Reference the
	event instead of reparenting it.

	* init/event.c: Update documentation to match new nih_alloc()
	(event_finished): Use nih_local to tidy up a slight bit.

	* init/event.c (event_new): Reference the event, don't reparent
	(event_pending_handle_jobs): Use nih_local for environment array
	and for the job name, damn I love this thing.  Reference the array
	into the job to avoid freeing.

	* init/parse_job.c (parse_job): Update documentation to match
	new nih_alloc()
	(parse_process, parse_on_operator, stanza_start, stanza_stop)
	(stanza_expect, stanza_kill, stanza_respawn, stanza_normal)
	(stanza_session, stanza_console, stanza_nice, stanza_umask)
	(stanza_oom, stanza_limit): Use nih_local for all the temporary
	arguments where we can.

	* init/parse_job.c (parse_on_operand, stanza_env, stanza_export)
	(stanza_emits): Make temporary string variables use nih_local,
	this gives us a massive code clean-up and makes nih_str_array_addp
	safe to take a reference.

	* init/job_process.c (job_process_run): Make argv, env, script and
	cmd all use nih_local, this cleans up the code a little and makes
	nih_str_array_addp safe to take a reference.

	* init/environ.c: Update documentation to match new nih_alloc()

	* init/tests/test_job_process.c (test_run): Check that trailing
	newlines are ignored when running a script (can verify r1025 is
	fixed with gdb)

	* init/tests/test_environ.c (test_expand): Add a test case for the
	bug fixed in r1027, the implicit case of the gap in the environment
	string being the same size as the value replacing it.

	* init/environ.c (environ_add): Use nih_local for new_str, making
	the code paths a little simpler and ensuring we pass something that
	can be referenced to nih_str_array_addp()

	* init/tests/test_event.c (test_new): Make sure that env is an
	orphan with TEST_ALLOC_ORPHAN.
	* init/tests/test_event_operator.c (test_operator_new): Make sure
	that env is an orphan with TEST_ALLOC_ORPHAN.
	(test_operator_copy): Drop pointless NULL parent check.

	* init/tests/test_control.c: Include limits.h

	* init/blocked.c (blocked_new): Take a reference to the message,
	otherwise it will be freed; we free the Blocked structure when we're
	done, so will automatically unref the message.
	* init/tests/test_blocked.c (test_new): Add tests to make sure the
	reference is taken.
	* init/tests/test_job.c (test_start, test_stop, test_restart):
	Make sure the message is referenced when an error is not returned
	but not referenced when one is.
	* init/tests/test_job_class.c (test_start, test_stop)
	(test_restart): Make sure the message is referenced when an error
	is not returned but not referenced when one is.
	* init/tests/test_control.c (test_emit_event): Make sure that
	the message is referenced.

	* init/tests/test_blocked.c: Change nih/dbus.h include to
	nih-dbus/dbus_message.h
	* init/tests/test_control.c: Change nih/dbus.h include to error,
	connection and object; include D-Bus test macros.
	* init/tests/test_job.c: Change nih/dbus.h include to error, message
	and object; include D-Bus test macros
	* init/tests/test_job_class.c: Change nih/dbus.h include to error,
	message and object; include D-Bus test macros

	* init/job_class.h: Change nih/dbus.h include to
	nih-dbus/dbus_message.h and include the actual D-Bus header
	* init/job_class.c: Change nih/dbus.h include to error, message,
	object and util.

	* init/job.h: Change nih/dbus.h include to nih-dbus/dbus_message.h
	and include the actual D-Bus header
	* init/job.c: Change nih/dbus.h include to error, message, object
	and util.

	* init/control.h: Change nih/dbus.h include to nih-dbus/dbus_message.h
	and include the actual D-Bus header
	* init/control.c: Change nih/dbus.h include to error, connection,
	message and object includes.

	* init/blocked.h: Change nih/dbus.h include to nih-dbus/dbus_message.h
	* init/blocked.c: Change nih/dbus.h include to nih-dbus/dbus_message.h

2009-01-27  Scott James Remnant  <scott@netsplit.com>

	* init/Makefile.am: Update paths to libnih-dbus dependencies.

2009-01-26  Scott James Remnant  <scott@netsplit.com>

	* configure.ac (AC_CONFIG_FILES): Add nih-dbus sub-directory
	* Makefile.am (SUBDIRS): Add nih-dbus sub-directory

	* configure.ac: Bump copyright to 2009

	* configure.ac: Matching libnih, we now mandate libtool 2.2.x
	* HACKING: Update dependency requirement to 2.2.4

	* init/init.supp: Adjust suppression for glibc 2.8

	* init/tests/test_event.c (test_finished): Remove erroneous test
	of free'd memory.

	* configure.ac: Bump version to 0.5.1

	* init/tests/test_event_operator.c (test_operator_handle): Add a
	test for duplicate events when already matched.
	* init/event_operator.c (event_operator_handle): Skip if already
	matched.

	* README: Update features and requirements.
	* NEWS: Copy in news from 0.5.0; that release doesn't appear in
	this ChangeLog since it was made on a separate branch.

2009-01-26  Casey Dahlin  <cdahlin@redhat.com>

	* init/environ.c (environ_expand_until): Handle the implicit case
	of the gap in the string being the same size of the value.

	* init/job_process.c (job_process_handler): Handle the case of a
	child being continued by a signal, otherwise we'll assert.

	* init/job_process.c (job_process_run): Double-check that the
	newline(s) we see are at the end of the script before stripping,
	since we can fall through if the newline is mid-script but /dev/fd
	isn't mounted.

2008-07-05  Scott James Remnant  <scott@netsplit.com>

	* TODO: Update.

2008-07-01  Scott James Remnant  <scott@netsplit.com>

	* init/Makefile.am ($(com_ubuntu_Upstart_OUTPUTS)): 
	($(com_ubuntu_Upstart_Job_OUTPUTS)): 
	($(com_ubuntu_Upstart_Instance_OUTPUTS)): Must be newer than the
	source for the dbus tool, and ensure the dbus tool is built

2008-06-30  Scott James Remnant  <scott@netsplit.com>

	* init/Makefile.am: Update along with libnih so that we leave the
	D-Bus bindings in the dist tarball, meaning Python is no longer a
	build-dependency.

2008-06-11  Scott James Remnant  <scott@netsplit.com>

	* Makefile.am (SUBDIRS): List dbus before init in case we need to
	generate anything in that directory later on.
	
	* Makefile.am (SUBDIRS): List po last so that update-po is run after
	generating any sources.

2008-06-08  Scott James Remnant  <scott@netsplit.com>

	* init/Makefile.am (EXTRA_DIST): Ship the built sources, don't
	clean them.
	(maintainer-clean-local): Well, not unless maintainer-clean anyway

	* init/job.c, init/job_class.c: Add missing errno.h include

	* dbus/com.ubuntu.Upstart.Job.xml (GetInstance): Add method to get
	an instance name in the same basic manner as start and stop would,
	though this one's synchronous.
	* init/job_class.c (job_class_get_instance): Implementing by copying
	the relevant bit of Stop.
	* init/job_class.h: Add prototype.
	* init/tests/test_job_class.c (test_get_instance): Add tests.
	* TODO: Continue to document the C&P madness.

	* init/conf.c (conf_reload_path): Read file directly into memory,
	not using mmap.

	* compat/sysv/reboot.c, compat/sysv/runlevel.c, compat/sysv/shutdown.c,
	* compat/sysv/telinit.c: Move into the util directory; we're going
	to support limited SysV-a-like commands without full compatibility
	which is what we always did, and I'm not going to worry about adding
	others.
	* compat/sysv/man/reboot.8, compat/sysv/runlevel.8,
	* compat/sysv/man/shutdown.8, compat/sysv/telinit.8: Move as well.
	* compat/sysv/Makefile.am, util/Makefile.am: Merge.
	* configure.ac: Remove the (commented out) compat/sysv and logd
	Remove the --enable-compat option.
	* Makefile.am (SUBDIRS): Remove (commented out) compat/sysv and logd

	* logd/Makefile.am, logd/main.c, logd/man/logd.8, logd/jobs.d/logd.in:
	Consign logd to oblivion.  We haven't supported it for ages, it has
	non-working issues, and there's got to be a better way to do this.

	* TODO: Update.

	* init/job.c (job_change_goal): Adjust the documentation.  After
	careful thought, there's no way this can return after freeing the
	job, since it'll either block on an event, a process or do nothing.

	* init/job.c (job_start, job_stop, job_restart): Clear the start
	and stop environment, shouldn't necessarily make a difference, but
	it pays to be consistent.

	* dbus/com.ubuntu.Upstart.Job.xml (Start, Stop, Restart): Add methods
	to control jobs, all take an environment array and both Start and
	Restart return an instance path so properties, etc. can be obtained
	afterwards.
	* init/job_class.c (job_class_start, job_class_stop)
	(job_class_restart): Add the code for the top halves of the methods
	* init/job_class.h: Add prototypes for the new methods.
	* init/job.c (job_finished): And the bottom halves go here.
	* init/tests/test_job_class.c (test_start, test_stop)
	(test_restart): Add test cases for the methods.
	* init/blocked.h (blocked_type): Add enums for the new methods.
	* init/blocked.c (blocked_new): Handle the new methods here.
	* init/tests/test_blocked.c (test_new): Add add tests for handling.

2008-06-07  Scott James Remnant  <scott@netsplit.com>

	* init/job_process.c (job_process_terminated): Don't check the goal
	to see whether the main process was allowed to terminate, check the
	state.  A termination is only not a failure if we're on the KILLED
	state (ie. we killed it), otherwise it can still be a failure even
	if it was going to stop anyway.
	* init/tests/test_job_process.c (test_handler): Add a test case.

	* init/control.c (control_emit_event): Use environ_all_valid here(),
	also reorder the blocking stuff to be less strange, it's ok to free
	environment.
	* init/tests/test_control.c (test_emit_event): The event array should
	be a child of message, which means it doesn't matter if the function
	we call frees it.

	* init/environ.c (environ_all_valid): Add a validation function for
	external input.
	* init/environ.h: Add prototype.
	* init/tests/test_environ.c (test_all_valid): Test function.

	* init/environ.c: Note that we can call this in a loop with OOM,
	since the resulting table will always be the same.

	* init/event_operator.c (event_operator_environment): Use
	environ_append(), and while we're at it, there's no reason this should
	use NIH_MUST.
	* init/event_operator.h: Adjust prototype.
	* init/tests/test_event_operator.c (test_operator_environment): Allow
	for failure.
	* init/event.c (event_pending_handle_jobs): Call with NIH_MUST,
	which is actually safe.

	* init/job_class.c (job_class_environment): Use environ_append()

	* init/environ.c (environ_append): There are multiple cases where we
	append one environment table onto another, so we should have a
	function to do that.
	* init/environ.h: Prototype for it.
	* init/tests/test_environ.c (test_append): Test the new function.

	* init/job_process.c (job_process_run): Invert the logic; we nearly
	always want to pass the script with /dev/fd/NNN.  The only times we
	don't are if it doesn't exist, or if we're dealing with a single-line
	shell script.
	* init/tests/test_job_process.c (test_run): Update test cases to
	only expect an argv-execution for single-line scripts.

	* init/job.c (job_restart): Wrote the blocking bit slightly weirdly
	without neededing to, so leave it as it should be.

	* TODO: Update.

	* dbus/com.ubuntu.Upstart.Instance.xml (Start, Stop, Restart): Add
	simple instance control methods, these only change the goal of an
	existing instance - thus cannot pass environment.
	* init/job.c (job_start, job_stop, job_restart): Add methods, which
	look spookily similar to each other, except for the subtle yet
	important differences.
	(job_finished): Implement bottom halves.
	* init/job.h: Add prototypes.
	* init/tests/test_job.c (test_start, test_stop, test_restart): Add
	tests for the new methods.
	* init/blocked.h (blocked_type): Add enums for methods.
	* init/blocked.c (blocked_new): Handle methods here too
	* init/tests/test_blocked.c (test_new): Add tests for them.

2008-06-06  Scott James Remnant  <scott@netsplit.com>

	* init/blocked.h (blocked_type): Having a single message type won't
	work for the job cases, so expand to have many.
	* init/blocked.c (blocked_new): We'll just have to list them all here.
	* init/control.c (control_emit_event): Happily we create them
	individually anyway.
	* init/event.c (event_finished): And since we have to handle them
	individually, it'll actually protect us replying to the wrong one.

	* init/tests/test_conf.c (test_source_reload): Clean up the temporary
	directory.
	* init/tests/test_control.c (test_reload_configuration): That goes
	for this one too.

	* init/tests/test_control.c (my_connect_handler): Use TEST_DBUS_MESSAGE
	instead of a pop/read/write loop.
	(test_emit_event): Renamed TEST_DBUS_CONN to TEST_DBUS_OPEN.
	* init/tests/test_job.c (test_new, test_register)
	(test_change_state): Use TEST_DBUS_OPEN and TEST_DBUS_CLOSE to setup
	and tear down D-Bus connections and TEST_DBUS_MESSAGE instead of
	a loop.
	* init/tests/test_job_class.c (test_consider, test_reconsider)
	(test_register, test_unregister): Likewise.

	* init/control.c (control_get_job_by_name): Sanity check the name
	of a job in the same way; we don't need to sanity check the instance
	name because "" is valid (and the default for singletons).
	* init/tests/test_control.c (test_get_job_by_name): Test.

	* dbus/com.ubuntu.Upstart.xml (EmitEvent): Add an asynchronous
	method to emit an event, providing the name and accompanying
	environment.  No return value, it either works or you get an
	error.
	* init/control.c (control_emit_event): Implement top half of the
	method, blocking the message in the event.
	* init/control.h: Add prototype.
	* init/event.c (event_finished): Implement the bottom half which
	sends the reply or error, these are actually tested along with
	the top for sanity reasons.
	* init/tests/test_control.c (test_emit_event): Test the various
	ways the method may be used and abused; the async nature means
	we actually need a real D-Bus server to do this.
	* TODO: Update.

	* init/event.c (event_new): There's no reason this shouldn't be
	allowed to return insufficient memory, so do so.
	(event_finished): Wrap call.
	* init/tests/test_event.c (test_new): Add alloc failed test.
	* init/job.c (job_emit_event): Must create the event.
	* init/main.c (main, cad_handler, kbd_handler, pwr_handler): Wrap
	with NIH_MUST

2008-06-05  Scott James Remnant  <scott@netsplit.com>

	* TODO: Update.

	* init/job.c (job_unblock): Rename to job_finished, since this
	does not behave like event_unblock but more like event_finished
	(job_change_state, job_failed): Change name in call.
	* init/job.h: Update prototype.
	* init/tests/test_job.c (test_unblock): Rename to test_finished
	* init/event.c (event_pending_handle_jobs): Update calls here.

	* init/job.h (Job): Rename blocked to blocker to match event, since
	it has the same use as event->blockers except it's a toggle
	* init/job.c (job_new, job_change_state): Rename where used
	* init/event.c (event_finished): Rename here also since its reset
	* init/tests/test_job.c, init/tests/test_job_process.c,
	* init/tests/test_event.c: Rename in test cases too.

	* init/job.c (job_emit_event): Add a Blocked record to the event's
	blocking list for the starting and stopping events.
	* init/tests/test_job.c (test_emit_event): Add tests for the record
	being added to the list with the right details.
	(test_change_goal): Make sure that a Blocked record is added
	(test_change_state): Make sure that Blocked records are added
	* init/tests/test_job_process.c (test_handler): Also make sure
	that Blocked records are added.

	* init/event.c (event_finished): Clear jobs referenced in the
	blocking list, rather than iterating the entire jobs hash.
	(event_finished_handle_jobs): Drop this function.
	* init/tests/test_event.c (test_finished, test_finished_handle_jobs):
	Merge tests again and test using both the blocking list and job's
	blocked member.

	* init/event.h (event): Add blocking member.
	* init/event.c (event_new): Initialising blocking list.
	* init/tests/test_event.c (test_new): Make sure it's initialised
	to an empty list.

	* init/tests/test_job_process.c (test_handler): Update tests to use
	Blocked.

	* init/event.c (event_pending_handle_jobs): Collect environment
	and events independantly, which means we don't have to worry about
	the list contents or freeing them up in case of error.
	* init/event_operator.c (event_operator_events): Fix parent.
	* init/tests/test_event.c (test_pending_handle_jobs): Update tests.
	* init/init.supp: Update collect suppression.

	* init/event_operator.c (event_operator_collect): Break in two.
	(event_operator_environment): Collect the environment from the event,
	appending the list of event names if necessary.
	(event_operator_events): Block events and pass them to the
	given list.
	* init/event_operator.h: Update prototypes.
	* init/tests/test_event_operator.c (test_operator_collect): Also
	split into two new functions
	(test_operator_environment, test_operator_events): Adjust

	* init/event_operator.c (event_operator_collect): Placed Blocked
	structures in the list, rather than ordinary entries; I strongly
	suspect that while it's nice to iterate the operator tree only once,
	this needs to be three functions really.
	* init/tests/test_event_operator.c (test_operator_collect): Update
	test suite.

	* init/job.h (Job): Make blocking a statically defined list.
	* init/job.c (job_new): Initialise rather than setting to NULL.
	(job_unblock): Assume that blocking members are Blocked structures
	and that the list itself is always iterable.
	* init/tests/test_job.c (test_new): Check the list is empty, rather
	than NULL.
	(test_change_state, test_failed, test_unblock): Change tests cases
	to expect blocking to always be present, and create members as Blocked
	structures.

	* init/blocked.c (blocked_new): Set destructor (forgotten)

	* init/init.supp: Add setenv, which has crept in

	* init/blocked.h: Header containing enum, struct and prototype.
	* init/blocked.c (blocked_new): Function to allocate the structure
	with the right details.
	* init/tests/test_blocked.c (test_new): Tests for the new function.
	* init/Makefile.am (init_SOURCES): Compile using blocked.c and header
	(TESTS): Build blocked test suite
	(test_process_LDADD, test_job_class_LDADD)
	(test_job_process_LDADD, test_job_LDADD, test_event_LDADD)
	(test_event_operator_LDADD, test_parse_job_LDADD)
	(test_parse_conf_LDADD, test_conf_LDADD, test_control_LDADD):
	Link blocked.o to most test suites.
	(test_blocked_SOURCES, test_blocked_LDFLAGS, test_blocked_LDADD):
	Details for test suite.

	* init/main.c: Also remove SIGTERM handling, we don't re-exec
	properly and this is a dangerous signal to use anyway.
	(term_handler): Drop function.

	* init/main.c: Remove handling for stop/cont; there's no reason
	a user should be able to pause the event queue.
	(stop_handler): Drop function.
	* init/event.c (event_poll): Remove paused handling.

	* init/control.c: Fix doc string.

	* dbus/com.ubuntu.Upstart.xml (ReloadConfiguration): Add method
	that's effectively the same as the HUP signal.
	* init/control.c (control_reload_configuration): Unsurprisingly,
	the implementation is identical.
	* init/control.h: Add prototype.
	* init/tests/test_control.c (test_reload_configuration): Make sure
	the method works as expected.
	(test_get_job_by_name, test_get_all_jobs): Add missing free calls for
	message in cases of out of memory.

	* dbus/com.ubuntu.Upstart.xml (JobAdded, JobRemoved): Add signals
	for when new jobs are added to the known list and when existing jobs
	are removed, this allows GUIs to always show an up-to-date list.
	* dbus/com.ubuntu.Upstart.Job.xml (InstanceAdded, InstanceRemoved):
	Also add matching signals for when instances are added to the list
	for a job and when they're removed again.
	* init/job_class.c (job_class_register): Emit the JobAdded signal
	for this job when registering if the new signal argument is TRUE;
	pass on the signal argument to job_register()
	(job_class_add): Emit signals when registering jobs with existing
	connections.
	(job_class_unregister): Emit signals when unregistering a job.
	* init/job.c (job_register): Likewise, emit the InstanceAdded signal
	for the job class if the new signal argument is TRUE.
	(job_new): Emit signals when registering instances with existing
	connections.
	(job_change_state): Emit the instance removed signal when destroying
	an inactive instance.
	* init/job_class.h, init/job.h: Add signal argument to prototypes
	* init/control.c (control_register_all): When registering job classes
	on a new connection, do not emit a signal since they will already
	exist at the point when the name appears on the bus or the connection
	is complete.
	* init/tests/test_control.c (test_bus_open): Add comment that we
	are testing for signal non-emission already with the fake server,
	since it was this test that actually made me realise we had to
	not emit them :p
	* init/tests/test_job_class.c (test_register): Test that the signal
	is emitted when signal is TRUE and not emitted when signal is FALSE
	(test_unregister): Test that the JobRemoved signal is emitted
	(test_get_instance_by_name, test_get_all_instances): Free message
	if allocation failed.
	(test_consider, test_reconsider): Test that the JobAdded and
	JobRemoved signals are emitted (or not) when appropriate.
	* init/tests/test_job.c (test_register): Make sure that the
	InstanceAdded signal is emitted when TRUE is passed, and not when
	FALSE is passed.
	(test_new): Make sure the InstanceAdded signal is emitted when the
	job is registered on the bus.
	(test_change_state): Make sure the InstanceRemoved signal is sent
	when deleting an instance.

2008-06-02  Scott James Remnant  <scott@netsplit.com>

	* init/tests/test_job.c (test_new, test_register): Also use a private
	dbus server to avoid session bus problems.

	* init/tests/test_job_class.c (test_consider, test_reconsider)
	(test_register, test_unregister): Use a private dbus server instead
	of connecting to the session bus, which might not be there.

	* init/tests/test_control.c (test_disconnected): Simplify using a
	private dbus server rather than faking one.

	* init/tests/test_control.c (test_bus_close): Don't rely on being
	able to connect to the various buses, instead use a special private
	one.

2008-06-01  Scott James Remnant  <scott@netsplit.com>

	* dbus/com.ubuntu.Upstart.Job.xml (GetAllInstances): And also add
	a similar method to return the object path of all instances of a
	particular job.
	* init/job_class.c (job_class_get_all_instances): Implement the
	method, pretty much the same as the other.
	* init/job_class.h: Add prototype.
	* init/control.c: Fix comment.
	* init/tests/test_control.c (test_get_all_jobs): Ensure that the
	individual paths are children of the array.

	* dbus/com.ubuntu.Upstart.xml (GetAllJobs): Add method to return
	the object path of all known jobs.
	* init/control.c (control_get_all_jobs): Implement the method,
	somewhat simple happily.
	* init/control.h: Add prototype for the method.
	* init/tests/test_control.c (test_get_all_jobs): Test that the
	right data is returned.

	* dbus/com.ubuntu.Upstart.xml, dbus/com.ubuntu.Upstart.Job.xml,
	* dbus/com.ubuntu.Upstart.Instance.xml: Add libnih XML NS to the
	files so that we can tag methods as sync or async later.

	* init/control.c (control_get_job_by_name): Remove const from
	return parameter.
	* init/control.h: Update prototype.
	* init/tests/test_control.c (test_get_job_by_name): Remove const
	from path type.

	* init/job_class.c (job_class_get_instance_by_name): Remove wrong
	const from parameter now that we've fixed the bindings generator.
	* init/job_class.h: Update prototype to match.
	* init/tests/test_job_class.c (test_get_instance_by_name): Change
	type of path to match.

	* HACKING (Dependencies): clarify that autoreconf and configure need
	to be run for libnih first.

	* init/Makefile.am (test_process_LDADD, test_job_class_LDADD)
	(test_job_process_LDADD, test_job_LDADD, test_event_LDADD)
	(test_event_operator_LDADD, test_parse_job_LDADD)
	(test_parse_conf_LDADD, test_conf_LDADD, test_control_LDADD): Link
	the auto-generated D-Bus code in, otherwise the tests won't be
	complete.

2008-05-24  Scott James Remnant  <scott@netsplit.com>

	* HACKING: Changed branch location again, of both upstart and
	libnih.

2008-05-16  Scott James Remnant  <scott@netsplit.com>

	* init/job_class.c (job_class_consider, job_class_reconsider): Find
	the best class first and compare against the current class before
	acting, this avoids the re-register jump every time a job stops.
	(job_class_select): Rename to job_class_add() since this is takes
	a class and is the direct opposite to job_class_remove().

2008-05-15  Scott James Remnant  <scott@netsplit.com>

	* init/event.c (event_new): We can't rely on the event poll function
	being the last in the main loop, it's often the first, so after
	adding an event to the queue ensure the loop is iterated at least
	once so that the event poll occurs for it.

2008-05-09  Scott James Remnant  <scott@netsplit.com>

	* TODO (Anytime): Update.

	* dbus/com.ubuntu.Upstart.Instance.xml: format to match others

	* dbus/com.ubuntu.Upstart.Job.xml (GetInstanceByName): Add method
	* init/job_class.c (job_class_get_instance_by_name): Implementation.
	* init/job_class.h: Add prototype.
	* init/tests/test_job_class.c (test_get_instance_by_name): Tests
	for new method.

	* init/job_class.h (JobClass): Make instances a hash table.
	* init/job_class.c (job_class_new): Initialise instances as a hash
	table now.
	(job_class_register): Iterate instances as hash table.
	(job_class_remove): Slightly odd construct needed to return FALSE
	if there's anything in the hash table.
	(job_class_unregister): Likewise to assert on no instances.
	* init/tests/test_job_class.c (test_new): Check that instances is
	now a hash table.
	* init/job.h (Job): Make name the first member.
	* init/job.c (job_new): Add to instances as hash table.
	(job_instance): Drop entirely, replaced by a hash lookup.
	* init/tests/test_job.c (test_instance): Drop.
	* init/job_process.c (job_process_find): Iterate instances as a
	hash table.
	* init/event.c (event_pending_handle_jobs)
	(event_finished_handle_jobs): Iterate instances as hash table.
	(event_pending_handle_jobs): Replace job_instance call with an
	ordinary hash lookup.
	* init/tests/test_event.c: Update to use hash table.
	* init/tests/test_conf.c: Update instances stealing for hash table

	* init/job_class.c (job_class_new): initialise instance to the
	empty string.
	* init/tests/test_job_class.c: Update job_new() calls.
	(test_new): Check instance against the empty string.
	* init/job.c (job_new): name may no longer be NULL.
	* init/tests/test_job.c: Update job_new() calls.
	(test_instance): Reset back to "" when done.
	* init/event.c (event_pending_handle_jobs): Always expand the
	name, since the class->instance is always non-NULL.
	* init/tests/test_event.c: Update job_new calls.
	* init/tests/test_conf.c: Update job_new calls.
	* init/tests/test_job_process.c: Update job_new calls.

	* init/job.c (job_new): Singleton jobs have a fixed name of "",
	rather than a NULL name, and a D-Bus name of "_".
	(job_instance): Which rather simplifies this function (in fact,
	it makes this function look like a common one).
	(job_emit_event): Always set INSTANCE variable.
	(job_name): Still distinguish in output, to avoid ugly "()" but
	check character rather than NULL.
	* init/tests/test_job.c (test_new): Check name is set to ""
	and path to ".../_"
	(test_change_state, test_emit_event): Update test cases to assume
	an empty INSTANCE variable
	(test_instance): Update to pass "" instead of NULL.
	* init/job_process.c (job_process_run): Always set UPSTART_INSTANCE
	* init/tests/test_job_process.c (test_run): Always assume an
	UPSTART_INSTANCE variable, it may just be empty.
	* init/tests/test_event.c (test_pending_handle_jobs): Expect
	the name to be set to the empty string.

	* init/Makefile.am (com.ubuntu.Upstart.c com.ubuntu.Upstart.h)
	(com.ubuntu.Upstart.Job.c com.ubuntu.Upstart.Job.h)
	(com.ubuntu.Upstart.Instance.c com.ubuntu.Upstart.Instance.h):
	Drop setting of data-type, turns out it doesn't work anyway.

	* dbus/Upstart.conf: Add configuration file.
	* dbus/Makefile.am (dbussystemdir, dist_dbussystem_DATA): Install
	the configuration file into the right place.

	* dbus/com.ubuntu.Upstart.xml (GetJobByName): Add method
	* init/control.c (control_get_job_by_name): Implementation.
	* init/control.h: Prototype.
	* init/tests/test_control.c (test_get_job_by_name): Test the
	method using a fake message.

2008-05-08  Scott James Remnant  <scott@netsplit.com>

	* dbus/com.ubuntu.Upstart.xml, dbus/com.ubuntu.Upstart.Job.xml,
	* dbus/com.ubuntu.Upstart.Instance.xml: Add DTDs.

	* init/control.c (manager_interfaces): Export the general
	com.ubuntu.Upstart interface
	* init/job_class.c (job_class_interfaces): Export the
	com.ubuntu.Upstart.Job interface
	* init/job.c (job_interfaces): Export the
	com.ubuntu.Upstart.Instance interface

	* init/Makefile.am (BUILT_SOURCES)
	(com.ubuntu.Upstart.c com.ubuntu.Upstart.h)
	(com.ubuntu.Upstart.Job.c com.ubuntu.Upstart.Job.h)
	(com.ubuntu.Upstart.Instance.c com.ubuntu.Upstart.Instance.h):
	Generate C code and header files from the XML files which produce
	object bindings.
	(init_SOURCES): Link the built sources.
	(CLEANFILES): Clean them up afterwards

	* dbus/com.ubuntu.Upstart.xml: Initially empty description for
	manager object interface(s).
	* dbus/com.ubuntu.Upstart.Job.xml: Initially empty description
	for job class object interface(s).
	* dbus/com.ubuntu.Upstart.Instance.xml: Initially empty
	description for job instance object interface(s).
	* dbus/Makefile.am: Distribute the three interface files,
	they're used as sources elsewhere.
	* configure.ac (AC_CONFIG_FILES): Generate dbus/Makefile
	* Makefile.am (SUBDIRS): Descend into the dbus sub-directory.

	* init/job_class.c (job_class_consider, job_class_reconsider):
	Separate out the actual meat of the functions, since it's largely
	duplicated between the two.  This makes the difference between
	the two functions clearer, consider always stages an election
	no matter which is registered, reconsider only stages an election
	if the current class is registered.
	(job_class_select, job_class_remove): Functions containing the
	common code, which now also handle registering and unregistering
	the class with D-Bus.  Here is the right place, not in new, since
	we only export the current best class of a given name.
	(job_class_register, job_class_unregister): Function to register
	a job and its instances, and to unregister a job (we assert that
	there must be no instances for us to do this).
	* init/job_class.h: Add prototypes.
	* init/tests/test_job_class.c (test_consider, test_reconsider):
	Check that D-Bus registration and unregistration happens as
	expected.
	(test_register, test_unregister): test on their own.
	* init/job.c (job_new): Register instances with D-Bus, since
	instances can only ever exist for active classes, all instances
	are always registered on the bus.
	(job_register): Function to register an instance on the bus.
	* init/job.h: Add prototype.
	* init/tests/test_job.c (test_new): Test creating a job with an
	active d-bus connection, which should have it registered.
	(test_register): Test registration on its own.
	* init/control.c (control_register_all): Make this always succeed,
	and register existing jobs on the new connection.
	(control_server_connect, control_bus_open): registration is
	always successful.
	* init/tests/test_control.c (test_server_connect, test_bus_open):
	Test with existing jobs when we get a connection or create the
	bus connection, ensure that the jobs and instances are registered.

	* init/tests/test_job.c (test_change_state): Check for a bug where
	a job with multiple instances will be freed when one instance is
	deleted rather than the last instance.
	* init/job.c (job_change_state): Add debugging messages when we
	destroy a job that's no longer the current one or an instance
	that's no longer active; also ensure that we never destroy a job
	that's the current one.
	* init/event.c (event_pending_handle_jobs): Add a debugging message
	when we create a new instance of a job.
	* init/conf.c (conf_file_destroy): Add a debugging message when
	we destroy a job that's no longer the current one.

2008-05-07  Scott James Remnant  <scott@netsplit.com>

	* init/control.c (control_server_open, control_server_close)
	(control_server_connect): Create and manage a listening d-bus server
	that is used for private direct connections to Upstart for when the
	d-bus daemon is not available.  Each new connection has the same
	objects as the d-bus system bus, they only differ in their method.
	(control_conns, control_init): Cache the open connections, including
	the bus daemon and any private connections; we'll iterate this list
	when sending signals.
	(control_bus_open): Store connection in the list, don't worry about
	setting close-on-exec, we check that by test case and rely on d-bus
	to do it.
	(control_bus_disconnected): Rename to control_disconnected
	(control_disconnected): Work for system bus and private connections,
	remove from the connections list.
	* init/control.h: Add prototypes, remove global definition of bus
	name to just being private again.
	* init/tests/test_control.c (test_server_open, test_server_close)
	(test_server_connect): Test the new functions.
	(test_bus_open): add check for list entry
	(test_bus_disconnected): rename to test_disconnected
	* init/main.c: Open the listening server, warning if we're unable
	to do so (but we won't treat it as a hard error since there's the
	d-bus daemon as the default anyway).
	* init/init.supp: suppress the fact that the control connections
	list stays around.

	* init/job_process.c (job_process_run): Use NIH_ZERO instead of
	NIH_MUST and == 0

2008-05-06  Scott James Remnant  <scott@netsplit.com>

	* init/environ.c (environ_expand_until): Odd gcc optimiser warning,
	it reckons arg_start and end may be used uninitialised, but I don't
	see how they can be.

	* init/main.c (main): Warn if we can't set the root directory.
	* init/job_process.c (job_process_spawn)
	(job_process_error_abort): loop on the return of write()
	* init/tests/test_job_process.c (child, main): assert getcwd() works
	(test_handler): initialise list and entry for gcc's blind spot.
	(test_run): initialise ret for gcc's blind spot
	* init/tests/test_job.c (test_name): jump through hoops for gcc
	(test_change_state): list and entry.
	* init/tests/test_event.c (test_finished_handle_jobs, test_finished)
	(test_pending_handle_jobs, test_poll, test_pending): initialise to
	NULL and buy gcc glasses
	* init/tests/test_event_operator.c (test_operator_collect): another
	NULL to make gcc happy.

2008-05-01  Scott James Remnant  <scott@netsplit.com>

	* TODO: Update.

	* init/init.supp: Suppress a few test case artefacts caused by
	valgrind hating reachable memory at exec() time.

	* init/tests/test_job_process.c: Fix a few cases where we were
	still dup'ing the name argument to job_new().
	* init/tests/test_parse_job.c: Include missing signal.h

	* init/event.c (event_pending_handle_jobs)
	(event_finished_handle_jobs): Land the old job event handling
	functions here as static functions, right now they're immense but
	we'll actually move much of the code back out again as we go.
	* init/tests/test_event.c (test_pending_handle_jobs)
	(test_finished_handle_jobs): Also land the test cases in renamed
	and somewhat restructued functions, since we now have to do the
	testing through event_poll().
	(test_poll, test_pending, test_finished): It never hurts to improve
	test cases while you're in there.

2008-04-30  Scott James Remnant  <scott@netsplit.com>

	* init/job.c (job_change_state): Change calls to job_process_run
	and job_process_kill.
	* init/main.c: Change to job_process_handler

	* init/job_process.c, init/job_process.h: Land the code from job.c
	and defs from job.h that deal specifically with a job's processes,
	rename the functions to job_process_*() in the process.
	* init/tests/test_job_process.c: And land the test cases as well.

	* init/job.c: Strip of everything not related to creation and finding
	of instances and the core state machine; process stuff will move to
	job_process.c and event handling to event.c, class (nee config) stuff
	is already moved to job_class.c
	(job_new): Don't reparent the name, it doesn't help anything, just
	take a copy.
	(job_name, job_failed, job_unblock, job_emit_event): Make extern since
	we need to use these outside or just want to test them.
	* init/job.h: Clean out also.
	* init/tests/test_job.c: Also clean out.
	(test_name, test_failed, test_unblock, test_emit_event): Add test cases
	for newly extern functions.

	* init/main.c: Include events.h to get the ones we need.

	* init/control.c (control_job_config_path, control_job_path)
	(control_path_append): Drop these functions (replaced by the more
	generic nih_dbus_path() function)
	* init/control.h: Make CONTROL_ROOT public, and drop other prototypes.
	* init/tests/test_control.c (test_job_config_path)
	(test_job_path): Drop tests.

2008-04-29  Scott James Remnant  <scott@netsplit.com>

	* init/event.c, init/event.h, init/tests/test_event.c: Strip out the
	event operator code and events list.

	* init/job_class.c, init/job_class.h: We only need the event operator
	code here now.

	* init/events.h, init/event_operator.c, init/event_operator.h,
	init/tests/test_event_operator.c: Separate out the event operator
	code and the list of events into separate source files.
	* init/Makefile.am (init_SOURCES): Build and link event operator code
	and use the lists of events.
	(TESTS): Build and run the event operator test suite.
	(test_event_operator_SOURCES, test_event_operator_LDFLAGS)
	(test_event_operator_LDADD): Details for the event operator test
	suite.
	(test_process_LDADD, test_job_class_LDADD)
	(test_job_process_LDADD, test_job_LDADD, test_event_LDADD)
	(test_parse_job_LDADD, test_parse_conf_LDADD, test_conf_LDADD)
	(test_control_LDADD): Link the event operator code.

	* init/job_class.c, init/main.c: Correct includes and some function
	names.

	* init/process.c, init/process.h, init/tests/test_process.c: Land
	original Process code (used by job class and similar).

	* init/process.c, init/process.h, init/tests/test_process.c: Break
	into two pieces, one part becomes job_process which requires both
	job information and process information, the other becomes system
	which requires no job information.
	* init/errors.h: Update error name.
	* init/Makefile.am (init_SOURCES): Build and link job process code
	and header along with system code and header.
	(TESTS): Build and run job process and system test suites.
	(test_job_process_SOURCES, test_job_process_LDFLAGS)
	(test_job_process_LDADD): Details for job process test suite.
	(test_system_SOURCES, test_system_LDFLAGS, test_system_LDADD):
	Details for system test suite.
	(test_process_LDADD, test_job_class_LDADD, test_job_LDADD)
	(test_event_LDADD, test_parse_job_LDADD, test_parse_conf_LDADD)
	(test_conf_LDADD, test_control_LDADD): Link job process and system
	code.

	* init/parse_conf.c: Remove parse_job include.

	* init/init.supp: Update leak check for class init; remove
	valgrind workaround since it's gone away with the change of that
	function.

	* init/conf.h (ConfFile): Change type of job member, but leave name.
	Add prototype for new function.
	* init/conf.c (conf_reload_path): Somewhat simplify the case of
	having parsed a job, we only need to call job_class_consider() now
	to have it dealt with.
	(conf_file_destroy): Likewise after removing the ConfFile from the
	source (so it won't get considered) and marking the job class as
	deleted, we only need to call job_class_reconsider() and check the
	return value to see whether we've been replaced.
	(conf_select_job): In return we provide the function to decide which
	of the available job sources is the best one.
	* init/tests/test_conf.c: Update types in tests.
	(test_select_job): Test the new function.

	* init/parse_job.h: Update to include job_class.h and update prototype
	to return JobClass, we'll keep the name though since we'll never
	parse jobs and otherwise things get annoying.
	* init/parse_job.c: Update to work on job classes.
	* init/tests/test_parse_job.c: Update to match.

	* init/job_class.h (JobClass): Factor out old JobConfig object into
	a new JobClass object with the same properties, but in its own source
	file.
	(ExpectType): Rename old JobExpect to this to match other enums.
	(ConsoleType): Move along with the object that uses it.
	* init/job_class.c (job_class_init, job_class_new)
	(job_class_environment): Bring along methods that only operate on
	a JobClass, cleaning them up in the process.
	(job_class_consider, job_class_reconsider): Replace job_config_replace
	with these two functions that may be used for a new job class and
	when discarding or finishing with an old one respectively.
	* init/tests/test_job_class.c: Tests for the functions.
	* init/Makefile.am (init_SOURCES): Build and link job class source
	and header.
	(TESTS): Build and run job class test suite.
	(test_job_class_SOURCES, test_job_class_LDFLAGS)
	(test_job_class_LDADD): Details for job class test suite.
	(test_process_LDADD, test_job_LDADD, test_event_LDADD)
	(test_parse_job_LDADD, test_parse_conf_LDADD, test_conf_LDADD)
	(test_control_LDADD): Link job class code to other tests too.

2008-04-28  Scott James Remnant  <scott@netsplit.com>

	* init/control.c (control_job_config_path, control_job_path): Add
	functions to generate D-Bus object paths for jobs and instances
	(control_path_append): and a static function used by both to append
	escaped path elements.
	* init/control.h: Add prototypes.
	* init/tests/test_control.c (test_job_config_path)
	(test_job_path): Add test cases for the new functions.
	* init/job.h (JobConfig, Job): Add path member to both structures.
	* init/job.c (job_config_new, job_new): Initialise the path members.
	* init/tests/test_job.c (test_config_new, test_new): Make sure
	the path members are initialised to something sensible.
	* init/init.supp: Valgrind whines, I do not know why.

	* init/control.c (control_bus_open): Call out to register objects
	on the new bus connection.
	(control_register_all): Start off by registering the connection
	manager object, no methods/signals for now.
	* init/tests/test_control.c (test_bus_open): Make sure the manager
	object is registered.

2008-04-27  Scott James Remnant  <scott@netsplit.com>

	* init/tests/test_control.c (test_bus_open): Correct name of
	error macro.

	* init/job.c (job_emit_event): Make INSTANCE the second variable.
	* init/tests/test_job.c (test_next_state): Update tests.

2008-04-25  Scott James Remnant  <scott@netsplit.com>

	* init/tests/test_control.c (test_bus_open): Use D-bus macros for
	error strings instead of naming them by hand.

2008-04-22  Scott James Remnant  <scott@netsplit.com>

	* init/tests/test_control.c (test_bus_close): Add another missing
	call to dbus_shutdown.

2008-04-21  Scott James Remnant  <scott@netsplit.com>

	* init/tests/test_control.c (test_bus_open): Under valgrind we seem
	to get NoReply instead of Disconnected which is a wee bit odd.
	Add missing call
	(test_bus_disconnected): Add missing call to dbus_shutdown.

2008-04-19  Scott James Remnant  <scott@netsplit.com>

	* init/process.c: Add missing limits.h include

	* init/job.h (JobConfig): Merge instance and instance_name; if
	instance is set, the job is multi-instance with the name derived
	from that; if unset the job is singleton.  We will not support
	unlimited instances.
	* init/job.c (job_config_new): Initialise instance to NULL.
	(job_new): Assert that name is set for instance jobs.
	(job_instance): Alter to only deal with singleton and instance
	jobs, the unlimited instances case is gone.
	(job_handle_event): Use instance instead of instance_name
	* init/tests/test_job.c (test_config_new): Check instance is NULL
	(test_find_by_pid): Adjust the way instance jobs are made, which
	means we have to pass a name to job_config_new now.
	(test_instance): Adjust tests to remove unlmited-instance tests
	and pass name to job_config_new
	(test_change_state, test_run_process): Pass instance name to
	job_new as an allocated argument rather than waiting to set it
	until afterwards.
	(test_handle_event): Set instance instead of instance_name
	* init/parse_job.c (stanza_instance): Make the argument mandatory.
	* init/tests/test_parse_job.c (test_stanza_instance): Remove the
	checks for without argument, and make sure that without argument
	is an error.

	* init/parse_job.c (stanza_oom): Oops, forgot to free never arg.

	* init/job.h (JobConfig): NihList is rather overkill for emits,
	which is static configuration; turn into a NULL-terminated array
	which'll make it easier to turn into a D-Bus property later.
	* init/job.c (job_config_new): Initialise to NULL now.
	* init/tests/test_job.c (test_config_new): Make sure it's NULL.
	* init/parse_job.c (stanza_emits): Store in an array instead.
	* init/tests/test_parse_job.c (test_stanza_emits): Redo tests.

	* init/job.c (job_emit_event): Append exported variables to the
	job event without overwriting the builtins.
	* init/tests/test_job.c (test_change_state): Check that exported
	environment is added to the job events.

	* init/parse_job.c (stanza_export): Parse a new export stanza,
	which takes one or more environment variable names.
	* init/tests/test_parse_job.c (test_stanza_export): Test the new
	stanza.

	* init/job.h (JobConfig): Add new export member.
	* init/job.c (job_config_new): Initialise to NULL.
	* init/tests/test_job.c (test_config_new): Make sure it's NULL.

	* init/environ.c (environ_add, environ_set): Add a replace argument
	which when FALSE does not replace existing entries in the environment
	table.
	* init/environ.h: Adjust prototypes.
	* init/tests/test_environ.c (test_add): Add tests for non-replacement
	mode, including corner cases.
	(test_set): Replace should be TRUE in this test.
	* init/event.c (event_operator_collect): Always replace existing
	environment members.
	* init/job.c (job_config_environment, job_run_process): Always replace
	existing environment members.
	(job_emit_event): Always replace existing environment members, and
	rework this function to get rid of the confusing gotos.

	* init/tests/test_job.c (test_change_state): Add tests to make sure
	we include the INSTANCE variable in the event environment.

2008-04-18  Scott James Remnant  <scott@netsplit.com>

	* init/process.c (process_kill): Make sure we do send the signal to
	the process group; in practice this makes no difference, but it pays
	to be explicit in such things.
	* init/tests/test_process.c (test_kill): Add a test case for when
	the session leader is no more.

	* init/job.h (JobConfig): Another day, another obscure job config
	detail.  This one is for adjusting how likely you are to be killed
	by the OOM Killer.
	* init/job.c (job_config_new): Set to zero by default.
	* init/tests/test_job.c (test_config_new): And make sure it is zero.
	* init/parse_job.c (stanza_oom): And it helps to have a function
	to set that one.
	* init/tests/test_parse_job.c (test_stanza_oom): Test it.
	* init/errors.h: And we need an error if its out of bounds.
	* init/conf.c (conf_reload_path): Which also needs to be caught.
	* init/process.c (process_spawn): Of course, we have to do something
	with the oom adjustment.
	(process_error_read): message for failure error.
	* init/process.h (processErrorType): And need an error if it fails

	* init/main.c: Drop the legacy configuration directory, the format
	of jobs has changed sufficiently to not support it.
	* init/Makefile.am (AM_CPPFLAGS): Remove LEGACY_CONFDIR definition.
	(install-data-local): Don't create it, either.

	* init/enum.c, init/enum.h, init/tests/test_enum.c: Remove these
	source files, a hold-over from when we had them in a separate
	library and passed around the integer values.
	* init/job.c, init/job.h, init/tests/test_job.c: Restore in their
	proper place.
	* init/Makefile.am: Remove enum.* from build instructions.

	* init/main.c: Attempt to connect to the system bus on startup,
	but don't expect it to work.

	* init/control.c (control_bus_open, control_bus_disconnected)
	(control_bus_close): Functions to open a connection to the D-Bus
	system bus, clean up if disconnected or disconnect ourselves
	explicitly.
	* init/control.h: Prototypes.
	* init/tests/test_control.c (test_bus_open)
	(test_bus_disconnected, test_bus_close): Test the functions using
	a fake D-Bus system bus daemon.
	* init/errors.h: Add error for "name taken".
	* init/Makefile.am (init_SOURCES): Build and link control.c and
	control.h
	(TESTS): Build and run control test suite.
	(test_control_SOURCES, test_control_LDFLAGS, test_control_LDADD):
	Details for control test suite.
	(test_process_LDADD, test_job_LDADD, test_event_LDADD)
	(test_parse_job_LDADD, test_parse_conf_LDADD, test_conf_LDADD):
	Link control.o

2008-04-16  Scott James Remnant  <scott@netsplit.com>

	* init/job.h (JobConfig): Add leader member.
	* init/job.c (job_config_new): Initialise leader to FALSE.
	* init/tests/test_job.c (test_config_new): Make sure leader is FALSE.
	(test_change_goal, test_change_state, test_run_process)
	(test_kill_process, test_child_handler, test_handle_event)
	(test_handle_event_finished): Jobs have to be leaders now to allow
	waitpid() to work in test cases.
	* init/parse_job.c (stanza_session): Parse "session leader" stanza
	to set to TRUE.
	* init/tests/test_parse_job.c (test_stanza_session): Test new
	stanza parsing.
	(test_stanza_console): Add missing "missing argument" test.
	* init/process.c (process_error_read): Deal with new fork error.
	(process_spawn): If we're not to be a session leader, fork again and
	write the pid back on the open socket.
	* init/process.h (ProcessErrorType): Introduce new fork error.
	* init/tests/test_process.c (test_spawn): Test that we can't start
	a non-session-leader and still have process details.
	(test_spawn, test_kill): Other jobs have to be leaders now to
	allow waitpid() to work.
	* init/tests/test_event.c (test_poll): Jobs have to be leaders now
	to allow waitpid() to work.

2008-04-12  Scott James Remnant  <scott@netsplit.com>

	* configure.ac (NIH_INIT): Require that libnih build D-Bus support,
	failing configure if we can't get it.
	* init/Makefile.am (AM_CFLAGS): Build with D-Bus CFLAGS,
	(init_LDADD, test_process_LDADD, test_job_LDADD, test_event_LDADD)
	(test_parse_job_LDADD, test_parse_conf_LDADD, test_conf_LDADD): and
	link with libnih-dbus.la and D-Bus LIBS.
	(init_LDFLAGS): No need for -static now since libnih will only exist
	statically anyway.

	* init/main.c: Use a better name for kbdrequest
	* init/event.h (KBDREQUEST_EVENT): Rename event to keyboard-request

	* init/main.c: Drop the attempt to rescue a crashed system by
	carrying on with no state
	(crash_handler): After the child has core dumped, the parent will
	die and the kernel will panic.  That's the best we can do, I think.

	* init/job.c (job_change_state): Don't generate the stalled event;
	there's nothing useful you can do with it other than start a root
	shell and that's just a security hole waiting to happen.
	(job_new): Don't increment the instances counter.
	* init/job.h: Remove extern for instances counter.
	* init/tests/test_job.c (test_new): Remove the check that the
	instance counter is incremented.
	(test_change_state): Remove the test for the stalled event.
	* init/event.h (STALLED): Remove stalled event definition,
	* TODO: Update.

	* init/job.h (Job): And while we're at it, the instance name is
	guaranteed unique for a given job name, which is also guaranteed
	to be unique - so don't bother with job ids either, since they
	also get reused in bad cases.
	* init/job.c (job_next_id): Drop this function.
	(job_new): Don't assign an id anymore.
	(job_find_by_id): Drop this function.
	(job_run_process): Set UPSTART_INSTANCE to the instance name if set.
	(job_name): Function to create the string used in messages.
	(job_change_goal, job_change_state, job_run_process)
	(job_kill_process, job_kill_timer, job_child_handler)
	(job_process_terminated, job_process_trace_new)
	(job_process_trace_new_child, job_process_trace_signal)
	(job_process_trace_fork, job_process_trace_exec): Use the instance
	name in messages (if set) in place of the job id.
	* init/tests/test_job.c (test_new): Drop checks on the id field.
	(test_find_by_id): Drop test.
	(test_run_process): Check that UPSTART_INSTANCE is set only for
	named job instances, and contains the instance name.
	(test_change_state, test_run_process, test_child_handler): Remove
	id setting and update error message checks.
	* TODO: Update.

	* init/event.h (Event): We don't use the id field for anything;
	and it can't be guaranteed to be unique since it can wrap over
	and get reused.  Drop it.
	* init/event.c (event_next_id): Drop this function.
	(event_new): Don't assign an id anymore.
	(event_find_by_id): Drop this function.
	* init/tests/test_event.c (test_new): Drop checks on the id field
	(test_find_by_id): Drop test.
	(test_poll): Drop id setting which was needless anyway.

2008-04-11  Scott James Remnant  <scott@netsplit.com>

	* init/tests/test_job.c (test_child_handler): Add tests to make
	sure that respawn works for both services and tasks; the only
	difference we want for tasks is that zero is a normal exit code.
	* init/job.c (job_process_terminated): Status need not be non-zero
	if the job is not a task.

	Change the default job type from task to service, which will
	finally match people's expectations.

	* init/job.h (JobConfig): Replace service member with task
	* init/job.c (job_config_new): Initialise task to FALSE
	(job_change_state): Unblock if not a task instead of if a service
	* init/tests/test_job.c (test_config_new): Make sure task is FALSE
	(test_change_state): Check service by default, task with flag;
	this also means we expect blockers to be cleared if we end up in
	running for the other checks
	(test_child_handler): Expect blockers to be cleared if we end up
	in running now that service is the default.
	* init/tests/test_event.c (test_poll): Test with a task since
	we want to remain blocked for longer.
	* init/parse_job.c (stanza_respawn): Don't set service to TRUE
	(stanza_service): Rename to stanza_task and set task flag instead
	* init/tests/test_parse_job.c (test_stanza_respawn): Remove checks
	for setting of service flag
	(test_stanza_service): Rename to test_stanza_task and test task

	* init/job.c (job_init): Create hash using nih_hash_string_new()
	* init/conf.c (conf_source_new): Likewise.

2008-03-08  Scott James Remnant  <scott@netsplit.com>

	* HACKING: Terminology changes: Bazaar-NG is now just Bazaar;
	Malone is now just Launchpad's bug tracking system.  Update bugs
	URL to match modern form.

	* init/enum.h (JobWaitType): Rename to JobExpect
	* init/job.h (JobConfig): Rename wait_for to expect
	* init/job.c (job_config_new, job_change_state, job_run_process)
	(job_process_stopped, job_process_trace_new_child): Rename wait_for
	to expect in all occurances.
	* init/tests/test_job.c: Likewise rename all occurances.
	* init/parse_job.c (stanza_wait): Rename to stanza_expect and drop
	the intermediate argument.
	* init/tests/test_parse_job.c (test_stanza_wait): Rename to
	test_stanza_expect and adjust tests to match new syntax.
	* init/tests/test_process.c (test_spawn): Remove set of wait_for.

	* doc/states.dot: Remove the state transition from starting to
	waiting ("emit_stopped" in the graph); we don't have a "respawning
	too fast" exit here anymore, so always go to stopping.
	* doc/states.png: Regenerate.

	* TODO: Document the problems with overflowing ids and instance
	counter before I forget about them.

2008-03-07  Scott James Remnant  <scott@netsplit.com>

	* TODO: Update.

	* init/job.h (JobConfig): Add instance_name member.
	(Job): Add name member.
	* init/job.c (job_config_new): Initialise instance name to NULL.
	(job_new): Accept the name as an argument, reparenting and stealing
	(job_handle_event): Expand the instance name and pass to job_new
	(job_instance): Accept a name and look that up in the list of current
	instances returning the instance if found.
	* init/tests/test_job.c: Add extra argument to all job_new calls
	(test_config_new): Make sure instance name is initialised to NULL.
	(test_handle_event): Make sure the job name is set from the instance,
	and make sure an existing instance is reused if we can.
	(test_instance): Make sure that the existing instance is returned.
	* init/parse_job.c (stanza_instance): Check for an optional argument
	and store it in the instance_name member if it exists, otherwise
	free and reset the instance_name member.
	* init/tests/test_parse_job.c (test_stanza_instance): Check the new
	argument is handled properly and stored in the right place.
	* init/tests/test_conf.c (test_source_reload_job_dir)
	(test_file_destroy): Add extra NULL to job_new
	* init/tests/test_event.c (test_poll): Add extra NULL to job_new

	* init/event.c (event_operator_match): Accept an environment array
	and expand the operator value against it before attempting to match.
	(event_operator_handle): Also accept the environment array and pass
	through to calls to event_operator_match().
	* init/event.h: Update prototypes.
	* init/tests/test_event.c (test_operator_match): Add extra NULL
	argument to most tests, and add tests for known and unknown variable
	references.
	(test_operator_handle): Add extra NULL arguments to most tests, and
	add test for passing of environment through.
	(test_operator_reset): Add extra NULL argument to call.
	* init/job.c (job_handle_event): Pass the job environment for the
	stop event handling, but NULL for the start event.
	* init/tests/test_job.c (test_handle_event): Make sure that a stop
	operator is expanded from the job environment before being matched
	against the stop event.

	* init/event.c, init/event.h, init/environ.c: Documentation tweaks.

	* init/job.c (job_change_state): Remove the code to check for runaway
	jobs from here, we'll always let people explicitly start an instance.
	(job_process_terminated): Call job_catch_runaway when actually doing
	the respawn instead.
	* init/tests/test_job.c (test_change_state): Remove "too fast" checks,
	we're going to allow start/stop requests to restart jobs as much as
	they like since this is an external request.
	(test_handle_event, test_handle_event_finished): No need to remove
	a respawn limit with this behaviour.
	(test_child_handler): Instead check that the respawn counter is
	dealt with by the child handler.

	* TODO: Update, I found a bug with the current model.

	* init/tests/test_environ.c (test_expand): Check that a string
	without an expansion still works ok.

2008-03-06  Scott James Remnant  <scott@netsplit.com>

	* init/event.c (event_operator_collect): Just use strcat functions.

2008-03-03  Scott James Remnant  <scott@netsplit.com>

	* init/environ.c (environ_valid): New function to check the validity
	of an environment variable name, should call before accepting any.
	(environ_expand_until): New function to expand variable references
	in a string using an environment table; supports a few common
	shell-like expressions.
	(environ_getn): Change to return the value of the string, not the
	entire environment string.
	* init/environ.h: Add prototypes.
	* init/errors.h: Add errors raised by new functions.
	* init/tests/test_environ.c (test_valid, test_expand): Add test
	cases for the new functions.
	(test_get, test_getn): Change test case to check for the variable
	value instead of returning the whole string.

	* TODO: Add thoughts on blocking commands.

	* TODO: Update.

	* init/event.h (Event): Remove the refs member; we now never hold
	a reference to an event we're blocking since we always copy the
	environment out if we want to keep it.
	(EventOperator): Events are always blocked while we hold them,
	so drop the blocked member.
	(EventProgress): The done state is no longer needed, we can free
	in finished now.
	* init/event.c (event_ref, event_unref): Drop these functions.
	(event_new): Don't ininitialise the refs member since it's gone.
	(event_poll): Remove the done state since it's directly freed
	in event_finished again
	(event_finished): No done state, event is freed before return.
	(event_operator_new): No blocked member.
	(event_operator_copy): Always block the event after copying.
	(event_operator_destroy): Simply unblock.
	(event_operator_handle): Simply block the event on match.
	(event_operator_collect): Always block the copied event
	(event_operator_unblock): This function is no longer required, since
	it has an identical effect to reset.
	(event_operator_reset): Simply unblock the event.
	* init/tests/test_event.c (test_new): Drop the check for refs
	being initialised to zero.
	(test_ref, test_unref, test_operator_collect): Drop test for
	functions that have been dropped in the code.
	(test_operator_new): Drop the check for blocked being initialised
	to FALSE.
	(test_block, test_unblock, test_operator_destroy): Drop any references
	to the refs member.
	(test_operator_destroy): Actually fix the function to test things.
	(test_poll): Drop the check for remaining in the done state.
	(test_operator_new, test_operator_copy): Drop the checks for blocked.
	(test_operator_handle, test_operator_collect, test_opreator_reset):
	Drop references to refs and blocked.
	* init/job.c (job_unblock, job_handle_event): Drop the call to
	event_unref() since the next call was always event_unblock() and
	that's the one that we didn't delete.
	* init/tests/test_job.c (test_change_state, test_child_handler)
	(test_handle_event, test_handle_event_finished): Events don't
	have references anymore, so remove calls to reference, unreference
	and checks for the reference count - it's all done with blocks now.
	(test_new): Remove check that the operator is not blocked for a
	new job since there's no such thing now.
	(test_handle_event): Operators don't have a blocked member anymore,
	if there's an event, it's blocked.

	* init/job.c (job_change_state): Don't reference the event we're
	blocked on, we'll always know when it's finished.
	(job_handle_event_finished): Likewise no reason to unreference it.
	* init/tests/test_job.c (test_change_goal, test_child_handler)
	(test_handle_event, test_change_state)
	(test_handle_event_finished): Remove the expectation that the blocked
	event is referenced by the job.
	* init/tests/test_event.c (test_poll): Don't reference the event,
	since the job would not have.

	* init/job.c (job_emit_event): Use environ_add/set for style
	reasons.

	* init/job.c (job_handle_event): Reset the stop_on operator after
	processing the event, thus the expression needs to be completely
	reevaluated before the job can be stopped again by it.  At last,
	correct behaviour!
	(job_change_state): No reason to reset the stop_on operator when
	starting since it's always reset after evaluating to TRUE now;
	likewise no reason to reset on re-entering running or waiting,
	job_unblock() is sufficient.
	(job_failed): No reason to iterate stop_on to set failed, it's
	empty - job_unblock() does what we want.
	* init/tests/test_job.c (test_handle_event): Check that the operator
	is actually reset and the event not referenced when handling from
	the event.
	(test_change_state, test_child_handler): Don't put anything in stop_on
	and thus don't expect anything to come out of it -- event environment
	is all done in stop_env and blocking done in blocking.

	* init/job.c (job_handle_event): Collect the stop events and store
	them in the blocking list, unblocking any that were there before
	such as the start events.
	(job_change_state): Unblock blocking events when returning to running
	from pre-stop.
	* init/tests/test_job.c (test_handle_event): Make sure the stop
	events are collected and replace any previously blocking events.
	(test_change_state, test_child_handler): Test that stop events in
	the blocking list are kept and unblocked when necessary.

2008-03-02  Scott James Remnant  <scott@netsplit.com>

	* init/job.c (job_change_state): Shouldn't emit the started event
	on pre-stop cancellation, and shouldn't unblock the job because
	it's a service.

	* init/job.c (job_change_state): Throw away the stop environment
	when starting and returning to running.
	* init/tests/test_job.c (test_change_state): Make sure the stop
	environment is actually thrown away.

	* init/job.c (job_run_process): Append the environment from the
	stop events if given the pre-stop process to run; do this before
	the special events so they can never be overriden.
	* init/tests/test_job.c (test_run_process): Check that the stop event
	environment is included for pre-stop and not for other jobs.

	* init/job.c (job_handle_event): Remove setting of UPSTART_JOB
	and UPSTART_JOB_ID, we set that when we run the process.
	* init/tests/test_job.c (test_handle_event): Don't check for
	UPSTART_JOB and UPSTART_JOB_ID since we no longer copy it in here.

	* init/job.c (job_run_process): Copy the environment to pass it to
	the job, appending the UPSTART_JOB and UPSTART_JOB_ID variables here;
	we never want to be able to match these, etc.
	* init/tests/test_job.c (test_run_process): Add tests to make sure
	that the environment is actually set in the processes we run.

	* init/job.h (Job): Add stop_env member to store environment from
	stop events for the stop script.
	* init/job.c (job_new): Initialise stop_env to NULL.
	(job_handle_event): Copy environment from the stop_on operator into
	the stop_env member.
	* init/tests/test_job.c (test_new): Check that stop_env is NULL.
	(test_handle_event): Add lots of tests to make sure that the
	environment is collected from the events and stored in stop_env
	properly, overwriting what was there already if necessary.

	* init/init.supp (job-run-process-args): Add a suppression for the
	fact that job_run_process will leak its arguments to a new process
	assuming that it will call exec() or exit()

	* init/tests/test_job.c (test_child_handler): Remove bogus free tag
	of the list, which we don't use in this test (valgrind failure)

	* init/job.h (Job): Remove the start_on member.
	* init/job.c (job_new): Don't initialise start_on since it's gone.
	(job_change_state): Drop call to unblock the start_on operator since
	the events are already unblocked by job_unblock.
	(job_failed): Drop setting of start_on events to failed since this
	is already done by job_unblock.  This results in a slight change in
	behaviour, now when a job fails to start - the event or command will
	be immediately unblocked since there's no point waiting until it
	stops again - it was waiting for it to start.
	* init/tests/test_job.c (test_new): Remove start_on checks
	(test_change_state, test_child_handler, test_handle_event): Remove
	all references to start_on, instead relying on the blocking checks
	instead.
	* init/tests/test_event.c (test_poll): Remove solitary reference
	to job's start_on, this wasn't necessary anyway - we proved that it
	was the right event by affecting the job.  Revert previous commit
	that temporarily increased the number of references, they should be
	one again now only the blocking list holds them.

	* init/job.h (job): Add blocking member, a list of events that we're
	blocking from finishing.
	* init/job.c (job_new): Initialise blocking member to NULL.
	(job_handle_event): Collect the list of events from the operator
	and store them in the job's blocking list (unblocking any existing
	first); if the job is already running, unblock unref and discard.
	(job_unblock): New function to deal with unblocking the events we're
	holding onto and resetting the blocking list; this will be extended
	later to also unblock any command.
	(job_change_state): Unblock events in running for services and in
	waiting for everything.
	(job_failed): Unblock events and mark them as failed.
	* init/tests/test_job.c (test_new): Check that it's initialised to NULL
	(test_handle_event): Extend the test cases to check the value of the
	blocking list, and to make sure that the previous blocking list is
	overwritten when necessary.
	(test_change_state, test_child_handler): Extend test cases so that
	wherever we're had a blocked event in start_on, we also have that in
	the blocking list.
	* init/tests/test_event.c (test_poll): Temporarily increase the
	expected number of references/blockers to the event in the poll
	test.

	* init/job.h (Job): Add start_env member, this stores the environment
	to use when starting the event so it doesn't overwrite the current
	environment of a restarting job.
	* init/job.c (job_handle_event): Do the heavy lifting of starting a
	new job instance here; construct the environment from the built-ins
	and configured, append that collected from the start events, locate
	or create a new instance, add the job name and id then copy into
	the new start_env member before starting the job.  At some point
	this will probably all become a function since it'll be similar for
	the control functions.
	(job_change_state): Copy the start_env member into the env member
	when in the starting state; thus the job environment remains the same
	until restarted.
	(job_new): Remove code to initialise the environment, we now do that
	when actually starting the instance.
	* init/tests/test_job.c (test_handle_event): Add test cases for
	starting the job, making sure that the environment is correctly
	copied into the right field and also checking what happens if it's
	already stopping or running.
	(test_change_state): Make sure that start_env is correctly copied
	over into env, overwriting what is there if non-NULL or keeping it
	if NULL.
	(test_new): Remove checks for environment setup, since we don't do
	that anymore here; replace with checking for NULL and restore the
	alloc fail tests.
	* TODO: Update.

	* init/environ.c (environ_add): Allow it to accept NULL length, since
	we can't always keep that around.

	* init/process.c (process_spawn): Accept the environment list as
	a parameter, then finally we can change this function to take a
	JobConfig as the first argument.
	(process_error_read): Remove the associated error handler.
	* init/process.h: Change prototype.
	(ProcessErrorType): Remove error enum for environment.
	* init/tests/test_process.c (test_spawn): Update calls in test to
	just pass in an environment array (direct testing).
	* init/job.c (job_run_process): Pass configuration and environment
	to process_spawn.

	* init/process.c (process_spawn): Take the environment directly out
	the job structure, rather than recreating it.
	(process_environment): Drop function, absorbed elsewhere.
	* init/process.h: Remove prototype.
	* init/tests/test_process.c (test_spawn): Set the job_id variable
	before calling job_new and set config->start_on instead of
	job->start_on so that job_new can pick up both.
	(test_environment): Remove test cases.

	* init/job.h (Job): finally gains env pointer of its own.
	* init/job.c (job_new): Initialise the environment, moving the last
	of the code from process_environment -- this is only temporary
	though in the interests of refactoring, it'll move out of here again
	soon enough.
	* init/tests/test_job.c (test_new): Make sure that the environment is
	set in a manner which tests the overriding of things by other things;
	we have to temporarily comment out the alloc fail stuff though :-(

	* init/event.c (event_operator_collect): Make list the last argument
	for consistency with future functions.
	* init/event.h: Update prototype.
	* init/tests/test_event.c (test_operator_collect): Swap arguments.
	* init/process.c (process_environment): Update.

	* init/job.c (job_config_environment): Function to generate an
	environment table from a JobConfig, code largely moved from process.c
	* init/job.h: Add protoyype.
	(JOB_DEFAULT_ENVIRONMENT): List of environment variables to always
	copy from the environment (moved from process.h)
	* init/tests/test_job.c (test_config_environment): Add test case,
	again largely copied from test_process.c
	* init/process.c (process_environment): Call job_config_environment
	instead of the code moved out.
	* init/process.h (PROCESS_ENVIRONMENT): Move to job.h
	* TODO: Update.

	* TODO: Update.

2008-03-01  Scott James Remnant  <scott@netsplit.com>

	* init/event.c (event_operator_collect): Create a mega-function to
	iterate an EventOperator tree (filtering out those bits that aren't
	TRUE) and collect the events, adding them to a linked list, adding
	their environment to a table and making a string list for another
	environment variable.  Fundamentally this function marshals data
	out of the Event subsystem into the right format for the Job subsystem.
	* init/event.h: Add prototype.
	* init/tests/test_event.c (test_operator_collect): Tests for the
	collector function; some bits may seem similar to test_process.c
	* init/process.c (process_environment): Use event_operator_collect
	to gather the environment, instead of its own code (which pretty
	much got pasted into event_operator_collect anyway).  Force everything
	else to allocate matching the caller.
	* init/tests/test_process.c (test_spawn, test_environment): Had
	forgotten to set the value of the intermediate AND operator to TRUE,
	necessary now.

	* init/process.c (process_environment_add): Move and rename this
	function, since it's not really process associated
	(process_environment): Change to use environ_add or environ_setf
	instead.
	* init/process.h: Remove prototype.
	* init/environ.c (environ_add): New name/location of
	process_environment_add, modified to not take a copy of the string
	(environ_set): Wrapper for the above for common dealing with
	environment we want to set from a format string.
	(environ_get, environ_getn, environ_lookup): Functions to get an
	environment variable entry; largely cripped from event.c but
	bug-fixed at the same time.
	* init/environ.h: Function prototypes.
	* init/event.c (event_operator_match): Change to use environ_lookup
	* init/tests/test_process.c (test_environment_add): Move the tests.
	* init/tests/test_environ.c: Test suite for environment handling
	* init/Makefile.am (init_SOURCES): Build environ.c and environ.h
	(TESTS): Build environment test suite
	(test_environ_SOURCES, test_environ_LDFLAGS, test_environ_LDADD):
	Details for environment test suite
	(test_process_LDADD, test_job_LDADD, test_event_LDADD)
	(test_parse_job_LDADD, test_parse_conf_LDADD, test_conf_LDADD):
	Link environ.o to other test suites

	* init/job.c (job_new): Increment the number of instances.
	(job_instance): Simplify the function, it now only returns the
	existing instance or NULL.  This makes it easier to extend when
	we have env-limited instances later on.
	(job_handle_event): If job_instance returns NULL, create
	a new instance with job_new() and always reset the operator afterwards.
	* init/tests/test_job.c (test_new): Check that the instances variable
	is incremented when a new job is created.
	(test_instance): Change to check that it returns NULL when there is
	no active instance, or for multi-instance jobs, instead of creating
	a new one itself.
	(test_config_replace, test_find_by_pid)
	(test_find_by_id, test_change_goal, test_change_state)
	(test_next_state, test_run_process, test_kill_process)
	(test_child_handler, test_handle_event)
	(test_handle_event_finished): Call job_new to create a new instance
	from a config, instead of job_instance.

	* init/tests/test_conf.c (test_source_reload_job_dir)
	(test_file_destroy): Call job_new to create a new instance from a
	config, instead of job_instance.
	* init/tests/test_event.c (test_poll): Call job_new to create a new
	instance from a config, instead of job_instance.
	* init/tests/test_process.c (test_spawn, test_environment): Call
	job_new to create a new instance from a config, instead of job_instance

2008-02-29  Scott James Remnant  <scott@netsplit.com>

	* configure.ac: Compare the evaluated $sbindir against the common
	things we put in PATH, if it doesn't match, define EXTRA_PATH to
	contain it.
	* init/paths.h: Append EXTRA_PATH to PATH if defined.

	* init/Makefile.am (AM_CPPFLAGS): Replace TELINIT definition with
	SBINDIR, pointing at the common directory.
	* compat/sysv/Makefile.am (AM_CPPFLAGS): Replace SHUTDOWN definition
	with SBINDIR, pointing at the common directory.
	* init/paths.h (TELINIT): Redefine to be SBINDIR with "/telinit"
	on the end; define SBINDIR if necessary.
	* compat/sysv/reboot.c (SHUTDOWN): Redefine to be SBINDIR with
	"/shutdown" on the end; define SBINDIR if necessary.

2008-02-22  Scott James Remnant  <scott@netsplit.com>

	* init/event.c (event_operator_match): Rewrite to match both
	positionally and by name.
	* init/tests/test_event.c (test_operator_match): Update tests to
	check the new behaviour works.

	* init/parse_job.c (parse_on_operand): Add arguments to env list
	rather than args; sanity check afterwards to ensure that positional
	doesn't follow name-based -- when parsing the job is the right place
	to catch this.
	* init/tests/test_parse_job.c (test_stanza_start)
	(test_stanza_stop): Change args to env when checking operators.
	Check that arguments may be quoted in manners that we expect to be
	sane.  Check that positional arguments cannot follow name-based ones.
	* init/errors.h: Add new error.
	* init/conf.c (conf_reload_path): Treat expected variable as a
	permanent error.

	* init/tests/test_process.c (test_spawn, test_environment): 
	Update event_new() calls to remove extra argument.

	* init/main.c (main, cad_handler, kbd_handler, pwr_handler):
	Update event_new() calls to remove extra argument.

	* init/job.c (job_change_state): Update event_new () call.
	(job_emit_event): Update to put failure information in environment.
	* init/tests/test_job.c (test_new, test_instance)
	(test_child_handler, test_handle_event)
	(test_handle_event_finished): Remove extra argument to event_new,
	rename args to env in operator where necessary.
	(test_change_state): Update to check emitted event by full environment.

	* init/event.h (Event): Remove args member.
	(EventOperator): Rename args member to env.
	Update prototypes to match.
	* init/event.c (event_new): Remove args member.
	(event_finished): Remove copying of args member to failed event.
	(event_operator_new): Rename args member to env.
	(event_operator_copy): Rename args copying to env.
	(event_operator_match): ??
	* init/tests/test_event.c (test_new): Update test to remove args.
	(test_operator_new): Update test to rename args to env.
	(test_operator_copy): Update test to rename args to env.
	(test_operator_match): ???

	* TODO: Update with job atomicity notes.

2008-02-20  Scott James Remnant  <scott@netsplit.com>

	* init/job.c: Switch around job_find_by_pid and job_find_by_id
	* init/job.h: Likewise.

	* init/job.h: Update prototypes to match variable names in the
	code.

2008-02-17  Scott James Remnant  <scott@netsplit.com>

	* init/process.c (process_kill): Change to accept a JobConfig rather
	than a Job, since in theory this should only ever need that in a
	future where we can specify a kill signal (right now it's not used
	for anything!)
	* init/process.h: Update prototype.
	* init/tests/test_process.c (test_kill): Update test cases.
	* init/job.c (job_kill_process, job_kill_timer): Pass in JobConfig
	instead of Job.

	* init/process.c (process_spawn): Accept trace as an argument instead
	of using a random piece of job state to determine whether to trace
	or not.
	* init/process.h: Update prototype.
	* init/tests/test_process.c (test_spawn): Update tests to pass in
	via argument whether to trace the job or not.
	* init/job.c (job_run_process): Pass in the trace variable rather
	than relying on it working it out for itself; this means we don't
	need to set the state until after, therefore don't need to reset it.

	* AUTHORS, logd/jobs.d/logd.in: Update e-mail addresses.

	* README: Update kernel recommendation to 2.6.24, since that's
	the oldest version that the test suite will complete under.

2008-01-17  Scott James Remnant  <scott@netsplit.com>

	* TODO: Update.

	* init/job.c (job_run_process): Don't append the list of event
	names, they can be found in $UPSTART_EVENTS now.  This is better
	since it's consistent for exec and script.
	* init/tests/test_job.c (test_run_process): Drop test case.

	* init/process.c (process_environment): Function to build an
	environment table for a job containing built-in variables, those
	from the configuration, events and finally the upstart job ones.
	(process_environment_add): Helper function for the above that
	handles adding a variable to the array; dealing with fetching the
	value from init's environment if necessary.
	(process_setup_environment): This function now gets dropped in
	favour of the new ones.
	(process_spawn): Call the new process_environment() function and set
	the environ variable directly.
	* init/process.h (PROCESS_ENVIRONMENT): Define built-in environment
	variables that are always copied from our own environment.
	Add prototypes.
	* init/tests/test_process.c (test_environment): Check that the
	environment is built correctly and that each bit overrides the
	right other bit.
	(test_environment_add): Check that the array is built correctly.
	(test_spawn): Adjust order and values of expected environment
	to match what's now set.

2008-01-16  Scott James Remnant  <scott@netsplit.com>

	* init/job.c (job_failed): Separate the logic that marks the job
	and its associated events as failed into its own function, since
	it's a large enough amount of code that we were otherwise duplicating
	everywhere else (and in a few places, failing to mark the events as
	failed as well).
	(job_change_state, job_process_terminated): Call job_failed instead
	of doing it ourselves.
	(job_emit_event): De-nest the logic and fix so that we don't add
	environment to the failed respawn event.
	* init/tests/test_job.c (test_change_state): Add checks on whether
	the event was marked as failed or not.

	* TODO: Update.

	* configure.ac (AC_COPYRIGHT): Update copyright to 2008.

	* TODO: Update.

	* init/tests/test_job.c (test_child_handler): Don't run the signal
	and ptrace tests while in valgrind, sometimes signals (specifically
	SIGCONT after SIGSTOP) don't behave right and we kinda need that
	reliability.

	* init/tests/test_job.c (test_child_handler): After adding extra
	processes, make sure we clean up again so each test is roughly
	independant.  Fix the final test case to not rely on previous
	setup and work on its own.

	* init/tests/test_job.c (test_change_state): Remove useless check
	of job->start_on from a killed/post-stop check (noticed while
	writing the other).

	* init/job.c (job_change_state): Check the return value of
	job_run_process() and if particular processes fail, change the
	goal to stop and push the job into the next state; setting the job
	as failed along the way.
	(job_emit_event): If the exit_status is -1 then it means the job
	failed to spawn, so don't place EXIT_SIGNAL or EXIT_STATUS in the
	event environment.
	* init/tests/test_job.c (test_change_state): Check what happens when
	each process type fails, make sure that the job is stopped for
	pre-start, spawned and post-stop and the failure is ignored for
	post-start and pre-stop.

2008-01-15  Scott James Remnant  <scott@netsplit.com>

	* init/main.c: Selectively compile out certain pieces when make is
	run with CPPFLAGS=-DDEBUG, giving us a build that'll happily run from
	a user terminal.
	* init/event.h: Change the startup event to "debug" when built like
	that, so we don't accidentally do bad things.

	* init/job.c (job_run_process): Catch PROCESS_ERROR and abort the
	attempt to run the process, returning a non-temporary error condition.
	* init/tests/test_job.c (test_run_process): Add test case for
	attempting to spawn a file that doesn't exist.

	* init/process.c (process_error_read): Avoid the word process, since
	it's likely included in the higher error message.

	* init/process.c (process_spawn): Call process_error_abort() on any
	error condition.
	* init/tests/test_process.c (test_spawn): Add a test case for failing
	to spawn a process and receiving ProcessError correctly; fix other
	cases to ensure they return a pid.

	* init/errors.h: Add PROCESS_ERROR to the enum, but not to the string
	list since there's no specific defined string for this one.
	* init/process.h (ProcessError): Structure that builds on NihError
	to add additional information for a process error.
	(ProcessErrorType): enum of different process error types.
	* init/process.c (process_spawn): After forking read the error in
	the parent, returning if we raise one.
	Ensure we close the pipe if the fork fails.
	Re-order so that we set the environment, umask and priority after the
	resource limits (which should apply to them).
	(process_error_abort): New function to immediately abort with an
	error, writing it on the pipe first.
	(process_error_read): Counterpart function to read the error from
	the pipe and raise it, with appropriate error messages.

	* init/process.c (process_spawn): Create a pipe to use for
	communication with the child, ensuring its closed before the parent
	returns and ensuring that the writing end is close-on-exec in the
	child.

	* init/job.c (job_run_process): Change to return a value indicating
	whether there's been a non-temporary error (always returns zero so
	far).
	* init/job.h: Update prototype.
	* init/tests/test_job.c (test_run_process): Check that job_run_process
	always returns zero.

	* init/job.c (job_change_goal): Document in which states this function
	has unexpected side-effects such as freeing the job, since we do
	attempt to call it from within job_change_state().

	* init/process.c (process_setup_limits): Integrate this function back
	into process_spawn() since there's no reason for it to be separate.
	(process_setup_console): Alter this function so it closes the original
	console descriptors, opens the new ones and can reset them to if
	required -- in particular, this no longer takes a Job parameter.
	(process_spawn): Use the new process_setup_console function and
	integrate code from process_setup_limits().
	* init/process.h: Update function prototype.
	* init/main.c (main): Use the new process_setup_console() argument
	form.  Move syslog opening to the end of the function, rather than
	where it is now where it could be at risk of being closed again
	immediately.  Change the root directory in case we're run in some
	weird way.
	(reset_console): Remove function since the code is now in
	process_setup_console()
	* init/enum.h (console_type): Remove CONSOLE_LOGGED and make the
	CONSOLE_NONE constant be zero.
	* init/parse_job.c (stanza_console): Drop parsing of "logged"
	* init/tests/test_parse_job.c (test_stanza_console): Drop testing
	of "logged" parsing.

2008-01-14  Scott James Remnant  <scott@netsplit.com>

	* HACKING: Correct bzr URLs to trunk.

2007-12-15  Scott James Remnant  <scott@netsplit.com>

	* init/process.c (process_spawn): Fix some documentation strings.
	
	* init/process.c (process_kill): Move to beneath the process setup
	functions.
	* init/process.h: Adjust ordering here too.

	* init/process.c (process_spawn): Group console closing and setup
	together, becoming the session and process group leader first.

2007-12-07  Scott James Remnant  <scott@netsplit.com>

	* init/process.c (process_spawn): Drop the debug message since
	it's always repeated by the caller.
	* init/job.c (job_run_process): Drop the word Active which is a
	hold-over from when we had different process states.

	* TODO: Update.

	* init/job.c (job_child_handler): Add code to handle the trapped
	signal and ptrace event cases, distinguishing between a trapped
	signal and process stopped after exec or fork using our trace
	state member.  Call out to other functions to do the work.
	(job_process_trace_new): Called after the first exec to set the
	ptrace options, update the trace state and allow the process to
	continue without delivering the signal.  Also called after the
	fork to do the same.
	(job_process_trace_new_child): Called after a fork for the new child;
	increments the fork counter and if it goes over the number we want,
	detaches from the process and allows it to move to running.  Otherwise
	calls job_process_trace_new() instead.
	(job_process_trace_signal): Called when a signal is trapped, simply
	delivers it to the process unchanged.
	(job_process_trace_fork): Called before a fork for the parent, obtains
	the new child process id from the event, updating the job structure,
	and detaches from the parent which we're no longer interested in.
	(job_process_trace_exec): Called after an exec other than the first,
	assumed to be the end of forking so detaches from the process and
	allows it to move to running.
	* init/tests/test_job.c (test_child_handler): Add test cases for
	the various ptrace states.

	* init/job.c (job_run_process): Set process trace state to new for
	the main job if we need to wait for the daemon or fork; otherwise
	reset the state.
	* init/tests/test_job.c (test_run_process): Add test cases to make
	sure the trace state is set right and picked up by process_spawn.

	* init/process.c (process_spawn): Set a ptrace before execing the
	binary if the trace state is TRACE_NEW, set by the caller.
	* init/tests/test_process.c (test_spawn): Make sure that a job is
	ptraced if set up properly.
	(child): Add a simple case that just exits immediately for testing
	the above.

	* init/job.h (Job): Add new trace_forks member to keep count of how
	many forks we've seen and trace_state member to track whether we've
	just started the trace or just forked.
	* init/enum.h (TraceState): Add enumeration to keep track of ptrace
	state to differentiate between a signal and an event.
	* init/job.c (job_new): Initialise new members.
	* init/tests/test_job.c (test_new): Check new members are initialised

	* init/enum.h (JobWaitType): Add new daemon and fork wait types.
	* init/parse_job.c (stanza_wait): Add parsing for daemon and fork.
	* init/tests/test_parse_job.c (test_stanza_wait): Add tests too.

	* init/job.h (JobConfig): Remove daemon and pid members.
	(Job): Remove pid_timer member.
	(JOB_DEFAULT_PID_TIMEOUT): Remove this constant.
	* init/job.c (job_config_new, job_new): Remove initialisation of
	removed members.
	(job_change_state): Stay in spawned unless we're not waiting for
	anything -- remove the daemon flag.
	* init/tests/test_job.c (test_config_new, test_new): Remove checks
	for initialisation of removed members.
	(test_change_state): Remove daemon flag stays in spawned check since
	the daemon flag has gone.
	* init/parse_job.c (stanza_daemon, stanza_pid): Remove these
	functions since they have no members to set.
	* init/tests/test_parse_job.c (test_stanza_daemon, test_stanza_pid):
	Remove the tests for the now non-existant functions.

	* init/process.c (process_spawn): raise the system error before
	calling another syscall, in case we overwrite errno.

2007-12-06  Scott James Remnant  <scott@netsplit.com>

	* init/job.c (job_child_handler): Implement a combined child event
	handler to replace the multiple separate ones.  This handler deals
	with adding appropriate messages to the log and decoding any state
	information before calling specific action functions.
	(job_child_reaper): Remove, moving the bulk of the code into new
	(job_process_terminated): function that handles it cleanly.
	(job_child_minder): Remove, moving the bulk of the code into new
	(job_process_stopped): function that's a lot cleaner.
	* init/job.h: Update prototypes.
	* init/tests/test_job.c (test_child_reaper, test_child_minder):
	Combine unit tests from both functions into single new
	(test_child_handler): function.
	* init/main.c (main): Call the combined function on child events
	instead of separate ones.

	* init/job.c (job_child_minder): Add informational message and
	improve style and documentation.

2007-12-02  Scott James Remnant  <scott@netsplit.com>

	* init/enum.h (JobWaitType): Introduce a new enum that specifies
	how to transition the job from spawned to running; either we don't
	wait, or we wait for it to emit the stopped signal.
	* init/job.h (JobConfig): Add the wait_for member.
	Add protoype for job_child_minder.
	* init/job.c (job_config_new): Initialise to JOB_WAIT_NONE.
	(job_child_minder): New function to catch when a process is stopped
	by a signal, and move it to the next state when it does so.
	* init/tests/test_job.c (test_config_new): Check the initialisation
	of wait_for to JOB_WAIT_NONE.
	(test_child_minder): Tests for the new function.
	(test_change_state): Copy the daemon test case to refer to waiter.
	* init/main.c (main): Call job_child_minder whenever the job is
	stopped by a signal
	* init/parse_job.c (stanza_wait): Parse a new "wait" stanza that
	specifies what to wait for before leaving the spawned state.
	* init/tests/test_parse_job.c (test_stanza_wait): Check the new
	stanza.

2007-11-29  Scott James Remnant  <scott@netsplit.com>

	* init/tests/test_job.c (test_change_state): Add a few sets to NULL
	so gcc is happy.

2007-11-15  Scott James Remnant  <scott@netsplit.com>

	* init/job.c (job_child_reaper): Update argument names and types
	to match new NihChildHandler pattern; switch on event instead,
	which can now have three values not two (it always could, this was
	a bug) to output warning and assume that status is always non-zero
	if killed so no need to check that separately.
	* init/job.h: Update prototype.
	* init/tests/test_job.c (test_child_reaper): Update calls to
	job_child_reaper to pass an NihChildEvents member instead of FALSE
	or TRUE for killed.
	* init/main.c: Adjust call to nih_child_add_watch to indicate which
	events we want to pass to the reaper; we don't use NIH_CHILD_ALL
	since we're going to add ptrace stuff to a different function.

2007-11-07  Scott James Remnant  <scott@netsplit.com>

	* init/main.c (main): Tidy up.

2007-11-04  Scott James Remnant  <scott@netsplit.com>

	Complete the simplification of job config; rather than try and
	precompute job replacements, keeping them all in the same hash table
	and chaining them together, we just work it out when it's actually
	necessary based on what's in the conf_sources list.

	* init/job.h (JobConfig): Remove the replacement and replacement_for
	members and put a deleted member in instead.
	* init/job.c (job_config_new): Initialise deleted to FALSE; don't
	replace the job into the hash table, since we only want the current
	one in there now.
	(job_config_find_by_name): Now that there is only ever one job
	config in the hash table, we don't need any special function and
	can just use nih_hash_lookup directly, so drop this function.
	(job_config_should_replace): Rename to job_config_replace
	(job_config_replace): Rework, it now checks to see whether there
	are instances, and if not removes the job from the hash table
	before selecting a new one (which might be the same job).
	* init/tests/test_job.c (test_config_new): Update test to check
	deleted starts off as FALSE and that the job isn't in the hash.
	(test_config_find_by_name): Drop.
	(test_config_should_replace): Rename and rewrite to test replacement
	actually works as we expect.
	(test_change_state): Update tests for entering the waiting mode and
	replacing jobs.
	(test_find_by_pid, test_find_by_id, test_handle_event)
	(test_handle_event_finished): Add jobs to the hash table, otherwise
	we can't find them
	(test_child_reaper): Add job to the hash table, and also create a
	source for it since we end up with it in the waiting state so need
	to be able to keep it.
	* init/Makefile.am (test_process_LDADD, test_job_LDADD)
	(test_event_LDADD): Need the full .o file list now.
	* init/conf.c (conf_file_destroy): Rewrite to mark the job deleted,
	call job_config_replace if it's the current job and free it if
	it isn't the current job either before or after that call.
	(conf_reload_path): Handle job replacement here; look up the
	old job in the hash table, if it exists attempt a replacement
	otherwise add the new job to the hash table.
	* init/tests/test_conf.c (test_source_reload_job_dir)
	(test_source_reload_conf_dir, test_source_reload_file): Update
	tests to check job->deleted and use nih_hash_lookup to see whether
	it's the current job.
	(test_file_destroy): Write tests to check the common cases, we don't
	need to worry about the intermediate now since they can't happen.
	* init/parse_job.c (parse_job): Massively simplify, this only creates
	the config and parses it now.
	* init/tests/test_parse_job.c (test_parse_job): Remove the replacement
	checks.
	* init/tests/test_event.c (test_poll): Add configs to the hash
	table so they can be found.
	* TODO: Update.

2007-11-03  Scott James Remnant  <scott@netsplit.com>

	* init/conf.h (ConfSource): Remove priority, we'll place these
	in a linked list and use that order instead.
	(ConfSourcePriority): Drop accordingly.
	(ConfItem): Drop this structure; permitting jobs and states to be
	defined inside larger conf files made things complicated for no
	benefit; move the item union into
	(ConfFile): here, instead of the items list.
	(ConfItemType): Drop accordingly.
	* init/conf.c (conf_init): Store sources in a linked list, instead
	of a hash table; no idea why it ever was.
	(conf_source_new): Drop priority argument and add to list not hash.
	(conf_file_new): Set data to NULL instead of initialising items,
	set destructor to conf_file_destroy.
	(conf_item_destroy): Rename to conf_file_destroy
	(conf_file_destroy): and adjust to refer to ConfItem instead,
	getting the item type through the source.
	(conf_item_new): Drop.
	(conf_reload): Iterate as linked list not hash table.
	(conf_reload_path): Simplify handling of old files and items a
	little, just look it up and always free if it exists before parsing
	the new file.
	(conf_file_get): No longer any need for this function.
	* init/tests/test_conf.c (test_file_get, test_item_new): Drop
	test functions for those that have been removed.
	(test_item_destroy): Rename to test_file_destroy.
	(test_source_new): Don't pass or check priority, or hash lookup.
	(test_file_new): Check data is set correctly.
	(test_source_reload_job_dir, test_source_reload_conf_dir)
	(test_source_reload_file): Update tests accordingly.
	* init/parse_conf.c (stanza_job): Drop the job stanza, jobs
	may only be defined in dedicated directories.  
	* init/tests/test_parse_conf.c (test_parse_conf): Simply check to only
	make sure the file is parsed.
	(test_stanza_job): Drop function.
	* init/main.c: Update calls to conf_source_new.
	* init/init.supp: Update intermediate function in suppression.

2007-10-26  Scott James Remnant  <scott@netsplit.com>

	* init/process.c (process_spawn): Mask out all signals across the
	fork() rather than just SIGCHLD; reset the signal handlers to default
	before unmasking again.  The original rationale was we needed to
	avoid SIGCHLD occurring before we'd stashed the pid, but that's no
	longer a problem; the new rationale is that we want to avoid the
	signal handlers running in the newly forked child.

2007-10-20  Scott James Remnant  <scott@netsplit.com>

	* init/job.c (job_init): The job's name is the first item in the
	structure again, so we can use nih_hash_string_key.
	(job_config_name): Drop this function, then.

	* init/conf.h (ConfSourcePriority): Add a priority enum
	(ConfSource): Add priority member.
	* init/conf.c (conf_source_new): Take priority as an argument and
	set it in the structure.
	* init/tests/test_conf.c (test_source_new): Make sure priority
	is set from the argument.
	(test_file_new, test_file_get, test_item_new)
	(test_source_reload_job_dir, test_source_reload_conf_dir)
	(test_source_reload_file, test_source_reload, test_item_destroy):
	Pass in a priority when creating a ConfSource.
	* init/tests/test_parse_conf.c (test_parse_conf): Likewise.
	* init/main.c (main): Set relative priorities for the configuration
	directories.

	* init/conf.h (conf_file, conf_item): Add source and file members
	respectively that point to the parent structure.
	* init/conf.c (conf_file_new, conf_item_new): Set the members.
	* init/tests/test_conf.c (test_file_new, test_file_get)
	(test_item_new): Make sure the new members are set properly.

	* util/Makefile.am (install-data-hook, install-exec-hook): Apply
	transform to source and destination of both manpage and program
	symlinks.
	* compat/sysv/Makefile.am (install-data-hook, install-exec-hook): 
	Likewise for the compatibility symlinks.

	* TODO: Update.

	* init/tests/test_process.c (test_spawn): Make the event a child
	of the operator so it doesn't get freed first.

	* init/job.c (job_instance): Increment an instances counter each
	time we spawn an instance.
	(job_change_state): Decrement the instances counter again.
	(job_detect_stalled): Drop the main loop function, since we perform
	active detection of stall now.
	* init/job.h: Update header.
	* init/tests/test_job.c (test_change_state): Check that we get the
	stalled event for the last instance.
	(test_detect_stalled): Drop the test.
	* init/main.c: Remove job_detect_stalled from the main loop.

	* init/event.c (event_operator_destroy): Destructor for an
	EventOperator that unblocks and unreferences the event first.
	(event_operator_new): Set the operator.
	(event_operator_copy): Remove error handling since it's unnecessary
	with the destructor in place.
	* init/event.h: Add prototype.
	* init/tests/test_event.c (test_operator_destroy): Make sure it
	works properly.
	(test_operator_copy): Don't unblock or unref events before freeing
	them, since that's now taken care of when it's referenced.
	* init/job.c (job_new): Remove unnecessary error handling.
	* init/tests/test_job.c (test_run_process): Reference the event
	when setting it, otherwise we'll assert when we try to free it.
	* TODO: Update.

	* init/job.c (job_new): Drop the parent argument for consistency.
	(job_instance): Update call to job_new.
	* init/job.h: Update prototype.
	* init/tests/test_job.c (test_new): Adjust call, check the parent
	and make sure that start_on and stop_on are copied over properly.
	* TODO: Update.

	* init/conf.c (conf_file_get): Split out the allocation code from here
	(conf_file_new): into this new function.
	* init/conf.h: Add prototype.
	* init/tests/test_conf.c (test_file_new): New tests.
	* TODO: Update.

	* init/job.c (job_change_state): Hardcode the next state when we
	catch a runaway job to be JOB_WAITING.
	(job_next_state): Change next state for JOB_STARTING when goal is
	JOB_STOP to be JOB_STOPPING for consistency with the others; otherwise
	if our goal is stopped during our starting event, we'll never emit
	a stopping event to match it.
	* init/tests/test_job.c (test_next_state): Update test case.
	* doc/states.dot: Adjust the state transitions.
	* doc/states.png: Regenerate.
	* TODO: Update.

2007-10-19  Scott James Remnant  <scott@netsplit.com>

	Dealing with instances has always been tricky since they're copies
	that exist in the hash table; this patch changes that so the job's
	configuration is separated from its state.  The only difference
	between instance and non-instance jobs now is that non-instance
	jobs only ever have one entry in their instances list.

	* init/job.h (Job): Separate out the members that come from the
	configuration into a new JobConfig structure which can be shared
	amongst all of the instances; this means we can drop instance_of.
	(JobConfig): Add instances list.
	(JobProcess): Remove pid member, replaced by pid list in Job.
	Update prototypes of functions to match.
	* init/job.c (job_new): Split off initialisation of configuration
	pieces into new job_config_new function leaving the state here;
	copy the start_on and stop_on members from JobConfig
	(job_copy): Drop this function, we don't need to copy jobs now.
	(job_name): Rename to job_config_name.
	(job_init): Set key function to job_config_name.
	(job_process_new): Drop initialisation of pid.
	(job_process_copy): Drop this function entirely, we don't need it.
	(job_find_by_name): Rename to job_config_find_by_name; massively
	simplify now we won't find instances or deleted jobs in the list.
	(job_should_replace): Rename to job_config_should_replace; simplify
	now that we can do a simple check to see whether a job exists or not
	(job_find_by_pid, job_find_by_id): Loop through the instances after
	looping through the hash table.
	(job_instance): Simplify, now all it needs to do is call job_new()
	if there isn't anything in the instances list, or it's multi-instance.
	(job_change_goal): Document that job should not be used on return.
	No need to check for instance jobs anymore.  Place the job id in
	the output.
	(job_change_state): Document that job should not be used on return.
	Place the job id in the output.  Check for information in the job's
	config.  Merge the waiting and deleted states, so that a job instance
	is automatically deleted when it finishes.
	(job_next_state): Assert that we never call job_next_state when
	in JOB_WAITING since there's no possible next state.  Check config
	for whether a main process exists.
	(job_emit_event): Obtain config-replaced pieces from the job's config
	(job_run_process): Obtain process information from the job's config
	but store the pid in the Job.  Put job id in the output.
	(job_kill_process, job_kill_timer): We don't need to obtain the
	JobProcess just the pid from the job.  Put job id in the output.
	(job_child_reaper): Put job id in the output.  Check job config.
	(job_handle_event): Iterate job instances and process their stop_on
	operators, but process the start_on from the job configs.
	(job_handle_event_finished): Loop through the instances too.
	(job_detect_stalled): Check start_on from the config and just
	check whether there are any instances in the list.
	(job_free_deleted): No deleted state, so drop this function.
	* init/tests/test_job.c (test_new): Split into test_new and
	new test_config_new function.  Create JobConfig object and spawn
	Job instances from that.
	(test_copy): Drop the tests.
	(test_process_new): Drop check of pid.
	(test_process_copy): Drop test.
	(test_find_by_name): Rename to test_config_find_by_name.
	(test_should_replace): Rename to test_config_should_replace.
	(test_instance): Create JobConfig object, and adjust tests to ensure
	that we always get a Job object.
	(test_find_by_pid, test_find_by_id, test_change_goal): Create
	JobConfig object and spawn Job instances from that.
	(test_change_state): Create JobConfig object and spawn Job
	instances from that.  Adjust tests that previously checked for
	JOB_WAITING to check for job being freed.  Drop checks for JOB_DELETED.
	(test_next_state): Create JobConfig object and spawn Job instances
	from that.  Drop JOB_DELETED and JOB_WAITING checks.
	(test_run_process, test_kill_process, test_child_reaper)
	(test_handle_event, test_detect_stalled): Create JobConfig object
	and spawn Job instances from that.
	(test_free_deleted): Drop.
	* init/main.c: Don't add job_free_deleted to the main loop.
	* init/enum.h (JobState): Drop JOB_DELETED.
	* init/enum.c (job_state_name, job_state_from_name): Drop JOB_DELETED.
	* init/tests/test_enum.c (test_state_name, test_state_from_name):
	Drop tests that use the JOB_DELETED value.
	* init/process.c (process_spawn, process_setup_limits)
	(process_setup_environment, process_setup_console): Get details
	from the job config.  Put job id in the output.
	* init/tests/test_process.c (test_spawn, test_kill): Create
	a JobConfig object and make Job instances from that.
	* init/tests/test_event.c (test_poll): Create a JobConfig object
	and make Job instances from that.
	(test_operator_copy): Set pointers to NULL to avoid gcc complaining.
	* init/conf.h (ConfItem): Make the type for a job be JobConfig.
	* init/conf.c (conf_item_destroy): Don't attempt to replace the
	new middle-man target, if it was due to be replaced it would have
	already been.  If we can replace the config, ensure nothing points
	at it and then free it, rather than kicking state.
	* init/tests/test_conf.c (test_source_reload_job_dir)
	(test_source_reload_conf_dir, test_source_reload_file)
	(test_source_reload, test_item_destroy): Call job_config_new to
	create JobConfig objects, track when they are freed rather than
	marked in the deleted state.  Create instances with job_instance,
	and fetch from the instances list.  Expect the job to be freed
	with the item.
	* init/tests/test_parse_conf.c (test_parse_conf)
	(test_stanza_job): Change expected type from Job to JobConfig.
	* init/parse_job.c: Update prototypes of all functions to refer to
	JobConfig instead of Job.
	(parse_job): If the old job already has a replacement, remove the
	replacement from the hash table -- but don't free it because it's
	linked by a ConfItem -- this is temporary.  Likewise for when we
	replace the old job.
	* init/parse_job.h: Update prototype.
	* init/tests/test_parse_job.c: Update all functions to use JobConfig
	instead of Job.
	(test_parse_job): Create an instance.
	* doc/states.dot: Remove the deleted state.
	* doc/states.png: Regenerate.
	* TODO: Update with notes from the conversion.

2007-10-16  Scott James Remnant  <scott@netsplit.com>

	Update to catch up with changes in libnih that make code a little
	bit easier to follow (we hope).

	* init/tests/test_process.c (test_spawn, test_kill): Replace calls
	to nih_list_free() with nih_free()
	* init/event.c (event_poll): Replace nih_list_free with nih_free
	since the former function has gone from libnih.
	(event_new): Adjust setting of the destructor.
	(event_operator_new): Set destructor for the tree node.
	* init/tests/test_event.c (test_new, test_find_by_id, test_ref)
	(test_unref, test_block, test_unblock, test_poll)
	(test_operator_match): Replace nih_list_free with nih_free.
	(test_poll): Use TEST_FREE_TAG and TEST_FREE rather than abusing
	destructors.
	* init/job.c (job_new): Set destructor to nih_list_destroy.
	(job_copy, job_free_deleted): Use nih_free instead of nih_list_free
	* init/tests/test_job.c (test_new, test_copy, test_find_by_name)
	(test_find_by_pid, test_find_by_id, test_instance)
	(test_change_goal, test_change_state, test_next_state)
	(test_should_replace, test_run_process, test_kill_process)
	(test_child_reaper, test_handle_event)
	(test_handle_event_finished, test_detect_stalled)
	(test_free_deleted): Replace all uses of nih_list_free with nih_free
	(test_child_reaper, test_free_deleted): Replace destructor abuse
	with TEST_FREE, etc.
	* init/conf.c (conf_reload_path): Use nih_free instead of nih_list_free
	(conf_source_new, conf_file_get, conf_item_new): Set destructor
	(conf_source_reload, conf_delete_handler): Use nih_free not the
	custom conf_file_free() function.
	(conf_reload_path): Use nih_free not the custom conf_item_free()
	function.
	(conf_delete_handler): Use nih_free not nih_watch_free()
	(conf_source_free, conf_file_free): Drop these functions, since
	all the free chaining happens properly with destructors.
	(conf_item_free): Rename to conf_item_destroy and turn into destructor
	* init/conf.h: Update prototypes.
	* init/tests/test_conf.c (test_source_new, test_file_get)
	(test_item_new, test_source_reload_job_dir)
	(test_source_reload_conf_dir, test_source_reload_file)
	(test_item_free): Replace nih_list_free calls with nih_free
	(test_source_reload_job_dir, test_source_reload_conf_dir)
	(test_source_reload_file, test_source_reload, test_item_free): Replace
	calls to conf_source_free with nih_free
	(test_source_free, test_file_free): Drop functions.
	(test_item_free): Rename to test_item_destroy
	(test_item_new): Assign a job before freeing, otherwise the destroy
	function will foul up as it expects one.
	* init/parse_conf.c (stanza_job): Replace nih_list_free with nih_free
	* init/tests/test_parse_conf.c (test_parse_conf)
	(test_stanza_job): Replace conf_source_free() with nih_free()
	(test_parse_conf, test_stanza_job): Replace conf_item_free()
	with nih_free()
	* init/parse_job.c (parse_job, parse_on_paren, parse_on_collect):
	Replace nih_list_free with nih_free
	(parse_on): always cut out the stack head before returning (it won't
	be empty on error) otherwise we end up with a bunch of list entries
	pointing to it -- and it's way out of scope when we try and free them
	(parse_on_operator, parse_on_operand): Use the job as the context
	not the operator for consistency of freeing.
	* init/tests/test_parse_job.c: Replace all instances of nih_list_free
	with nih_free (too many functions to list).

2007-10-15  Scott James Remnant  <scott@netsplit.com>

	Strip out all of the IPC code, removing it and consigning it to the
	great revision control history in the sky.  We're going to switch
	from home-brew to D-BUS. so all this is somewhat obsolete.  Rather
	than maintain this while we carry on developing, we'll strip it out
	now and put the D-BUS code in ater once the rest of the core changes
	are done (otherwise we'd just be dragging those through maintenance
	too).

	* Makefile.am (SUBDIRS): Remove the upstart sub-directory entirely;
	comment out util, compat/sysv & logd since we'll fix them up later
	* configure.ac (AC_CONFIG_FILES): Remove from here too.
	* upstart/enum.c, upstart/enum.h, upstart/tests/test_enum.c: Move
	these files into the init/ sub-directory; strictly speaking we'll
	probably need to share them again later in some way, but for now
	they can live with the rest of the daemon code.
	* upstart/: Delete.
	* init/Makefile.am (init_SOURCES): Remove control.c, control.h,
	notify.c and notify.h;  add enum.c and enum.h
	(TESTS): Remove test_control and test_notify; add test_enum
	(test_control_SOURCES, test_control_LDFLAGS, test_control_LDADD)
	(test_notify_SOURCES, test_notify_LDADD): Remove.
	(test_enum_SOURCES, test_enum_LDFLAGS, test_enum_LDADD): Add details
	(init_LDADD): Remove libupstart
	(test_process_LDADD, test_job_LDADD, test_event_LDADD)
	(test_parse_job_LDADD, test_parse_conf_LDADD, test_conf_LDADD): Remove
	libupstart, control.o and notify.o; add enum.o
	* init/control.c, init/control.h, init/tests/test_control.c: Delete
	* init/notify.c, init/notify.h, init/tests/test_notify.c: Delete
	* init/enum.c, init/job.c, init/job.h: Update include path for enum.h
	* init/parse_job.c: Remove unnecessary enum.h include
	* init/tests/test_enum.c: Update to reflect where it is.
	* init/main.c (main): Drop control socket opening.
	* init/tests/test_job.c: Remove unnecessary control.h include
	* init/event.c (event_pending, event_finished): Remove calls to
	notify_event and notify_event_finished
	* init/job.c (job_change_goal, job_change_state): Remove calls
	to notify_job.
	* init/tests/test_parse_conf.c: Remove calls to notify_init
	* init/tests/test_parse_job.c: Remove calls to notify_init
	* init/tests/test_event.c (test_poll): Strip out the part of the
	test that checks processes are notified.
	(check_event, check_event_finished): Remove.

	* configure.ac: Bump Autoconf dependency to 2.61 to match libnih
	* HACKING: Bump dependency in docs too.

	* NEWS: Copy in news from 0.3.9; that release doesn't appear in
	this ChangeLog since it was made on a separate branch by backporting
	bug fixes made here.
	* configure.ac: Bump version to 0.5.0, which is where development
	is heading for.

2007-10-12  Scott James Remnant  <scott@netsplit.com>

	* HACKING: Change URL for libnih.

2007-10-08  Scott James Remnant  <scott@netsplit.com>

	* configure.ac (AM_GNU_GETTEXT_VERSION): Bump to 0.16.1 since this
	version of gettext is needed for compatibility with Automake 1.10
	* HACKING: Bump version in the docs too.

	* compat/sysv/Makefile.am: Only create symlinks if COMPAT_SYSV is
	enabled, otherwise we leave dangling ones.

	* Makefile.am (ACLOCAL_AMFLAGS): Specify that aclocal install
	ordinarily system-wide macros into m4 (libtool.m4, specifically).
	This makes it easier for packagers to modify autoconfery since
	aclocal is no longer a destructive event.
	* configure.ac (AM_INIT_AUTOMAKE): Increase Automake requirement to
	1.10 to ensure we have aclocal --instal
	* HACKING: Increase Automake version in the docs.

2007-09-21  Scott James Remnant  <scott@netsplit.com>

	* init/job.c (job_detect_stalled, job_free_deleted): Call job_init()
	on entry, since we don't have a Job pointer passed to us, we need
	to make sure we don't dereference a potentially NULL list.

2007-06-22  Scott James Remnant  <scott@netsplit.com>

	* TODO: Update.

	* init/job.h: Update prototype of job_change_goal.
	(Job): Remove cause member.
	* init/job.c (job_change_goal): Drop additional argument since cause
	is no longer used.
	(job_change_state, job_child_reaper, job_handle_event): Only pass
	two arguments to job_change_goal.
	* init/control.c (control_job_start, control_job_stop): Only pass
	two argumenst to job_change_goal.
	* init/tests/test_job.c (test_change_goal, test_change_state): Only
	pass two arguments to job_change_goal.

	* init/job.c (job_new): Drop setting of cause.
	(job_change_cause): Drop this function entirely.
	(job_change_goal, job_change_state): Drop calls to job_change_cause
	(job_change_state, job_child_reaper): Don't pass job->cause to
	job_change_goal calls.

	* init/tests/test_job.c: Remove all tests that checked the value of
	job->cause, since that variable is going away.
	(test_change_goal): Remove the specific tests that checked whether
	cause was updated or not.

	* init/job.c (job_run_process): Replace the arguments from the event
	with a list of event names.
	* init/tests/test_job.c (test_run_process): Update test case to
	supply arguments from the list of events.

	* init/process.c (process_setup_environment): Drop the UPSTART_EVENT
	environment variable; it doesn't make sense when you can have multiple
	events.
	(process_setup_environment): Put all variables from the job's start
	events into the job's environment; replacing the UPSTART_EVENT variable

	* init/job.c (job_change_cause): Don't notify the job event
	subscribers when changing the cause.
	* init/notify.c (notify_job_finished): Instead notify them when
	the job reaches a rest state.

	* init/notify.c (notify_job): Call notify_job_event regardless,
	since this now looks over the start_on and stop_on fields.
	(notify_job_event): Rewrite to iterate over start_on and stop_on,
	and notifying for each cause event found.
	(notify_job_event_caused): Static function that is the guts of the
	above function.
	* init/tests/test_notify.c (test_job, test_job_event): Modify tests
	to refer exclusively to the start_on/stop_on expressions rather than
	the cause.

	* init/job.c (job_change_cause): Only notify the job event and
	update the cause member, we don't need to ref or block it anymore
	since that's handled by start_on and stop_on.
	* init/tests/test_job.c (test_change_goal): Drop checks on cause
	being referenced and blocked.
	(test_change_state, test_child_reaper, test_handle_event): Update
	test cases to not reference ->cause, and not count any references
	or blockers towards it.
	* init/tests/test_event.c (test_poll): Update expected reference
	and block counts for events handled by jobs.
	
	* init/tests/test_process.c (test_kill): Make sure that all processes
	in the process group are killed, rather than just the lone one.
	* init/process.c (process_kill): Send the signal to all processes
	in the same process group as the pid.
	* init/tests/test_job.c (test_change_state, test_kill_process):
	After spawning a child, call setpgid() to put it in its own process
	group otherwise we could end up TERMing ourselves.

	* init/tests/test_job.c (test_child_reaper): Update test cases to
	include checking of the start_on and stop_on expression trees.
	* init/job.c (job_child_reaper): Mark all blocked events in the
	start_on and stop_on trees as failed; since these are copies of
	the cause event, we can drop that setting already.

	* TODO: Update again, still thinking about the atomicity of event
	expressions.

2007-06-21  Scott James Remnant  <scott@netsplit.com>

	* init/tests/test_job.c (test_change_state): Include tests on a job's
	start_on and stop_on event expression trees, and make sure that events
	are unblocked and unreferenced at the appropriate moments.
	* init/job.c (job_change_state): Unblock the events that started the
	job in running (if a service), and reset when we reach waiting (leave
	referenced otherwise so the environment is always present).
	Unblock and unreference the events that stopped the job in
	starting (for restarting), running (if coming from pre-stop) and
	waiting.
	
	* init/tests/test_job.c (test_handle_event): Rewrite tests using
	event expressions, and make sure events are referenced and blocked
	correctly matching how jobs are affected.  Include tests for correct
	instance behaviour.
	(test_instance): Make sure that instances copy across the expression
	state, and reset the parent.
	* init/job.c (job_instance): After spawning a new instance, reset
	the start_on expression of the master job.

	* init/event.c (event_operator_copy): Change to making the parent
	of copies nodes be the actual tree parent, rather than the top
	parent; otherwise you can't free an entire tree in one go.
	* init/tests/test_event.c (test_operator_copy): Check parents of
	copied nodes.
	* init/tests/test_job.c (test_copy): Update parent checks here too.

	* init/tests/test_job.c (test_copy): Make sure that the job copy
	references and blocks the event; and in the event of failure, doesn't
	* init/job.c (job_copy): Reset the start_on and stop_on expressions
	in the event of failure.

2007-06-20  Scott James Remnant  <scott@netsplit.com>

	* TODO: Update.

	* init/parse_job.c (parse_on): New generic parsing function to deal
	with event expressions, including operators, parentheses, etc.
	(parse_on_operator): Function called by parse_on() to deal with an
	operator or operand.
	(parse_on_paren): Function called by parse_on() to deal with a
	parenthesis.
	(parse_on_operand): Function called by parse_on_operator() to deal
	with a non-operator token.
	(parse_on_collect): Function called by all of the above to collect
	the operators on the stack and deposit them into the output box,
	either for collection by a later operator or for returning from
	parse_on().
	(stanza_start, stanza_stop): Call the new parse_on() function to
	deal with "start on" and "stop on", storing it in the appropriate
	part of the job.
	* init/tests/test_parse_job.c (test_parse_job): Replace list empty
	checks for start_events/stop_events with NULL checks on the new
	start_on/stop_on members.
	(test_stanza_start, test_stanza_stop): Test new stanza code.

	* init/errors.h (PARSE_EXPECTED_EVENT, PARSE_EXPECTED_OPERATOR)
	(PARSE_MISMATCHED_PARENS): Add numerics and strings for the errors
	that can be generated by parsing an event expression.
	* init/conf.c (conf_reload_path): Handle the new errors properly,
	including the line number where they occurred.
	* logd/jobs.d/logd.in: Update "stop on" to work with the new parser.

	* init/parse_job.c (stanza_emits): Each entry in the emits list
	is now an NihListEntry with the event name as the string data
	pointer, rather than an EventInfo structure (since that structure
	is gone).
	* init/tests/test_parse_job.c (test_stanza_emits): Update test
	case to check for NihListEntry structures.

	* init/parse_job.c: Where the stanza function parses an argument and
	can possibly reject it, save the position and line number and do not
	return that unless we're happy with the argument.  This ensures errors
	are raised pointing *at* the argument, rather than past it.
	* init/tests/test_parse_job.c: Fix several test case errors where
	the buffer was built incorrectly.  Pedantically check pos and lineno
	after successful parsing, and after errors, to make sure they are
	where they should be.

2007-06-18  Scott James Remnant  <scott@netsplit.com>

	* init/job.h (Job): Replace the start_events and stop_events NihLists
	with start_on and stop_on EventOperators.
	* init/job.c (job_new): Drop list initialising, and instead just set
	the new start_on/stop_on members to NULL.
	(job_copy): Copy the entire event operator tree to the new job,
	including references and blockers.  emits has changed to a list of
	NihListEntry with embedded strings, so copy them that way.
	(job_run_process): Drop "->info."
	(job_handle_event): Instead of iterating the events lists, call
	event_operator_handle and check the return value and top node value.
	(job_detect_stalled): Modify to iterate the start_on tree.
	* init/tests/test_job.c (test_change_state, test_detect_stalled): 
	Drop references to "->info." since we can get the variables directly.
	(test_new): Check that start_on and stop_on are NULL.
	(test_copy): Adjust tests of copying start_on and stop_on trees as
	well as the emits list.
	(test_handle_event, test_handle_event_finished) 
	(test_detect_stalled): Change references from start_events to start_on,
	stop_events to stop_on and construct using EventOperators instead.
	(test_handle_event): Update number of blockers now that the event
	expressions themselves will block the event.
	* init/tests/test_event.c (test_poll): Update number of blockers since
	both the events and cause will block it for now; also change
	start_events and stop_events to start_on and stop_on respectively.

	* init/event.c (event_operator_copy): Copy the children nodes as well.
	* init/tests/test_event.c (test_operator_copy): Test copying
	with children nodes.

	* init/tests/test_control.c (test_event_emit): Drop "->info."

	* init/notify.c (notify_event, notify_event_finished): Drop
	"->info." from event references.

	* init/process.c (process_setup_environment): Drop "->info." from
	cause references
	* init/tests/test_process.c (test_spawn): Likewise.

	* init/event.h (Event): Directly include the name, args and env
	fields rather than using an interim structure; this makes more sense
	since we use them differently than a match does.
	(EventOperatorType, EventOperator): New structure to build event
	expression trees that combine a match with "or" and "and" boolean
	operators; solve some problems by holding the reference and blocker
	on the matched event inside this structure directly and provide
	methods to unblock and reset them.
	(EventInfo): Drop this structure completely now that it is unused.
	* init/event.c (event_info_new): Rename this structure to
	event_operator_new() and initialise the new fields properly.
	(event_info_copy): Likewise rename to event_operator_copy and deal
	with copying event references and blockers over to the new structure,
	since the state is useful to copy.
	(event_match): Rename to event_operator_match and switch the arguments
	around since it makes slightly more sense that way.
	(event_operator_update): Function to update the value of an EVENT_OR
	or EVENT_AND operator based on the value of the two children.
	(event_operator_handle): Function to iterate an entire expression
	tree looking for a given event, and update the values of other
	operators if matched.
	(event_operator_unblock): Function to iterate an expression tree
	and release any events we're blocking.
	(event_operator_reset): Function to iterate an expression tree,
	unreferencing any events and resetting all values back to FALSE.
	(event_new, event_pending, event_finished): Update references to
	the Event structure to discard the intermediate "->info."
	* init/tests/test_event.c (test_info_new): Rename to
	test_operator_new() and test various features of the function added
	in the converstion.
	(test_info_copy): Likewise rename to test_operator_copy() and add a
	few more tests, especially that blockers and references are copied.
	(test_match): Rename to test_operator_match() and adjust argument
	order to match the change.
	(test_new) Call event_init() to avoid a valgrind error and update
	references to drop "->info."
	(test_poll): Use EventOperators in the job to test event polling,
	rather than the old structures.
	(test_operator_update, test_operator_handle, test_operator_unblock)
	(test_operator_reset): Test behaviour of the new functions.

2007-06-13  Scott James Remnant  <scott@netsplit.com>

	* TODO: Update utmp/wtmp thoughts.

2007-06-12  Scott James Remnant  <scott@netsplit.com>

	* init/paths.h: Remove extra /, oops.
	* init/Makefile.am (install-data-local): Make destination
	configuration directories as part of "make install".
	(AM_CPPFLAGS): Define LEGACY_CONFDIR to be $(sysconfdir)/event.d
	* logd/Makefile.am (jobs.d/logd): Replace mkdir_p with MKDIR_P
	* init/main.c: Use macro to pick up /etc/event.d so it can be moved
	by configure

	* TODO: Update.

	* init/Makefile.am (AM_CPPFLAGS): Define CONFDIR to be
	$(sysconfdir)/init, replacing the old CFG_DIR definition.
	* init/paths.h (CFG_DIR): Replace with CONFDIR definition,
	and set the default to /etc/init
	* init/main.c: Load configuration from /etc/init/init.conf,
	/etc/init/conf.d and /etc/init/jobs.d; retain loading from /etc/event.d
	for the time being.
	* init/man/init.8: Change reference to directory.
	* logd/Makefile.am: Replace references of eventdir with jobsdir,
	and event.d with jobs.d
	* logd/event.d: Rename to logd/jobs.d

	* init/conf.c (conf_reload): Ignore ENOENT, it's not interesting
	in the general case.

	* init/tests/test_conf.c (test_source_reload): Test the general
	reload function.

	* init/tests/test_conf.c (test_source_free): s/unlink/rmdir/
	(test_source_reload_file): Test that configuration files work, and
	are parsed with anything alongside ignored automatically.
	* init/conf.c (conf_file_filter): As well as not filtering out the
	source path itself, we also need to not filter out the path we're
	watching which is different in the case of files; we need to know
	about it because we handle its removal.
	(conf_delete_handler): Compare the path deleted against the path
	we're watching, rather than the source path, since this means the
	watch needs to be freed.

	* compat/sysv/shutdown.c: Use nih pidfile functions since they're
	more reliable than doing it ourselves.

2007-06-11  Scott James Remnant  <scott@netsplit.com>

	* init/conf.c (conf_reload_path): Call parse_conf for mixed files
	and directories.  Make a correction to the old_items code, was
	passing the wrong arguments to nih_list_add; the effect we wanted
	was that we add the old items head into the list, and remove the
	existing head (what we did was add the first item to the old_items
	list and then cut the rest out).
	* init/tests/test_conf.c (test_source_reload_dir): Rename to
	test_source_reload_job_dir, since that's what this does.
	(test_source_reload_conf_dir): Add another function that tests
	directories of mixed configuration.

	* init/parse_conf.c (parse_conf): Parse a configuration file that
	defines jobs by name.
	(stanza_job): Job stanza, slightly trickier than it would appear to
	need to be, to parse the block in-place and keep pos/lineno
	consistent.
	* init/parse_conf.h: Prototype for external function.
	* init/tests/test_parse_conf.c: Test suite for mixed configuration
	parsing.
	* init/Makefile.am (init_SOURCES): Build and link parse_conf.c and
	parse_conf.h
	(TESTS): Build and run parse_conf tests
	(test_parse_conf_SOURCES, test_parse_conf_LDFLAGS) 
	(test_parse_conf_LDADD): Details for parse_conf test suite.
	(test_conf_LDADD): Add parse_conf.o and conf.o since this calls
	them now.

	* init/conf.c (conf_source_reload, conf_source_reload) 
	(conf_reload_path): Add some debugging messages.

	* init/conf.c (conf_source_new): Add missing call to conf_init()

	* init/conf.c (conf_item_new): Drop source parameter, since it's
	unused in the function and makes it harder to call this when we
	only have one data pointer.
	(conf_reload_path): Drop source from conf_item_new() call.
	* init/conf.h: Update prototype.
	* init/tests/test_conf.c (test_item_new, test_item_free) 
	(test_file_free): Drop source parameter from calls.

2007-06-10  Scott James Remnant  <scott@netsplit.com>

	* init/main.c (main): Add a handler for the SIGHUP signal
	(hup_handler): Handler for SIGHUP, just calls conf_reload().

	* init/main.c (main): Read the configuration again.

	* TODO: Update.

	* init/tests/test_conf.c (test_source_reload_dir): Reset the priority
	and clean up consumed inotify instances.
	(test_source_free, test_file_free, test_item_free): Test the free
	functions on their own, paying special attention to conf_item_free()
	even though this really duplicates other tests.

	* init/conf.c (conf_reload_path): In the case where we fail to map
	the file into memory, we still need to purge all the items that
	previously existed.
	* init/tests/test_conf.c (test_source_reload): Rename to
	test_source_reload_dir, so that we can keep this and the file
	tests separate to make it easier to deal with.
	(test_source_reload_dir): Add tests for physical and parse errors
	when re-loading jobs with and without inotify, and for inotify-based
	modification handling of jobs.

	* init/tests/test_conf.c (test_source_reload): Add test for walk
	of non-existant directory with and without inotify; also test for
	what happens when the top-level directory is deleted, again with
	and without inotify.
	* init/conf.c (conf_delete_handler): Handle the case of the top-level
	directory being deleted by freeing the watch (so next time we asked
	to reload, we can restore it).

	* init/tests/test_conf.c (test_source_reload): Add a test for
	deletion of a running job.

	* init/conf.c (conf_item_free): Fix this up; when deleting an item
	from a source, we first mark it for deletion unless it's already
	marked for replacement.  Then if it's the replacement for something
	else, we mark that to be replaced by whatever we're being replaced
	by (so there are no references to us) and change that state if
	necessary.  Finally we replace our own item and free the record
	before returning.
	* init/tests/test_conf.c (test_source_reload): Check that we handle
	the cases of modiciation of a running job, modification of a
	replacement of a running job and deletion of a replacement for a
	running job.

	* init/parse_job.c (parse_job): Instead of freeing the previous
	replacement, which could leave invalid references to it, mark it
	for deletion and change the state.
	* init/tests/test_parse_job.c (test_parse_job): Adjust the test so
	that we hold a reference to the replacement job and make sure that
	the state is changed to deleted, rather than checking for a destructor
	being called on it.

	* init/init.supp (conf-init): Add valgrind suppression for the
	configuration sources hash table.

	* init/conf.c (conf_item_free): Don't overwrite any previous
	replacement, only mark us for deletion if we wouldn't otherwise
	be replaced.  Add some commented possible code for testing.
	* init/tests/test_conf.c (test_source_reload): Test replacement of
	jobs works properly; test modification with direct write and with
	atomic rename replace; test deletion.

	* init/conf.c (conf_reload_path): It turns out that the flag trick
	doesn't work for items since we often reparse them within the same
	file tag (it works with files because they're atomic and reparsed).
	Store the old items in a different list instead.
	(conf_source_free): We need to be careful about freeing sources,
	so have a function to do it properly.
	(conf_item_new): Since the flag member isn't useful, don't bother
	setting it.
	* init/conf.h: Add conf_source_free prototype.
	(ConfFile): Remove flag member.
	* init/tests/test_conf.c (test_source_reload): Add test for inotify
	create detection.

	* init/conf.c (conf_file_delete): Rename to conf_file_free and match
	the pattern of those kinds of functions.
	(conf_item_delete): Likewise rename to conf_item_free and match the
	pattern of these kinds of functions.
	* init/conf.h: Add prototypes.

	* init/conf.c (conf_reload_path): Fix bug with job name generation.
	Allow non-parsing errors to be returned from the function.
	(conf_item_delete): Drop all replacement management code, we'll put
	this back through testing.
	* init/tests/test_conf.c (test_source_reload): Test reloading adds
	the right inotify watch and parses the files, also check that loading
	without inotify and mandatory reloading work.

	* init/conf.c (conf_source_reload): Move the item deletion detection
	code from this function, where it would only happen on a mandatory
	reload
	(conf_reload_path): to this function, where it will happen every time
	the file is parsed; which is actually what we want.

2007-06-08  Scott James Remnant  <scott@netsplit.com>

	* init/conf.h (ConfItem): Drop the name and replace it with a type.
	(ConfItemType): Enum for different types of configuration items
	(ConfFile): Change items from a hash table to a list.
	* init/conf.c (conf_file_get): Initialise the items member as a list.
	(conf_item_set): Rename to conf_item_new again.
	(conf_item_new): Allocates a new ConfItem and adds it to the file's
	list, we won't reuse items anymore since it doesn't really make sense.
	(conf_source_reload): Adjust clean-up code now that items is a list.
	(conf_reload_path): Work out the name of jobs found by filename,
	allocate a new item for them and parse the job into it.  Perform
	handling of errors by outputting a warning.
	(conf_item_delete): Takes both source and file so we can make
	intelligent decisions.
	(conf_file_delete): Takes a source and passes it to conf_item_delete
	(conf_delete_handler): Pass both source and file to conf_file_delet
	* init/tests/test_conf.c (test_file_get): Check that the items
	list is empty; rather than the hash being unallocated.
	(test_item_set): Rename back to test_item_new and only allocate a
	single item which should get added to the list.

2007-06-06  Scott James Remnant  <scott@netsplit.com>

	* init/parse_job.c (stanza_respawn): Permit the word "unlimited",
	raise a specific error for illegal limit and illegal interval.
	(stanza_pid, stanza_kill, stanza_normal, stanza_umask) 
	(stanza_nice, stanza_limit): Raise specific errors rather than
	a generic "illegal value" error.
	* init/tests/test_parse_job.c (test_stanza_respawn): Check that
	we can use "unlimited", also check for new error return.
	(test_stanza_pid, test_stanza_kill, test_stanza_normal) 
	(test_stanza_umask, test_stanza_nice, test_stanza_limit): Check
	for new specific errors.
	* init/errors.h: Replace CFG_ILLEGAL_VALUE with a series of parse
	errors.

	* init/conf.c: Comments.

	* init/conf.c (conf_item_set): Call out to conf_item_delete() to
	handle unsetting of an item's data.
	(conf_source_reload): Add code to deal with mandatory reloading,
	calls conf_file_delete() and/or conf_item_delete() as appropriate.
	(conf_delete_handler): Call conf_file_delete() on the ConfFile that
	we find.
	(conf_file_delete): Function to delete all items in a file.
	(conf_item_delete): Placeholder function to delete an item.

	* init/conf.c (conf_file_new): Rename to conf_file_get; in practice
	we never just want to allocate one of these, we always want to
	return the existing entry if it exists.
	(conf_item_new): Rename to conf_item_set; again in practice we always
	want to update an existing item.  This function will grow the "deal
	with replacement" stuff.
	(conf_reload): Start putting in place the code that will allow
	mandatory reloads, as well as initial setup.  This function iterates
	over the sources and deals with errors.
	(conf_source_reload): Function to reload an individual source, calls
	out to one of the following two functions and will eventually perform
	the deleted items scan.
	(conf_source_reload_file): Set up a watch on a file, and reload it.
	(conf_source_reload_dir): Set up a watch on a directory and reload it.
	(conf_file_filter): Filter for watching parent directory of files.
	(conf_create_modify_handler): File creation and modification handler.
	(conf_delete_handler): File deletion handler.
	(conf_file_visitor): Tree walk handler.
	(conf_reload_path): Function that deals with files themselves,
	currently just sorts out the ConfFile structure and maps the file
	into memory.
	* init/conf.h: Add new prototypes, update existing ones.
	* init/tests/test_conf.c (test_file_new): Rename to test_file_get,
	also test repeated calls when already in the table.
	(test_item_new): Rename to test_item_set, also test repeated calls
	when already in the table.
	(test_source_reload): Start of test for reloading sources.

2007-06-05  Scott James Remnant  <scott@netsplit.com>

	* init/conf.c: Make a start on the new configuration management
	routines, which will allow finer-grained tracking of configuration
	and support mandatory reloading.
	(conf_source_new, conf_file_new, conf_item_new): Start off with the
	functions to allocate the tracking structures we need to use.
	* init/conf.h: Structures and prototypes
	* init/tests/test_conf.c: Test suite for allocation functions.
	* init/Makefile.am (init_SOURCES): Build and link conf.c and conf.h
	(TESTS): Run the conf test suite.
	(test_conf_SOURCES, test_conf_LDFLAGS, test_conf_LDADD): Details for
	the conf test suite.

2007-06-04  Scott James Remnant  <scott@netsplit.com>

	* init/parse_job.c (stanza_description, stanza_author, stanza_version)
	(stanza_chroot, stanza_chdir, stanza_pid): Instead of erroring when
	the string has already been allocated, free it and replace it with the
	new one. Attempting to forbid duplicates is just too inconsistent,
	especially for the integer ones which we compare against the default;
	using the last one allows us to be entirely consistent.
	(stanza_daemon, stanza_respawn, stanza_service, stanza_instance):
	Don't error if the flag is already set, just ignore it.
	(stanza_respawn, stanza_pid, stanza_kill, stanza_console) 
	(stanza_umask, stanza_nice): Don't compare the current value against
	the default, just overwrite it!
	(parse_exec, parse_script): Free existing process command string
	before setting a new one over the top.
	(parse_process, stanza_exec, stanza_script, stanza_limit): Instead of
	erroring if the structure is already set and allocated, just don't
	allocate a new one and allow its members to be overwritten.
	* init/tests/test_parse_job.c (test_stanza_exec) 
	(test_stanza_script, test_stanza_pre_start) 
	(test_stanza_post_start, test_stanza_pre_stop) 
	(test_stanza_post_stop, test_stanza_description) 
	(test_stanza_author, test_stanza_version, test_stanza_daemon) 
	(test_stanza_respawn, test_stanza_service, test_stanza_instance) 
	(test_stanza_pid, test_stanza_kill, test_stanza_console) 
	(test_stanza_umask, test_stanza_nice, test_stanza_limit) 
	(test_stanza_chroot, test_stanza_chdir): Replace tests that check
	for an error in the case of duplicate stanzas with tests that make
	sure the last of the duplicates is used.
	* init/errors.h (CFG_DUPLICATE_VALUE, CFG_DUPLICATE_VALUE_STR): Drop
	this error, since we don't consider this a problem anymore.

	* upstart/Makefile.am (libupstart_la_LIBADD): Add $(LTLIBINTL)
	* init/Makefile.am (init_LDADD): Reorder and add $(LTLIBINTL)
	* util/Makefile.am (initctl_LDADD): Reorder and add $(LTLIBINTL)
	* compat/sysv/Makefile.am (reboot_LDADD): Reorder and add $(LTLIBINTL)
	(runlevel_LDADD): add $(LTLIBINTL)
	(shutdown_LDADD): Reorder and add $(LTLIBINTL)
	(telinit_LDADD): Reorder and add $(LTLIBINTL)
	* logd/Makefile.am (logd_LDADD): Add $(LTLIBINTL)

2007-06-03  Scott James Remnant  <scott@netsplit.com>

	* init/tests/test_job.c (test_run_process): Add a test case for a
	crasher when the event has no arguments.
	* init/job.c (job_run_process): Fix the bug, we need to check the
	arguments before trying to append them.

	* init/cfgfile.c, init/cfgfile.h, init/tests/test_cfgfile.c: Rename
	to parse_job and strip out all functions except the parsing and stanza
	ones.
	* init/Makefile.am (init_SOURCES): Build and link parse_job.c and h
	(TESTS): Run the parse job test suite
	(test_cfgfile_SOURCES, test_cfgfile_LDFLAGS, test_cfgfile_LDADD):
	Rename and update.
	* init/parse_job.c: Rename all cfg_stanza_*() functions to just
	stanza_*(), rename all cfg_parse_*() functions to just parse_*().
	(parse_job, parse_process, stanza_exec, stanza_script, stanza_start)
	(stanza_stop, stanza_emits, stanza_normal, stanza_env, stanza_limit):
	Don't use NIH_MUST, it's fine to be out of memory and we should fail
	in that case with a useful error.  The user can always reload the
	config file.
	(cfg_read_job, cfg_watch_dir, cfg_job_name, cfg_create_modify_handler)
	(cfg_delete_handler, cfg_visitor): Drop these functions for now.
	* init/parse_job.h: Update so it just contains the one prototype.
	* init/tests/test_parse_job.c: Update all tests to pass a string
	to parse_job(), and check errors raised; rather than mucking around
	with file descriptors all of the time.  Spend the effort while we're
	in here to run TEST_ALLOC_FAIL where we can.
	* init/main.c: Drop config file loading for now since it's missing.

2007-05-27  Scott James Remnant  <scott@netsplit.com>

	* init/cfgfile.h (CFG_DIR): Drop this define, since it's in paths.h
	(CfgDirectory): 

	* init/cfgfile.c (cfg_read_job): Separate out the job-handling code
	into a new function that we could call from a stanza if we want
	later; this one now just maps the file into memory and deals with
	exceptions from the parsing.
	(cfg_parse_job): Function containing the seperated out code; parses
	a new job, marking it as a replacement for any existing job with the
	same name.  Drop the warnings for using pid options without a daemon,
	since these are actually useful for other things later.
	* init/tests/test_cfgfile.c (test_read_job): Drop the check on
	unexpected daemon options, since we don't issue these warnings
	anymore.

2007-05-20  Scott James Remnant  <scott@netsplit.com>

	* init/event.c (event_match): Change to accept Event as the first
	argument and EventInfo as the second, making it obvious that this
	matches a received Event against known EventInfo rather than just
	comparing two info structs (since the order matters).
	* init/event.h: Update prototype.
	* init/tests/test_event.c (test_match): Update test accordingly.
	(test_poll): Fix typo.
	* init/job.c (job_handle_event): Pass in the event as the first
	argument to event_match, rather than its info.
	* TODO: Update.

	* init/job.c (job_emit_event): Return the event that we emit; don't
	bother tracking block status or setting blocked, leave that to the
	state loop so things are more obvious.
	(job_change_state): Set the blocked flag here for starting and stopping
	to the return value of job_emit_event().

	* init/event.c (event_ref, event_unref): Reference counting of events
	so we don't free those we still need.
	(event_block, event_unblock): Blocker counting that replaces the
	previous jobs member.
	(event_new): Initialise refs and blockers fields.
	(event_emit_finished): Remove this function.
	(event_poll): Handle the new done state, and deal with the blockers
	and references counts; turns out that we can fall all the way through
	this switch if these are zero without needing to check again.
	(event_pending): Remove call to event_emit_finished, the event_poll()
	loop handles this case now.
	(event_finished): Set progress to done on the way out.
	* init/event.h (EventProgress): Add new done state
	(Event): Add refs and blockers members, replacing jobs
	* init/tests/test_event.c (test_new): Check refs and blockers are
	initialised to zero.
	(test_ref, test_unref, test_block, test_unblock): Check the ref
	counting function behaviours.
	(test_emit_finished): Drop this function since it's not used
	* init/job.c (job_change_cause): Reference and block the event,
	and unblock and unreference before changing.
	(job_emit_event): Reference the event that blocks the job from
	continuing.
	(job_handle_event_finished): Unreference the blocking event again.
	(job_change_state): Make sure that blocked has been cleared before
	allowing a state change.
	* init/tests/test_job.c: Change tests to use refs/blockers on the
	cause event when counting, and also to follow the status of blocked
	since that is now ref-counted as well.

2007-05-18  Scott James Remnant  <scott@netsplit.com>

	* init/main.c (main, cad_handler, kbd_handler, pwr_handler): Use
	event_new rather than event_emit.
	* init/job.h (Job): Change type of cause and blocked to Event
	* init/job.c (job_change_goal, job_change_cause, job_emit_event) 
	(job_handle_event, job_handle_event_finished): Update all references
	to EventEmission to use Event instead.
	(job_detect_stalled): Call event_new instead of event_emit
	(job_run_process): Use the info member of cause, not event member
	* init/tests/test_job.c (test_change_goal, test_change_state) 
	(test_run_process, test_child_reaper, test_handle_event) 
	(test_handle_event_finished): Update all references to EventEmission
	to use Event instead.
	(test_detect_stalled): Correct to use right structure types.
	* init/process.c (process_setup_environment): Use cause's info member,
	rather than event member.
	* init/tests/test_process.c (test_spawn): Update to use Event.
	* init/notify.h (NotifySubscription): Change member to event
	* init/notify.c (notify_subscribe_event) 
	(notify_subscription_find, notify_job_event, notify_event) 
	(notify_event_finished): Update functions to use event member and
	Event structures.
	* init/tests/test_notify.c (test_subscribe_event) 
	(test_subscription_find, test_job, test_job_event, test_event) 
	(test_event_finished): Update to use Event instead of EventEmission
	* init/control.c (control_event_emit): Update to use event_new.
	* init/tests/test_control.c (test_event_emit) 
	(test_subscribe_events, test_unsubscribe_events): Update to use
	Event rather than EventEmission.

	* init/event.h: Fix up a few references.
	* init/tests/test_event.c (test_new): Remove reference to emission.

	* init/event.h (EventEmission): Rename to Event, and rename event
	member to info.
	* init/event.c (event_emit_next_id): Rename to event_next_id
	(event_emit): Rename to event_new, and add standard parent argument.
	(event_emit_find_by_id): Rename to event_find_by_id
	(event_poll): Iterate over Events in the list
	(event_pending, event_finished): Operate on Event
	* init/tests/test_event.c (test_emit): Rename to test_new and
	adjust for names and arguments.
	(test_emit_find_by_id): Rename to test_find_by_id and adjust for
	names.
	(test_emit_finished, test_poll): Adjust names.

	* init/cfgfile.c (cfg_stanza_start, cfg_stanza_stop) 
	(cfg_stanza_emits): Convert to use EventInfo and event_info_*.
	* init/job.c (job_copy): Use EventInfo and event_info_copy.
	(job_handle_event, job_detect_stalled): Iterate EventInfo structures
	* init/tests/test_cfgfile.c (test_stanza_start, test_stanza_stop) 
	(test_stanza_emits): Update to use EventInfo
	* init/tests/test_job.c (test_copy, test_handle_event) 
	(test_handle_event_finished, test_detect_stalled): Update to use
	EventInfo and event_info_new
	* init/event.c (event_copy): Use nih_str_array_copy here, to make the
	code somewhat simpler.
	(event_finished): Copy the arguments and environment from the old
	event, rather than stealing and reparenting.
	* init/job.c (job_copy): Use nih_str_array_copy here too.
	(job_run_process): Use nih_str_array_append to add the arguments from
	the emission onto the command run.

	* init/event.h (Event): Rename to EventInfo, since this structure
	representations information about an event, rather than an actual
	event in progress.
	* init/event.c (event_new): Rename to event_info_new, also now can
	take arguments and environment like event_emit() can.
	(event_copy): Rename to event_info_copy.
	* init/tests/test_event.c (test_new): Rename to test_info_new,
	update names in test and test being given args or env.
	(test_copy): Rename to test_info_copy and update names in test.
	(test_match, test_poll): Use EventInfo.

	* TODO: Update.

2007-04-24  Scott James Remnant  <scott@netsplit.com>

	* configure.ac: Add AM_PROG_CC_C_O since we use per-target flags
	for one of the test cases.

2007-03-16  Scott James Remnant  <scott@netsplit.com>

	* upstart/message.c (upstart_message_newv): Add va_end to match
	va_copy because the standard says so.
	* upstart/wire.c (upstart_push_packv, upstart_pop_packv): Add
	va_end here as well.

2007-03-13  Scott James Remnant  <scott@netsplit.com>

	* init/main.c: Wait until we've closed inherited standard file
	descriptors and opened the console instead before trying to open the
	control socket; otherwise we end up closing it by accident if we
	weren't opened with sufficient descriptors in the first place.
	Also wait until we've set up the logger before trying to parse the
	configuration.  In fact both of these things need to be pretty low
	down the main() function.

	* init/tests/test_job.c (test_run_process): Skip /dev/fd test cases
	if that's not available.

	* init/tests/test_control.c (test_log_priority): Make sure we know
	that the message has been sent before calling the watcher.

	* init/cfgfile.c (cfg_watch_dir): We get ENOSYS for missing inotify
	support, not EOPNOTSUPP.
	* init/tests/test_cfgfile.c (test_watch_dir): Actually make the
	directory tree before testing for inotify, since we use the same
	tree there too.

	* util/initctl.c (job_info_output): Restructure so gcc doesn't think
	name can be used uninitialised.
	* init/tests/test_cfgfile.c (test_watch_dir): Correct an error where
	i wouldn't be initialised if we skipped the inotify tests.

	* util/initctl.c (job_info_output): Restructure so gcc doesn't think
	* init/process.c (process_setup_environment): job id fits inside
	a %u now

	* upstart/message.h: Style; always refer to "unsigned int" as
	"unsigned int", and never "unsigned.
	* upstart/tests/test_message.c (my_handler): Catch a stray couple
	of "unsigned"s

	* init/control.c (control_job_query, control_job_start) 
	(control_job_stop): Change type of id argument to unsigned int,
	and call printf with %u to output it.
	* init/tests/test_control.c (check_job, check_job_instance) 
	(check_job_instance_end, check_job_status__waiting) 
	(check_job_status_end__waiting, check_job_status__starting) 
	(check_job_status_end__starting, check_job_status__running) 
	(check_job_status_end__running, check_job_status__pre_stop) 
	(check_job_status_end__pre_stop, check_job_status__stopping) 
	(check_job_status_end__stopping, check_job_status__deleted) 
	(check_job_status_end__deleted, check_job_unknown) 
	(check_job_invalid, check_job_unchanged, check_event): Change
	type of id arguments to unsigned int.
	(check_list): Change type of id to unsigned int.
	* init/tests/test_notify.c (check_job_status) 
	(check_job_status_end, check_job_finished, check_event) 
	(check_event_caused, check_event_finished): Change type of id
	arguments to unsigned int.

	* init/job.h (Job): Change the type of the id to unsigned int.
	* init/job.c (job_next_id): Change ids to be unsigned ints, and now
	we can just use %u in the nih_error call.
	(job_find_by_id): Change argument to be unsigned int
	* init/tests/test_job.c (test_find_by_id): Change id type to unsigned
	int.
	* init/event.h (Event): Change the type of the id to unsigned int.
	* init/event.c (event_emit_next_id): Change ids to be unsigned ints,
	and now we can just use %u in the nih_error call.
	(event_emit_find_by_id): Change argument to be unsigned int
	* init/tests/test_event.c (test_emit, test_emit_find_by_id) 
	(check_event, check_event_finished): Change id type to unsigned int.

	* util/initctl.c (output_name): Use an unsigned int for the job id,
	which means we can use ordinary %u for the printf argument.
	(handle_job, handle_job_finished, handle_job_instance) 
	(handle_job_instance_end, handle_job_status) 
	(handle_job_status_end, handle_job_unknown, handle_job_invalid) 
	(handle_job_unchanged, handle_event, handle_event_caused) 
	(handle_event_finished): Change argument type of id from uint32_t
	to unsigned int.
	(job_info_output): Change output type of id from %zu to %u

	* upstart/message.c (upstart_message_handle): Use unsigned int for
	ids, rather than a fixed-width type.
	* upstart/tests/test_message.c (my_handler): Use unsigned int for
	the ids, and give "unsigned int" instead of "unsigned" to va_arg as
	a matter of style.

	* upstart/wire.c (upstart_push_int, upstart_pop_int): Send over the
	wire using a plain old integer type, instead of a fixed width type;
	there's no advantage to using the fixed-width type and we could hurt
	ourselves if we tried running on ILP64.
	(upstart_push_unsigned, upstart_pop_unsigned): Likewise use a plain
	unsigned int over the wire.
	(upstart_push_string, upstart_pop_string): Use an unsigned int for
	the length of the string, technically this means that we silently
	truncate any string that's greater than 4GB on 64-bit platforms;
	it's either that or make the test cases harder (we did this before
	anyway).
	(upstart_push_header, upstart_pop_header): Type is always an unsigned
	int (best conversion from an enum)

2007-03-11  Scott James Remnant  <scott@netsplit.com>

	* configure.ac: Bump version to 0.3.9

	* NEWS: Update.

	* util/man/initctl.8: Document the new commands.

	* TODO: Update.

	* init/job.c (job_handle_event): Correct the function so we don't
	try and stop the master of an instance, and cause an assertion error.

	* util/initctl.c: Oops, correct function pointers in command table

	* util/tests/test_initctl.c (test_version_action): 

	* util/initctl.c (handle_version): Handle receipt of the version
	reply.
	(version_action): Send the version-query message to the server and
	expect one response.
	(log_priority_action): Parse the single argument into an NihLogLevel
	and send it to the server.

	* init/control.c (control_version_query, control_log_priority):
	Functions to handle the new messages from the server pov
	* init/tests/test_control.c (test_version_query) 
	(test_log_priority): Test the new messages are handled properly.
	(check_version): Check the version string matches.
	* upstart/message.h: Add messages for querying the version of the
	init daemon and changing the log priority.
	* upstart/message.c (upstart_message_newv)
	(upstart_message_handle): Marshal the new messages.
	* upstart/tests/test_message.c (test_new, my_handler) 
	(test_handle): Test the marshalling of the new messages,

	* upstart/libupstart.ver: Add enum functions to the global list.

	* util/initctl.c (start_action, stop_action): Imply --no-wait if
	we take the job id or name from an environment variable, since we'd
	end up waiting for ourselves otherwise
	* util/tests/test_initctl.c (test_start_action, test_stop_action):
	Update test cases to make sure no-wait is implied.

2007-03-09  Scott James Remnant  <scott@netsplit.com>

	* configure.ac: Bump version to 0.3.8

	* NEWS: Updated.
	* configure.ac: Increase version to 0.3.7

	* init/tests/test_job.c (test_change_state): Add a test case for
	deleting the last instance of a replaced job.
	* init/job.c (job_change_state): When moving a instance of a job into
	the deleted state, check whether we should replace the job it's an
	instance of, and if so, change that job's state too.
	* TODO: Update.

	* util/initctl.c (handle_job_list): Always allocate current_list,
	since we need it to be the parent of pointers we attach to it.
	(handle_job_list_end): Always free the current list, only suppress
	output if there aren't any entries in it.
	(initctl_recv): Check the current_list pointer, no need for in_list
	(handle_job_instance, handle_job_instance_end, handle_job_status):
	Check current_list not in_list.
	* util/tests/test_initctl.c: Correct some memory leaks.

	* init/process.c (process_setup_environment): Set the UPSTART_JOB_ID
	environment variable to the job's unique id.
	* init/tests/test_process.c (test_spawn): Make sure it's set.

	* util/man/initctl.8: Update the initctl manpage.
	* compat/sysv/man/reboot.8: Correct a minor grammar error.
	* compat/sysv/man/shutdown.8: Fix reference from runlevel to telinit.

	* README: Add a README that copies the text from the web page and
	adds some notes about recommended operating system versions.

	* util/initctl.c: Completely rewrite initctl, top to bottom; handling
	of the new messages is done natively, meaning that the commands just
	vary the requests send and number of responses expected.
	* util/tests/test_initctl.c: Test all of the new code.

	* init/main.c: Improve restarting and rescuing a little; store the
	program path in a static variable so we can always access it, and
	use the exported loglevel to pass the same to the new process.
	* TODO: Update.

	* compat/sysv/shutdown.c: More error/fatal adjustments.
	* compat/sysv/telinit.c: More error/fatal adjustments.

2007-03-08  Scott James Remnant  <scott@netsplit.com>

	* init/main.c (main, crash_handler): Promote deadly errors to nih_fatal
	* logd/main.c (main): Promote deadly errors to nih_fatal
	* compat/sysv/reboot.c (main): Promote deadly errors to nih_fatal
	* compat/sysv/shutdown.c (main, shutdown_now): Promote deadly errors
	to nih_fatal
	* compat/sysv/telinit.c (main): Promote deadly errors to nih_fatal

	* init/event.c (event_pending): The message that we're handling an
	event should be logged with --verbose.

	* init/cfgfile.c (cfg_parse_script): Remove the unnecessary check for
	a token inside a script block.

	* TODO: Update.

	* init/control.c (control_watch_jobs): Rename to control_subscribe_jobs
	and update to handle new event name.
	(control_unwatch_jobs): Rename to control_unsubscribe_jobs and update
	to handle the new event name.
	(control_watch_events): Rename to control_subscribe_events and update
	to handle the new event name.
	(control_unwatch_events): Rename to control_unsubscribe_events and
	update to handle the new event name.
	* init/tests/test_control.c (test_watch_jobs): Rename to
	test_subscribe_jobs and update to new event name.
	(test_unwatch_jobs): Rename to test_unsubscribe_jobs and update to 
	new event name.
	(test_watch_events): Rename to test_subscribe_events and update to
	new event name.
	(test_unwatch_events): Rename to test_unsubscribe events and update
	to new event name.

	* upstart/message.h: Rename the watch commands to subscribe/unsubscribe
	and regroup with new message numbers.
	* upstart/message.c (upstart_message_newv) 
	(upstart_message_handle): Marshal the updated subscription messages.
	* upstart/tests/test_message.c (test_new, my_handler) 
	(test_handle): Update tests to new names and numbers.
	* TODO: Update.

	* upstart/message.c (upstart_message_handle): Raise a the unknown
	message error if the type is unknown, rather than the invalid message
	error.
	* upstart/tests/test_message.c (test_handle): Correct test case.

	* init/job.c (job_change_state): Correct a problem here too, when
	moving from pre-stop to running, we don't want to emit a started event
	since we never emitted a stopping event and never killed the process
	anyway.  We do need to notify the job as finished, since the process
	that tried to stop it will need to be told not to wait any longer.
	* init/tests/test_job.c (test_change_state): Add a test for pre-stop
	back to running.

	* doc/states.dot: Fix an error in the state diagram; when moving from
	starting back to waiting, due to a failed respawn, we need to emit
	the stopped event otherwise it will never happen.
	* doc/states.png: Update.

2007-03-05  Scott James Remnant  <scott@netsplit.com>

	* upstart/message.c (upstart_message_new): Make this a wrapper around
	(upstart_message_newv): which has all the old code, but accepts a
	va_list instead of making its own.
	* upstart/message.h: Add prototype.

	* init/main.c (crash_handler): Simply trying to leave a SEGV handler
	doesn't work so well, we end up repeating the problem instruction.
	We really can't resume from this point, and can't even jump elsewhere
	since our state is probably buggered up.  Only thing for it is to
	re-exec ourselves with a clean state.

	* init/cfgfile.c (cfg_read_job, cfg_delete_handler): Don't try and
	free the magic (void *)-1 replacement (delete).

	* util/events.c, util/events.c, util/jobs.c, util/jobs.h: With the
	new message responses, that intermix event and job information freely,
	it no longer makes sense to distinguish between them.  So fold these
	files back into the main initctl.c
	* util/initctl.h: Drop unused header.
	* util/Makefile.am (initctl_SOURCES): Update sources list.
	(TESTS): Change which tests we build
	(test_initctl_SOURCES, test_initctl_CFLAGS, test_initctl_LDFLAGS) 
	(test_initctl_LDADD): Build the new combined test case binary, use
	an automake feature to rebuild initctl.c with -DTEST and a different
	.o file, and thus be able to define out main()

	* util/tests/test_events.c, util/tests/test_jobs.c: Collapse the two
	test case files into one single
	* util/tests/test_initctl.c

	* init/control.c (control_job_find): And implement the find function
	that returns a list of jobs matching an optional pattern.
	* init/tests/test_control.c: Make sure we do send all messages.
	(check_list): Complex function to check the responses to a job list
	(test_job_find): Test a couple of job lists.
	* init/tests/test_notify.c: Make sure we do send all messages.

	* init/control.c (control_job_query): Implement the query message,
	this just needs to return the status or instance set.
	* init/tests/test_control.c (test_job_query): Test the query command.
	(check_job_status__deleted, check_job_status_end__deleted): Pair of
	functions to check we can query deleted jobs directly.

	* init/control.c (control_send_instance): Function to send an instance
	job, collating all of its instances together.
	* init/control.h: Update.
	* init/tests/test_control.c (test_send_instance): Check we receive
	the right messages.
	(check_job_instance, check_job_instance_end): Pair of functions to
	check the instance messages.

	* upstart/message.h: Add new UPSTART_JOB_INSTANCE and
	UPSTART_JOB_INSTANCE_END messages which we'll use to communicate that
	a job is an instance, and group the instances of it together.
	* upstart/message.c (upstart_message_new, upstart_message_handle):
	Marshal the new instance messages.
	* upstart/tests/test_message.c (test_new, my_handler) 
	(test_handle): Test the new message types.

	* upstart/message.h: Restore arguments to JOB_LIST, but rename to
	pattern since that's what it is.
	* upstart/message.c (upstart_message_handle): Restore arguments
	with updated name.
	* upstart/tests/test_message.c (test_new, my_handler) 
	(test_handle): Restore tests for arguments, rename and make sure we
	include a wildcard.

2007-03-04  Scott James Remnant  <scott@netsplit.com>

	* upstart/message.h: Drop arguments to JOB_LIST.
	* upstart/message.c (upstart_message_new, upstart_message_handle):
	Drop arguments to JOB_LIST.
	* upstart/tests/test_message.c (test_new, my_handler) 
	(test_handle): Drop the arguments from the test.

	* init/control.c (control_job_start): Update to return INVALID for
	instances and replacements; add the forgotten UPSTART_JOB message.
	(control_job_stop): Update to return INVALID for replacements; add
	the forgotten UPSTART_JOB message.  Deal with instance masters
	magically by iterating all instances and stopping those instead.
	* init/tests/test_control.c (check_job_deleted): Rename to 
	check_job_invalid and check that message.
	(check_job): Function to check the job we've acted upon.
	(test_job_start): Check that we get the UPSTART_JOB message first,
	restore the check on deleted jobs causing an error and add checks
	that instance and replacement jobs also cause an error.
	(test_job_stop): Check that we get the UPSTART_JOB message first,
	restore the check on deleted jobs causing an error.  Make sure
	instances are handled.

	* upstart/message.h: More message changes; add a JOB_FIND message
	and replace UPSTART_JOB_DELETED with UPSTART_JOB_INVALID since there's
	a few more problem conditions.
	* upstart/message.c (upstart_message_new, upstart_message_handle):
	Marshal the new message and update names.
	* upstart/tests/test_message.c (test_new, my_handler) 
	(test_handle): Update tests to check the new message and update the
	values and names of the existing ones.

	* init/job.h (Job): Remove the delete flag, add replacement and
	replacement_for pointers instead.
	* init/job.c (job_new): Initialise replacement and replacement_for
	pointers to NULL.
	(job_find_by_name): Update to return what job the one we found is
	a replacement for, and to skip DELETED jobs.
	(job_instance): Make it simply illegal to call this for deleted jobs,
	instances or replacements.
	(job_change_goal): Make it illegal to change the goal of a replacement
	job.
	(job_free_deleted): Remove the previous code to handle deleted instance
	masters, because it's now bogus.
	(job_should_replace): New function to determine whether a job is
	replaceable.
	* init/tests/test_job.c (test_new): Check pointers are set.
	(test_copy): Check that replacement and replacement_for are not
	copied, since their state of an individual job.
	(test_find_by_name): Update tests to make sure we ignore deleted jobs,
	instances and replacements.
	(test_instance): Remove test that will now cause an assertion,
	and no longer check delete is set.
	(test_change_goal): Remove test that will now cause an assertion.
	(test_free_deleted): Remove test cases for deleted masters.
	(test_should_replace): Test the new check function.
	(test_change_state): Make sure that we end up in deleted for instances
	and replaced jobs, and that replacements become the real job.
	* init/cfgfile.c (cfg_read_job): Update to handle replacement jobs;
	the old job's previous replacement is discarded, and set to the
	current job; and then if the job should be replaced, it's moved
	to deleted (which should promote the new job).
	(cfg_delete_handler): Handle deletion of a job in a similar manner,
	except we sent the replacement pointer to the special -1 value since
	we have no actual replacement.
	* init/tests/test_cfgfile.c (test_watch_dir): Update tests to make
	sure that deletion and modification are handled wrt replacement.
	(test_read_job): Make sure that reparsing an existing file is handled.
	* init/tests/test_control.c (test_job_start): Remove checks that
	delete gets set to true for instances.
	(test_job_stop, test_job_start): Temporarily comment out deleted
	job behaviour, since that's been somewhat changed.

	* upstart/message.h: We're not going to return JOB_LIST for JOB_STOP
	since that's just awkward for the client; just act on the master,
	and return JOB_UNCHANGED.

	* init/notify.c (notify_job_status): Move this function to
	* init/control.c (control_send_job_status): here, since we need it for
	the new control responses.
	(control_job_query): New single function to list all jobs or a
	particular job.
	* init/control.h: Add prototype.
	* init/tests/test_control.c (test_error_handler): Simplify this a
	little to just sending a NO_OP message, since we can send an entire
	stream of messages and leave them in the queue.
	(check_job_status__stopping, check_job_process) 
	(check_job_status_end__stopping): Trio of check functions for a job
	status that's stopping, with an active main process.
	(test_send_job_status): Test the now global status function.
	(check_job_status__starting, check_job_status_end__starting): Pair
	of check functions for a starting job with no process yet.
	(test_watch_jobs, test_unwatch_jobs): Update to expect the full new
	job status messages, with an optional process part as well.
	(check_event): Function to check an event.
	(test_watch_events): Minor update to use above function.
	(check_job_status__waiting, check_job_status_end__waiting): Pair of
	check functions for the first step in starting a job (goal change only)
	(check_job_unknown, check_job_deleted, check_job_unchanged): Trio
	of functions to check common error responses.
	(test_job_start): Update tests to newer behaviour.
	(check_job_status__running, check_job_status_end__running) 
	(check_job_status__pre_stop, check_job_status_end__pre_stop): Checks
	for the states we go through when stopping a job.
	(test_job_stop): Update tests to newer behaviour.
	* init/notify.c (notify_job, notify_job_event, notify_job_finished):
	Update to call the newly exported function.
	* init/job.c: Make job_id and job_id_wrapped externally available.
	* init/job.h: Update.
	* init/event.c: Make emission_id and emission_id_wrapped externally
	available.
	* init/event.h: Update.

	* upstart/message.h: Rename UPSTART_JOB_INVALID to
	UPSTART_JOB_UNCHANGED, as it's not really invalid just a no-op
	* upstart/message.c (upstart_message_new, upstart_message_handle):
	Update the constant, fields are unchanged,
	* upstart/tests/test_message.c (test_new, my_handler) 
	(test_handle): Rename constants/messages.

	* upstart/message.h: Turns out we need extra errors to indicate that
	the job was deleted or already at that goal, otherwise the client
	would sit there waiting for the finished event.	
	* upstart/message.c (upstart_message_new, upstart_message_handle):
	Marshal the new error messages.
	* upstart/tests/test_message.c (test_new, my_handler) 
	(test_handle): Test the handling of the new messages.

	* init/tests/test_job.c (test_free_deleted): Found a bug; because
	master instances never change state, they never end up in the deleted
	state so are never reaped.  Add some test cases for cleaning them up,
	but not while they have remaining instances.
	* init/job.c (job_free_deleted): Implement the bug fix.

	* init/job.c (job_instance): Split out the instance spawning code
	into its own function, as we'll frequently need a pointer to the
	instance before we try and change the goal.
	(job_change_goal): Clean this function back up again, it no longer
	needs to return values and can assert that it's never called for
	deleted jobs or instance mastersr.
	(job_handle_event): Spawn an instance when we get a start event.
	* init/job.h: Update.
	* init/tests/test_job.c (test_instance): Check instance creation.
	(test_change_goal): Update tests now that it doesn't return a value
	again, and doesn't spawn instances itself.
	(test_handle_event): Make sure instances are spawned.

	* init/tests/test_event.c (test_poll): Needs a slight fix now that
	we generate more events than we check, and that subscriptions go
	away automatically.

	* init/notify.c (notify_job_status): Static function to handle
	sending the more complicated job status message series 
	(notify_job): Call notify_job_status() to send the new-style message
	(notify_job_event): Send the new UPSTART_EVENT_CAUSED message with
	the emission id, then call notify_job_status() to send the new-style
	common status message.
	(notify_job_finished): New function to be called when we reach the
	job rest state, notifies and unsubscribes directly subscribed
	processes, and includes failed information.
	(notify_event_finished): Unsubscribe processes after sending the
	finished event, since the event has gone away.  Also don't send
	this to processes subscribed to all events, since it's not useful
	for them.
	* init/notify.h: Add prototype.
	* init/tests/test_notify.c: Update all test cases and helper
	functions to the new message types.
	(test_job_finished): Check the new finished message is sent with
	a status message preceeding it.
	* init/job.c (job_change_state, job_change_state): Notify subscribed
	processes with notify_job_finished() when in the running (for service)
	or waiting states, just before we drop the cause.

	* upstart/message.h: Add failed, failed_process and exit_status
	arguments to UPSTART_JOB_FINISHED.
	* upstart/message.c (upstart_message_new, upstart_message_handle): 
	Marshal the new arguments.
	* upstart/tests/test_message.c (test_new, my_handler) 
	(test_handle): Test the new arguments.

	* upstart/message.h: Update the message types, introducing a more
	structured job message set and replacing the UPSTART_EVENT_JOB_STATUS
	message with UPSTART_EVENT_CAUSED which will be immediately followed
	by an ordinary UPSTART_JOB_STATUS message.
	* upstart/message.c (upstart_message_new, upstart_message_handle):
	Marshal the new messages.
	* upstart/tests/test_message.c (test_new, my_handler) 
	(test_handle): Test the new message types.
	* TODO: Update.

2007-03-03  Scott James Remnant  <scott@netsplit.com>

	* TODO: Update.

	* init/cfgfile.c (cfg_parse_exec, cfg_parse_script): Separate out
	the parsing of an exec or script stanza into separate functions,
	seeing as this is quite a common operation.  This also means we
	just need to change them in one place now.
	(cfg_parse_process): Function to call either of the above depending
	on the next argument.
	(cfg_stanza_exec): Call cfg_parse_exec instead.
	(cfg_stanza_script): Call cfg_parse_script instead.
	(cfg_stanza_pre_start, cfg_stanza_post_start) 
	(cfg_stanza_pre_stop, cfg_stanza_post_stop): Call cfg_parse_process
	with the right arguments instead of doing by hand in each function.

	* init/event.c (event_emit_next_id): Split the id assigning code into
	a static inline function for easier modification.
	* init/job.c (job_next_id): Use the same style function here too.

2007-03-02  Scott James Remnant  <scott@netsplit.com>

	* init/event.c (event_emit): Port the slightly more efficient in the
	early case code from job_new.

	* init/job.h (Job): Add a unique id to the job structure.
	* init/job.c (job_new): Assign an incrementing id to each new job
	allocated.
	(job_find_by_id): Locate a job by its unique id, sadly not very
	efficient in a hash table ;-)
	(job_name): New hash key function since name isn't the first entry
	anymore.
	(job_init): Change hash key function.
	* init/tests/test_job.c (test_find_by_id): Make sure we can find a
	job by its id.

	* init/job.c (job_change_goal): Return the new instance in that
	circumstance, and clean up a little bit.
	* init/job.h: Update prototype.
	* init/tests/test_job.c (test_change_goal): Update tests.

	* init/job.c (job_find_by_name): Skip jobs marked for deletion too.
	* init/tests/test_job.c (test_find_by_name): Update test case.

	* init/event.h, init/notify.h, upstart/message.h: Provide C-level names
	for enums, this makes the compiler generate things that gdb can get.

	* init/job.c (job_run_process, job_kill_process, job_kill_timer):
	Change process argument to be a plain ProcessType, this means we
	know exactly which process we're trying to run or kill.
	(job_change_state): Update calls to job_run_process
	and job_kill_process
	* init/tests/test_job.c (test_run_process, test_kill_process): Update
	function calls to just pass a ProcessType in.

	* upstart/enum.h: Rename JobAction to ProcessType.
	* upstart/enum.c (job_action_name): Rename to process_name.
	(job_action_from_name): Rename to process_from_name.
	* upstart/tests/test_enum.c (test_action_name, test_action_from_name):
	Rename and update to match.
	* init/job.c (job_new, job_copy, job_change_state) 
	(job_next_state): Change JOB_*_ACTION constants to PROCESS_*.
	(job_find_by_pid): Change JobAction argument to ProcessType.
	(job_emit_event): Call process_name on the failed process.
	(job_child_reaper): Update to use ProcessType instead of JobAction.
	* init/job.h (Job): Change type of failed_process to ProcessType.
	* init/tests/test_job.c (test_find_by_pid): Update to use ProcessType
	instead of JobAction in tests.
	(test_new, test_copy, test_change_goal, test_change_state) 
	(test_next_state, test_run_process, test_kill_process) 
	(test_child_reaper, test_handle_event_finished): Change JOB_*_ACTION
	constants to PROCESS_*
	* init/cfgfile.c (cfg_stanza_exec, cfg_stanza_script) 
	(cfg_stanza_pre_start, cfg_stanza_post_start) 
	(cfg_stanza_pre_stop, cfg_stanza_post_stop): Change JOB_*_ACTION
	constants to PROCESS_*
	* init/tests/test_cfgfile.c (test_stanza_exec) 
	(test_stanza_script, test_stanza_pre_start) 
	(test_stanza_post_start, test_stanza_pre_stop) 
	(test_stanza_post_stop, test_read_job, test_watch_dir): Change
	JOB_*_ACTION constants to PROCESS_*
	* init/tests/test_event.c (test_poll): Change JOB_*_ACTION constants
	to PROCESS_*
	* init/tests/test_control.c (test_job_start, test_job_stop): Change
	JOB_*_ACTION constants to PROCESS_*

	* init/cfgfile.c (cfg_watch_dir): Restore the prefix argument; pass
	as the data pointer to the inotify callbacks and visitor function.
	Change the return value to be the watch structure.
	(cfg_job_name): Add prefix argument and prepend to relative path.
	(cfg_create_modify_handler, cfg_delete_handler, cfg_visitor): Get
	the prefix for the job names from the data pointer and pass to
	cfg_job_name().
	* init/cfgfile.h: Update prototypes.
	* init/tests/test_cfgfile.c (test_watch_dir): Actually test the
	watch functions.
	* init/main.c (main): Pass NULL for the prefix for the global job
	directory, compare the return value against (void *)-1.
	* TODO: Update.

	* init/cfgfile.c (cfg_stanza_on): Drop the simple on stanza.
	* init/tests/test_cfgfile.c (test_stanza_on): Remove test case.

	* TODO: Update.

2007-03-01  Scott James Remnant  <scott@netsplit.com>

	* util/jobs.c (handle_job_status): Drop the process field from the
	output for now.
	* util/events.c (handle_event_job_status): Likewise
	* util/tests/test_jobs.c (test_start_action, test_list_action) 
	(test_jobs_action): Drop pid from messages we simulate.
	* util/tests/test_events.c (test_emit_action): Likewise.

	* upstart/message.c (upstart_message_new, upstart_message_handle):
	Remove the pid field from the job status and event job status
	messages.
	* upstart/message.h: Update description of job status and event
	job status message to remove the pid field.
	* upstart/tests/test_message.c (test_new, my_handler) 
	(test_handle): Remove checks using the pid field.

	* init/control.c (control_job_start, control_job_stop) 
	(control_job_query, control_job_list): Remove the pid field from
	the messages, it'll come back later when we get better message
	formats.
	* init/tests/test_control.c (check_job_status, check_job_waiting) 
	(check_job_started, check_job_stopped): Remove checks on the process
	id, since that field is gone from the message.
	(test_job_stop): Use the pid field of the main process.
	(test_job_start): Initialise the main action process.

	* init/notify.c (notify_job, notify_job_event): Remove the pid field
	from the message, it'll come back later when we get better message
	formats.
	* init/tests/test_notify.c (check_job_status) 
	(check_event_job_status): Remove checks on the pid, since that field
	is no longer present.

	* init/job.c (job_process_copy): Use job_process_new here, oops.

	* init/cfgfile.c (cfg_stanza_exec, cfg_stanza_script) 
	(cfg_stanza_pre_start, cfg_stanza_post_start) 
	(cfg_stanza_pre_stop, cfg_stanza_post_stop): Use job_process_new
	to allocate process structures and store in the process array.
	* init/tests/test_cfgfile.c (test_read_job, test_stanza_exec) 
	(test_stanza_script, test_stanza_pre_start) 
	(test_stanza_post_start, test_stanza_pre_stop) 
	(test_stanza_post_stop): Update test cases to use process array
	member information.

	* init/tests/test_event.c (test_poll): Update to use newer job process
	array and find the pid under there.

	* init/job.h (Job): Remove the pid and aux_pid fields; replace the
	individual JobProcess pointers with an array of them of a fixed
	minimum size; replace failed_state with failed_process.
	(JobProcess): add a pid field here, so now we can obtain the pid on
	an individual process/action basis rather than global.
	* init/job.c (job_process_new): Function to create a JobProcess
	structure, setting the initial values to FALSE/NULL/0.
	(job_process_copy): Function to copy a JobProcess.
	(job_new): Don't initialise the pid or aux_pid members, initialise
	the process array to a fixed initial size and set the members to NULL,
	initialise the failed_process member to -1.
	(job_copy): Update to use job_process_copy and copy the process array.
	(job_find_by_pid): Look through the process structures in the job's
	process array to find the pid, and optionally return which action it
	was.
	(job_change_state): Call job_kill_process in the JOB_KILLED state if
	we have a main process and that has a pid, pass in the main process.
	(job_next_state): Check the process id of the main process when
	deciding what the next state is for running.
	(job_run_process): Store the process id in the process structure
	(job_kill_process): Accept a process structure and use that to obtain
	the process id we need to send TERM too.  Remove the code that forced
	a state change if kill() failed, since we will get a child signal
	anyway and should do it there.
	(job_kill_timer): Likewise, accept a process structure and don't
	forcibly change the state anymore.
	(job_child_reaper): Rewrite to switch based on the action that died,
	rather than the state we were in; assert that the state is what we
	expected.
	(job_emit_event): The argument to the failed event is now the action
	name, rather than the state name; an action of -1 indicates that
	respawn failed.
	* init/tests/test_job.c (test_process_new, test_process_copy): Make
	sure the structure is created and copied properly.
	(test_new, test_copy): Drop checks on the pid and aux_pid members,
	add checks for the process array and pid members of processes.
	(test_find_by_pid): Update test case to make sure we can find the pid
	of any process, returning the action index rather than the process
	pointer.
	(test_run_process, test_kill_process, test_change_goal)
	(test_change_state, test_next_state, test_child_reaper): Update test
	cases to use pid fields inside process structures rather than the
	pid or aux_pid members.
	(test_handle_event, test_handle_event_finished) 
	(test_free_deleted): Update to avoid pid field checks.

	* upstart/enum.h (JobAction): Enumeration of different actions.
	* upstart/enum.c (job_action_name, job_action_from_name): Enumeration
	to string conversion functions.
	* upstart/tests/test_enum.c (test_action_name) 
	(test_action_from_name): Tests for the new functions.

	* init/cfgfile.c (cfg_read_job): Instead of trying to copy over an
	old job's state and instances into the new one, mark the old job
	as deleted.  This ensures we never end up applying a new post-stop
	script to a job started with an old pre-start script, etc.  It also
	makes life so much simpler.
	* init/tests/test_cfgfile.c (test_read_job): Update tests to make
	sure the old job is marked for deletion, instead of freed.
	* TODO: Update.

	* init/notify.c (notify_job): Split out notification to processes
	subscribed to the cause event into a new function
	(notify_job_event): We can call this when we change cause.
	* init/job.c (job_change_state): Notify anyone subscribed to the
	job after we've changed the state, rather than before, otherwise
	we won't know the new pids or anything.
	(job_change_cause): Call notify_job_event before changing the cause
	so that subscribers get a final status update.
	* init/tests/test_notify.c (test_job_event): Check the new function.
	* TODO: Update.

	* init/cfgfile.c (cfg_stanza_respawn): Remove the shortcut that
	lets you specify "respawn COMMAND".  It was confusing as it hid
	the common "[when] exec"/"[when] script" syntax, made it non-obvious
	that "exec" and "respawn" were the same flag, etc.
	* init/tests/test_cfgfile.c (test_stanza_respawn): Update tests.
	(test_stanza_service): Fix test case to not use shortcut.
	* logd/event.d/logd.in: Update to not use respawn shortcut.

2007-02-25  Scott James Remnant  <scott@netsplit.com>

	* init/job.c (job_child_reaper): Shift the signal value into the
	higher byte to make it easier to detect, and not stamp over exit
	statuses between 128 and 255.
	(job_emit_event): Detect the signal stored in the new way.
	* init/cfgfile.c (cfg_stanza_normal): Store signal in the higher bytes.
	* init/tests/test_job.c (test_copy, test_change_state) 
	(test_child_reaper): Update test cases.
	* init/tests/test_cfgfile.c (test_stanza_normal): Update test.

	* TODO: Update.

	* init/event.h (PWRSTATUS_EVENT): Add new power-status-changed event.
	* init/main.c (pwd_handler): Handle the SIGPWR signal by generating
	the new event, leave it up to a job to parse the file and do
	whatever it likes.

	* TODO: Update.

2007-02-13  Scott James Remnant  <scott@netsplit.com>

	* upstart/tests/test_message.c (test_reader, test_handle_using)
	(test_handle); Usual fix for gcc optimiser thinking that fixed
	for loops might not be.
	* init/tests/test_job.c (test_run_process, test_kill_process):
	Likewise.
	* init/tests/test_notify.c (test_subscription_find): I still don't
	know what a type-punned pointer is, nor why dereferencing such a
	thing would break strict-aliasing rules.
	* init/tests/test_cfgfile.c (test_read_job): More type-punning.
	* util/tests/test_jobs.c (test_start_action): More for-loop action.
	* util/tests/test_events.c (test_emit_action): And again.

2007-02-11  Scott James Remnant  <scott@netsplit.com>

	* init/job.c (job_change_goal): We need to be able to stop a running
	job without a process, because that's what a job-as-state is!  The
	check was added because job_child_reaper calls job_change_goal and
	then job_change_state immediately after, we should fix that instead.
	(job_child_reaper): If we call job_change_goal while in the running
	state, it will call job_change_state for us; so check for that first
	and don't change the state!
	* init/tests/test_job.c (test_change_goal): Update the test to ensure
	that we can stop a job with no running process.

	* init/cfgfile.c (cfg_stanza_normalexit): normalexit is inconsistent,
	change to "normal exit"
	* init/tests/test_cfgfile.c (test_stanza_normalexit): Update.

	* init/cfgfile.c (cfg_stanza_start, cfg_stanza_stop) 
	(cfg_stanza_pre_start, cfg_stanza_post_start) 
	(cfg_stanza_pre_stop, cfg_stanza_post_stop, cfg_stanza_respawn):
	We're not going to allow stanza keywords to be quoted, since this
	gives us an easy way to allow users to make something explicitly
	not a keyword.

2007-02-10  Scott James Remnant  <scott@netsplit.com>

	* configure.ac: Bump version to 0.3.6

	* configure.ac: Increase version to 0.3.5
	* NEWS: Update.
	* TODO: Update.

	* TODO: More notes.

	* TODO: Note an issue with using JobProcess->pid

	* init/cfgfile.c (cfg_stanza_pre_start, cfg_stanza_post_start) 
	(cfg_stanza_pre_stop, cfg_stanza_post_stop): Add a needed check
	for a token when parsing "exec".  Correct line number we expect
	to see the duplicated value on.  Correct expected error for missing
	argument from "Unexpected token" to "Expected token".

	* init/tests/test_cfgfile.c (main): Actually invoke the tests for
	the scripts.

	* init/cfgfile.c (cfg_read_job): Correct type of lineno in error.

	* TOOD: Minor notify bug

	* TODO: Big update.

	* init/tests/test_job.c (test_child_reaper): Make sure that we can
	reap post-start and pre-stop processes, and have only the aux_pid
	changed.  Also make sure that if the running process dies while
	in these states, with or without an aux process, that we don't
	transition badly.

	* init/job.c (job_find_by_pid): Check aux_pid as well.
	* init/tests/test_job.c (test_find_by_pid): Make sure we can find it.

	* init/job.h (Job): Add an auxiliary pid member.
	* init/job.c (job_new): Initialise the aux_pid member.
	(job_change_state): Run the post-start and pre-stop scripts when we
	enter the state with the same name (assuming they exist).
	(job_run_process): Store the pid in aux_pid when starting the
	post-start or pre-stop processes.
	* init/tests/test_job.c (test_change_state): Add tests for running
	the new post-start and pre-stop scripts; which get their process ids
	stored in aux_pid instead of pid.
	(test_new): Make sure the aux_pid member is initialised properly.
	(test_copy): Make sure the aux_pid member is not copied.

	* TODO: Update.

	* init/tests/test_job.c (test_change_state): Add a check for the
	daemon stanza holding the job in spawned; we snuck this in a while
	back and never tested it (there's no support to get it out of
	spawned yet).

	* init/job.h (Job): Add new post_start and pre_stop scripts.
	* init/job.c (job_new): Initialise new scripts to NULL.
	(job_copy): Copy the information from the new scripts over as well.
	* init/tests/test_job.c (test_new): Check they're initialised.
	(test_copy): Check that the information is copied properly.
	* init/cfgfile.c (cfg_stanza_post_start, cfg_stanza_pre_stop): Add
	new script stanza functions for the additional two scripts that
	we want.
	* init/tests/test_cfgfile.c (test_stanza_post_start) 
	(test_stanza_pre_stop): Add tests for the new stanzas.

	* init/cfgfile.c (cfg_stanza_exec, cfg_stanza_script): Rewrite to
	allocate a JobProcess and parse the command or script into it.
	(cfg_read_job): Fix the long broken assumption that pid_file and
	pid_binary are required for respawn, when they're actually required
	for daemon.
	(cfg_stanza_start, cfg_stanza_stop): Remove script second-level.
	(cfg_stanza_respawn): Parse into the job's process.
	(cfg_stanza_pre_start, cfg_stanza_post_stop): New stanzas for the
	processes alone.
	* init/tests/test_cfgfile.c (test_read_job): Update a few test
	cases to match reality.
	(test_stanza_start, test_stanza_stop): Remove script-related checks.

2007-02-09  Scott James Remnant  <scott@netsplit.com>

	* init/tests/test_job.c (test_kill_process): Poll the event queue
	after each test to get rid of the allocated events and make valgrind
	happy.
	* init/tests/test_control.c (test_job_start, test_job_stop)
	(test_event_emit): Poll the event queue after each test to get rid
	of the allocated events, as they make valgrind complain.
	(test_event_emit): Free args and env when done.

	* init/job.h (JobName): Drop obsolete structure
	(JobProcess): Add a new structure to represent a single process
	within the job, instead of using two variables to pick either the
	script or command.
	(Job): Change command and script to a single JobProcess called process;
	change start_script and stop_script to a JobProcess called pre_start
	and post_stop respectively.
	* init/job.c (job_new): Initialise new members to NULL.
	(job_copy): Copy the process structures across, including contents.
	(job_change_state): Call job_run_process passing in the structure;
	rather than fiddling with if statements.
	(job_run_script, job_run_command, job_run_process): Combine all of
	these three functions into a single new job_run_process function.
	* init/tests/test_job.c (test_new, test_copy, test_change_goal) 
	(test_change_state, test_child_reaper) 
	(test_handle_event_finished): Change to using JobProcess for when
	we need to construct a command.
	(test_run_script, test_run_command): Merge into single new
	(test_run_process) function.
	* init/tests/test_event.c (test_poll): Replace command with process.
	* init/tests/test_control.c (test_job_start): Change to using
	JobProcess to specify the command.

	* init/main.c (main): Run job_free_deleted each time through the
	main loop.

	* init/job.c (job_change_goal): Minor tweak to the logic; we may
	have just made the job an instance, that should still let us stop
	the one underneath.

	* TODO: Update.

	* util/jobs.c (do_job): Always expect a list of replies.

	* init/control.c (control_job_status, control_job_stop)
	(control_job_query): Reply with information about all instances of
	the job.
	* init/tests/test_control.c (test_job_status, test_job_stop)
	(test_job_query): Make sure we get the list end even for a single job;
	and make sure we get details of all instances attached to the job.

	* init/tests/test_job.c (test_change_goal): Check that starting
	an instance job actually starts a new instance of it.

	* init/cfgfile.c (cfg_stanza_limit): Support the word "unlimited" in
	limit arguments for both the soft and hard values.
	* init/tests/test_cfgfile.c (test_stanza_limit): Make sure that we
	can make limits be unlimited.

	* init/event.c (event_copy): Function to copy an event structure.
	* init/event.h: Add prototype.
	* init/tests/test_event.c (test_copy): Make sure we copy the event
	correctly, with or without arguments and/or environment.
	* init/job.c (job_copy): Function to copy a job structure, leaving
	the state as it is.
	* init/job.h: Add prototype.
	* init/tests/test_job.c (test_copy): Make sure that we copy the
	job details whether they are NULL or non-NULL, but don't copy the
	state.
	* init/init.supp: Update supression.
	* init/job.c (job_find_by_name): If we get a job that's an instance,
	return what it's an instance of.
	* init/tests/test_job.c (test_find_by_name): Restore accidentally
	deleted test function; test that we get the real job, not an instance.

	* init/job.c (job_new): instance_of is initialised to NULL.
	* init/job.h: Add a new instance_of pointer, pointing to the parent
	that we're an instance of.
	* init/tests/test_job.c (test_new): Check that.
	* init/tests/test_cfgfile.c (test_read_job): Make sure instance_of
	pointers are updated.

	* init/job.c (jobs): Store jobs in a hash table.
	(job_new): Add to hash table, not to a list.
	(job_handle_event, job_handle_event_finished, job_detect_stalled) 
	(job_free_deleted): Iterate across the hash table, rather than list.
	(job_find_by_name): Use nih_hash_lookup, we keep this function because
	we'll add "is instance or not" smarts soon!
	(job_find_by_pid): Iterate across the entire hash table.
	* init/tests/test_job.c (test_find_by_name): Drop test since this
	function is now gone.
	(test_free_deleted): Can't assume things are in a line now.
	* init/control.c (control_job_list): Iterate the hash table.

	* init/event.c: Don't hide the events list anymore
	* init/event.h: Publish it and the init function.
	* init/job.c: Don't hide the jobs list anymore.
	(job_list): Since we don't hide it, we can drop this.
	* init/job.h: Publish it and the init function.
	* init/notify.c: Don't hide the subscriptions list anymore.
	* init/notify.h: Publish it and the init function.
	* init/control.c (control_job_list): Iterate the job list directly
	* init/tests/test_control.c (test_event_emit): Use the events list
	available to us.
	* init/tests/test_event.c (test_poll): Call job_init directly and
	just use the events list available to us.
	* init/tests/test_job.c (test_new): Call job_init directly.
	(test_change_state): Use the events list available to us.
	* init/tests/test_notify.c (test_unsubscribe): Use the subscriptions
	list available to us.

	* doc/states.dot: Add updated state graph.
	* doc/Makefile.am (EXTRA_DIST): Ship the states diagram.
	(states.png): Include rules to build the png, we'll put it in bzr
	anyway, but this is useful.

	* init/cfgfile.c (cfg_delete_handler): Handle deleted jobs; mark
	the job as deleted, and if it's dormant, invoke a state change.

	* upstart/enum.h: Add a new JOB_DELETED state.
	* upstart/enum.c (job_state_name, job_state_from_name): Add the new
	state to the string functions.
	* upstart/tests/test_enum.c (test_state_name) 
	(test_state_from_name): Check the enum works.
	* init/job.c (job_change_goal): New decision; we can start a waiting
	job if it's marked delete (it might be a new instance) -- we'll use
	the new deleted state to decide that we shouldn't.
	(job_change_state): Once we reach waiting, if the job is to be deleted,
	move to the next state.
	(job_next_state): The next state for a waiting job if the goal is stop
	is deleted.  We should never call job_next_state () for a deleted job.
	(job_free_deleted): Very simple function, just detects
	deleted jobs and frees them.
	* init/job.h: Add prototype for new function.
	* init/tests/test_job.c (test_change_goal): Update test to use new
	deleted state; and don't even change the goal.
	(test_change_state): Add a check to make sure we end up in deleted.
	(test_next_state): Make sure waiting goes to deleted.
	(test_free_deleted): Check the function.

	* init/job.c (job_change_goal): Don't try and start a job if it's
	marked to be deleted and is just waiting for cleanup.
	* init/tests/test_job.c (test_change_state): Make sure that the cause
	is released when we reach waiting.

	* init/tests/test_cfgfile.c (test_read_job): Make sure that a deleted
	job gets resurrected.

	* init/cfgfile.c (cfg_visitor): Correct number of arguments and call
	to cfg_job_name.

	* TODO: Update.

	* init/cfgfile.c (cfg_stanza_daemon): Don't allow arguments anymore.
	* init/tests/test_cfgfile.c (test_stanza_daemon): Update tests.

	* init/job.c (job_handle_event_finished): Function to unblock all
	jobs blocked on a given event emission.
	(job_new, job_emit_event): Rename blocker to blocked; it's useful for
	testing for truth.
	* init/job.h: Add prototype, rename member.
	* init/tests/test_job.c (test_handle_event_finished): Test it.
	(test_new, test_change_state): Update name here too.
	* init/event.c (event_finished): Call job_handle_event_finished
	function to unblock jobs.
	* init/tests/test_event.c (test_poll): Make sure the job gets
	unblocked; a few other tests have to change since running event_poll
	always unblocks the job if nothing listens to it.

	* init/job.c (job_child_reaper): Set failed back to FALSE if
	we're respawning, since we don't want to be failing.
	* init/tests/test_job.c (test_child_reaper): cause will be NULL.
	also free and poll events when done.
	(test_handle_event): pid can never be -1
	(test_change_state): poll events when done

	* init/tests/test_job.c (test_child_reaper): Process will always
	be zero on return from reaper.

	* init/tests/test_job.c (test_child_reaper): Killed doesn't go past
	stopping; it goes to waiting, which will clear the cause.

	* init/tests/test_job.c (test_child_reaper): Fill in values before
	we test against them.

	* init/tests/test_job.c (test_kill_process): Fix violated assertion

	* init/tests/test_job.c (test_change_state): This should be failed
	because nothing cleared it.

	* init/tests/test_job.c (test_change_state): Fix a couple of array
	index problems.

	* init/tests/test_job.c (test_change_state): Why set that which
	does not change?

	* init/tests/test_job.c (test_change_state): Add newline to test.

	* init/job.c (job_emit_event): Add the job name as an argument;
	oops.

	* init/tests/test_control.c (test_job_stop): Need to kill the process
	ourselves, as we're blocked on an event.
	(test_job_query): Fix wrong value in test.
	(check_job_stopped, test_job_stop, test_unwatch_jobs): Change job
	name to match the test.

	* init/job.c (job_change_state): Must only not enter some states
	with no process now; others like killed actually usually want one!

	* init/tests/test_cfgfile.c (test_read_job): Fix test case.

	* init/tests/test_job.c (test_handle_event): Clean up tests.
	(test_detect_stalled): Clean up.

	* init/job.c (job_child_reaper): Update the reaping of the child
	processes; there's a much larger state range for the main process
	now, so that needs to be taken into account.
	* init/tests/test_job.c (test_child_reaper): New test cases.

	* init/job.c (job_next_state): Encapsulate the slightly odd three
	exit states of running in this function, otherwise we'll end up
	special-casing it in places I'd rather not think about.
	(job_change_goal): Only change the state of a running job if it
	has a process.
	* init/tests/test_job.c (test_next_state): Add a test case for the
	dead running job
	(test_change_goal): Add test case for the dead running job

	* init/tests/test_job.c (test_change_state): Add test cases for
	the forgotten stopping to killed transition.

	* init/job.c (job_kill_process, job_kill_timer): Just check the pid
	and state, and no longer any need to notify jobs since we're just
	called from one state amongst many.
	(job_change_state): Skip over the killed state if there's no process.
	* init/tests/test_job.c (test_kill_process): Update test cases.

	* init/job.c (job_run_process): Simplify a little bit, no need to
	do the state assertions here, just make sure there's no already
	a process running.
	* init/tests/test_job.c (test_run_command, test_run_script): Run
	tests in the spawned state, since that's where we run the primary
	command or script.  Drop check for process state since that's no
	longer set.

	* init/job.c (job_change_state, job_next_state): Ok, here's the big
	one ... rewrite this to use the new state transitions.  This has
	suddenly got a lot simpler and easier to read, this was definitely a
	good idea.
	(job_emit_event): Function to make emission of events easier.
	(job_failed_event): replaces this one which wasn't so easy.
	* init/tests/test_job.c (test_change_state): I can't say how much I
	wasn't looking forwards to rewriting these test cases; anyway, it's
	done now and I hope they're all right;
	(test_next_state): Make sure the state transitions are correct too.

	* init/job.h: Rename is_instance to delete and spawns_instance to
	just instance.
	* init/job.c (job_new): Update.
	* init/tests/test_job.c (test_new): Update.
	* init/cfgfile.c (cfg_stanza_instance): Update.
	* init/tests/test_cfgfile.c (test_stanza_instance): Update.

	* init/event.h: Correct the event names.

	* init/job.h: Add blocker event member.
	* init/job.c (job_new): Initialise it to NULL.
	* init/tests/test_job.c (test_new): Check it.

	* init/job.c (job_change_goal): Have a stab at this function with the
	new state machine; it gets somewhat simpler (until we introduce the
	second scripts), now we just induce things by a state change.
	* init/tests/test_job.c (test_change_goal): Made easier (for now)
	because we don't need to deal with processes and can just wait to
	be blocked on an event.

2007-02-08  Scott James Remnant  <scott@netsplit.com>

	* init/cfgfile.c (cfg_read_job): Drop check for useless respawn script
	(cfg_stanza_respawn): Drop handling of "respawn script"
	* init/tests/test_cfgfile.c (test_stanza_respawn): Drop the checks
	for "respawn script"

	* init/job.h: Move things about a bit more; remove respawn_script
	since that state is going away.
	* init/job.c (job_new): Drop initialisation of process_state.
	* init/tests/test_job.c (test_new): Improve the tests.

	* init/main.c (STATE_FD): Remove this define, not used anymore.

	* init/tests/test_event.c (test_poll): Update the event checking
	to match what's likely to happen.

	* init/event.h: Remove commented out bit.

	* init/tests/test_notify.c (check_job_status, test_job): Correct
	state usage to match a possible state.

	* init/control.c (control_job_start, control_job_stop) 
	(control_job_query, control_job_list): Drop process state and
	description from the job status messages we send back.
	* init/tests/test_control.c (test_error_handler) 
	(check_job_started, test_job_start, check_job_stopped) 
	(check_job_stopping, test_job_query, check_job_starting) 
	(test_job_list, test_watch_jobs, test_unwatch_jobs): Remove
	process_state and description, and update usage of job states.

	* init/notify.c (notify_job): Don't include process state or
	description in the job status message anymore.
	* init/tests/test_notify.c (check_job_status, test_job): Update tests

	* init/cfgfile.c (cfg_read_job): Drop the copying of the process_state
	member, since it doesn't exist anymore.
	* init/tests/test_cfgfile.c (test_read_job): Drop the check too.

	* init/job.h (Job): Drop the process_state member.

	* util/jobs.c (handle_job_status): Drop the process_state and
	description arguments; output a process id only if it's greater
	than zero.
	* util/tests/test_jobs.c (test_start_action, test_list_action) 
	(test_jobs_action): Update tests to use newer states and arguments.
	* util/events.c (handle_event_job_status): Simplify in the same way

	* upstart/message.h: Remove process_state and description from the
	job status event (we already had the foresight to not put them in
	the event job status event).
	* upstart/message.c (upstart_message_new, upstart_message_handle):
	Update handling of the messages to reduce the arguments.
	* upstart/tests/test_message.c (test_new, my_handler) 
	(test_handle): Update the tests for the new job status message.

	* upstart/enum.h (JobState): Change the job states to the new set
	of states that we've planned.
	(ProcessState): Drop process state entirely; this information is now
	contained in the single JobState field.
	* upstart/enum.c (job_state_name, job_state_from_name): Update
	strings to match the new state names.
	(process_state_name, process_state_from_name): Drop these functions.
	* upstart/tests/test_enum.c (test_state_name) 
	(test_state_from_name): Update test cases to match new names.
	(test_process_state_name, test_process_state_from_name): Drop.

	* init/main.c (main): Remove the logd hack for now.
	* init/job.c (job_new): Change the default console to none for now.
	* init/tests/test_job.c (test_new): Update test.
	* init/cfgfile.c (cfg_stanza_console): Can't guard against duplicates
	for a while.
	* init/tests/test_cfgfile.c (test_stanza_console): Comment out dup test

	* init/cfgfile.c (cfg_read_job): Remove the restriction that there
	must be either an 'exec' or 'script' for a job; jobs without either
	define states others can use.
	* init/tests/test_cfgfile.c (test_read_job): Convert the test to
	a "must work".
	* init/job.c (job_change_state): Remove restriction that we must
	have either a script or a command; having neither should just wedge
	the job at the running rest state.  Note that there's no way to get
	it out yet, because we don't force that particular state change.
	* init/tests/test_job.c (test_change_state): Make sure that works.

	* init/job.c (job_change_cause): Put the knowledge about how to
	change the cause into a separate function, since it's slightly
	tricky.
	(job_change_goal, job_change_state): Set the cause using the above
	function.

	* init/job.h (Job): Rename goal_event to cause, also shuffle things
	around so that the state is mostly together.
	* init/job.c, init/process.c, init/notify.c, init/cfgfile.c: Update
	references (and comments) to match the new name.
	* init/tests/test_job.c, init/tests/test_event.c,
	init/tests/test_process.c, init/tests/test_cfgfile.c,
	init/tests/test_notify.c: Likewise.

	* init/job.c (job_child_reaper): Don't change the goal event; the
	state changes will handle this.
	(job_change_goal): Only dereference/reference the goal event if we're
	actually changing it.
	* init/tests/test_job.c (test_change_state, test_child_reaper):
	Update tests to not assume that the goal event gets changed.
	(test_kill_process): Eliminate race condition.

	* init/job.c (job_child_reaper): Correct some problems with job and
	event failure; we now don't overwrite an existing failure record,
	and don't record failure if the main process failed and the goal was
	stop; since we likely caused it.
	* init/tests/test_job.c (test_child_reaper): More test cases.

	* logd/event.d/logd.in: Stop on the new runlevel events, not the
	shutdown event.

	* compat/sysv/shutdown.c (shutdown_now): Emit an ordinary runlevel
	change event now; including the INIT_HALT environment variable
	* compat/sysv/man/shutdown.8: Update the manual

	* compat/sysv/telinit.c: Now just sends out a runlevel event with
	an argument giving the new runlevel.
	* compat/sysv/man/telinit.8: Update description of the command.

	* upstart/message.h: Remove the UPSTART_SHUTDOWN message.
	* upstart/message.c (upstart_message_new, upstart_message_handle):
	Remove handling for the shutdown message.
	* upstart/tests/test_message.c (test_new, test_handle): Remove
	tests against the shutdown message.
	* init/control.c (control_shutdown): Remove the shutdown command
	from the server.
	* init/tests/test_control.c (test_shutdown): Remove tests for it.
	* init/event.h: Remove the shutdown event.
	* util/initctl.c: Remove the shutdown command reference.
	* util/events.c (shutdown_action): Remove the command.
	* util/events.h: Update.
	* util/tests/test_events.c (test_shutdown_action): Remove tests.

	* init/job.c (job_detect_idle): Rename to job_detect_stalled
	(job_detect_stalled): Remove the idle state detection
	(job_set_idle_event): Idle event has been removed.
	* init/job.h: Update.
	* init/tests/test_job.c (test_detect_idle): Rename to
	(test_detect_stalled): and remove idle detection tests.
	* init/main.c (main): Replace job_detect_idle with job_detect_stalled
	* init/control.c (control_shutdown): Don't set the idle event.
	* init/tests/test_control.c (test_shutdown): Don't detect the idle
	event (and thus the second event)

	* init/cfgfile.c (cfg_stanza_service): Parser for service stanza.
	* init/tests/test_cfgfile.c (test_stanza_service): Test the service
	stanza.
	(test_stanza_respawn): Check that respawn implies service.
	* TODO: Update.

	* init/job.h (Job): Add a new service member.
	* init/job.c (job_new): Service starts off as false.
	(job_change_state): Check service instead of respawn.
	* init/tests/test_job.c (test_change_state): Check with service
	instead of respawn, since that's what we really mean.

	* init/cfgfile.c (cfg_read_job): Copy a whole bunch more state
	into the newly parsed job.
	* init/job.c (job_run_process): Only output the first error.
	* init/tests/test_cfgfile.c (test_read_job): Make sure important
	things are copied.
	* TODO: Update.

	* init/main.c: Restore a much simplified version of the term
	handler that doesn't try and copy across any state.

	* compat/sysv/telinit.c: Update call to event_emit; we'll revisit
	this shortly when we get rid of the shutdown event.

	* util/events.c (handle_event): Add new id field (but ignore it)
	Functio
	(handle_event_job_status): New function to handle the new event.
	(handle_event_finished): Function to handle the end of the event.
	(emit_action): Send the newer event, and loop over replies until
	we get a finished one.
	* util/tests/test_events.c (test_emit_action): Update tests cases.

	* init/control.c (control_event_emit): New function to handle the
	new-style emit message.
	* init/tests/test_control.c (test_event_emit): Make sure the new
	message function behaves.

	* init/event.c, init/job.c, init/main.c, init/tests/test_event.c,
	init/tests/test_job.c: Completely drop the serialisation code, it's
	getting out of date and in the way.

	* init/event.h: Remove compatibility macros.
	(EventEmission): Drop the callback function; it was too error prone
	to try and do it this way, and we only ever wanted to release a job
	anyway as control requests are better handled through the notify
	interface.
	(EventEmissionCb): Drop unused typedef.
	* init/event.c (event_emit): Drop callback argument.
	(event_finished): Don't call the callback
	* init/tests/test_event.c: Update to avoid callbacks.
	* init/job.c (job_change_state): Convert to using event_emit and
	EventEmission.
	(job_detect_idle): Drop extra arguments to event_emit.
	* init/main.c (main, cad_handler, kbd_handler): Drop extra arguments
	to event_emit.
	* init/control.c (control_shutdown): Use event_emit instead of
	event_queue.
	* init/tests/test_control.c (test_shutdown): Convert to using
	EventEmission.
	(test_watch_events, test_unwatch_events): Drop extra arguments to
	event_emit.
	* init/tests/test_notify.c (test_subscribe_event, test_job) 
	(test_event, test_event_finished): Drop extra arguments to event_emit
	* init/tests/test_job.c (test_change_goal, test_change_state) 
	(test_run_script, test_child_reaper, test_detect_idle): Drop
	extra arguments to event_emit.
	* init/tests/test_process.c (test_spawn): Drop extra arguments to
	event_emit.

	* TODO: Update.

	Rewrite the notification subsystem quite significantly; now we
	have individual functions to subscribe to different types of
	notification, and can even subscribe to individual jobs or events.

	* init/notify.c (notify_subscribe_job, notify_subscribe_event) 
	(notify_unsubscribe): New subscription and unsubscription functions
	that assume one record per subscription, not process.
	(notify_subscription_find): Function to find a subscription.
	(notify_job): Send a message to anything subscribed to the goal event
	as well.
	(notify_event): Use EventEmission and include the id in the event.
	(notify_event_finished): New function, sends a finished message and
	includes both the id and whether the event failed.
	* init/notify.h (NotifySubscribe): New notify structure that is
	once per subscription, rather than per-process; and allows
	subscription to individual jobs or events.
	* init/tests/test_notify.c (test_subscribe_job) 
	(test_subscribe_event, test_unsubscribe): Test the new subscription
	functions, replacing the old
	(test_subscribe): tests.
	(test_subscription_find): Check finding works
	(check_event, test_event): Update to use emissions, and check that the
	id is correct.
	(test_event_finished): Check this one works too
	(check_event_job_status, test_job): Make sure processes subscribed
	via the goal event are notified too.
	* init/event.c (event_pending): Pass the emission directly.
	(event_finished): Notify subscribers that the event has finished.
	* init/control.c (control_error_handler): Call notify_unsubscribe
	(control_watch_jobs, control_unwatch_jobs, control_watch_events) 
	(control_unwatch_events): Update to the new subscription API.
	* init/tests/test_control.c (test_error_handler): Use new API
	(test_watch_jobs, test_unwatch_jobs, test_watch_events)
	(test_unwatch_events): Also update these to the new API; use a
	destructor to make sure the subscription is freed.

	* init/tests/test_process.c: Don't use printf, use TEST_FUNCTION

2007-02-07  Scott James Remnant  <scott@netsplit.com>

	* upstart/message.h: Allocate new grouped event messages.
	* upstart/message.c (upstart_message_new, upstart_message_handle):
	Add support for the new grouped event messages.
	* upstart/tests/test_message.c (test_new, test_handle) 
	(my_handler): Make sure the new messages are passed correctly.

	* init/job.c (job_change_state): Clear the goal event whenever we
	reach the final rest state of a job (waiting for all jobs, running
	for services).
	* init/tests/test_job.c (test_change_state): Check that the goal
	event goes away at the right times.
	* TODO: Update.

	* init/tests/test_job.c (test_child_reaper): Make sure that the
	event is marked failed properly

	* init/job.c (job_start_event, job_stop_event): There's no reason
	for these to exist as seperate functions anymore, especially since
	we want to eventually have some kind of match table.
	(job_handle_event): Perform the iterations and match calls here
	instead, since we just call job_change_goal now.
	* init/job.h: Remove prototypes.
	* init/tests/test_job.c (test_start_event, test_stop_event): Fold into
	(test_handle_event): which now handles all the cases.

	* init/job.c (job_detect_idle): Call event_emit
	* init/main.c (main, cad_handler, kbd_handler): Call event_emit
	instead of event_queue.
	* init/tests/test_event.c (test_new): Call event_poll
	* init/tests/test_job.c (test_change_state, test_child_reaper) 
	(test_detect_idle, test_change_state): Update to use newer event API.
	* TODO: Update.

	* init/job.c (job_start, job_stop): Drop these functions; call
	job_change_goal instead (which is now public).
	(job_change_state, job_child_reaper): Call job_change_goal instead.
	* init/job.h: Update.
	* init/tests/test_job.c (test_start, test_stop): Merge into new
	(test_change_goal): function.
	* init/main.c (main): Call job_change_goal instead of job_start.
	* init/control.c (control_job_start, control_job_stop): Call
	job_change_goal instead.

	* init/tests/test_job.c (test_new, test_change_state) 
	(test_run_script, test_start, test_stop, test_start_event): 

	* init/job.h (Job): goal_event is now an EventEmission, and is
	a direct pointer to the one in the events queue, rather than a copy.
	* init/process.c (process_setup_environment): Reference the event
	name and environment through the goal event, not directly.
	* init/job.c (job_run_script): Reference the event name and
	environment through the goal event, not directly.
	(job_change_state, job_child_reaper): Replace direct setting of the
	job goal with a call to job_stop; the process state is always
	PROCESS_NONE in all three cases, so this is completely safe.
	(_job_start, _job_stop): Merge these two functions together into
	(job_change_goal): which behaves a lot more like job_change_state,
	except that it doesn't loop.  This handles the changing of the
	emission.
	(job_start, job_start_event, job_stop, job_stop_event): Simplify
	these functions, now they just call job_change_goal passing in
	the emission pointer (or NULL).

	* init/main.c, init/job.c, init/job.h, init/event.c, init/event.h,
	init/tests/test_job.c, init/tests/test_event.c: Remove state
	serialisation code for the time being; maintaining it is getting
	increasingly harder, and it introduces some major bugs.  It will
	get rewritten shortly.

	* init/event.c (event_pending): Pass the emission directly to
	job_handle_event now.
	* init/job.c (job_handle_event, job_start_event, job_stop_event):
	Deal with event emissions rather than just plain events, the change
	so far doesn't do anything else other than take the structure change.
	* init/job.h: Change prototypes.
	* init/tests/test_job.c (test_start_event, test_stop_event)
	(test_handle_event): Update tests to use emissions.

	* init/tests/test_event.c (test_read_state, test_write_state): Check
	the passing of the progress information.
	* init/event.c (event_read_state, event_write_state): Add progress
	field to the serialisation (oops).

	* init/event.h: Add missing attribute for event_read_state.
	* init/cfgfile.h: Add missing attributes.
	* init/main.c (read_state): Don't discard return value.
	* TODO: Update.

	* init/main.c (read_state): Handle the Emission keyword; also handle
	Event really being an EventEmission.
	* init/event.c (event_emit): Make the next emission id a static global
	(event_read_state, event_write_state): Serialise event emission
	structures, not plain events; also send over the last id we used so
	it appears seamless.  This doesn't yet handle the callback/data bit
	of the serialisation, which turns out to be a little tricky ... oops
	* init/event.h: Update.
	* init/tests/test_event.c (test_read_state, test_write_state): Check
	that serialisation is done with EventEmissions instead, and all the
	fields are passed (except callback and data which are ... tricky).

	* init/main.c (main): Call event_poll instead of event_queue_run.

	* init/event.c (event_poll): Add the new function that replaces
	event_queue_run(); handles the new-style event emission structures
	in the list and only returns when there are no non-handling events.
	(event_pending, event_finished): Handling of particular event states
	during poll; split out for readability.
	(event_queue, event_queue_run): Drop these obsolete functions.
	(event_read_state): Force type from event_queue.
	* init/event.h: Add event_poll prototype; remove prototypes of old
	functions, replacing with #defines for now so things still compile.
	* init/tests/test_event.c (test_queue): Drop tests.
	(test_read_state, test_write_state): Force type from event_queue
	Change type we check size of.
	(test_poll): Pretty thoroughly test the new poll function.
	* init/job.c (job_change_state): Force type from event_queue
	* init/control.c (control_event_queue): Force type from event queue
	* init/tests/test_job.c (test_detect_idle): Force type from event_queue
	* init/tests/test_control.c (test_event_queue, test_shutdown):
	Force type from event_queue

	* init/event.c: Revert to a single list of events with an enum
	(event_emit): Set the progress to pending initially.
	(event_emit_find_by_id): Simplify now it just checks one list
	(event_emit_finished): Function for jobs to call once they've done
	with an event; just sets the progress to finished for the event
	queue to pick up.
	* init/tests/test_event.c (test_emit_finished): Check it.

	* init/event.h: Add prototype.
	(EventProgress): Add new enum	
	(EventEmission): And add progress member to this structure
	* init/tests/test_event.c (test_emit): Make sure the event is pending

	* init/event.c (event_emit_find_by_id): Locate an event emission
	by its id in either the pending or handling queue.
	* init/event.h: Add prototype
	* init/tests/test_event.c (test_emit): Make sure that the emission
	id is unique each time.
	(test_emit_find_by_id): Test the function.

	* init/event.c (event_emit): New function to replace event_queue();
	returns an EventEmission structure with the details filled in as
	given.
	* init/event.h: Add prototype.

	* init/event.c (event_init): Rename the single events queue to
	pending and add a new handling list.

	* init/event.h (EventEmission, EventEmissionCb): Add a new emission
	structure that wraps an event, for use in the queue.

	* util/tests/test_events.c (test_events_action): Update test now
	that nih_message is more sensible.
	* util/tests/test_jobs.c (test_start_action, test_list_action) 
	(test_jobs_action): Update test

	* util/events.c (emit_action): Actually pass the emit_env array
	* util/tests/test_events.c (test_emit_action): Make sure it does.

	* util/initctl.c (main): Catch nih_command_parser() returning a
	negative value to indicate an internal error, and always exit 1.

	* util/events.c (handle_event): Build up multiple lines to describe
	the event, including its arguments and environment.
	* util/tests/test_events.c (test_events_action): Check the new output
	format is right.

	* init/main.c (main): Take out inadvertantly leaked debugging code;
	sorry about that.

	* init/job.c (job_child_reaper): Rewrite this to make the logic a
	little easier to follow, and support signals in normalexit.  This
	also now applies to deciding whether the job failed, if it did, we
	store that information in the job so the stop and stopped events
	can get it.
	* init/tests/test_job.c (test_child_reaper): Add new test cases for
	the setting of the failed flags.

	* init/cfgfile.c (cfg_stanza_normalexit): Allow signal names in the
	arguments, which are added to the normalexit array or'd with 0x80
	* init/tests/test_cfgfile.c (test_stanza_normalexit): Check that we
	can now parse signal names correctly.

	* init/job.c (job_failed_event): Change add to addp to fix leak.

	* init/job.c (job_failed_event): Function to turn an event into one
	that includes all the necessary arguments and environment.
	(job_change_state): Call job_failed_event for the stop and stopped
	events (bit hacky at the moment, will improve later).
	* init/tests/test_job.c (test_change_state): Check that the failed
	events are generated properly.

2007-02-06  Scott James Remnant  <scott@netsplit.com>

	* init/job.c (job_change_state): Reset the failed member when
	we enter the starting state.
	* init/tests/test_job.c (test_change_state): Make sure that the
	failed member is reset when we enter the starting state.

	* init/job.h (Job): Add failed, failed_state and exit_status members.
	* init/job.c (job_new): Initialise new members.

	* init/job.c (job_child_reaper): Convert signals to names when
	outputting status messages.
	* init/tests/test_job.c (test_child_reaper): Check that the signal
	name gets converted over.

	* init/event.h (CTRLALTDEL_EVENT): Now we've broken the shared
	namespace of events and jobs, rename the control-alt-delete event
	back to control-alt-delete.

	* init/job.c (job_change_state): Replace the events generated as
	part of the job state, named for the job and state, with new state
	events that have the job name as an argument.
	* init/event.h: Define new job event names.
	* init/tests/test_job.c (test_change_state): Make sure the new
	events are correct, with the job name as an argument.

	* init/job.c (job_change_state): Remove the job event; this has
	been repeatedly proved to be confusing.
	* init/tests/test_job.c (test_change_state): Remove checks for the
	job event.

	* util/events.c (emit_action): Pass in extra arguments.
	(env_option): Function to parse an option given an environment
	variable.
	* util/events.h: Add prototype.
	* util/tests/test_events.c (test_emit_action): Make sure that the
	emit action works with no arguments and with arguments.
	(test_events_action): Send back events with the right number of args.
	(test_env_option): Check the env option parser works.
	* util/initctl.c: Give shutdown its own command and options, give
	emit a new -e option.

	* util/events.c (shutdown_action): Split out from emit, seeing as
	these are going to be different from now on.
	* util/events.h: Add prototype.
	* util/tests/test_events.c (test_shutdown_action): Copy test cases.

	* init/control.c (control_event_queue): Take the arguments and
	environment from the event queue request; and reparent into the
	event.
	* init/tests/test_control.c (test_event_queue): Check that arguments
	and environment are copied across properly.

	* init/notify.c (notify_event): Pass in the arguments and environment
	for the event.
	* init/tests/test_notify.c (check_event): Check for event arguments
	and environment from the notify process.
	(test_event): Add arguments and environment to the event we test with

	* upstart/tests/test_message.c (test_new, test_handle): Send
	arguments and environment with the UPSTART_EVENT_QUEUE and
	UPSTART_EVENT messages.
	* upstart/wire.c (upstart_pop_int, upstart_pop_unsigned): Shrink
	only once.
	(upstart_pop_string): Check the length is at least one first, as
	we may just have an 'S'.

	* upstart/message.c (upstart_message_new, upstart_message_handle):
	The UPSTART_EVENT and UPSTART_EVENT_QUEUE messages gain new array
	arguments containing the arguments and environment for the event.
	* upstart/message.h: Document the new arguments.

	* util/tests/test_events.c, util/tests/test_jobs.c: Update the
	message format checks here too.

	* upstart/tests/test_wire.c (test_pop_pack): Free the array.

	* upstart/tests/test_message.c (test_new, test_handle)
	(test_handle_using, test_reader): Update tests to include and
	expect new type markers between each field.

	* upstart/wire.c (upstart_push_int, upstart_push_unsigned):
	Take out silly asserts; it must have room!

	* upstart/wire.c (upstart_push_string, upstart_pop_string): Rewrite
	to use a type like the rest of the functions; this removes the strange
	length restriction and allows us to make the pop function
	non-destructive.
	* upstart/tests/test_wire.c (test_push_string): Update.
	(test_pop_string): Update, adding in non-destructive, wrong type
	and insufficient space for type test cases.
	(test_push_array, test_pop_array): These needed updated too,
	changing the string format changed the array format.
	(test_push_pack, test_pop_pack): And obviously the pack format changed.

	* upstart/wire.c (upstart_pop_header): Make the function
	non-destructive in the face of errors.
	* upstart/tests/test_wire.c (test_pop_header): Make sure that
	invalid headers are non-destructive on error.

	* upstart/tests/test_wire.c (test_pop_int, test_pop_unsigned):
	Make sure that insufficient space is non-destructive.

	* upstart/wire.c (upstart_push_int, upstart_pop_int) 
	(upstart_push_unsigned, upstart_pop_unsigned): Convert to array-style
	type first format.
	(upstart_push_string, upstart_push_header): Write the length and
	type fields out by hand so they don't get an 'i' prefix.
	(upstart_pop_string, upstart_pop_header): Read the length and type
	fields by hand so they don't get an 'i' prefix.
	* upstart/tests/test_wire.c (test_push_int, test_pop_int) 
	(test_push_unsigned, test_pop_unsigned): Update test cases to match.
	(test_push_pack, test_pop_pack): Pack format was changed too.

	* upstart/wire.c (upstart_push_packv, upstart_pop_packv): Add calls
	to push and pop array.
	* upstart/tests/test_wire.c (test_push_pack, test_pop_pack): Test
	support for arrays.

	* upstart/wire.c (upstart_push_array, upstart_pop_array): Implement
	new array functions; note that these use a newer format that allows
	us to transmit NULL without needing to limit the size of the array.
	* upstart/wire.h: Add prototypes.
	* upstart/tests/test_wire.c (test_push_array, test_pop_array):
	Test the new array functions.

	* init/job.c (job_run_script): Build up the argument list, appending
	those from the goal event if one is set.
	(job_run_command): Use nih_str_array_add to build up the arguments,
	but don't append those from the goal event (use script).
	* init/tests/test_job.c (test_run_script): Make sure the arguments get
	passed to the running shell scripts.

	* init/job.c (job_run_script): Only use the /dev/fd trick if we can
	actually stat /dev/fd; also don't hardcode that path ...
	* init/paths.h (DEV_FD): Add here.

	* init/process.c (process_setup_environment): Copy environment
	variables from the goal event into the job's process.
	* init/tests/test_process.c (test_spawn): Make sure the environment
	reaches the job, but doesn't override that in the job already.

	* init/tests/test_job.c (test_start_event): 

	* init/job.c (job_start_event, job_stop_event): Copy the arguments
	and environment from the event into the goal event.

	* init/job.c (job_read_state, job_write_state): Read and write
	arguments and environment for goal event.
	* init/tests/test_job.c (test_read_state, test_write_state): Test
	with arguments and environment to the goal event.

	* init/event.c (event_read_state, event_write_state): Read and write
	the arguments and environment of the event.
	* init/tests/test_event.c (test_read_state, test_write_state): Make
	sure arguments and environment are correctly serialised.

	* init/cfgfile.c (cfg_stanza_console): Fix a leak of the console
	argument in the case of duplicated options.
	(cfg_stanza_env): Drop the counting now nih_str_array_addp does it;
	and be sure to use that function.
	(cfg_stanza_umask): Fix leak of umask argument
	(cfg_stanza_nice): Fix leak of nice argument
	* init/tests/test_event.c (test_new): Call event_queue_run so init
	is called outside of a TEST_ALLOC_FAIL block.

	* init/event.c (event_new): Start off with NULL args and env, to
	match job (saves a few bytes).
	(event_match): Watch for NULL arguments!
	* init/tests/test_event.c (test_new): Check for NULL not alloc'd

	* init/cfgfile.c (cfg_stanza_on, cfg_stanza_start) 
	(cfg_stanza_stop): Parse arguments to the on stanza and store them
	directly in the event.
	* init/tests/test_cfgfile.c (test_stanza_on, test_stanza_start) 
	(test_stanza_stop): Make sure arguments are parsed into the event.

	* init/event.c (event_new): Use nih_str_array_new.
	* init/cfgfile.c (cfg_stanza_env): Rewrite to use nih_str_array.

	* init/job.c (job_run_script): Check the error returned from
	nih_io_reopen; don't just loop.  We only ever expect ENOMEM (the
	other error, EBADF, is impossible).

	* init/job.c (job_change_state): Reset the goal_event to NULL when
	we catch a run-away job (as it's not stopping for the same event
	it started with).
	(job_child_reaper): Reset the goal_event to NULL after setting the
	goal to STOP.
	* init/tests/test_job.c (test_change_state, test_child_reaper):
	Check that the goal event gets reset whenever the goal gets changed.

	* init/tests/test_event.c: Use TEST_ALLOC_FAIL

	* init/event.c (event_match): Match arguments using fnmatch() and
	allow more arguments in event1 than event2 (but not the other way
	around).
	* init/tests/test_event.c (test_match): Check the new permitted
	combinations.

	* init/event.h (Event): Add args and env members to Event.
	* init/event.c (event_new): Initialise args and env members to
	zero-length arrays.
	* init/tests/test_event.c (test_new): Use TEST_ALLOC_FAIL and
	make sure args and env are both initialised to a list containing
	just NULL.

	* util/jobs.c (start_action): Get the UPSTART_JOB environment variable
	and use that if we don't have any arguments passed to us.
	(do_job): Code split from the above function that handles a named job
	* util/tests/test_jobs.c (test_start_action): Make sure UPSTART_JOB
	is picked up.

	* init/process.h: Add necessary attributes.

	* init/process.c (process_setup_environment): Set the UPSTART_JOB
	environment variable from the job, and the UPSTART_EVENT environment
	variable from the job's goal_event member (if set).
	* init/tests/test_process.c (test_spawn): Make sure we get the
	environment in the job.

	* init/job.h: Add attributes to job_new and job_read_state.
	* init/tests/test_job.c: Use CHECK_ALLOC_FAIL on the functions we
	didn't get around to touching while we were in here.

	* init/job.c (job_start_event, job_stop_event): Set the goal_event
	member to a copy of the event we found.
	(job_read_state): Use event_new instead of trying to do it by hand.
	* init/tests/test_job.c (test_start_event, test_stop_event): Use 
	CHECK_ALLOC_FAIL; and make sure the goal_event is set properly.
	(test_start, test_stop, test_write_new): Use event_new here too

	* init/job.c (job_write_state): Output a goal_event field containing
	the event name or nothing for NULL.
	(job_read_state): Parse the goal_event field
	* init/tests/test_job.c (test_write_state): Make sure the state is
	written out properly.
	(test_read_state): Make sure that the state is parsed correctly too.

	* init/job.c (job_start, job_stop): Split all of the code except
	the goal_event setting into two new static functions that this calls
	(_job_start, _job_stop): New static functions
	(job_start_event, job_stop_event): Call _job_start and _job_stop
	instead of job_start and job_stop

	* init/job.c (job_catch_runaway): Move this function up a bit.

	* init/job.c (job_start, job_stop): Clear the goal_event member,
	these functions are called for a manual start.
	* init/tests/test_job.c (test_start, test_stop): Make sure the
	goal_event member is freed and set to NULL.

	* init/job.h (Job): Add a new goal_event member
	* init/job.c (job_new): Initialise the goal_event member to NULL.
	* init/tests/test_job.c (test_new): Check with TEST_ALLOC_FAIL;
	also make sure goal_event is initialised to NULL.

2007-02-05  Scott James Remnant  <scott@netsplit.com>

	* configure.ac: Bump version to 0.3.3

	* NEWS: Update.

	* init/process.c (process_spawn): Exit with 255 so we don't clash
	with anything that uses 1 as a normal exit code.  Note why we only
	close 0..2 (everything else is FD_CLOEXEC).
	* init/cfgfile.c (cfg_watch_dir): Mark the inotify watch descriptor
	as FD_CLOEXEC.
	* init/control.c (control_open): nih_io_set_cloexec can only ever
	return EINVAL, so no point checking it.

2007-02-04  Scott James Remnant  <scott@netsplit.com>

	* init/tests/test_control.c: Remove strange old code.

2007-02-03  Scott James Remnant  <scott@netsplit.com>

	* init/control.c (control_open_sock, control_reopen)
	(control_close_handler): Drop these functions; unconnected datagram
	sockets don't close -- so why try dealing with it?
	(control_error_handler): Don't reopen the socket on error, just log
	it -- the socket should be fine, there's no remote end to be lost,
	after all.
	* init/tests/test_control.c (test_close_handler): Drop.
	(test_error_handler): Drop the reopen tests.

	* init/tests/test_job.c (test_run_script): Control socket doesn't
	get unexpectedly opened anymore; so no need to close it.

	* init/control.c (control_open): Remove the strange behaviour that
	this can be called to get the socket.  Instead make control_io
	global; we're all adults after all.
	* init/tests/test_control.c (test_open): Remove the test for the
	silly behaviour.
	* init/notify.c (notify_job, notify_event): Use the control_io
	pointer directly, and just do nothing if we lost it somehow.

	* init/main.c (main): Being unable tp open the control socket, or
	parse the configuration, should be a fatal error; stop being so
	damned liberal! <g>   Don't reset the signal state if we're
	being restarted, as this loses any pending signals -- be happy
	that our parent left them in a good state.  Set SIGCHLD to the
	standard handler, otherwise we might lose this before we start
	the main loop (which does the same anyway).
	(term_handler): Rework so we don't need to close and open the
	control socket; instead we just close it in the child that's
	going to send the state, and notify the parent that it's safe to
	exec (which will cause it to be closed so the new init can open it).

	* init/tests/test_control.c (test_open): Fix valgrind error
	* init/tests/test_notify.c (test_subscribe): Fix valgrind error

	* init/notify.c (notify_subscribe): Make safe against ENOMEM.
	* init/tests/test_notify.c (test_subscribe): Use TEST_ALLOC_FAIL

	* init/control.c: Add needed attributes; tidy up formatting.
	(control_open): Don't let ENOMEM fail opening the control socket.
	* init/control.h: Add needed attributes.
	* init/tests/test_control.c (test_open): Test for failed allocation.
	* init/main.c (term_handler): Make sure we catch failure to open
	the control socket again.

	* TODO: Update

	* init/cfgfile.c (cfg_watch_dir): Clean this up a bit; now we only
	output a warning if inotify failed for any reason other than not
	being supported AND walking worked.

	* init/cfgfile.c (cfg_watch_dir): Update to even newer watch API;
	our create_handler is now always called if inotify is successful,
	so we just need to fall back to walking the directory when it
	isn't -- if inotify isn't supported, don't even bother complaining.
	(cfg_create_modify_handler): Check the stat of the file visited to
	make sure it's a regular file.
	(cfg_visitor): Check the stat of the file visited to make sure it's
	a regular file.

	* init/cfgfile.c: Update include to upstart/enum.h
	* init/job.c: Update include to upstart/enum.h
	* init/job.h: Update include to upstart/enum.h

	* logd/main.c: Add attribute to open_logging

	* util/initctl.c: Split out the command functions into new files;
	* util/jobs.c: This gets the job-related commands
	* util/events.h: This gets the event-related commands
	* util/initctl.h, util/jobs.h, util/events.h: Headers
	* util/tests/test_jobs.c: Test suite for job-related commands.
	* util/tests/test_events.c: Test suite for event-related commands.
	* util/Makefile.am (initctl_SOURCES): Add new files.
	(TESTS): Build new test suites.
	(test_jobs_SOURCES, test_jobs_LDFLAGS, test_jobs_LDADD):
	Details for job-related commands test suite binary.
	(test_events_SOURCES, test_events_LDFLAGS, test_events_LDADD):
	Details for event-related commands test suite binary.
	* TODO: Remove item about splitting initctl now we've done it.

	* TODO: Big update; strip anything we have a spec for.

	* upstart/message.c (upstart_message_handle): Make sure that if we
	fail to parse a message, we don't leave strings around in memory.
	* upstart/tests/test_message.c (test_open): Check that we get a
	raised EADDRINUSE if we try an open a socket twice.
	(test_handle): Add lots of checks for things like NULL names and
	incomplete messages; as well as the obvious unknown message.
	(test_reader): Make sure that errors while handling messages are
	dealt with by logging it.

	* upstart/job.c, upstart/job.h, upstart/tests/test_job.c: Rename to
	enum.c, enum.h and tests/test_enum.c; since this just includes enums
	and convert functions really.
	* upstart/Makefile.am: Update.
	* upstart/libupstart.h: Update include.
	* upstart/tests/test_message.c: Update include.

2007-02-01  Scott James Remnant  <scott@netsplit.com>

	* logd/main.c (main): Ensure we error if daemonise fails.

	* compat/sysv/shutdown.c (main): Ensure that signals and timers
	are added, even if we run out of memory.

	* upstart/tests/test_message.c: Change from assert to assert0 
	* upstart/tests/test_wire.c: Change from assert to assert0
	* init/tests/test_notify.c: Change from assert to assert0
	* init/tests/test_control.c: nih_io_message_send should always return
	a value greater than zero.

	* upstart/tests/test_wire.c: Change to use assert instead of NIH_ZERO;
	the rationale here is that in test cases we just want to fail, not
	try again repeatedly.
	* upstart/tests/test_message.c: Likewise.

	* init/tests/test_control.c: Use assert to ensure we get the expected
	return values of functions that raise errors.
	* init/tests/test_notify.c: Use assert to ensure we get the expected
	return values of functions that raise errors.

	* init/cfgfile.c (cfg_watch_dir): Port to the new NihWatch API and
	use nih_dir_walk().  This also fixes the long-standing bug where we
	wouldn't watch the configuration directory if inotify was disabled.
	Drop both the parent and prefix members for now, until we clean this
	up later.
	(cfg_create_modify_handler): Wrap cfg_read_job after figuring out
	the job name.
	(cfg_job_name): Function to figure out the job name from a path.
	(cfg_visitor): Visitor function to handle initial parsing, figuring
	out the job name; otherwise identical to the standard handler.
	* init/cfgfile.h: Update prototype for cfg_watch_dir.
	* init/main.c (main): Update call to cfg_watch_dir.

2007-01-31  Scott James Remnant  <scott@netsplit.com>

	* upstart/tests/test_message.c: Use TEST_ALLOC_FAIL to make sure
	allocations are handled properly.

2007-01-30  Scott James Remnant  <scott@netsplit.com>

	* upstart/wire.c: Note that if any of the push functions fail, the
	entire buffer should be discarded.
	* upstart/tests/test_wire.c (test_push_int, test_push_unsigned) 
	(test_push_string, test_push_header, test_push_pack): Us
	TEST_ALLOC_FAIL to ensure that failing to allocate memory is caught.

	* upstart/tests/test_message.c (my_handler): Free the name and
	description after checking; they aren't otherwise.

	* upstart/wire.c (upstart_push_packv, upstart_pop_packv): Consume
	a copy of the va_list, so these can be called multiple times on the
	same list without ill effect.

	* upstart/message.h: Add warn_unused_result attributes to
	upstart_message_handle and upstart_message_handle_using as they raise
	errors.

	* upstart/wire.c: push functions return negative values to indicate
	insufficient memory.
	* upstart/wire.h: Add warn_unused_result attributes to push functions

	* upstart/tests/test_message.c: Guard calls to nih_io_buffer_push and
	nih_io_message_add_control with NIH_ZERO to ensure they succeed.
	* upstart/tests/test_wire.c: Guard calls to nih_io_buffer_push

	* HACKING: Update from libnih with new Documentation,
	Function Attributes and Test Cases sections.

2007-01-10  Scott James Remnant  <scott@netsplit.com>

	* init/main.c (crash_handler): s/SEGV/SIGSEGV/

	* init/main.c (main): Rename variable

	* TODO: Update.

	* init/main.c (main): Change the way we clear the arguments; by
	deleting just the final NULL terminator, we fool the kernel into
	only returning one argument in cmdline.

	* init/main.c (segv_handler): Rename to crash_handler and handle
	SIGABRT as well, so we can catch assertion errors.  Of course, in
	theory, with our high test converage this should never happen in
	practice <chortle>

2007-01-09  Scott James Remnant  <scott@netsplit.com>

	* init/main.c (main): Clear arguments so that upstart only ever
	appears as /sbin/init in ps, top, etc.

	* TODO: Update.

	* util/initctl.c: Add data pointer to functions and handle calls.

	* init/control.c: Add data pointer to all functions.
	* init/tests/test_control.c: Pass data pointer to
	upstart_message_handle_using()
	* init/tests/test_notify.c: Pass data pointer to
	upstart_message_handle_using()

	* upstart/message.c (upstart_message_handle) 
	(upstart_message_handle_using): Add a data pointer argument to these
	functions and pass it to the handler.
	(upstart_message_reader): Pass the io structure's data pointer.
	* upstart/message.h (UpstartMessageHandler): Add a data pointer to
	the message handler.
	* upstart/tests/test_message.c (test_handle, test_handle_using):
	Pass a data pointer to the function call and check it's passed
	to the handler correctly.
	(test_reader): Check that the io data pointer gets passed.

	* init/tests/test_cfgfile.c (test_stanza_console, test_stanza_env) 
	(test_stanza_umask, test_stanza_nice, test_stanza_limit): Finish off
	the newer style test cases.

	* init/cfgfile.c (cfg_stanza_console, cfg_stanza_umask)
	(cfg_stanza_nice, cfg_stanza_limit, cfg_stanza_chroot)
	(cfg_stanza_chdir): Guard against duplicate uses of the stanzas.
	* init/tests/test_cfgfile.c (test_stanza_daemon) 
	(test_stanza_respawn): Check that neither daemon or respawn override
	exec if they have no arguments.
	(test_stanza_script): Add missing function
	(test_stanza_chroot, test_stanza_chdir): Add tests for these simple
	stanzas.

	* init/cfgfile.c: Change remaining uses of nih_error_raise and
	return to just nih_return_error.

	* init/cfgfile.c (cfg_stanza_exec, cfg_stanza_daemon)
	(cfg_stanza_respawn, cfg_stanza_script): Disallow duplicates,
	both of command strings, scripts, limits and of just the flags.
	* init/tests/test_cfgfile.c (test_stanza_exec) 
	(test_stanza_daemon, test_stanza_respawn, test_stanza_instance):
	Check the behaviour of these stanzas.
	
	* init/cfgfile.c (cfg_stanza_start, cfg_stanza_stop): Disallow
	duplicate values for the script.
	* init/tests/test_cfgfile.c (test_stanza_start, test_stanza_stop):
	Test cases for those two functions.

	* init/cfgfile.c (cfg_stanza_description, cfg_stanza_author) 
	(cfg_stanza_version): Don't allow stanza to be duplicated anymore.
	* init/tests/test_cfgfile.c (test_stanza_description) 
	(test_stanza_author, test_stanza_version): Test cases for these
	simple stanza; making sure duplication is not permitted.
	(test_stanza_on): Add a test case for this stanza too.

	* init/cfgfile.c (cfg_stanza_kill): Guard against duplicate uses
	of the kill timeout stanza.
	* init/tests/test_cfgfile.c (test_stanza_kill): Test the complex
	kill stanza.
	(test_stanza_pid): Check duplicate usage results in an error.

	* init/job.h (Job): Rename pidfile to pid_file and binary to pid_binary
	* init/job.c (job_new): Update names here too.
	* init/errors.h: Add a new "duplicate value" error.
	* init/cfgfile.c (cfg_read_job): Change name of variables, and catch
	the duplicate value error to add the line number.
	(cfg_stanza_pid): Change variable names, and clean this function up
	a little.  Make it an error to use a stanza more than once.
	* init/tests/test_cfgfile.c (test_stanza_pid): Write a newer test
	case function for the pid stanza.

	* init/cfgfile.c (cfg_stanza_normalexit): Use do/while instead of
	while, that we don't have to test has_token first as next_arg does
	that for us.

	* init/cfgfile.c (cfg_stanza_normalexit): Change to peek at the next
	token to see whether it's missing or not, and then just fetch each
	next argument at a time.  This is more efficient than parsing them
	all in one go, and also means we can report the error in the right
	place!
	* init/tests/test_cfgfile.c (test_stanza_normalexit): Since we've
	changed the function that parses the stanza, add a proper test case
	function for it, covering all the behaviours.

	* init/job.c (job_new): Initialise the emits member to an empty list.
	* init/job.h (Job): Add the emits member as a list.
	* init/tests/test_job.c (test_new): Check the emits list starts off
	empty.
	* init/tests/test_cfgfile.c (test_stanza_emits): Test the new emits
	stanza; this function will also serve as a prototype for cleaning up
	the config tests.

	* init/cfgfile.c (cfg_stanza_emits): Add function to parse the new
	emits stanza.

	* init/cfgfile.c (cfg_stanza_depends): Remove the depends stanza
	from the configuration file.  Dependency support has never been used,
	and is to be replaced by a more flexible event/state configuration
	and blocking on the starting/stopping events.
	* init/tests/test_cfgfile.c: Remove references and tests for the
	depends stanza.
	* init/job.h: Remove the depends list from the job structure.
	* init/job.c (job_new): No depends list to initialise.
	(job_change_state): No dependencies to release
	(job_start): No dependencies to iterate; this removes a particularly
	hairy and complex interaction between state changes.  Remove the
	dependency event.
	(job_release_depends): Drop this function.
	* init/tests/test_job.c (test_start, test_stop): Massively simplify
	these tests cases now we don't have dependencies to worry about.
	(test_release_depends): Drop tests

2007-01-08  Scott James Remnant  <scott@netsplit.com>

	* init/cfgfile.c: Rewrite using the nih_config API, rather than one
	huge function we now just have seperate handler functions for each
	stanza.  We can also use more fine-grained parsing than slurping
	all args in and counting them.
	(cfg_read_job): Catch exceptions from the configuration parser and
	add the line number where the problem occurred to an output message.
	Parser errors are now fatal, and not ignored.
	* init/errors.h: Add a file containing errors raised within the init
	daemon codebase.
	* init/Makefile.am (init_SOURCES): Build with errors.h
	* init/tests/test_cfgfile.c: Update test cases now we don't expect
	a job to be returned if there's a parser error.

	* TODO: Update

2007-01-06  Scott James Remnant  <scott@netsplit.com>

	* logd/main.c (logging_reader): Fix inadvertent shadowing of the
	len parameter.

	* compat/sysv/telinit.c: Oops, nearly forgot to port this to send
	the messages in the new way.
	* compat/sysv/shutdown.c (shutdown_now): Likewise, port this too.

	* TODO: Update.

	* util/initctl.c (handle_job_status): Output the process argument,
	not the pid argument which contains the origin of the message.

	* upstart/message.c (upstart_message_handle): Raise a new unknown
	message error if we don't have a handler  and a new illegal message
	error if the source is illegal.
	* upstart/tests/test_message.c (test_handle): Adjust tests to check
	for the new errors that we raise.
	* upstart/errors.h: Define strings for new errors.

	* util/initctl.c: Yet another makeover for this little program,
	port it to the new message/control framework using handler functions
	and NihIoMessage.  This starts to make each action function look
	very similar, so there's method to this madness.

2007-01-05  Scott James Remnant  <scott@netsplit.com>

	* logd/main.c (main): Make sure that we add the SIGTERM handler.

	* init/tests/test_job.c (test_run_script): This test case relies
	on there only being one file descriptor watch, which won't be true
	if the control socket has been opened because there's a message to
	go out.  Make sure it's closed first.

	* init/init.supp: Update supressions file now that control_init
	has been renamed to notify_init

	* init/Makefile.am: Include notify.o from all tests.
	* init/job.c (job_change_state, job_kill_process, job_start) 
	(job_stop): Use the new notify_job function name.
	* init/event.c (event_queue_run): Use the new notify_event function
	name.

	* init/control.c (control_error_handler): Handle ECONNREFUSED now
	that the process id is available to us.
	* init/tests/test_control.c (test_error_handler): Make sure children
	going away is handled properly.

	* upstart/message.c (upstart_message_new): Store the process id in
	the int_data message field.
	* upstart/tests/test_message.c (test_new): Check the int_data field
	is filled in.

	* init/main.c (main): Guard against various things returning an error
	that we weren't catching.

	* init/tests/test_notify.c: Whitespace fix.

	* init/control.c (control_watch_jobs, control_unwatch_jobs) 
	(control_watch_events, control_unwatch_events): Restore functionality
	to subscribe and unsubscribe from job and event notifications.	
	* init/tests/test_control.c (test_watch_jobs, test_unwatch_jobs) 
	(test_watch_events, test_unwatch_events): Check that the subscription
	and unsubscription messages work.
	* init/Makefile.am (test_control_LDADD): Link to notify.o

	* init/control.c: Drop unused include of upstart/errors.h

	* init/notify.c: Move functions that handle subscription and
	notification from control.c.  Other than changing the names, we're
	keeping the API the same for now; expect it to change later when we
	add the ability to subscribe to individual jobs or events.
	(notify_init): initialise the subscriptions list; we don't have a
	separate send queue now that the control I/O is always asynchronous.
	* init/notify.h: Moved notification enum, structure and prototypes
	from control.h, changing the names so they match notify_* in the
	process.
	* init/Makefile.am (init_SOURCES): Build and link notify.c using
	notify.h
	(TESTS): Build the notify test suite binary.
	(test_notify_SOURCES, test_notify_LDFLAGS, test_notify_LDADD): Details
	for notify test suite binary.
	* init/tests/test_notify.c: Rewrite test cases in the manner of
	test_control.c so that we have one function for notify_job and
	one for notify_event, each of which contains the child process that
	receives the notification,

	* init/control.c (control_open): Allow this to be called to obtain
	the control socket, which means we can make it static.
	* init/tests/test_control.c (test_open): Check that it works.

	* init/control.c, init/control.h, init/tests/test_control.c: Move
	functions that handle subscription and notification to new notify.c
	(control_init): Drop completely, no need to maintain a send queue now
	(control_open): Change to return an NihIo that uses the default
	control watcher, and our error handler.  Split socket opening into
	(control_open_sock): which can be called from other functions.
	(control_close): Use nih_io_close() to close the socket and free the
	structure in one go.
	(control_reopen): Close the open control socket and open it again
	without destroying the NihIo structure, its queues or state.
	(control_close_handler): Handle the control socket going away
	(control_error_handler): Handle errors on the control socket,
	including the connection refused error that indicates a client went
	away.
	(control_handle): Split this into a miriad of small functions with
	a table to link them to the message type; this will make expanding
	each message handler much easier in future.
	* init/control.h: Update.
	* init/tests/test_control.c: Rewrite test cases to check the new
	handler functions; as a side-effect, this gets rid of the evil giant
	child/parent functions in favour of one test function per handler
	function.

	* upstart/message.c (upstart_message_handle_using): Wrapper function
	around upstart_message_handle that ensures all messages as passed to
	a single function.
	* upstart/message.h: Update.
	* upstart/tests/test_message.c (test_handle_using): Make sure it
	calls the single function.

2007-01-04  Scott James Remnant  <scott@netsplit.com>

	* upstart/message.c (upstart_message_reader): Handle any errors
	that occurred while handling the message.

2007-01-02  Scott James Remnant  <scott@netsplit.com>

	* upstart/message.c (upstart_message_handle): Check that the name
	argument is never NULL.
	(upstart_message_reader): Simple message reader function that can
	be associated with an I/O watch and handles each message received.
	* upstart/message.h: Add prototype.
	* upstart/tests/test_message.c (test_reader): Test the reader function.

	* upstart/control.c: Rename to upstart/message.c
	* upstart/control.h: Rename to upstart/message.h
	* upstart/tests/test_control.c: Rename to upstart/tests/test_message.c
	* upstart/libupstart.h: Update includes.
	* upstart/wire.c: Include message.h
	* upstart/wire.h: Update includes.
	* upstart/tests/test_wire.c: Update includes.
	* upstart/errors.h: Rename UPSTART_INVALID_MESSAGE to
	UPSTART_MESSAGE_INVALID so that it's prefixed.
	* upstart/Makefile.am (libupstart_la_SOURCES) 
	(upstartinclude_HEADERS, TESTS): Update filenames.

	* upstart/control.c (upstart_message_new): New function that
	creates an NihIoMessage directly from its arguments, which are a type
	followed by a variable number of args depending on that type.
	(upstart_message_handler): Function to find a handler function for
	a particular message type and origin process.
	(upstart_message_handle): New function that takes an NihIoMessage
	and invokes a handler function with a variable number of args
	depending on the message type.
	(upstart_send_msg, upstart_send_msg_to, upstart_recv_msg): Drop these
	functions, leave it up to the caller to decide whether to send and
	receive the messages synchronously or asynchronously; now that the
	capability is in nih_io_*.
	* upstart/control.h (UpstartMsgType): Rename to UpstartMessageType.
	(UpstartMessageHandler): Function with variable number of arguments
	that handles a message received.
	(UpstartMsg): Drop this structure entirely, we'll encode or decode
	the wire format directly from or into a function call, rather than
	use an intermediate structure to marshal it.
	(UpstartMessage): New structure to make a table that can be passed
	to upstart_message_handle to determine which handler should be called.
	* upstart/tests/test_control.c: Test new behaviour.
	* upstart/wire.c (upstart_push_header, upstart_pop_header): Change
	structure name for type parameter.
	* upstart/wire.h: Update.
	* upstart/tests/test_wire.c: Update.

	* configure.ac (AC_COPYRIGHT): Update copyright to 2007.

2006-12-29  Scott James Remnant  <scott@netsplit.com>

	* upstart/wire.c (upstart_write_int, upstart_write_unsigned) 
	(upstart_write_string, upstart_write_header, upstart_write_packv) 
	(upstart_write_pack): Rename to *_push_*
	(upstart_read_int, upstart_read_unsigned, upstart_read_string) 
	(upstart_read_header, upstart_read_packv, upstart_read_pack): Rename
	to *_pop_*.
	All of the above modified to modify an NihIoMessage structure,
	instead of trying to carry around buffers ourself.
	* upstart/wire.h: Update to match above.
	* upstart/tests/test_wire.c: Update all tests to match the above
	changes.

2006-12-21  Scott James Remnant  <scott@netsplit.com>

	* upstart/wire.c (upstart_read_packv, upstart_write_packv): Change
	nih_assert_notreached to nih_assert_not_reached.

	* init/job.c (job_run_script): Open the NihIo structure in stream mode.
	* logd/main.c (logging_watcher): Open the NihIo structure in
	stream mode.
	(logging_reader): Need to pass the length of the size_t as a pointer
	so that it can be modified if less is read.

2006-12-17  Scott James Remnant  <scott@netsplit.com>

	* upstart/wire.c (upstart_write_packv, upstart_write_pack) 
	(upstart_read_packv, upstart_read_pack): Functions to write a pack
	of different variables to the stream, or read them from it
	* upstart/wire.h: Add prototypes.
	* upstart/tests/test_wire.c (test_write_pack, test_read_pack):
	Check we can read and write a pack of variables at once.

	* upstart/wire.c (upstart_write_header, upstart_read_header): Drop
	the version from the header, we'll just keep the protocol always
	backwards compatible.
	* upstart/wire.h: Update.
	* upstart/tests/test_wire.c (test_write_header, test_read_header):
	Check that everything works.

	* upstart/wire.c (upstart_write_string, upstart_read_string):
	Transmit the length as an unsigned, and use 0xffffffff to mean NULL
	instead of zero so we can still transmit the empty string.
	* upstart/wire.h: Update.
	* upstart/tests/test_wire.c (test_write_string, test_read_string):
	Tests for the functions to make sure the wire is at it should be.

	* upstart/wire.c (upstart_read_str, upstart_write_str): Rename to
	upstart_read_string and upstart_write_string.
	* upstart/wire.h: Update.
	
	* upstart/wire.c (upstart_write_unsigned, upstart_read_unsigned):
	Functions to send unsigned values over the wire, which we'll use
	to get a bit extra for the string lengths.
	* upstart/wire.h: Update.
	* upstart/tests/test_wire.c (test_write_unsigned) 
	(test_read_unsigned): Test the new functions.

	* upstart/wire.c (upstart_write_ints, upstart_read_ints): Drop
	these functions, we'll go with something far more generic and
	useful.
	* upstart/wire.h: Remove prototypes.

	* upstart/wire.c (upstart_write_int, upstart_read_int): Transmit
	integers as signed 32-bit values in network byte order.
	* upstart/tests/test_wire.c (test_write_int, test_read_int): Test
	the functions to make sure the wire is at it should be,

	* upstart/control.c (upstart_read_int, upstart_write_int) 
	(upstart_read_ints, upstart_write_ints, upstart_read_str) 
	(upstart_write_str, upstart_read_header, upstart_write_header): Move
	functions to new wire.c file.
	* upstart/wire.c: Source file to hold wire protocol functions.
	* upstart/wire.h: Prototypes.
	* upstart/tests/test_wire.c: (empty) test suite.
	* upstart/libupstart.h: Include wire.h
	* upstart/Makefile.am (libupstart_la_SOURCES): Build and link wire.c
	(upstartinclude_HEADERS): Install wire.h
	(TESTS): Build and run wire test suite.
	(test_wire_SOURCES, test_wire_LDFLAGS, test_wire_LDADD): Details for
	wire test suite binary.

	* upstart/control.c (MAGIC): Change to "upstart\n", the final
	character was originally \0 and then was a " " for the 0.2 series.
	* upstart/tests/test_control.c (test_recv_msg): Change to match.

2006-12-15  Scott James Remnant  <scott@netsplit.com>

	* util/initctl.c, compat/sysv/telinit.c, compat/sysv/shutdown.c:
	Update all uses of the UpstartMsg structure to avoid the
	intermediate union that no longer exists.	

	* init/control.c, init/tests/test_control.c: Update all uses of
	the UpstartMsg structure to avoid the intermediate union that no
	longer exists.	

	* upstart/control.h: Combine all the previous message structures
	into just one that has all of the fields anyway.
	* upstart/control.c, upstart/tests/test_control.c: Update all uses of
	the UpstartMsg structure to avoid the intermediate union that no
	longer exists.

	* upstart/control.h (UPSTART_API_VERSION): Define API version macro
	to be public.
	* upstart/control.c (MSG_VERSION, upstart_send_msg_to): Replacing the
	previous MSG_VERSION macro here.

	* upstart/control.c (upstart_read_int, upstart_write_int) 
	(upstart_read_ints, upstart_write_ints, upstart_read_str) 
	(upstart_write_str, upstart_read_header, upstart_write_header):
	New functions to replace the old "write a struct" protocol with
	something a little more regimented and supportable.
	(IOVEC_ADD, IOVEC_READ, WireHdr, WireJobPayload, WireJobStatusPayload)
	(WireEventPayload): Remove these structures, use the functions
	instead.
	(upstart_send_msg_to): Call write functions intead of using macros,
	this makes the code somewhat neater.
	(upstart_recv_msg): Call read functions instead of using macros,
	again making the code somewhat neater.
	* upstart/tests/test_control.c (test_recv_msg): Change wire
	tests to match new protocol, and thus actually work properly,
	previously these were endian sensitive.

2006-12-14  Scott James Remnant  <scott@netsplit.com>

	* compat/sysv/shutdown.c (wall): Construct the wall message so that
	we don't put \r into a po file; for some reason, gettext hates that
	and bitches about it.  Someone's confusing internationalisation with
	operating system portability, I expect.

	* util/man/initctl.8: Drop reference to start(8), as that's just
	a symlink to initctl now.

	* init/man/init.8: Link to initctl.

	* compat/sysv/reboot.c (main): Clear up help text a little.

	* HACKING: Correct some typos.

	* configure.ac (AC_INIT): Correct bug reporting address.

2006-12-13  Scott James Remnant  <scott@netsplit.com>

	* configure.ac: Bump version to 0.3.2

	* NEWS: Update.

	* util/initctl.c (print_job_status): Drop the newline from the
	output.

2006-12-13  Alex Smith  <alex@alex-smith.me.uk>

	* util/initctl.c (print_job_status): Clean up initctl job status
	output, which was badly converted from printf to nih_message.

2006-12-13  Scott James Remnant  <scott@netsplit.com>

	* compat/sysv/man/shutdown.8: Add missing documentation on the
	format of TIME by copying it from --help output.

2006-12-13  Alex Smith  <alex@alex-smith.me.uk>

	* init/process.c (process_setup_console): Actually send output to
	/dev/null instead of /dev/console, when CONSOLE_NONE.

2006-12-13  Scott James Remnant  <scott@netsplit.com>

	* Makefile.am (EXTRA_DIST): Distribute the nih ChangeLog as well.

	* init/tests/test_job.c: Port to the new test framework.
	* init/job.c (job_set_idle_event): Fix a slight memory leak,
	repeated setting of the idle event never freed the previous one set.

2006-12-12  Scott James Remnant  <scott@netsplit.com>

	* init/tests/test_cfgfile.c: Port to the new test framework.

	* init/tests/test_control.c: Port to the new test framework.
	* init/init.supp: Suppress the list head allocated within control_init.

	* init/control.c (control_watcher): Need to save the pid when we
	get ECONNREFUSED, otherwise we lose it when we free the message.

	* init/tests/test_process.c: Port to the new test framework.
	* init/init.supp: Suppress the list head allocated within job_init.

	* init/init.supp: Include a valgrind suppressions file.
	* init/Makefile.am (EXTRA_DIST): Distribute the suppressions file.

	* init/tests/test_event.c: Port to the new test framework.

	* logd/Makefile.am, util/Makefile.am, compat/sys/Makefile.am
	(AM_CPPFLAGS): Add -I$(srcdir), necessary for testing "programs"
	that don't have usual library path semantics.

	* upstart/tests/test_control.c: Port to the new test framework.
	* upstart/control.c (upstart_free): Drop this function, while not
	exposing libnih is a valiant effort, it already slips out because
	of the error handling.

	* upstart/tests/test_job.c: Add missing include.

	* upstart/tests/test_job.c: Port to the new test framework.
	(test_process_state_name): Check that this returns NULL.

	* HACKING: Update location of download directory.  Document
	requirement that all code have test cases.

	* logd/main.c (open_logging): Likewise.

	* init/control.c (control_open): No need to set ENOMEM, errno is
	always set anyway.

	* configure.ac (AM_INIT_AUTOMAKE): Include nostdinc so we don't get
	Automake's broken default includes.
	* upstart/Makefile.am (DEFAULT_INCLUDES): Drop override now that
	we don't need it.
	(DEFS, INCLUDES): Replace these variables with the combined
	(AM_CPPFLAGS): variable that declares everything.
	* init/Makefile.am (DEFAULT_INCLUDES): Drop override now that
	we don't need it.
	(DEFS, INCLUDES): Replace these variables with the combined
	(AM_CPPFLAGS): variable that declares everything.
	* util/Makefile.am (DEFAULT_INCLUDES): Drop override now that
	we don't need it.
	(DEFS, INCLUDES): Replace these variables with the combined
	(AM_CPPFLAGS): variable that declares everything.
	* compat/sysv/Makefile.am (DEFAULT_INCLUDES): Drop override now that
	we don't need it.
	(DEFS, INCLUDES): Replace these variables with the combined
	(AM_CPPFLAGS): variable that declares everything.
	* logd/Makefile.am (DEFAULT_INCLUDES): Drop override now that
	we don't need it.
	(DEFS, INCLUDES): Replace these variables with the combined
	(AM_CPPFLAGS): variable that declares everything.

2006-11-02  Scott James Remnant  <scott@netsplit.com>

	* util/initctl.c (start_action): Remove break calls which shouldn't
	be there.

2006-10-18  Sean E. Russell  <ser@ser1.net>

	* init/main.c: Include sys/time.h
	* init/cfgfile.c: Include sys/time.h and sys/resource.h
	* init/job.c: Include sys/time.h and sys/resource.h

2006-10-17  Scott James Remnant  <scott@netsplit.com>

	* configure.ac: Bump version to 0.3.1

	* NEWS: Update.
	* TODO: Update.

	* configure.ac (AM_GNU_GETTEXT_VERSION): Quote version number.

	* logd/Makefile.am (event.d/logd): Make the event.d sub-directory
	in case we're building outside of the source tree.

	* compat/sysv/runlevel.c (store): Don't break strict-aliasing rules
	by avoiding dereferencing type-punned pointer.  Answers on a
	postcard, please.

2006-10-13  Scott James Remnant  <scott@netsplit.com>

	* util/initctl.c (start_action, emit_action): Add missing \n

	* util/initctl.c: Rewrite using nih_command_parser.
	* util/man/initctl.8: Improve.

	* util/start.c: Remove, replaced by initctl.
	* util/man/start.8: Remove, replaced by initctl.
	* util/Makefile.am (sbin_PROGRAMS): Drop start, now just a symlink
	to initctl.
	(dist_man_MANS): Drop start.8, now a symlink to initctl.8
	(install-exec-hook): Make symlinks to initctl, add start
	(install-data-hook): Make symlinks to initctl.8, add start.8

	* initctl: Rename to util again, I don't want a separate directory
	for every single little tool; and we'll be shipping more than just
	initctl (e.g. a non-compat reboot).
	* configure.ac (AC_CONFIG_FILES): Make util/Makefile instead of
	initctl/Makefile.
	* Makefile.am (SUBDIRS): Descend into util, not initctl.

	* compat/sysv/reboot.c: Remove long options where they didn't exist
	before.  Write help text.
	* compat/sysv/man/reboot.8: Update.

	* init/main.c (main): Formatting.
	* logd/main.c (main): Formatting.
	* logd/man/logd.8: Formatting.
	* compat/sysv/runlevel.c (main): Formatting.
	* compat/sysv/telinit.c (main): Formatting.
	* compat/sysv/man/shutdown.8: Remove long options.

	* compat/sysv/shutdown.c: Remove -e/--event, it has no place in a
	compatibility tool.  Get rid of long options that never existed
	before.  Specify help text to describe the options.
	* compat/sysv/man/shutdown.8: Spruce up a bit.

	* compat/sysv/telinit.c (main): Set help text to list the valid
	runlevels.
	* compat/sysv/man/telinit.8: Refine the notes to mention runlevel(8).

	* compat/sysv/runlevel.c (main): Make the help text describe the
	options, rather than the behaviour.
	* compat/sysv/man/runlevel.8: Flesh out a little more.

	* configure.ac (AC_INIT): Change bug reporting address to the
	mailing list, since Launchpad doesn't accept random bugs without
	accounts and complicated control messages.
	* init/main.c, logd/main.c: Add a period to the synopsis.

	* init/main.c (main): Set the synopsis, and direct people to look
	at telinit in the --help output.
	* init/man/init.8: Flesh this out a little more, still a lot of
	explaining to do about jobs and events, but we'll wait until we've
	changed that code before documentating the behaviour.

	* logd/main.c (main): Correct help text to describe the options,
	rather than what the program does.  As per standard style.
	Don't become a daemon until the logging socket is open, and make
	that exclusive with waiting for SIGCONT.
	* logd/man/logd.8: Write some more extensive documentation,
	including describing the startup interlock and the socket protocol.
	* TODO: Plan to get rid of the signal interlock from  logd.

2006-10-12  Scott James Remnant  <scott@netsplit.com>

	* configure.ac: Expand AC_GNU_SOURCE so we get _GNU_SOURCE and so
	that gettext doesn't complain.
	(AM_GNU_GETTEXT_VERSION): Increase to 0.15
	(AC_PREREQ): Increase to 2.60
	* HACKING: Update autoconf and gettext requirements.

2006-10-11  Scott James Remnant  <scott@netsplit.com>

	* init/control.c (control_init): Pass NULL to nih_list_new.
	Clarify list item types.
	* init/event.c (event_init): Pass NULL to nih_list_new.
	* init/job.c (job_init): Pass NULL to nih_list_new.

	* init/main.c: Change nih_signal_add_callback to nih_signal_add_handler
	and NihSignalCb to NihSignalHandler.

	* init/cfgfile.c, init/cfgfile.h, init/control.c, init/control.h,
	init/event.c, init/event.h, init/job.c, init/job.h, init/main.c,
	init/process.c: Clean up documentation strings and parent pointer
	types.

	* compat/sysv/shutdown.c: Change nih_signal_add_callback to
	nih_signal_add_handler.

	* compat/sysv/reboot.c: Set synopsis text depending on command
	used (probably should use nih_command_parser?)
	* compat/sysv/runlevel.c: Set synopsis and help text, and correct
	usage.
	* compat/sysv/shutdown.c: Set synopsis text.
	* compat/sysv/telinit.c: Set synopsis text.

	* compat/sysv/runlevel.c, compat/sysv/shutdown.c: Clean up
	documentation strings.

	* logd/main.c: Set synopsis and help text.

	* logd/main.c: Clean up documentation strings.
	Change nih_signal_add_callback to nih_signal_add_handler.

	* upstart/control.c, upstart/control.h, upstart/job.c: Clean up
	documentation strings and correct parent pointer type.

	* HACKING: Detail function documentation requirement and format.

2006-10-10  Scott James Remnant  <scott@netsplit.com>

	* event.d/logd.in: Move to logd/event.d
	* event.d/Makefile.am: Remove
	* logd/Makefile.am: Create the logd job definition and install
	* Makefile.am (SUBDIRS): event.d directory has been removed.
	* configure.ac (AC_CONFIG_FILES): No longer make event.d/Makefile

	* configure.ac: Check for --enable-compat, default to sysv if given
	or no compat if not given.
	* compat/sysv/Makefile.am: Don't build binaries or install manpages
	unless COMPAT_SYSV is defined.

2006-10-06  Scott James Remnant  <scott@netsplit.com>

	* doc/upstart-logo.svg: Include the logo Alexandre designed.
	* doc/Makefile.am (EXTRA_DIST): Ship the logo in the tarball.
	* Makefile.am (SUBDIRS): Install under doc
	* configure.ac: Generate doc/Makefile
	* AUTHORS: Ensure he's credited fully.

2006-09-27  Scott James Remnant  <scott@netsplit.com>

	* event.d/Makefile.am (do_subst): Eliminate duplicate /s

	* man/init.8: Move to init/man
	* init/Makefile.am: Update to install man page.
	* man/logd.8: Move to logd/man
	* logd/Makefile.am: Update to install man page.
	* man/initctl.8, man/start.8: Move to initctl/man
	* initctl/Makefile.am: Update to install man pages.
	* man/reboot.8, man/runlevel.8, man/shutdown.8, man/telinit.8:
	Move to compat/sysv/man
	* compat/sysv/Makefile.am: Update to install man pages.
	* man/Makefile.am: Remove
	* configure.ac (AC_CONFIG_FILES): Remove man/Makefile
	* Makefile.am (SUBDIRS): Don't build in man

	* util: Rename to initctl
	* configure.ac (AC_CONFIG_FILES): Update.
	* Makefile.am (SUBDIRS): Update.

	* util/reboot.c: Move to compat/sysv
	* util/shutdown.c: Move to compat/sysv
	* util/Makefile.am: Update.
	* compat/sysv/Makefile.am: Update.

	* configure.ac: Replace macros with single call to NIH_INIT.
	Bump version to 0.3.0 to begin new development cycle.

2006-09-21  Scott James Remnant  <scott@netsplit.com>

	* logd/main.c: Revert the change that logged to the console, in
	practice this doesn't work so well.  I want to get rid of logd
	in the long term, or at least just have it as a simple logging
	proxy, so giving it features seems wrong.

2006-09-20  Scott James Remnant  <scott@netsplit.com>

	* configure.ac: Bump version to 0.2.8
	* NEWS: Updated.

	* logd/main.c (main): Check the kernel command-line for "quiet"
	(line_reader): Write to console unless silent or a daemon

	* man/Makefile.am (dist_man_MANS): Drop sulogin.8
	* man/sulogin.8: Drop, we don't include an sulogin

2006-09-19  Michael Biebl  <mbiebl@gmail.com>

	* event.d/Makefile.am (logd): Drop $(srcdir)
	* init/Makefile.am (init_SOURCES): Distribute paths.h

2006-09-18  Michael Biebl  <mbiebl@gmail.com>

	* configure.ac: Check for sys/inotify.h

2006-09-18  Scott James Remnant  <scott@netsplit.com>

	* util/shutdown.c (warning_message): Adjust method of constructing
	the message to not confuse poor translators who think \r and \n are
	the same thing!

2006-09-14  Scott James Remnant  <scott@netsplit.com>

	* init/job.c (job_change_state): Catch runaway respawns when we
	enter the running state, so we catch stop/start loops too.
	* init/tests/test_job.c (test_change_state): Update test.

	* event.d/logd: Rename to logd.in
	* event.d/logd.in: Replace /sbin with @sbindir@ so we can transform
	* event.d/Makefile.am: Generate logd from logd.in

	* util/reboot.c: Don't hardcode the location of /sbin/shutdown
	* util/Makefile.am (DEFS): Use autoconf to seed it
	* util/shutdown.c (sysvinit_shutdown): Don't hardcode the location
	of /dev/initctl

	* init/paths.h: Create a new configuration file that can contain
	all of the path definitions, and in particular, allow them to be
	overidden elsewhere.
	* init/Makefile.am (DEFS): Override definitions of CFG_DIR and
	TELINIT using autoconf
	* init/main.c: Include paths.h.  Don't hardcode location of telinit
	* init/job.c: Include paths.h
	* init/process.c: Include paths.h
	* init/process.h: Remove definitions from here.

	* configure.ac: Bump version to 0.2.7

2006-09-13  Scott James Remnant  <scott@netsplit.com>

	* NEWS: Updated.

	* TODO: More TODO.

2006-09-10  Scott James Remnant  <scott@netsplit.com>

	* util/reboot.c (main): Don't give -H with "halt".

2006-09-09  Scott James Remnant  <scott@netsplit.com>

	* configure.ac: Bump version to 0.2.6

	* NEWS: Update.
	* TODO: Update.

	* upstart/control.c (upstart_send_msg_to, upstart_recv_msg): Change
	the magic to be the package string.
	* upstart/tests/test_control.c (test_recv_msg): Update tests.

	* util/initctl.c (main): Set the usage string.
	* util/shutdown.c (main): Set the usage string.
	* util/start.c (main): Set the usage string.
	* compat/sysv/runlevel.c (main): Set the usage string.
	* compat/sysv/telinit.c (main): Set the usage string.

	* man/Makefile.am: Use install-data-hook and $(man8dir)
	* util/Makefile.am: Also use install-exec-hook

	* Makefile.am (SUBDIRS): Install contents of the man directory
	* configure.ac (AC_CONFIG_FILES): Generate man/Makefile
	* man/Makefile.am: Install manpages in the appropriate places.
	* man/init.8, man/logd.8, man/initctl.8, man/reboot.8,
	* man/shutdown.8, man/start.8, man/sulogin.8, man/runlevel.8,
	* man/telinit.8: Include some basic manpages so we at least have
	some level of documentation.

	* init/job.c (job_child_reaper): Don't check the exit status of
	a respawning job if the goal is to stop it.

	* compat/sysv/telinit.c (main): Generate events rather than
	starting and stopping jobs directly, the events are named
	"runlevel-X".  0, 1, 6 and s/S are shutdown events.

	* logd/main.c (main): Raise SIGSTOP before entering the main loop.
	* init/main.c (main): Interlock with logd.

	* event.d/logd: Should not be a console owner, but should stop
	on shutdown.

	* init/process.c (process_setup_console): Revert part of the previous
	change, should just output to /dev/null if we don't have logd.

	* configure.ac: Bump version to 0.2.5

	* init/main.c (main): Start the logd job if it exists.

	* init/process.c (process_setup_console): Ignore ECONNREFUSED as
	that just means that logd isn't around, handle errors by falling
	back to opening the console.

	* init/process.c (process_setup_console): Implement handling for
	CONSOLE_LOGGED and generally clean up the other handling.
	* init/process.h: Update.
	* init/main.c (main): Pass NULL for the job to setup console.
	* TODO: Update.

	* logd/main.c: Implement the logging daemon, it accepts connections
	on a unix stream socket with the abstract name
	"/com/ubuntu/upstart/logd", expects the length of the name and the
	name to follow; then sequences of lines which are logged to
	/var/log/boot, or memory until that file can be opened.

2006-09-08  Scott James Remnant  <scott@netsplit.com>

	* util/shutdown.c (event_setter): Change the event names to
	distinguish between "shutdown -h" and "shutdown -h -H".

	* init/job.c (job_handle_event): Allow jobs to react to their own
	events, this is how we'll do respawn eventually.
	* init/tests/test_job.c (test_handle_event): Remove test.

	* init/main.c (cad_handler, kbd_handler): Generate the new event
	names.
	* init/event.h (CTRLALTDEL_EVENT, KBDREQUEST_EVENT): Add definitions
	of these event names, change the ctrlaltdel event to just that.

	* logd/main.c (main): Add the code to daemonise, etc.

2006-09-07  Scott James Remnant  <scott@netsplit.com>

	* TODO: Long discussion today on #upstart, many improvements to the
	job and event model that make it more elegant.
	* AUTHORS: Include a list of thanks.

	* util/shutdown.c (shutdown_now): If we get ECONNREFUSED when we
	try and send the shutdown event to init, it probably means we're
	still in sysvinit.  So try that instead.
	(sysvinit_shutdown): Function to send a hand-crafted runlevel
	change message across /dev/initctl.

	* util/initctl.c (main): Add a shutdown command that takes an
	arbitrary event name to be issued after "shutdown".  You'll
	nearly always want the /sbin/shutdown tool instead.

	* init/job.c (job_detect_idle): Only generate the stalled event
	if at least one job handles it in its start_events list.
	* init/tests/test_job.c (test_detect_idle): Make sure that works.

	* init/event.h (STARTUP_EVENT, SHUTDOWN_EVENT, STALLED_EVENT):
	Macros to define the standard event names.
	* init/main.c (main): Use STARTUP_EVENT macro instead of "startup"
	* init/control.c (control_handle): Use SHUTDOWN_EVENT macro
	instead of "shutdown".
	* init/job.c (job_detect_idle): Use STALLED_EVENT macro instead
	of "stalled".

	* init/job.c (job_detect_idle): Add some log messages for when we
	detect the idle or stalled states.
	(job_kill_process, job_kill_timer): Increase log verbosity.
	* init/event.c (event_queue_run): Log which events we're handling
	if --debug is given.

	* compat/sysv/telinit.c (main): Send a shutdown command when
	requesting to enter runlevel 0 or runlevel 6, likewise for
	runlevel 1, s or S which all run "rc1" not "rcS".
	* init/main.c (main): When called directory (pid != 1) try and
	run telinit before complaining that we're not init.  Make sure
	errors aren't lost.

2006-09-04  Johan Kiviniemi  <johan@kiviniemi.name>

	* upstart/control.c (upstart_addr): Replace use of __builtin_offsetof
	with offsetof.
	* upstart/tests/test_control.c (test_recv_msg): Likewise.

2006-09-04  Scott James Remnant  <scott@netsplit.com>
	
	* util/shutdown.c (main): Exit normally after sending the warning
	message if -k is given.

2006-09-01  Scott James Remnant  <scott@netsplit.com>

	* configure.ac: Bump version to 0.2.2

	* NEWS: Update.
	* configure.ac: Bump version to 0.2.1

	* init/process.c (process_setup_console): Ensure that the console
	is always initialised to at least /dev/null
	* init/job.c (job_change_state): Initialise event to NULL.
	* init/event.c (event_read_state): Don't mask initialisation of
	other variable.
	* init/cfgfile.c (cfg_job_stanza, cfg_parse_script, cfg_next_token): 
	Print lineno using %zi not %d
	* compat/sysv/runlevel.c (store): Cast pointer type of timeval.

	* init/main.c: Move the kernel headers include beneath the C
	library ones, so that compilation doesn't fail on !i386.
	* util/reboot.c: Likewise.

	* init/main.c (term_handler): Close the control connection if we
	re-exec init, otherwise it won't be able to bind.  Drop debugging.

	* init/main.c (term_handler): It always helps if we dup2 the
	right file descriptor.

	* init/main.c: Use the TERM signal instead of USR1, as old init
	used that for something else.  Also rather than passing across
	file descriptor numbers, use a fixed descriptor and just pass
	"--restart".  When we get that option we need to unmask signals
	otherwise we sit there looking like a lemon.

	* init/job.c (job_change_state): Don't free the event unless we
	generate one.

	* NEWS: Update.

	* init/cfgfile.c (cfg_watcher): Ignore any file with '.' or '~'

	* TODO: Update.

	* init/main.c (main): Parse command-line arguments, specifically
	look for --state-fd which we'll use for reexec.  Don't do a couple
	of things if we're passed this.
	(read_state): Parse the line-buffered state.
	* init/job.c (job_read_state, job_write_state): Job state
	serialisation so that we can re-exec ourselves.
	* init/job.h: Update.
	* init/tests/test_job.c: Test the serialisation.
	* init/event.c (event_read_state, event_write_state): And similar
	functions for serialising the event queue.
	* init/event.h: Update.
	* init/tests/test_event.c: Test the serialisation.
	* init/cfgfile.c (cfg_read_job): Fix a bug, need to subtract current
	time to get due time.

	* upstart/job.c (job_goal_from_name, job_state_from_name) 
	(process_state_from_name): Add opposite numbers that convert a
	string back into an enumeration.
	* upstart/job.h: Update.
	* upstart/tests/test_job.c: Test the new functions.

2006-08-31  Scott James Remnant  <scott@netsplit.com>

	* init/job.h (Job): Add respawn_limit, respawn_interval,
	respawn_count and respawn_time members so that we can keep track of
	runaway processes.
	* init/job.c (job_catch_runaway): Increment the respawn_count
	within respawn_interval, or reset it if we go over.
	(job_new): Initialise respawn_limit and respawn_interval to sensible
	defaults.
	* init/tests/test_job.c (test_new): Check the defaults are set.
	(test_change_state): Check the respawning code works.
	* init/cfgfile.c (cfg_job_stanza): Parse the "respawn limit" stanza.
	* init/tests/test_cfgfile.c (test_read_job): Test the new stanza.

	* init/process.c (process_setup_console): Remove the console reset
	code, it tends to just crash X and seems to do nothing interesting.
	* init/main.c (reset_console): Instead put it here and just do it
	on startup.

	* configure.ac: Bump version to 0.2.0

	* util/Makefile.am (install-exec-local): Create symbolic links,
	not hard links.

	* init/main.c: Can't catch STOP.

	* util/reboot.c: Pause init while shutting down or rebooting.

	* init/main.c (stop_handler): Catch STOP/TSTP and CONT.
	* init/event.c (event_queue_run): Don't run the event queue while
	paused.
	* init/job.c (job_detect_idle): Don't detect idle jobs while paused.

	* util/reboot.c: if we get the -w argument ("only write to wtmp")
	we need to exit, and not behave as halt normally would.

	* compat/sysv/runlevel.c (main): Add missing newline.
	* compat/sysv/telinit.c (main): And here too.

	* init/main.c (main): Check for idle after the startup event queue
	has been run, otherwise we may just sit there.

	* compat/sysv/Makefile.am (sbin_PROGRAMS): Build and install telinit
	(telinit_SOURCES, telinit_LDFLAGS, telinit_LDADD): Details for
	telinit binary.
	* compat/sysv/telinit.c: Trivial telinit program that just runs
	the appropriate rcX job.
	* compat/sysv/runlevel.c (main): Suggest help on illegal runlevel.

	* util/Makefile.am: Tidy up.

	* configure.ac (AC_CONFIG_FILES): Create compat/sysv/Makefile
	* Makefile.am (SUBDIRS): Build things found in compat/sysv
	* compat/sysv/Makefile.am (sbin_PROGRAMS): Build and install runlevel
	(runlevel_SOURCES, runlevel_LDFLAGS, runlevel_LDADD): Details for
	runlevel binary.
	* compat/sysv/runlevel.c: Helper to store and retrieve the current
	"runlevel" from utmp/wtmp; as well as the reboot time.

	* init/main.c (main): Drop debugging set.

	* init/job.c (job_change_state): As well as the job/state events,
	send the job event when a service is running or a task is stopping.
	* init/tests/test_job.c (test_change_state): Check the events get
	sent properly.

	* util/start.c: Write a simple utility to start, stop, or query
	the status of the named jobs.
	* util/Makefile.am (sbin_PROGRAMS): Build and install start
	(start_SOURCES, start_LDFLAGS, start_LDADD): Details for start
	(install-exec-local): Also install as stop and status.
	* util/reboot.c (main): Drop the debugging set.

	* init/cfgfile.c (cfg_job_stanza): Correct nih_alloc error.

	* init/process.c (process_setup_environment): Guard memory alloc.
	* init/job.c (job_set_idle_event): Likewise.
	(job_change_state): And here too.
	(job_run_command): Likewise.
	* init/control.c (control_send): Likewise.
	* init/cfgfile.c: And throughout this file.
	* upstart/control.c (upstart_recv_msg): And once here too.

	* upstart/control.h: Abolish the separate halt, reboot and poweroff
	messages and replace with a single shutdown message that takes
	an event name (for the idle event issued afterwards).
	* upstart/control.c (upstart_send_msg_to, upstart_recv_msg): Handle
	the new shutdown event type by just treating it as an event.
	* upstart/tests/test_control.c (test_messages): Update tests.
	* init/job.c (job_set_idle_event): Store a copy of the idle event
	name.
	* init/control.c (control_send): Copy the shutdown event name.
	(control_handle): Replace individual handling with the new
	single event.
	* init/tests/test_control.c (test_watcher): Update.
	* util/initctl.c: Drop handling for things that shutdown does now.
	* util/shutdown.c: Send the UPSTART_SHUTDOWN event and let the user
	specify anything they want, just give defaults.

	This is quite a big change and abolishes level events entirely,
	along with the event history.  We now just treat events as a
	transient queue of strings that go past, may cause things to change,
	but are otherwise forgotten.  This turns out to be much easier to
	understand and has no real loss of power.

	* init/event.c: Vastly simplify; gone are the separate notions of
	edge and level events, instead we just treat them as one-shot
	things that go past and are forgotten about.
	* init/event.h (Event): Remove value member.
	Update prototypes.
	* init/tests/test_event.c: Update.
	* init/job.c (job_change_state): Change the event pattern to be
	one that includes the job name and a description of the transition
	instead of the new state.
	(job_detect_idle): Call event_queue rather than event_queue_edge.
	* init/tests/test_job.c: Update.
	* init/cfgfile.c (cfg_job_stanza): Drop "when" and "while".
	* init/tests/test_cfgfile.c (test_read_job): Drop mentions of
	"when" and "while".
	* init/control.c (control_send, control_handle): Drop cases for
	level events.
	(control_handle_event): Don't include a level in the event.
	* init/tests/test_control.c: Update
	* init/main.c: Call event_queue rather than event_queue_edge.
	* upstart/control.c (upstart_send_msg_to, upstart_recv_msg): Change
	event handling so that only a name is read.
	* upstart/control.h: Remove value/level event structures.
	* upstart/tests/test_control.c (test_messages): Update.
	* upstart/job.c (process_state_name): Not used for events, adjust
	documentation so it doesn't lie.
	* util/initctl.c (main): Drop the set function, simplify trigger.
	* util/shutdown.c (shutdown_now): Call UPSTART_EVENT_QUEUE for
	shutdown into maintenance mode.

	* init/control.c (control_handle): Place a message in the syslog
	before halting, powering off or rebooting.

	* util/shutdown.c: Adjust so that the warning message is sent out
	if shutdown is immediate, and when it actually happens.  Include
	the hostname as wall does.

2006-08-30  Scott James Remnant  <scott@netsplit.com>

	* TODO: Update.

	* util/shutdown.c: Implement shutdown utility along the same lines
	as the sysvinit one, but with rather different code.

	* util/initctl.c (main): Call setuid on the effective user id so
	that we can be made setuid root and executable by a special group.
	* util/reboot.c (main): Likewise.

	* util/initctl.c (main): Check the effective rather than the real
	user id, if we're effectively root, that's good enough.

	* util/reboot.c: Implement reboot/halt/poweroff utility.
	* util/Makefile.am (sbin_PROGRAMS): Build and install reboot
	(reboot_SOURCES, reboot_LDFLAGS, reboot_LDADD): Details for reboot
	(install-exec-local): Create hardlinks to reboot for halt and poweroff.

2006-08-29  Scott James Remnant  <scott@netsplit.com>

	* init/main.c (main): Actually run the idle-detect function.
	* init/job.c (job_detect_idle): Interrupt the main loop, otherwise
	we may end up waiting for a signal before we process the event
	we just issued.

2006-08-27  Scott James Remnant  <scott@netsplit.com>

	* util/shutdown.c: Template main function.
	* util/Makefile.am (sbin_PROGRAMS): Build and install the
	shutdown binary.
	(shutdown_SOURCES, shutdown_LDFLAGS, shutdown_LDADD): Details for
	the shutdown binary

	* util/initctl.c (main): Add commands for halt, poweroff and reboot.

	* init/event.c (event_queue_run): Remove the parameters.
	* init/event.h: Update.
	* init/main.c (main): Update.
	* init/tests/test_control.c (test_watcher): Update.
	* init/tests/test_job.c (test_detect_idle): Update.

	* upstart/control.c (upstart_send_msg_to, upstart_recv_msg): Deal
	with halting, rebooting and powering off; or at least the appropriate
	messages.
	* upstart/control.h: Add control message structures for halting,
	powering off and rebooting the machine.
	* upstart/tests/test_control.c (test_messages): Run the tests.
	* init/control.c (control_handle): Add handling for halt, power off
	and reboot that issue the shutdown event and arrange for the halt,
	poweroff or reboot to be issued the next time the system is idle.
	* init/tests/test_control.c (test_watcher): Test the events.

	* TODO: Update.

	* init/job.c (job_detect_idle): Function to detect when the system is
	stalled or idle.
	* init/job.h: Update
	* init/tests/test_job.c (test_detect_idle): Test the new function.

	* util/initctl.c (main): Handle the list command.

	* TODO: Update.

	* upstart/control.c (WireJobStatusPayload): add description to the
	job status payload.
	(upstart_send_msg_to, upstart_recv_msg): Send and receieve the
	description over the wire.
	* upstart/control.h (UpstartJobStatusMsg): add a description field
	* upstart/tests/test_control.c: Update test cases.
	* init/control.c (control_handle): Include the job description in
	the message.
	(control_send): Copy the description when we put the message on
	the queue.
	(control_handle_job): Copy the description here too
	* init/tests/test_control.c: Update test cases.

	* init/job.c (job_list): Add a function to return the job list.
	* init/job.h: Update.
	* init/control.c (control_handle): Handle the JOB_LIST message
	by sending back a list of job status messages followed by the
	JOB_LIST_END message.
	* init/tests/test_control.c (test_watcher_child): Check the
	JOB_LIST message works properly.

	* upstart/control.c (upstart_send_msg_to, upstart_recv_msg): Handle
	the JOB_LIST and JOB_LIST_END messages which have no payload.
	* upstart/control.h: Add enums and structures for job list messages.
	* upstart/tests/test_control.c (test_messages): Update tests.

	* init/main.c (main): Check that we're both uid and process #1

	* init/main.c (main): Stop handling SIGTERM, we never want people
	to kill init.  Handle SIGINT and SIGWINCH through the ordinary
	handler and SIGSEGV through a direct handler.
	(segv_handler): Write a sensible core dump handler, we use a child
	to dump core while we carry on in the parent hopefully stepping over
	the bad instruction.
	(cad_handler): Generate the control-alt-delete event.
	(kbd_handler): Generate the kbdrequest event.

2006-08-25  Scott James Remnant  <scott@netsplit.com>

	* configure.ac: Bump version to 0.1.2
	* NEWS: Update.

	* TODO: Update.

	* init/process.c (process_setup_environment): Inherit the PATH
	and TERM environment variables from the init process, so the
	console works properly.
	* init/process.h (PATH): Declare a default value for this variable
	* init/main.c (main): Set the value of PATH to the default.
	* init/tests/test_process.c (child): Update test case.

	* NEWS: Update.
	* configure.ac: Bump version to 0.1.1

2006-08-24  Scott James Remnant  <scott@netsplit.com>

	* init/cfgfile.h (CFG_DIR): Change configuration directory to
	/etc/event.d -- it's not been used by anyone, but is similar to
	other directories that have which is a good precedent.
	* event.d/Makefile.am (eventdir, dist_event_DATA): Install files
	into the new directory name.
	* Makefile.am (SUBDIRS): Rename sub directory
	* configure.ac (AC_CONFIG_FILES): Rename generated Makefile

	* init/Makefile.am (DEFAULT_INCLUDES): Set to include the right
	directories so out of tree builds work.
	* logd/Makefile.am (DEFAULT_INCLUDES): Set to include the right
	directories so out of tree builds work.
	* upstart/Makefile.am (DEFAULT_INCLUDES): Set to include the right
	directories so out of tree builds work.
	(upstartinclude_HEADERS): Install errors.h
	* util/Makefile.am (DEFAULT_INCLUDES): Set to include the right
	directories so out of tree builds work.

	* Makefile.am (SUBDIRS): Add m4 to the list
	* configure.ac (AC_CONFIG_FILES): Generate m4/Makefile
	* upstart/Makefile.am (upstartinclude_HEADERS): Add errors.h

	* upstart/control.c (upstart_open): 

	* init/control.c (control_open): Raise the error before
	performing other actions so errno is not lost.

	* TODO: Update.o
	* init/cfgfile.c (cfg_next_token): Don't count quote characters
	unless we're actually planning to dequote the file, otherwise we
	end up allocating short.

	* init/control.c (control_close): Free the io_watch using list_free
	in case a destructor has been set.
	* init/tests/test_control.c: Initialise the type of the message, and
	free job correctly.

	* upstart/tests/test_control.c: Fix overwrite of buffer.
	* init/tests/test_job.c: Clean up not-freed job.

2006-08-23  Scott James Remnant  <scott@netsplit.com>

	* init/tests/test_event.c: free the entry allocated and initialise
	the return values.

	* init/cfgfile.c (cfg_skip_token): Drop this function; we'll
	make sure *pos is pointing at the start of the thing we want
	to parse, not the first token.  Update the other functions
	accordingly.
	(cfg_read_job): Implement function to look over a job file and
	parse all of the stanzas that are found.  Also sanity checks the
	job afterwards and deals with reloading existing jobs.
	(cfg_job_stanza): Function that parses an individual stanza,
	calling out to the other parse functions; this is the main config
	file parser!
	(cfg_parse_args, cfg_parse_command): Drop requirement that filename
	and lineno be passed, so we can be called to reparse arguments after
	we've already done so.
	(cfg_parse_script): Remove requirement that it be called at the
	start of the entire stanza, and instead at the start of the script.
	When hitting EOF, return the script so far, not NULL.
	(cfg_parse_args): Correct bug where we didn't check sufficient
	characters while skipping whitespace.
	(cfg_next_token): Correct bug where we didn't copy the character
	after a slash into the text, instead of just not copying the slash.
	Adjust line numbers to match the fact that it's zero based now.
	* init/cfgfile.h: Define prototype.
	* init/tests/test_cfgfile.c (test_read_job): Pretty thoroughly
	test the config file parser code.

2006-08-22  Scott James Remnant  <scott@netsplit.com>

	* init/cfgfile.c (cfg_tokenise): Rename to cfg_next_token.
	(cfg_skip_token): Code to skip whitespace, token and whitespace.
	(cfg_parse_args): Function to parse an argument list.
	(cfg_next_token): Extend to support the removal of quotes and
	slashes from the token.

	* init/cfgfile.c (cfg_parse_script): Pass filename and lineno and
	increment the latter as we go.
	(cfg_script_end): Pass and increment lineno.

	* init/cfgfile.c: Correct a missing semi-colon in prototypes.
	(cfg_parse_command): Function to parse any stanza that requires
	a command and arguments list, e.g. exec/respawn/daemon.  We don't
	want to require that the list be quoted, etc. and do want to allow
	it to be folded over lines.
	(cfg_tokenise): Function used by the above to tokenise the file,
	handling things like \, quoted strings and newlines, etc.  Can be
	used both to determine the length of the token and to copy it.

	* init/cfgfile.c (cfg_read_script): Rename to cfg_parse_script.

	* init/cfgfile.c (cfg_read_script): Function to parse a script
	fragment ("foo script\n....end script\n") from the job file, which
	is the most complex form we can find.  Write it assuming the file is
	in a character array which may not be NULL terminated (ie. a mmap'd
	file).
	(cfg_script_end): Used by the above to detect the end of the
	fragment.
	* init/cfgfile.h: Empty header file.
	* init/Makefile.am (init_SOURCES): Build and link cfgfile.c
	using the cfgfile.h header
	(TESTS): Build and run the config file test cases.
	(test_cfgfile_SOURCES, test_cfgfile_LDFLAGS, test_cfgfile_LDADD):
	Details for config file test case binary.

	* init/main.c (main): Remove the calls to the unfinished config
	file code.

2006-08-21  Scott James Remnant  <scott@netsplit.com>

	* init/main.c: Add missing include for unistd.h
	* init/process.c (process_setup_console): Drop use of job.
	* util/initctl.c (main): Check that we're run as root.

	* init/main.c (main): Write the main function

	* init/event.c (event_queue_cb): Rename to event_queue_run.
	* init/event.h: Update.

	* init/process.c (process_setup_console): Become an exported
	function that includes the code to reset a console.

2006-08-19  Scott James Remnant  <scott@netsplit.com>

	* logd/main.c (main): Write the basic main function.

	* util/initctl.c (main): Fill in the details to give us a basic
	test client.

	* TODO: Update.

	* util/initctl.c (main): Provide the most basic main function.
	* util/Makefile.am (sbin_PROGRAMS): Build the initctl binary
	* Makefile.am (SUBDIRS): Build the utilities.
	* configure.ac (AC_CONFIG_FILES): Generate the util Makefile.

2006-08-18  Scott James Remnant  <scott@netsplit.com>

	* init/Makefile.am (test_job_LDADD): Remove the duplicate link.

	* TODO: Update.

	* init/job.c (job_handle_child): Rename to job_child_reaper.
	* init/job.h: Update.
	* init/tests/test_job.c: Update function names.

	* init/control.c (control_cb): Rename to control_watcher
	* init/tests/test_control.c: Update function names.

	* TODO: Update.

	* Makefile.am (SUBDIRS): Install the rc.d files.
	* configure.ac (AC_CONFIG_FILES): Generate the rc.d Makefile.
	* rc.d/Makefile.am (rcdir): Define rcdir to be /etc/rc.d
	(dist_rc_DATA): Install the logd file into that directory.
	* rc.d/logd: Write a simple service definition for the log daemon,
	this saves us hardcoding any information about it into init; it'll
	just need to know the name.

	* Makefile.am (SUBDIRS): Build the logd daemon
	* configure.ac (AC_CONFIG_FILES): Generate the logd Makefile.
	* logd/Makefile.am (sbin_PROGRAMS): Install the logd binary into
	the sbin directory by default.
	(logd_SOURCES): Build and link main.c
	* logd/main.c (main): Add basic main function for testing purposes.

2006-08-16  Scott James Remnant  <scott@netsplit.com>

	* init/job.c (job_start): Ignore self-dependencies; over-document
	why the dependency event prodding has a surprise in its tail.
	(job_change_state): Move the job_release_depends call to here.

	* init/event.c (event_queue_cb): Add event consumer/dispatcher.
	* init/event.h: Update.

	* init/control.c (control_send): Make the event code clearer.
	(control_handle): Handle the changed event semantics.
	(control_handle_event): Issue the new event type.
	* init/tests/test_control.c: Update tests.

	* upstart/control.c (upstart_send_msg_to, upstart_recv_msg): Adjust
	marshal code to match.
	* upstart/control.h: Update all structures appropriately to the
	previous changes.
	* upstart/tests/test_control.c: Update.

	* init/job.c (job_change_state): Change call to event_trigger_level
	to event_queue_level.

	* init/event.c (event_trigger_edge, event_trigger_level): Place
	the event on the event_queue rather than directly triggering it.
	Rename to event_queue_edge and event_queue_level respectively.
	* init/event.h: Update.
	* init/tests/test_event.c: Update test cases.

	* init/job.c (job_handle_event): Add another sanity check, jobs
	should not be able to react to their own events; that's just silly.
	* init/tests/test_job.c (test_handle_event): Check that the new
	condition does the right thing.
	
	* init/job.c (job_change_state): Make it illegal for a job to exist
	without either a command or script or both.  This is for sanity
	reasons, allowing no primary process makes no sense and can lead
	to event loops if someone is feeling nefarious.
	* init/tests/test_job.c (test_change_state): Drop test on behaviour
	we've just outlawed.

	* init/job.c (job_start): Only announce the change if we're still
	in the waiting state, we could have moved on to running already.

	* init/job.c (job_start): If holding the job, at least announce
	the goal change to subscribed clients.

	* TODO: Update.

	* init/job.c (job_start): Check for dependencies before starting
	the process, if we have any that aren't running we stay in waiting
	until they are.  Any that aren't even starting get poked with a
	dependency event to see whether that wakes them up.
	* init/tests/test_job.c (test_start): Test paths through new
	dependency code.

	* init/job.c (job_run_process): Once we've got an active process
	in the running state, release our dependencies.

	* init/job.c (job_release_depends): Function to release any waiting
	dependencies on the given job.
	* init/job.h: Update.
	* init/tests/test_job.c (test_release_depends): Test the behaviour
	of the function on its own.

	* init/job.h (Job): Add depends list field
	(JobName): New structure to hold the name of a job.
	* init/job.c (job_new): Initialise the depends list.
	* init/tests/test_job.c (test_new): Make sure the depends list is
	initialised properly.

	* init/job.c (job_next_state): Return JOB_STARTING if we're in
	JOB_WAITING and the goal is JOB_START.  This is only called when
	there's some change, and I don't want to hard-code the goal there.
	(job_start): Don't hardcode JOB_STARTING, instead just use the next
	state.
	* init/tests/test_job.c (test_next_state): Adjust test case.

	* init/control.c (control_subscribe): Allow the current
	subscription to be found by passing NOTIFY_NONE.
	(control_handle): Don't remove an existing subscription to jobs,
	a GUI will probably want a permanent one to keep the status up to
	date.

	* init/job.c (job_kill_process, job_kill_timer): Don't hardcode
	JOB_STOPPING here, instead move to the next logical state. 
	(job_kill_process): Notify subscribed processes that we killed
	the job.
	(job_start, job_stop): Notify subscribed processes of a change of
	goal that doesn't result in an immediate state change.

	* init/event.c (event_trigger_edge, event_trigger_level): Swap
	order so that events are announced before processed.

	* init/control.c (control_handle): Handle requests to watch and
	unwatch jobs and events.
	* init/tests/test_control.c (test_cb_child, test_cb): Check that
	subscriptions work.

	* init/tests/test_control.c (test_cb_child): Add a sleep to avoid
	a race that upsets gdb, have tried this with a STOP/CONT interlock
	but can't seem to find where the child should reach first.

	* init/job.c (job_change_state): Notify the control handler.
	* init/event.c (event_trigger_edge, event_trigger_level): Pass
	event to the control handler.
	* init/tests/test_control.c (test_cb_child): Expect to receive
	job status events as well.
	* init/Makefile.am (test_event_LDADD, test_process_LDADD) 
	(test_job_LDADD): Add control.o to the linkage.

	* init/control.c (control_cb): Don't display an error for
	ECONNREFUSED, just remove any subscriptions.
	* init/tests/test_control.c (test_handle_job, test_handle_error):
	Clean up our subscriptions properly.

	* init/control.c (control_handle_job): Function to send out an
	UPSTART_JOB_STATUS message to subscribed processes whenever a
	job state changes.
	(control_handle_event): Function to send out an
	UPSTART_EVENT_TRIGGERED message to subscribed processes whenever
	an event is triggered.
	* init/control.h: Update.
	* init/tests/test_control.c (test_handle_job, test_handle_event):
	Check that the functions work properly.

	* init/control.c (control_handle): Handle messages that trigger
	edge and level events; subscribe the process to receive notification
	of job changes during the event.
	* init/tests/test_control.c (test_cb_child): Check that the messages
	are handled properly (without subscription check).

	* init/control.c (control_cb): Unsubscribe a process if it stops
	listening.

	* init/control.c (control_send): Copy the pointers in the new
	event messages.
	* init/tests/test_control.c (test_send): Check the pointers are
	copied across correctly.

	* init/control.c (control_subscribe): Add function to handle
	processes that want to subscribe to changes.
	(control_init): Initialise the subscriptions list.
	* init/control.h: Add structures and prototypes.
	* init/tests/test_control.c (test_subscribe): Test the function.

	* upstart/control.h (UpstartMsgType): add messages for triggering
	edge and level events, receiving the trigger for an event and for
	watching jobs and events.
	(UpstartEventTriggerEdgeMsg, UpstartEventTriggerLevelMsg)
	(UpstartEventTriggeredMsg, UpstartWatchJobsMsg)
	(UpstartUnwatchJobsMsg, UpstartWatchEventsMsg):
	(UpstartUnwatchEventsMsg): Add structures for the new messages.
	(UpstartMsg): And add them to the union.
	* upstart/control.c (WireEventPayload): The event messages can all
	share a wire payload type; the watch messages don't need any special
	payload.
	(upstart_send_msg_to): Add the payloads onto the wire.
	(upstart_recv_msg): And take the payloads back off the wire.
	* upstart/tests/test_control.c (test_messages): Test the new
	message types.

	* upstart/control.h (UpstartJobStatusMsg): add a process id.
	* upstart/control.c (WireJobStatusPayload): and here too.
	(upstart_send_msg_to): copy the process id onto the wire.
	(upstart_recv_msg): copy the process id from the wire.
	* init/control.c (control_handle): Fill in the pid from the job.
	* upstart/tests/test_control.c (test_messages): Check the pid gets
	passed across the wire properly.

	* init/control.c (control_cb): Disable the poll for write once the
	send queue becomes empty.

	* upstart/Makefile.am (libupstart_la_SOURCES): Correct ordering.

	* init/control.c (control_handle): Add missing break.

	* upstart/job.c (job_goal_name, process_state_name): For completeness
	add these two functions as well.
	* upstart/job.h: Update.
	* upstart/tests/test_job.c (test_goal_name) 
	(test_process_state_name): Test the new functions.

	* init/job.c (job_state_name): Move this utility function from here
	* upstart/job.c (job_state_name): to here so all clients can use
	it.
	* init/job.h: Update.
	* upstart/job.h: Update.
	* init/tests/test_job.c (test_state_name): Move the test case from here
	* upstart/tests/test_job.c: to here as well.
	* upstart/Makefile.am (libupstart_la_SOURCES): Build and link job.c
	(TESTS): Run the job test cases
	(test_job_SOURCES, test_job_LDFLAGS, test_job_LDADD): Details for
	job test case binary.
	* init/Makefile.am (test_job_LDADD, test_process_LDADD) 
	(test_event_LDADD): Link to libupstart.la

	* init/control.c: Code to handle the server end of the control
	socket, a bit more complex than a client as we want to avoid
	blocking on malcious clients.
	* init/control.h: Prototypes.
	* init/tests/test_control.c: Test the control code.
	* init/Makefile.am (init_SOURCES): Build and link control.c
	using the control.h header
	(init_LDADD): Link to libupstart as well
	(TESTS): Build and run the control test suite.
	(test_control_SOURCES, test_control_LDFLAGS, test_control_LDADD):
	Details for control test suite binary.

	* upstart/control.c: Add a way to disable the safety checks.
	* upstart/tests/test_control.c (test_free): Fix bad test case.

	* upstart/control.c (upstart_recv_msg): fixed bogus return type
	for recvmsg from size_t to ssize_t so we don't infiniloop on error.

	* upstart/control.c (upstart_send_msg_to, upstart_recv_msg): Avoid
	job_start as the short-cut for assigning name, as that might become
	a more complex message eventually.  Use job_query instead.

	* upstart/control.c (upstart_free): Add wrapper function around
	nih_free so we're a proper library and don't expose libnih too much
	(upstart_recv_msg): Stash the sender pid in an argument.
	* upstart/control.h: Update.
	* upstart/tests/test_control.c (test_recv_msg): Test pid is
	returned properly.
	(test_free): Test the nih_free wrapper.

	* init/job.c (job_run_script): Document future FIXME.

	* init/exent.h, init/job.h, init/process.h: Fix up headers.

	* upstart/control.c, upstart/control.h, upstart/errors.h,
	upstart/job.h, upstart/libupstart.h: Fix up headers.

	* upstart/control.c: Write the code to handle the control socket
	and communication over it; turns out this was possible to write so
	that both ends are handled in the same code.
	* upstart/control.h: Structures and prototypes.
	* upstart/tests/test_control.c: Test the new code.

	* upstart/Makefile.am (libupstart_la_LIBADD): Link to libnih

	* upstart/errors.h: Header file containing errors raised by
	libupstart.
	* upstart/libupstart.h: Include errors.h

2006-08-15  Scott James Remnant  <scott@netsplit.com>

	* init/event.h: Add missing attribute for event_new()

	* init/job.h (JobGoal, JobState, ProcessState, ConsoleType): Move
	the enums from here
	* upstart/job.h: into here so that we can use them across the
	control socket.

	* Makefile.am (SUBDIRS): Build the libupstart library
	* configure.ac (AC_CONFIG_FILES): Generate upstart/Makefile
	* upstart/Makefile.am: Makefile for sub-directory
	* upstart/libupstart.ver: Linker version script.
	* upstart/libupstart.h: "Include everything" header file.

	* TODO: Update.

	* init/job.c (job_handle_child): Warn when processes are killed
	or exit with an abnormal status.  Warn when respawning.

	* init/job.c (job_handle_child): Respawn processes that were not
	supposed to have died.
	* init/tests/test_job.c (test_handle_child): Test the respawn code.

	* TODO: Update.

	* init/event.c (event_trigger_edge, event_trigger_level): Call
	job_handle_event so that we actually do something useful.
	* init/Makefile.am (test_event_LDADD): Link to process.o and job.o
	now that event.c calls code from job.

	* init/job.c (job_start_event): Function to start a job if an event
	matches.
	(job_stop_event): Function to stop a job if an event matches.
	(job_handle_event): Iterate the job list and dispatch the given event,
	causing jobs to be stopped or started using the above two functions.
	* init/job.h: Update.
	* init/tests/test_job.c: Test the new functions.

	* init/job.c (job_new): Initialise start_events and stop_events to
	an empty list.
	* init/job.h (Job): Add start_events and stop_events list heads.
	* init/tests/test_job.c (test_new): Check the lists are initialised
	correctly to the empty list.

	* init/event.c (event_match): Function to check events for equality.
	* init/event.h: Update.
	* init/tests/test_event.c (test_match): Test function.

	* init/job.c (job_change_state): Trigger the level event with the
	same name as the job, with the value taken from the state.
	* init/tests/test_job.c (test_change_state): Check the event
	gets set to the right values as we go.
	* init/Makefile.am (test_job_LDADD, test_process_LDADD): Link to
	event.o now that job.c uses code from there.

	* init/event.c (event_change_value): Rename event_set_value to this
	as we intended in the first place; makes it more consistent with job.
	Always change the value.
	(event_trigger_edge): Add a high-level function to trigger an edge
	event.
	(event_trigger_level): And another to trigger a level event with
	a given value, this inherits the "don't change it" functionality
	that was in event_set_value.
	* init/event.h: Update.
	* init/tests/test_event.c: Test new behaviours and functions.

	* init/event.c: Add simple code to keep track of events, whether
	they have been recorded or not and their current value if any.
	* init/event.h: Structures and prototypes.
	* init/tests/test_event.c: Test cases for event code.
	* init/Makefile.am (init_SOURCES): Build and link event.c using event.h
	(TESTS): Run the event test suite.
	(test_event_SOURCES, test_event_LDFLAGS, test_event_LDADD): Details
	for event test suite binary.

	* init/job.c (job_run_process, job_kill_process, job_kill_timer):
	Downgrade error messages to warning as they're not fatal.
	(job_change_state): Change info message to be more regular.

	* init/job.c (job_start): A very simple, but very necessary, function.
	Set the goal of the given job to JOB_START and kick it off.
	(job_stop): And its companion, cause a running job to be stopped.
	* init/job.h: Update.
	* init/tests/test_job.c: Test the functions.

	* init/job.c (job_handle_child): Child handler to kick jobs into
	the next state when their process dies.
	* init/job.h: Update.
	* init/tests/test_job.c (test_handle_child): Test the handler
	directly by just invoking it with various job states.

2006-08-14  Scott James Remnant  <scott@netsplit.com>

	* init/tests/test_process.c (test_kill): Use select rather than
	poll for consistency with other test cases.

	* init/job.c (job_kill_process): Add function to send the active
	process of a job the TERM signal, and then set a timer to follow
	up with the KILL signal if the job doesn't get cleaned up in time.
	(job_kill_timer): Timer callback to send the KILL signal; this
	does the same job as the child handler and puts the job into the
	next state as there's no point waiting around now.
	* init/job.h: Update.
	* init/tests/test_job.c (test_kill_process): Test both functions
	in one test case (as one is just the bottom half of the other).

	* init/tests/test_process.c (test_spawn): Use the right thing in
	the test case filename and unlink it to make sure.

	* init/job.c (job_change_state): Write the principal state gate
	function, called once a state has been left to enter the given new
	state (which one should determine with job_next_state).  Spawns
	the necessary processes or moves to the next appropriate state.
	* init/job.h: Update.
	* init/tests/test_job.c: Test the state changes.

	* init/job.c (job_run_process): Internal function to call
	process_spawn and update the job structure.
	(job_run_command): Simple(ish) wrapper for the above to split
	a command by whitespace, or use a shell if it needs more complex
	argument processing.
	(job_run_script): More complex wrapper that uses a shell to execute
	verbatim script, either using -c or a /dev/fd/NN and feeding the
	shell down a pipe to it.
	* init/job.h: Update.
	* init/tests/test_job.c: Test the new functions.

	* init/Makefile.am (init_SOURCES, TESTS): Reorder so that process.c,
	which is arguably lower level, comes first.
	(test_job_LDADD): Link the process code.
	(test_process_LDADD): Swap the order.

	* TODO: Update.

	* init/process.c (process_spawn): Correct typo (progress -> process),
	thanks Johan.

2006-08-12  Scott James Remnant  <scott@netsplit.com>

	* init/process.c (process_spawn): Correct formatting of function.
	* init/process.h (SHELL): Define the location of the shell, all in
	the spirit of not hard-coding stuff like this.

	* init/job.c (job_new): Initialise all structure members to zero
	as this doesn't happen automatically.

2006-08-10  Scott James Remnant  <scott@netsplit.com>

	* init/job.h (job_state_name): Declare as a const function.

2006-08-09  Scott James Remnant  <scott@netsplit.com>

	* init/job.c (job_next_state): State transition logic; this uses
	our departure from the specification (the goal) so that the state
	can always be currently accurate rather than suggestive.
	(job_state_name): Cute function to convert enum into a name.
	* init/job.h: Update.
	* init/tests/test_job.c (test_next_state): Test the transitions.
	(test_state_name): And the return values.

	* TODO: Add file to keep track of things.

	* init/job.c: Include nih/macros.h and nih/list.h
	* init/process.c: Include order fixing, include nih/macros.h
	* init/tests/test_job.c: Include nih/macros.h and nih/list.h
	* init/tests/test_process.c: Include nih/list.h

	* init/job.c: Include order fixing.
	(job_find_by_name): Function to find a job by its (unique) name.
	(job_find_by_pid): Function to find a job by the pid of its process.
	* init/job.h: Update.
	* init/tests/test_job.c (test_find_by_name, test_find_by_pid): Test
	new functions.

	* init/process.c (process_spawn): Spawn a process using the job
	details to set up the environment, etc.
	(process_setup_console): Set up the console according to the job.
	(process_setup_limits): Set up the limits according to the job.
	(process_setup_environment): Set up the environment according to
	the job.
	(process_kill): Simple function to send a kill signal or raise an
	error; mostly just a wrapper without any particular logic.
	* init/process.h: Prototypes and macros.
	* init/tests/test_process.c: Test cases.
	* init/Makefile.am (init_SOURCES): Build and link process.c and
	its header file.
	(TESTS): Run the process test suite.
	(test_process_SOURCES, test_process_LDFLAGS, test_process_LDADD):
	Details for process test sutie binary.

2006-08-08  Scott James Remnant  <scott@netsplit.com>

	* init/job.c (job_new): nih_list_free is necessary.
	* init/tests/test_job.c (test_new): Free job when done.

	* init/job.h: Header file to contain the definition of the Job
	structure and associated typedefs, etc.
	(JobGoal): In a divergence from the specification, we introduced a
	"goal" for a job which tells us which way round the state machine
	we're going (towards start, or towards stop).
	(JobState): Which means this always holds the current state, even
	if we're trying to get out of this state (ie. if we've sent the TERM
	signal to the running process, we're still in the running state until
	it's actually been reaped).
	(ProcessState): And in another divergence, we keep the state of the
	process so we know whether we need to force a state transition or
	can just expect one because something transient is happening.
	* init/job.c (job_new): Function to allocate a Job structure, set
	the pointers to NULL and other important members to sensible
	defaults.
	(job_init): Initialise the list of jobs.
	* init/tests/test_job.c: Test suite.
	* init/Makefile.am (init_SOURCES): Compile and link job.c using
	its header file.
	(TESTS): Run the job test suite.
	(test_job_SOURCES, test_job_LDFLAGS, test_job_LDADD): Details for the
	job test suite binary.

2006-08-02  Scott James Remnant  <scott@netsplit.com>

	* configure.ac: Check for C99

	* HACKING: Document dependency on libnih.

2006-07-27  Scott James Remnant  <scott@netsplit.com>

	* init/Makefile.am (DEFS): Append to the default DEFS list, rather
	than overriding, otherwise we lose HAVE_CONFIG_H

2006-07-13  Scott James Remnant  <scott@netsplit.com>

	* HACKING: Correct incorrect Bazaar URL.

	* AUTHORS: Change e-mail address to ubuntu.com.
	* HACKING: Update Bazaar and Release URLS.
	* configure.ac (AC_COPYRIGHT): Change copyright to Canonical Ltd.
	(AC_INIT): Change bug submission address to Launchpad.
	* init/main.c: Update header to use Canonical copyright and
	credit me as author.

2006-05-16  Scott James Remnant  <scott@netsplit.com>

	* init/main.c: Add the simplest template main.c
	* init/Makefile.am: Add template Makefile.am that builds init from
	main.c and links to libnih statically
	* configure.ac (AC_CONFIG_FILES): Configure nih and init subdirs.
	* Makefile.am (SUBDIRS): Recurse into nih and init subdirs.

2006-05-14  Scott James Remnant  <scott@netsplit.com>

	* ChangeLog: Initial project infrastructure created.<|MERGE_RESOLUTION|>--- conflicted
+++ resolved
@@ -1,4 +1,3 @@
-<<<<<<< HEAD
 2014-03-06  James Hunt  <james.hunt@ubuntu.com>
 
 	* lib/tests/test_libupstart.c: Revert to looking for 'init'
@@ -8,6 +7,11 @@
 	  tests (LP: #1288243).
 	* util/tests/test_initctl.c: Revert to looking for "init' rather than
 	  'test_init'.
+	* init/job_process.c: job_process_spawn(): Comments.
+	* init/main.c: main(): Enable the debug stanza when booting with
+	  '--debug' (switching log-level will not work).
+	* init/parse_job.c: stanza_debug(): Conditionally disable the debug
+	  stanza.
 
 2014-03-06  James Hunt  <james.hunt@ubuntu.com>
 
@@ -58,15 +62,6 @@
 
 	* extra/man/socket-event.7: Environment variable is
 	  UPSTART_EVENTS, not UPSTART_JOB (LP: #1275308).
-=======
-2014-01-31  James Hunt  <james.hunt@ubuntu.com>
-
-	* init/job_process.c: job_process_spawn(): Comments.
-	* init/main.c: main(): Enable the debug stanza when booting with
-	  '--debug' (switching log-level will not work).
-	* init/parse_job.c: stanza_debug(): Conditionally disable the debug
-	  stanza.
->>>>>>> 6866835f
 
 2014-01-22  James Hunt  <james.hunt@ubuntu.com>
 
