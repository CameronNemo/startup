--- conflicted
+++ resolved
@@ -11139,7 +11139,7 @@
 
 	TEST_FEATURE ("Ensure version can be queried normally");
 
-	start_upstart_common (&upstart_pid, FALSE, NULL, NULL, NULL);
+	start_upstart_common (&upstart_pid, FALSE, FALSE, NULL, NULL, NULL);
 
 	cmd = nih_sprintf (NULL, "%s version 2>/dev/null", get_initctl ());
 	TEST_NE_P (cmd, NULL);
@@ -11155,7 +11155,7 @@
 
 	TEST_FEATURE ("Ensure '--no-dbus' disables D-Bus");
 
-	start_upstart_common (&upstart_pid, FALSE, NULL, NULL, extra);
+	start_upstart_common (&upstart_pid, FALSE, FALSE, NULL, NULL, extra);
 
 	cmd = nih_sprintf (NULL, "%s version 2>/dev/null", get_initctl ());
 	TEST_NE_P (cmd, NULL);
@@ -17091,11 +17091,8 @@
 	test_reexec ();
 	test_list_sessions ();
 	test_quiesce ();
-<<<<<<< HEAD
 	test_umask ();
-=======
 	test_no_dbus ();
->>>>>>> df2fcd43
 
 	if (in_chroot () && !dbus_configured ()) {
 		fprintf(stderr, "\n\n"
