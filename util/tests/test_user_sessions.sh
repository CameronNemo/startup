#!/bin/sh
#---------------------------------------------------------------------
# Script to run minimal Upstart user session tests.
#
# Note that this script _cannot_ be run as part of the "make check"
# tests since those tests stimulate functions and features of the
# as-yet-uninstalled version of Upstart. However, this script needs to
# run on a system where the version of Upstart under test has _already_
# been fully installed.
#---------------------------------------------------------------------
#
# Copyright (C) 2011 Canonical Ltd.
#
# Author: James Hunt <james.hunt@canonical.com>
#
# This program is free software: you can redistribute it and/or modify
# it under the terms of the GNU General Public License as published by
# the Free Software Foundation, version 3 of the License.
#
# This program is distributed in the hope that it will be useful,
# but WITHOUT ANY WARRANTY; without even the implied warranty of
# MERCHANTABILITY or FITNESS FOR A PARTICULAR PURPOSE.  See the
# GNU General Public License for more details.
#
# You should have received a copy of the GNU General Public License
# along with this program.  If not, see <http://www.gnu.org/licenses/>.
#
#---------------------------------------------------------------------

script_name=${0##*/}
sys_job_dir="/etc/init"
user_job_dir="$HOME/.init"
user_log_dir="$HOME/.cache/upstart/log"
sys_log_dir="/var/log/upstart"
bug_url="https://bugs.launchpad.net/upstart/+filebug"
test_dir=
test_dir_suffix=
user_to_create=
uid=
gid=
opt=
OPTARG=
debug_enabled=0
feature=

# allow non-priv users to find 'initctl'
export PATH=$PATH:/sbin

# for assertions
die()
{
  msg="$*"
  echo "ERROR: $msg" >&2
  exit 1
}

debug()
{
  str="$1"
  [ "$debug_enabled" = 1 ] && echo "DEBUG: $str"
}

get_job_pid()
{
  job="$1"
  [ -z "$job" ] && die "need job"

  pid=$(initctl status "$job"|grep process|awk '{print $NF}')
  [ -z "$pid" ] && die "job $job has no pid"

  echo "$pid"
}

# take a string and convert it into a valid job name
make_job_name()
{
  str="$1"

  echo "$str" |\
    sed -e 's/>/ gt /g' -e 's/</ lt /g' -e 's/+/ and /g' |\
    sed -e 's/[[:punct:]]//g' -e 's/  */ /g' |\
    tr ' ' '-'
}

# semi-simulation of nih_dbus_path()
#
# XXX: it is not safe to call this with an already-encoded string since
# it will be further modified
dbus_encode()
{
  str="$1"

   echo "$str" | sed 's/./&\
/g'|sed '/^$/d'|while read char
   do
     echo -n "$char"|grep -q "[[:alnum:]]"
     if [ $? -eq 0 ]
     then
       echo -n "$char"
     else
       echo -n _
       echo -n $char|od -x|head -1|cut -d' ' -f2|sed 's/^00//g'
     fi
     
   done |tr -d '\n'
}

# take a string and convert it into a valid job log file name
make_log_name()
{
  str="$1"
  dbus_encode "$str"
}

TEST_FAILED()
{
  args="$*"

  [ -z "$args" ] && die "need args"

  echo
  echo "ERROR: TEST FAILED ('$feature')"
  echo
  printf "BAD: ${args}\n"
  printf "\nPlease report a bug at $bug_url including the following details:\n"
  printf "\nUpstart:\n"
  /sbin/init --version|head -n1
  /sbin/initctl --version|head -n1
  echo
  printf "cmdline:\n"
  cat /proc/cmdline
  echo
  printf "Upstart Env:\n"
  set|grep UPSTART_
  echo
  printf "lsb:\n"
  lsb_release -a
  printf "\nuname:\n"
  uname -a
  echo
  sync
  echo "ERROR: TEST FAILED ('$feature')"
  echo
  exit 1
}

TEST_GROUP()
{
  name="$1"

  [ -z "$name" ] && die "need name"

  printf "Testing %s\n" "$name"
}

TEST_FEATURE()
{
  feature="$1"

  [ -z "$feature" ] && die "need feature"

  printf "...%s\n" "$feature"
}

TEST_NE()
{
  cmd="$1"
  value="$2"
  expected="$3"

  # XXX: no checks on value or expected since they might be blank
  [ -z "$cmd" ] && die "need cmd"

  [ "$value" = "$expected" ] && TEST_FAILED \
  "wrong value for '$cmd', expected $expected got $value"
}

TEST_EQ()
{
  cmd="$1"
  value="$2"
  expected="$3"

  # XXX: no checks on value or expected since they might be blank
  [ -z "$cmd" ] && die "need cmd"

  [ "$value" != "$expected" ] && TEST_FAILED \
  "wrong value for '$cmd', expected '$expected' got '$value'"
}

checks()
{
  cmd=initctl
  [ -z "$(command -v $cmd)" ] && die "cannot find command $cmd"

  [ "$(id -u)" = 0 ] && die "ERROR: should not run this function as root"

  # This will fail for a non-root user unless D-Bus is correctly
  # configured
  $cmd emit foo || die \
    "You do not appear to have configured D-Bus for Upstart user sessions. See usage."
}

setup()
{
  uid=$(id -u)
  gid=$(id -g)

  if [ "$uid" = 0 ]
  then
    [ -z "$user_to_create" ] && die "need '-u' option when running as root"

    getent passwd "$user_to_create" && \
      die "user '$user_to_create' already exists"

    echo "Creating user '$user_to_create'"
    cmd="useradd -mU -c 'Upstart Test User' $user_to_create"
    eval "$cmd"
    TEST_EQ "$cmd" $? 0

    echo "Locking account for user '$user_to_create'"
    cmd="usermod -L $user_to_create"
    eval "$cmd"
    TEST_EQ "$cmd" $? 0

    # Run ourselves again as the new user
    su -c "$0 -a" "$user_to_create"
    test_run_rc=$?

    if [ $test_run_rc -eq 0 ]
    then
      echo "Deleting user '$user_to_create'"
      cmd="userdel -r \"$user_to_create\""
      eval "$cmd"
      TEST_EQ "$cmd" $? 0
    fi

    exit $test_run_rc
  fi

  checks

  # setup
  if [ ! -d "$user_job_dir" ]
  then
    cmd="mkdir -p \"$user_job_dir\""
    eval $cmd
    TEST_EQ "$cmd" $? 0

    cmd="chmod 755 \"$user_job_dir\""
    eval "$cmd"
    TEST_EQ "$cmd" $? 0
  fi

  # create somewhere to store user jobs
  cmd="mktemp -d --tmpdir=\"$user_job_dir\""
  test_dir=$(eval "$cmd")
  TEST_EQ "$cmd" $? 0
  TEST_NE "$test_dir" "$test_dir" ""
  test_dir_suffix=${test_dir#${user_job_dir}/}

  # ensure files in this directory are accessible since
  # mktemp sets directory perms to 0700 regardless of umask.
  cmd="chmod 755 \"$test_dir\""
  eval "$cmd"
  TEST_EQ "$cmd" $? 0

  TEST_NE "HOME" "$HOME" ""
}

cleanup()
{
  if [ -d "$test_dir" ]
  then
    echo "Removing test directory '$test_dir'"
    cmd="rmdir \"$test_dir\""
    eval "$cmd"
    TEST_EQ "$cmd" $? 0
  fi
}

ensure_job_known()
{
  job="$1"
  job_name="$2"

  [ -z "$job" ] && die "no job"
  [ -z "$job_name" ] && die "no job name"

  TEST_FEATURE "ensure 'initctl' recognises job"
  initctl list|grep -q "^$job " || \
    TEST_FAILED "job $job_name not known to initctl"

  TEST_FEATURE "ensure 'status' recognises job"
  cmd="status ${job}"
  eval "$cmd" >/dev/null 2>&1
  rc=$?
  TEST_EQ "$cmd" $rc 0
}

run_user_job_tests()
{
  job_name="$1"
  job_file="$2"
  task="$3"
  env="$4"

  # XXX: env can be empty
  [ -z "$job_name" ] && die "no job name"
  [ -z "$job_file" ] && die "no job file"
  [ -z "$task" ] && die "no task value"

  job="${test_dir_suffix}/${job_name}"

  [ -f "$job_file" ] || TEST_FAILED "job file '$job_file' does not exist"

  ensure_job_known "$job" "$job_name"

  TEST_FEATURE "ensure job can be started"
  cmd="start ${job} ${env}"
  output=$(eval "$cmd")
  rc=$?
  TEST_EQ "$cmd" $rc 0

  if [ "$task" = no ]
  then
    TEST_FEATURE "ensure 'start' shows job pid"
    pid=$(echo "$output"|awk '{print $4}')
    TEST_NE "pid" "$pid" ""

    TEST_FEATURE "ensure 'initctl' shows job is running with pid"
    initctl list|grep -q "^$job start/running, process $pid" || \
      TEST_FAILED "job $job_name did not start"

    TEST_FEATURE "ensure 'status' shows job is running with pid"
    cmd="status ${job}"
    output=$(eval "$cmd")
    echo "$output"|while read job_tmp state ignored status_pid
    do
      state=$(echo $state|tr -d ',')
      TEST_EQ "job name"  "$job_tmp" "$job"
      TEST_EQ "job state" "$state" "start/running"
      TEST_EQ "job pid"   "$status_pid" "$pid"
    done

    TEST_FEATURE "ensure job pid is running with correct uids"
    pid_uids=$(ps --no-headers -p $pid -o euid,ruid)
    for pid_uid in $pid_uids
    do
      TEST_EQ "pid uid" "$pid_uid" "$uid"
    done

    TEST_FEATURE "ensure job pid is running with correct gids"
    pid_gids=$(ps --no-headers -p $pid -o egid,rgid)
    for pid_gid in $pid_gids
    do
      TEST_EQ "pid gid" "$pid_gid" "$gid"
    done

    TEST_FEATURE "ensure process is running in correct directory"
    cwd=$(readlink /proc/$pid/cwd)
    TEST_EQ "cwd" "$cwd" "$HOME"

    TEST_FEATURE "ensure job can be stopped"
    cmd="stop ${job}"
    output=$(eval "$cmd")
    rc=$?
    TEST_EQ "$cmd" $rc 0

    TEST_FEATURE "ensure job pid no longer exists"
    pid_ids=$(ps --no-headers -p $pid -o euid,ruid,egid,rgid)
    TEST_EQ "pid uids+gids" "$pid_ids" ""
  fi

  remove_job_file "$job_file"
  ensure_job_gone "$job" "$job_name" "$env"
}

remove_job_file()
{
  job_file="$1"

  [ -z "$job_file" ] && die "no job file"
  [ ! -f "$job_file" ] && TEST_FAILED "job file '$job_file' does not exist"

  cmd="rm $job_file"
  eval "$cmd"
  TEST_EQ "$cmd" $? 0
}

ensure_job_gone()
{
  job="$1"
  job_name="$2"
  env="$3"

  # XXX: no check on env since it can be empty
  [ -z "$job" ] && die "no job"
  [ -z "$job_name" ] && die "no job name"

  TEST_FEATURE "ensure 'initctl' no longer recognises job"
  initctl list|grep -q "^$job " && \
    TEST_FAILED "deleted job $job_name still known to initctl"

  TEST_FEATURE "ensure 'status' no longer recognises job"
  cmd="status ${job}"
  eval "$cmd" >/dev/null 2>&1
  rc=$?
  TEST_NE "$cmd" $rc 0
}

test_user_job()
{
  test_group="$1"
  job_name="$2"
  script="$3"
  task="$4"
  env="$5"

  # XXX: no test on script or env since they might be empty
  [ -z "$test_group" ] && die "no test group"
  [ -z "$job_name" ] && die "no job name"
  [ -z "$task" ] && die "no task"

  TEST_GROUP "$test_group"

  job_file="${test_dir}/${job_name}.conf"

  echo "$script" > $job_file

  run_user_job_tests "$job_name" "$job_file" "$task" "$env"
}

test_user_job_binary()
{
  group="user job running a binary"
  job_name="binary_test"
  script="exec sleep 999"
  test_user_job "$group" "$job_name" "$script" no ""
}

test_user_job_binary_task()
{
  group="user job running a binary task"
  job_name="binary_task_test"
  OUTFILE=$(mktemp)

  script="\
task
exec /bin/true > $OUTFILE"

  test_user_job "$group" "$job_name" "$script" yes "OUTFILE=$OUTFILE"
  rm -f $OUTFILE
}

test_user_job_single_line_script()
{
  group="user job running a single-line script"
  job_name="single_line_script_test"
  script="\
script
  sleep 999
end script"
  test_user_job "$group" "$job_name" "$script" no ""
}

test_user_job_single_line_script_task()
{
  group="user job running a single-line script task"
  job_name="single_line_script_task_test"
  OUTFILE=$(mktemp)

  script="\
task
script
  exec /bin/true > $OUTFILE
end script"
  test_user_job "$group" "$job_name" "$script" yes "OUTFILE=$OUTFILE"
  rm -f $OUTFILE
}

test_user_job_multi_line_script()
{
  group="user job running a multi-line script"
  job_name="multi_line_script_test"
  script="\
script

  /bin/true
  /bin/true;/bin/true
  sleep 999

end script"
  test_user_job "$group" "$job_name" "$script" no ""
}

test_user_job_multi_line_script_task()
{
  group="user job running a multi-line script task"
  job_name="multi_line_script_task_test"
  OUTFILE=$(mktemp)

  script="\
task
script

  /bin/true
  /bin/true
  /bin/true

end script"
  test_user_job "$group" "$job_name" "$script" yes "OUTFILE=$OUTFILE"
  rm -f $OUTFILE
}

test_user_emit_events()
{
  job_name="start_on_foo"

  TEST_GROUP "user emitting an event"
  initctl emit foo || TEST_FAILED "failed to emit event as user"

  TEST_GROUP "user emitting an event to start a job"
  script="\
    start on foo BAR=2
    stop on baz cow=moo or hello
    exec sleep 999"

  job_file="${test_dir}/${job_name}.conf"
  job="${test_dir_suffix}/${job_name}"

  echo "$script" > $job_file

  ensure_job_known "$job" "$job_name"

  initctl list|grep -q "^$job stop/waiting" || \
      TEST_FAILED "job $job_name not stopped"

  TEST_FEATURE "ensure job can be started with event"
  initctl emit foo BAR=2 || \
    TEST_FAILED "failed to emit event for user job"

  initctl status "$job"|grep -q "^$job start/running" || \
      TEST_FAILED "job $job_name failed to start"

  TEST_FEATURE "ensure job can be stopped with event"
  initctl emit baz cow=moo || \
    TEST_FAILED "failed to emit event for user job"

  initctl list|grep -q "^$job stop/waiting" || \
      TEST_FAILED "job $job_name not stopped"

  rm -f "$job_file"
}

<<<<<<< HEAD
get_job_file()
{
  job_name="$1"

  [ -z "$job_name" ] && die "no job name"
  echo "${test_dir}/${job_name}.conf"
}

ensure_no_output()
{
  job_name="$1"
  script="$2"
  instance="$3"

  job="${test_dir_suffix}/${job_name}"

  create_job "$job_name" "$script"
  start_job "$job" "$job_name" "$instance"

  [ ! -z "$(ls $user_log_dir 2>/dev/null)" ] && \
    TEST_FAILED "job $job_name created logfile unexpectedly in '$user_log_dir'"

  # XXX: note that it mihgt appear that checking in $sys_log_dir
  # could result in false positives, but this isn't so since
  # (currently) it is not possible for a user job to have the
  # same name as a system job. start_job() will detect this.
  # scenario.
  for dir in "$user_log_dir" "$sys_log_dir"
  do
    log_file="${dir}/${job_name}.log"
    [ -f "$log_file" ] && \
      TEST_FAILED "job $job_name created logfile unexpectedly as '$log_file'"
  done

  job_file="$(get_job_file $job_name)"
  rm "$job_file" || \
    TEST_FAILED "unable to remove script '$job_file'"
}

create_job()
{
  job_name="$1"
  script="$2"

  # XXX: script could be empty
  [ -z "$job_name" ] && die "no job name"

  debug "create_job: job_name='$job_name'"
  debug "create_job: script='$script'"

  # Not currently possible to have a user job with the
  # same name as a system job.
  #
  # XXX: Note that this test assumes that user has *not* specified
  # XXX: an alternate configuration directory using the
  # XXX: '--confdir' option.
  [ -e "${sys_job_dir}/${job_name}.conf" ] && \
    die "job '$job_name' already exists as a system job"

  job_file="${test_dir}/${job_name}.conf"
  job="${test_dir_suffix}/${job_name}"

  echo "$script" > "$job_file"
  sync
}

delete_job()
{
  job_name="$1"

  [ -z "$job_name" ] && die "no job name"

  job_file="${test_dir}/${job_name}.conf"

  rm "$job_file" || TEST_FAILED "unable to remove job file '$job_file'"
}

start_job()
{
  job="$1"
  job_file="$2"
  instance="$3"

  # XXX: instance may be blank
  [ -z "$job" ] && die "no job"
  [ -z "$job_file" ] && die "no job file"

  debug "start_job: job='$job'"
  debug "start_job: job_file='$job_file'"
  debug "start_job: instance='$instance'"

  eval output=$(mktemp)

  # XXX: Don't quote instance as we don't want to pass a null instance to
  # start(8).
  cmd="start \"$job\" $instance >${output} 2>&1"
  debug "start_job: running '$cmd'"
  eval "$cmd" || TEST_FAILED "job $job_file not started: $(cat $output)"
  rm -f "$output"
}

get_job_logfile_name()
{
  job_name="$1"
  instance_value="$2"

  # XXX: instance may be null
  [ -z "$job_name" ] && die "no job name"

  encoded_test_dir_suffix=$(dbus_encode "${test_dir_suffix}/")
  file_name="${encoded_test_dir_suffix}$(make_log_name $job_name)"

  if [ ! -z "$instance_value" ]
  then
    log_file="${user_log_dir}/${file_name}-${instance_value}.log"
  else
    log_file="${user_log_dir}/${file_name}.log"
  fi

  echo "$log_file"
}

run_job()
{
  job="$1"
  job_name="$2"
  script="$3"
  instance="$4"

  # XXX: script, instance might be blank
  [ -z "$job" ] && die "no job"
  [ -z "$job_name" ] && die "no job name"

  debug "run_job: job='$job'"
  debug "run_job: job_name='$job_name'"
  debug "run_job: script='$script'"
  debug "run_job: instance='$instance'"

  create_job "$job_name" "$script"
  start_job "$job" "$job_name" "$instance"
}

ensure_file_meta()
{
  file="$1"
  expected_owner="$2"
  expected_group="$3"
  expected_perms="$4"

  [ -z "$file" ] && die "no file"
  [ -z "$expected_owner" ] && die "no expected owner"
  [ -z "$expected_group" ] && die "no expected group"
  [ -z "$expected_perms" ] && die "no expected perms"

  [ ! -f "$file" ] && die "file $file does not exist"

  expected_perms="640"
  umask_value=$(umask)
  umask_expected=0022

  if [ "$umask_value" != "$umask_expected" ]
  then
    msg="umask value is $umask_value -"
    msg="${msg} changing it to $umask_expected."
    echo "WARNING: $msg"
    umask "$umask_expected" || TEST_FAILED "unable to change umask"
  fi

  owner=$(ls -l "$file"|awk '{print $3}')
  group=$(ls -l "$file"|awk '{print $4}')
  perms=$(stat --printf "%a\n" "$file")

  [ "$owner" = "$expected_owner" ] || TEST_FAILED \
    "file $file has wrong owner (expected $expected_owner, got $owner)"

  [ "$group" = "$expected_group" ] || TEST_FAILED \
    "file $file has wrong group (expected $expected_group, got $group)"

  [ "$perms" = "$expected_perms" ] || TEST_FAILED \
    "file $file has wrong group (expected $expected_perms, got $perms)"
}


ensure_output()
{
  job_name="$1"
  script="$2"
  expected_output="$3"
  instance="$4"
  instance_value="$5"
  options="$6"

  # XXX: remaining args could be null
  [ -z "$job_name" ] && die "no job name"

  debug "ensure_output: job_name='$job_name'"
  debug "ensure_output: script='$script'"
  debug "ensure_output: expected_ouput='$expected_ouput'"
  debug "ensure_output: instance='$instance'"
  debug "ensure_output: instance_value='$instance_value'"
  debug "ensure_output: options='$options'"

  regex=n
  retain=n
  unique=""
  use_od=n

  for opt in $options
  do
    case "$opt" in
      regex)
        regex=y
        ;;
      retain)
        retain=y
        ;;
      unique)
        unique='|sort -u'
        ;;
      use_od)
        use_od=y
        ;;
    esac
  done

  debug "ensure_output: regex='$regex'"
  debug "ensure_output: retain='$retain'"
  debug "ensure_output: unique='$unique'"
  debug "ensure_output: use_od='$use_od'"

  expected_owner=$(id -un)
  expected_group=$(id -gn)
  expected_perms="640"

  job="${test_dir_suffix}/${job_name}"

  run_job "$job" "$job_name" "$script" "$instance"

  debug "ensure_output: user_log_dir='$user_log_dir'"
  debug "ensure_output: test_dir='$test_dir'"
  debug "ensure_output: test_dir_suffix='$test_dir_suffix'"

  log_file=$(get_job_logfile_name "$job_name" "$instance_value")

  debug "ensure_output: log_file='$log_file'"

  # Give Upstart a chance to parse the file
  count=1
  while ! status "$job" >/dev/null 2>&1
  do
    sleep 1
    count=$((count+1))
    [ "$count" -eq 5 ] && break
  done

  # give job a chance to start
  count=1
  while [ ! -f "$log_file" ]
  do
    sleep 1
    count=$((count+1))
    [ "$count" -eq 5 ] && break
  done

  [ ! -f "$log_file" ] && \
      TEST_FAILED "job '$job_name' failed to create logfile"

  ensure_file_meta \
    "$log_file" \
    "$expected_owner" \
    "$expected_group" \
    "$expected_perms"

  # XXX: note we have to remove carriage returns added by the line
  # discipline
  if [ "$regex" = y ]
  then
    log=$(eval "cat $log_file|tr -d '\r' $unique")
    msg="job '$job_name' failed to log correct data\n"
    msg="${msg}\texpected regex: '$expected_output'\n"
    msg="${msg}\tgot           : '$log'"
    cat "$log_file" | egrep "$expected_output" || TEST_FAILED "$msg"
  elif [ "$use_od" = y ]
  then
    log=$(eval "cat $log_file|tr -d '\r' $unique|od -x")
    msg="job '$job_name' failed to log correct data\n"
    msg="${msg}\texpected hex: '$expected_output'\n"
    msg="${msg}\tgot         : '$log'"
    [ "$expected_output" != "$log" ] && TEST_FAILED "$msg"
  else
    log=$(eval "cat $log_file|tr -d '\r' $unique")
    msg="job '$job_name' failed to log correct data\n"
    msg="${msg}\texpected text: '$expected_output'\n"
    msg="${msg}\tgot          : '$log'"
    [ "$expected_output" != "$log" ] && TEST_FAILED "$msg"
  fi

  if [ "$retain" = n ]
  then
    delete_job "$job_name"
    rm "$log_file" || TEST_FAILED "unable to remove log file '$log_file'"
  fi
}

test_ensure_no_unexpected_output()
{
  #---------------------------------------------------------------------
  feature="ensure command job does not create log file with no console"
  TEST_FEATURE "$feature"

  job_name=$(make_job_name "$feature")

  script="\
    console none
    exec echo hello world"

  ensure_no_output "$job_name" "$script" ""

  #---------------------------------------------------------------------
  feature="ensure 1-line script job does not create log file with no console"
  TEST_FEATURE "$feature"

  job_name=$(make_job_name "$feature")

  script="\
    console none
    script
      echo hello world
    end script
  "

  ensure_no_output "$job_name" "$script" ""

  #---------------------------------------------------------------------
  feature="ensure multi-line script job does not create log file with no console"
  TEST_FEATURE "$feature"

  job_name=$(make_job_name "$feature")

  script="\
    console none
    script
      /bin/true
      echo hello world
    end script
  "

  ensure_no_output "$job_name" "$script" ""

  #---------------------------------------------------------------------
  feature="ensure no output if log directory does not exist"
  TEST_FEATURE "$feature"

  rmdir "${user_log_dir}" || \
    TEST_FAILED "unable to delete log directory '$user_log_dir'"

  job_name=$(make_job_name "$feature")
  string="hello world"
  script="\
    console log
    script
      /bin/true
      /bin/echo hello world
    end script
  "

  ensure_no_output "$job_name" "$script" ""

  mkdir "${user_log_dir}" || \
    TEST_FAILED "unable to recreate log directory '$user_log_dir'"
}

test_output_logged()
{
  # XXX: upstart won't create this
  mkdir -p "$user_log_dir"

  test_ensure_no_unexpected_output
=======
test_user_job_setuid_setgid()
{
    group="user job with setuid and setgid me"
    job_name="setuid_setgid_me_test"
    script="\
setuid $(id -un)
setgid $(id -gn)
exec true"
    test_user_job "$group" "$job_name" "$script" no ""

    TEST_GROUP "user job with setuid and setgid root"
    script="\
setuid root
setgid root
exec true"

    job_name="setuid_setgid_root_test"
    job_file="${test_dir}/${job_name}.conf"
    job="${test_dir_suffix}/${job_name}"

    echo "$script" > $job_file

    ensure_job_known "$job" "$job_name"

    TEST_FEATURE "ensure job fails to start as root"
    cmd="start ${job}"
    output=$(eval "$cmd")
    rc=$?
    TEST_EQ "$cmd" $rc 1

    TEST_FEATURE "ensure 'start' indicates job failure"
    error=$(echo "$output"|grep failed)
    TEST_NE "error" "$error" ""

    TEST_FEATURE "ensure 'initctl' does not list job"
    initctl list|grep -q "^$job stop/waiting" || \
        TEST_FAILED "job $job_name not listed as stopped"
>>>>>>> fe83bd81
}

test_user_jobs()
{
  test_user_job_binary
  test_user_job_single_line_script
  test_user_job_multi_line_script

  test_user_job_binary_task
  test_user_job_single_line_script_task
  test_user_job_multi_line_script_task

  test_user_job_setuid_setgid

  test_user_emit_events

  test_output_logged
}

tests()
{
  echo
  echo -n "Running Upstart user session tests as user '`whoami`'"
  echo " (uid $uid, gid $gid) in directory '$test_dir'"
  echo

  test_user_jobs

  echo
  echo "All tests completed successfully"
  echo
}

usage()
{
cat <<EOT
USAGE: $script_name [options]

OPTIONS:

 -a        : Actually run this script.
 -h        : Show this help.
 -u <user> : Specify name of test user to create.

DESCRIPTION:

Run simple set of Upstart user session tests.

PREREQUISITE:

For this test to run, non-root users must be allowed to invoke all D-Bus
methods on Upstart via configuration file:

  /etc/dbus-1/system.d/Upstart.conf 

See dbus-daemon(1) for further details.

WARNING: Note that this script is unavoidably invasive, so read what
WARNING: follows before running!

If run as a non-root user, this script will create a uniquely-named
subdirectory below "\$HOME/.init/" to run its tests in. On successful
completion of these tests, the unique subdirectory and its contents will
be removed.

If however, this script is invoked as the root user, the script will
refuse to run until given the name of a test user to create via the "-u"
option. If the user specified to this option already exists, this script
will exit with an error. If the user does not already exist, it will be
created, the script then run *as that user* and assuming successful
completion of the tests, the test user and their home directory will
then be deleted.

EOT
}

#---------------------------------------------------------------------
# main
#---------------------------------------------------------------------

while getopts "dhu:" opt
do
  case "$opt" in
    d)
      debug_enabled=1
    ;;

    h)
      usage
      exit 0
    ;;

    u)
      user_to_create="$OPTARG"
    ;;
  esac
done

setup
tests
cleanup
exit 0<|MERGE_RESOLUTION|>--- conflicted
+++ resolved
@@ -553,7 +553,45 @@
   rm -f "$job_file"
 }
 
-<<<<<<< HEAD
+test_user_job_setuid_setgid()
+{
+    group="user job with setuid and setgid me"
+    job_name="setuid_setgid_me_test"
+    script="\
+setuid $(id -un)
+setgid $(id -gn)
+exec true"
+    test_user_job "$group" "$job_name" "$script" no ""
+
+    TEST_GROUP "user job with setuid and setgid root"
+    script="\
+setuid root
+setgid root
+exec true"
+
+    job_name="setuid_setgid_root_test"
+    job_file="${test_dir}/${job_name}.conf"
+    job="${test_dir_suffix}/${job_name}"
+
+    echo "$script" > $job_file
+
+    ensure_job_known "$job" "$job_name"
+
+    TEST_FEATURE "ensure job fails to start as root"
+    cmd="start ${job}"
+    output=$(eval "$cmd")
+    rc=$?
+    TEST_EQ "$cmd" $rc 1
+
+    TEST_FEATURE "ensure 'start' indicates job failure"
+    error=$(echo "$output"|grep failed)
+    TEST_NE "error" "$error" ""
+
+    TEST_FEATURE "ensure 'initctl' does not list job"
+    initctl list|grep -q "^$job stop/waiting" || \
+        TEST_FAILED "job $job_name not listed as stopped"
+}
+
 get_job_file()
 {
   job_name="$1"
@@ -932,45 +970,6 @@
   mkdir -p "$user_log_dir"
 
   test_ensure_no_unexpected_output
-=======
-test_user_job_setuid_setgid()
-{
-    group="user job with setuid and setgid me"
-    job_name="setuid_setgid_me_test"
-    script="\
-setuid $(id -un)
-setgid $(id -gn)
-exec true"
-    test_user_job "$group" "$job_name" "$script" no ""
-
-    TEST_GROUP "user job with setuid and setgid root"
-    script="\
-setuid root
-setgid root
-exec true"
-
-    job_name="setuid_setgid_root_test"
-    job_file="${test_dir}/${job_name}.conf"
-    job="${test_dir_suffix}/${job_name}"
-
-    echo "$script" > $job_file
-
-    ensure_job_known "$job" "$job_name"
-
-    TEST_FEATURE "ensure job fails to start as root"
-    cmd="start ${job}"
-    output=$(eval "$cmd")
-    rc=$?
-    TEST_EQ "$cmd" $rc 1
-
-    TEST_FEATURE "ensure 'start' indicates job failure"
-    error=$(echo "$output"|grep failed)
-    TEST_NE "error" "$error" ""
-
-    TEST_FEATURE "ensure 'initctl' does not list job"
-    initctl list|grep -q "^$job stop/waiting" || \
-        TEST_FAILED "job $job_name not listed as stopped"
->>>>>>> fe83bd81
 }
 
 test_user_jobs()
